--- conflicted
+++ resolved
@@ -5,11 +5,7 @@
   <groupId>org.geonetwork-opensource</groupId>
   <artifactId>geonetwork</artifactId>
   <packaging>pom</packaging>
-<<<<<<< HEAD
   <version>3.1.0-SNAPSHOT</version>
-=======
-  <version>3.0.4-SNAPSHOT</version>
->>>>>>> 4ea7c9e1
   <name>GeoNetwork opensource</name>
   <description>GeoNetwork opensource is a standards based, Free and
     Open Source catalog application to manage spatially referenced
