<?xml version="1.0" encoding="UTF-8"?>
<!--
  ~ Copyright (C) 2001-2016 Food and Agriculture Organization of the
  ~ United Nations (FAO-UN), United Nations World Food Programme (WFP)
  ~ and United Nations Environment Programme (UNEP)
  ~
  ~ This program is free software; you can redistribute it and/or modify
  ~ it under the terms of the GNU General Public License as published by
  ~ the Free Software Foundation; either version 2 of the License, or (at
  ~ your option) any later version.
  ~
  ~ This program is distributed in the hope that it will be useful, but
  ~ WITHOUT ANY WARRANTY; without even the implied warranty of
  ~ MERCHANTABILITY or FITNESS FOR A PARTICULAR PURPOSE. See the GNU
  ~ General Public License for more details.
  ~
  ~ You should have received a copy of the GNU General Public License
  ~ along with this program; if not, write to the Free Software
  ~ Foundation, Inc., 51 Franklin St, Fifth Floor, Boston, MA 02110-1301, USA
  ~
  ~ Contact: Jeroen Ticheler - FAO - Viale delle Terme di Caracalla 2,
  ~ Rome - Italy. email: geonetwork@osgeo.org
  -->
<project xmlns:xsi="http://www.w3.org/2001/XMLSchema-instance"
         xmlns="http://maven.apache.org/POM/4.0.0"
         xsi:schemaLocation="http://maven.apache.org/POM/4.0.0 http://maven.apache.org/maven-v4_0_0.xsd">

  <modelVersion>4.0.0</modelVersion>
  <groupId>org.geonetwork-opensource</groupId>
  <artifactId>geonetwork</artifactId>
  <packaging>pom</packaging>
  <version>3.9.0-SNAPSHOT</version>
  <name>GeoNetwork opensource</name>
  <description>GeoNetwork opensource is a standards based, Free and
    Open Source catalog application to manage spatially referenced
    resources through the web.
  </description>
  <url>http://geonetwork-opensource.org</url>
  <scm>
    <connection>
      scm:git:https://github.com/geonetwork/core-geonetwork
    </connection>
    <url>https://github.com/geonetwork/core-geonetwork</url>
  </scm>
  <inceptionYear>2003</inceptionYear>
  <issueManagement>
    <system>GitHub Issues</system>
    <url>https://github.com/geonetwork/core-geonetwork/issues</url>
  </issueManagement>
  <mailingLists>
    <mailingList>
      <name>Users</name>
      <post>geonetwork-users@lists.sourceforge.net</post>
      <subscribe>https://lists.sourceforge.net/lists/listinfo/geonetwork-users</subscribe>
      <unsubscribe>https://lists.sourceforge.net/lists/options/geonetwork-users</unsubscribe>
      <archive>http://osgeo-org.1560.x6.nabble.com/GeoNetwork-users-f3860293.html</archive>
    </mailingList>
    <mailingList>
      <name>Utilisateurs (fr)</name>
      <post>geonetwork-users-fr@lists.sourceforge.net</post>
      <subscribe>https://lists.sourceforge.net/lists/listinfo/geonetwork-users-fr</subscribe>
      <unsubscribe>https://lists.sourceforge.net/lists/options/geonetwork-users-fr</unsubscribe>
      <archive>http://osgeo-org.1560.x6.nabble.com/GeoNetwork-users-francophone-f3880536.html
      </archive>
    </mailingList>
    <mailingList>
      <name>Usuarios (es)</name>
      <post>geonetwork-usuarios-es@lists.sourceforge.net</post>
      <subscribe>https://lists.sourceforge.net/lists/listinfo/geonetwork-usuarios-es</subscribe>
      <unsubscribe>https://lists.sourceforge.net/lists/options/geonetwork-usuarios-es</unsubscribe>
      <archive>http://osgeo-org.1560.x6.nabble.com/GeoNetwork-users-espa-ol-f3860136.html</archive>
    </mailingList>
    <mailingList>
      <name>Dev</name>
      <post>geonetwork-devel@lists.sourceforge.net</post>
      <subscribe>https://lists.sourceforge.net/lists/listinfo/geonetwork-devel</subscribe>
      <unsubscribe>https://lists.sourceforge.net/lists/options/geonetwork-devel</unsubscribe>
      <archive>http://osgeo-org.1560.x6.nabble.com/GeoNetwork-developer-f3874395.html</archive>
    </mailingList>
    <mailingList>
      <name>Commits</name>
      <post>geonetwork-commit@lists.sourceforge.net</post>
      <subscribe>https://lists.sourceforge.net/lists/listinfo/geonetwork-commit</subscribe>
      <unsubscribe>https://lists.sourceforge.net/lists/options/geonetwork-commit</unsubscribe>
      <archive>http://osgeo-org.1560.x6.nabble.com/GeoNetwork-commit-f3865040.html</archive>
    </mailingList>
  </mailingLists>

  <!-- TODO developer part-->
  <developers>
    <developer>
      <name/>
      <id/>
      <organization/>
      <organizationUrl/>
      <email/>
      <roles>
        <role/>
      </roles>
      <timezone/>
    </developer>
  </developers>

  <licenses>
    <license>
      <name>General Public License (GPL)</name>
      <url>http://www.gnu.org/licenses/old-licenses/gpl-2.0.txt</url>
    </license>
  </licenses>

  <build>

    <!-- =========================================================== -->
    <!--     Plugin Management                                       -->
    <!--     If a POM declares one of those plugins, then it         -->
    <!--     will use the version specified here. Otherwise, those   -->
    <!--     plugins are ignored.                                    -->
    <!-- =========================================================== -->
    <pluginManagement>
      <plugins>
        <plugin>
          <groupId>org.apache.maven.plugins</groupId>
          <artifactId>maven-jar-plugin</artifactId>
          <version>3.1.2</version>
        </plugin>
        <plugin>
          <groupId>org.codehaus.mojo</groupId>
          <artifactId>jslint-maven-plugin</artifactId>
          <version>1.0.1</version>
        </plugin>
        <plugin>
          <groupId>org.bsc.maven</groupId>
          <artifactId>maven-processor-plugin</artifactId>
          <version>3.3.3</version>
        </plugin>
        <plugin>
          <groupId>org.apache.maven.plugins</groupId>
          <artifactId>maven-resources-plugin</artifactId>
          <version>3.1.0</version>
        </plugin>
        <plugin>
          <groupId>org.apache.maven.plugins</groupId>
          <artifactId>maven-clean-plugin</artifactId>
          <version>2.6.1</version>
        </plugin>
        <plugin>
          <groupId>net.alchim31.maven</groupId>
          <artifactId>yuicompressor-maven-plugin</artifactId>
          <version>1.5.1</version>
        </plugin>
        <plugin>
          <groupId>org.apache.maven.plugins</groupId>
          <artifactId>maven-war-plugin</artifactId>
          <version>3.2.3</version>
        </plugin>
        <plugin>
          <groupId>org.codehaus.mojo</groupId>
          <artifactId>exec-maven-plugin</artifactId>
          <version>1.6.0</version>
        </plugin>
        <plugin>
          <groupId>org.codehaus.mojo</groupId>
          <artifactId>build-helper-maven-plugin</artifactId>
          <version>3.0.0</version>
        </plugin>
        <plugin>
          <groupId>org.apache.maven.plugins</groupId>
          <artifactId>maven-release-plugin</artifactId>
          <version>2.0</version>
        </plugin>
        <plugin>
          <groupId>org.eclipse.jetty</groupId>
          <artifactId>jetty-maven-plugin</artifactId>
          <version>${jetty.version}</version>
        </plugin>
        <plugin>
          <groupId>org.codehaus.mojo</groupId>
          <artifactId>findbugs-maven-plugin</artifactId>
          <version>3.0.4</version>
          <configuration>
            <effort>Default</effort>
            <threshold>Default</threshold>
            <xmlOutput>true</xmlOutput>
            <xmlOutput>true</xmlOutput>
            <excludeFilterFile>${rootProjectDir}/code_quality/findbugs-excludes.xml
            </excludeFilterFile>
            <debug>false</debug>
            <includeTests>false</includeTests>
          </configuration>
          <!--
                   <executions>
                      <execution>
                        <goals>
                          <goal>check</goal>
                        </goals>
                        <phase>test</phase>
                      </execution>
                    </executions>
          -->
        </plugin>
        <plugin>
          <groupId>org.apache.maven.plugins</groupId>
          <artifactId>maven-checkstyle-plugin</artifactId>
          <version>2.10</version>
          <executions>
            <execution>
              <id>check</id>
              <goals>
                <goal>check</goal>
              </goals>
              <phase>test</phase>
            </execution>
          </executions>
          <configuration>
            <enableRulesSummary>false</enableRulesSummary>
            <configLocation>${rootProjectDir}/code_quality/checkstyle_checks.xml</configLocation>
            <propertyExpansion>samedir=${rootProjectDir}/code_quality/</propertyExpansion>
            <logViolationsToConsole>true</logViolationsToConsole>
            <maxAllowedViolations>0</maxAllowedViolations>
            <violationSeverity>warning</violationSeverity>
            <encoding>UTF-8</encoding>
          </configuration>
        </plugin>
        <plugin>
          <groupId>org.apache.maven.plugins</groupId>
          <artifactId>maven-eclipse-plugin</artifactId>
          <version>2.9</version>
        </plugin>
        <plugin>
          <groupId>com.googlecode.maven-download-plugin</groupId>
          <artifactId>download-maven-plugin</artifactId>
          <version>1.4.2</version>
        </plugin>
        <plugin>
          <groupId>org.apache.maven.plugins</groupId>
          <artifactId>maven-compiler-plugin</artifactId>
          <version>3.8.1</version>
        </plugin>
        <plugin>
          <artifactId>maven-assembly-plugin</artifactId>
          <version>3.1.1</version>
        </plugin>
        <plugin>
          <groupId>org.apache.maven.plugins</groupId>
          <artifactId>maven-antrun-plugin</artifactId>
          <version>1.8</version>
        </plugin>
        <plugin>
          <artifactId>maven-surefire-plugin</artifactId>
          <version>3.0.0-M3</version>
        </plugin>

      </plugins>
    </pluginManagement>
    <plugins>
      <plugin>
        <groupId>org.apache.maven.plugins</groupId>
        <artifactId>maven-compiler-plugin</artifactId>
        <configuration>
          <source>1.8</source>
          <target>1.8</target>
          <debug>true</debug>   <!-- Whether to include debugging information.   -->
          <encoding>UTF-8</encoding> <!-- The -encoding argument for the Java compiler. -->
          <compilerArgument>-proc:none
          </compilerArgument> <!-- disable automatic annotation processing accoring to: http://docs.jboss.org/hibernate/jpamodelgen/1.0/reference/en-US/html_single/#d0e261 -->
        </configuration>
      </plugin>

      <!-- resources -->
      <plugin>
        <groupId>org.apache.maven.plugins</groupId>
        <artifactId>maven-resources-plugin</artifactId>
        <configuration>
          <encoding>UTF-8</encoding>
        </configuration>
      </plugin>

      <!-- artifact assembly -->
      <plugin>
        <artifactId>maven-assembly-plugin</artifactId>
        <configuration>
          <descriptors>
            <descriptor>release/zip-war.xml</descriptor>
            <descriptor>release/bin.xml</descriptor>
          </descriptors>
          <finalName>geonetwork-${project.version}</finalName>
          <outputDirectory>${project.build.directory}/release</outputDirectory>
        </configuration>
      </plugin>
      <!-- run integration tests after unit tests -->
      <plugin>
        <groupId>org.codehaus.mojo</groupId>
        <artifactId>build-helper-maven-plugin</artifactId>
        <version>3.0.0</version>
        <executions>
          <execution>
            <id>get-cpu-count</id>
            <goals>
              <goal>cpu-count</goal>
            </goals>
            <configuration>
              <cpuCount>system.numCores</cpuCount>
            </configuration>
          </execution>
        </executions>
      </plugin>
      <plugin>
        <groupId>org.apache.maven.plugins</groupId>
        <artifactId>maven-surefire-plugin</artifactId>
        <configuration>
          <argLine>-Dfile.encoding=UTF-8 -Xmx1G</argLine>
          <!--<rerunFailingTestsCount>5</rerunFailingTestsCount>-->
          <runOrder>alphabetical</runOrder>
          <forkCount>${system.numCores}</forkCount>
          <redirectTestOutputToFile>true</redirectTestOutputToFile>
          <excludes>
            <exclude>**/*PerformanceTest.java</exclude>
          </excludes>
        </configuration>
      </plugin>
      <plugin>
        <groupId>org.zeroturnaround</groupId>
        <artifactId>jrebel-maven-plugin</artifactId>
        <version>1.1.5</version>
        <configuration>
          <addResourcesDirToRebelXml>false</addResourcesDirToRebelXml>
          <alwaysGenerate>true</alwaysGenerate>
        </configuration>
        <executions>
          <execution>
            <id>generate-rebel-xml</id>
            <phase>process-resources</phase>
            <goals>
              <goal>generate</goal>
            </goals>
          </execution>
        </executions>
      </plugin>
    </plugins>
  </build>

  <!-- =========================================================== -->
  <!--     Dependency Management                                   -->
  <!--     If a POM declares one of those dependencies, then it    -->
  <!--     will use the version specified here. Otherwise, those   -->
  <!--     dependencies are ignored.                               -->
  <!-- =========================================================== -->
  <dependencyManagement>
    <dependencies>
      <!-- rewrite url servletfilter -->
      <dependency>
        <groupId>org.tuckey</groupId>
        <artifactId>urlrewritefilter</artifactId>
        <version>4.0.3</version>
      </dependency>

      <!-- XML -->
      <dependency>
        <groupId>org.jdom</groupId>
        <artifactId>jdom</artifactId>
        <version>1.1.2</version>
      </dependency>
      <dependency>
        <groupId>xalan</groupId>
        <artifactId>xalan</artifactId>
        <version>2.7.1</version>
      </dependency>
      <dependency>
        <groupId>net.sf.saxon</groupId>
        <artifactId>saxon</artifactId>
        <version>9.1.0.8b-patch</version>
      </dependency>
      <dependency>
        <groupId>net.sf.saxon</groupId>
        <artifactId>saxon-dom</artifactId>
        <version>9.1.0.8b</version>
      </dependency>
      <dependency>
        <groupId>com.vividsolutions</groupId>
        <artifactId>jts</artifactId>
        <version>1.13</version>
      </dependency>
      <dependency>
        <groupId>com.github.lookfirst</groupId>
        <artifactId>sardine</artifactId>
        <version>5.1-GEONETWORK</version>
      </dependency>

      <dependency>
        <groupId>org.codehaus.groovy</groupId>
        <artifactId>groovy-all</artifactId>
        <version>2.3.11</version>
      </dependency>

      <!-- universal character set detector -->
      <dependency>
        <groupId>com.googlecode.juniversalchardet</groupId>
        <artifactId>juniversalchardet</artifactId>
        <version>1.0.3</version>
      </dependency>

      <!-- Thesaurus stuff -->
      <dependency>
        <groupId>org.openrdf</groupId>
        <artifactId>openrdf-model</artifactId>
        <version>1.2.7</version>
      </dependency>
      <dependency>
        <groupId>org.openrdf</groupId>
        <artifactId>openrdf-util</artifactId>
        <version>1.2.7</version>
      </dependency>
      <dependency>
        <groupId>org.openrdf</groupId>
        <artifactId>sesame</artifactId>
        <version>1.2.7</version>
      </dependency>
      <dependency>
        <groupId>org.openrdf</groupId>
        <artifactId>rio</artifactId>
        <version>1.0.9</version>
      </dependency>

      <!-- PDF stuff: Managed by Mapfish -->
      <!--dependency>
        <groupId>com.lowagie</groupId>
        <artifactId>itext</artifactId>
        <version>2.0.6</version>
      </dependency-->
      <dependency>
        <groupId>org.apache.xmlgraphics</groupId>
        <artifactId>fop</artifactId>
        <version>2.3</version>
      </dependency>

      <dependency>
        <groupId>org.apache.xmlgraphics</groupId>
        <artifactId>fop-pdf-images</artifactId>
        <version>2.3</version>
      </dependency>

      <!-- Jetty stuff -->
      <dependency>
        <groupId>org.eclipse.jetty</groupId>
        <artifactId>jetty-server</artifactId>
        <version>${jetty.version}</version>
      </dependency>
      <dependency>
        <groupId>org.eclipse.jetty</groupId>
        <artifactId>jetty-servlet</artifactId>
        <version>${jetty.version}</version>
      </dependency>
      <dependency>
        <groupId>org.eclipse.jetty</groupId>
        <artifactId>jetty-webapp</artifactId>
        <version>${jetty.version}</version>
      </dependency>

      <!-- Apache -->
      <dependency>
        <groupId>commons-lang</groupId>
        <artifactId>commons-lang</artifactId>
        <version>2.6</version>
      </dependency>
      <dependency>
        <groupId>commons-logging</groupId>
        <artifactId>commons-logging</artifactId>
        <version>1.1.1</version>
        <!-- 1.0.2 in Geonetwork -->
      </dependency>
      <dependency>
        <groupId>commons-net</groupId>
        <artifactId>commons-net</artifactId>
        <version>3.0.1</version>
      </dependency>
      <dependency>
        <groupId>commons-digester</groupId>
        <artifactId>commons-digester</artifactId>
        <version>1.6</version>
      </dependency>
      <dependency>
        <groupId>org.apache.commons</groupId>
        <artifactId>commons-dbcp2</artifactId>
        <version>2.6.0</version>
      </dependency>
      <dependency>
        <groupId>commons-pool</groupId>
        <artifactId>commons-pool</artifactId>
        <version>1.6</version>
      </dependency>
      <dependency>
        <groupId>commons-io</groupId>
        <artifactId>commons-io</artifactId>
        <version>2.1</version>
      </dependency>
      <dependency>
        <groupId>commons-fileupload</groupId>
        <artifactId>commons-fileupload</artifactId>
        <version>1.3.3</version>
      </dependency>
      <dependency>
        <groupId>commons-collections</groupId>
        <artifactId>commons-collections</artifactId>
        <version>3.2.2</version>
      </dependency>
      <dependency>
        <groupId>org.apache.commons</groupId>
        <artifactId>commons-email</artifactId>
        <version>1.4</version>
      </dependency>
      <dependency>
        <groupId>org.apache.xmlgraphics</groupId>
        <artifactId>xmlgraphics-commons</artifactId>
        <version>2.3</version>
      </dependency>
      <dependency>
        <groupId>avalon-framework</groupId>
        <artifactId>avalon-framework-api</artifactId>
        <version>4.3</version>
        <exclusions>
          <exclusion>
            <groupId>geronimo-spec</groupId>
            <artifactId>geronimo-spec-javamail</artifactId>
          </exclusion>
          <exclusion>
            <groupId>geronimo-spec</groupId>
            <artifactId>geronimo-spec-jms</artifactId>
          </exclusion>
        </exclusions>
      </dependency>
      <dependency>
        <groupId>org.apache.avalon.framework</groupId>
        <artifactId>avalon-framework-impl</artifactId>
        <version>4.3.1</version>
      </dependency>
      <dependency>
        <groupId>org.apache.xmlgraphics</groupId>
        <artifactId>batik-ext</artifactId>
        <version>1.10</version>
      </dependency>
      <dependency>
        <groupId>org.apache.xmlgraphics</groupId>
        <artifactId>batik-transcoder</artifactId>
        <version>1.10</version>
      </dependency>
      <dependency>
        <groupId>org.slf4j</groupId>
        <artifactId>slf4j-api</artifactId>
        <version>${slf4j.version}</version>
      </dependency>
      <dependency>
        <groupId>org.slf4j</groupId>
        <artifactId>slf4j-log4j12</artifactId>
        <version>${slf4j.version}</version>
      </dependency>
      <dependency>
        <groupId>log4j</groupId>
        <artifactId>log4j</artifactId>
        <version>${log4j.version}</version>
      </dependency>
      <dependency>
        <groupId>org.apache.logging.log4j</groupId>
        <artifactId>log4j-api</artifactId>
        <version>${log4j2.version}</version>
      </dependency>
      <dependency>
        <groupId>org.apache.logging.log4j</groupId>
        <artifactId>log4j-core</artifactId>
        <version>${log4j2.version}</version>
      </dependency>
      <dependency>
        <groupId>org.apache.httpcomponents</groupId>
        <artifactId>httpcore</artifactId>
        <version>${httpcomponents.version}</version>
      </dependency>
      <dependency>
        <groupId>org.apache.httpcomponents</groupId>
        <artifactId>httpclient</artifactId>
        <version>${httpcomponents.version}</version>
      </dependency>
      <dependency>
        <groupId>org.apache.httpcomponents</groupId>
        <artifactId>httpmime</artifactId>
        <version>${httpcomponents.version}</version>
      </dependency>
      <dependency>
        <groupId>xerces</groupId>
        <artifactId>xercesImpl</artifactId>
        <version>2.11.0</version>
      </dependency>
      <dependency>
        <groupId>xml-apis</groupId>
        <artifactId>xml-apis</artifactId>
        <version>1.4.01</version>
      </dependency>

      <!-- Patched XML Resolver 1.2 from apache xml-commons - fixes problems
                 with windows URLs -->
      <dependency>
        <groupId>xml-resolver</groupId>
        <artifactId>xml-resolver-patched</artifactId>
        <version>1.2.1</version>
      </dependency>
      <dependency>
        <groupId>pcj</groupId>
        <artifactId>pcj</artifactId>
        <version>1.2</version>
      </dependency>
      <dependency>
        <groupId>org.apache.jcs</groupId>
        <artifactId>jcs</artifactId>
        <version>1.3</version> <!-- TODO check version -->
      </dependency>
      <!-- May be required to register connection unwrappers with
			     geotools
      <dependency>
        <groupId>org.springframework</groupId>
        <artifactId>spring-jdbc</artifactId>
        <version>2.5.3</version>
      </dependency>
			-->
      <dependency>
        <groupId>org.eclipse.core</groupId>
        <artifactId>org.eclipse.core.runtime</artifactId>
        <version>3.7.0</version>
      </dependency>

      <!-- Z39.50, SRU  stuff (ie: Spring, CQL, ...)  -->
      <dependency>
        <groupId>org.dspace</groupId>
        <artifactId>cql-java</artifactId>
        <version>1.0</version>
      </dependency>
      <dependency>
        <groupId>org.jzkit</groupId>
        <artifactId>a2j</artifactId>
        <version>2.0.4</version>
      </dependency>
      <dependency>
        <groupId>marc4j</groupId>
        <artifactId>marc4j</artifactId>
        <version>2.3.1</version>
      </dependency>
      <dependency>
        <groupId>jdbm</groupId>
        <artifactId>jdbm</artifactId>
        <version>1.0</version>
      </dependency>

      <!-- Geotools and spatial search stuff -->
      <dependency>
        <groupId>org.geotools</groupId>
        <artifactId>gt-api</artifactId>
        <version>${geotools.version}</version>
      </dependency>
      <dependency>
        <groupId>org.geotools.xsd</groupId>
        <artifactId>gt-xsd-gml3</artifactId>
        <version>${geotools.version}</version>
      </dependency>
      <dependency>
        <groupId>org.geotools</groupId>
        <artifactId>gt-geojson</artifactId>
        <version>${geotools.version}</version>
      </dependency>
      <dependency>
        <groupId>org.geotools</groupId>
        <artifactId>gt-cql</artifactId>
        <version>${geotools.version}</version>
      </dependency>
      <dependency>
        <groupId>org.geotools</groupId>
        <artifactId>gt-shapefile</artifactId>
        <version>${geotools.version}</version>
      </dependency>
      <dependency>
        <groupId>org.geotools</groupId>
        <artifactId>gt-xml</artifactId>
        <version>${geotools.version}</version>
        <exclusions>
          <exclusion>
					<!-- org.apache.xml:xml-commons-resolver:jar:1.2 -->
            <groupId>org.apache.xml</groupId>
            <artifactId>xml-commons-resolver</artifactId>
          </exclusion>
        </exclusions>
      </dependency>
      <dependency>
        <groupId>org.geotools.xsd</groupId>
        <artifactId>gt-xsd-filter</artifactId>
        <version>${geotools.version}</version>
      </dependency>
      <dependency>
        <groupId>org.geotools</groupId>
        <artifactId>gt-epsg-extension</artifactId>
        <version>${geotools.version}</version>
      </dependency>
      <dependency>
        <groupId>org.geotools</groupId>
        <artifactId>gt-referencing</artifactId>
        <version>${geotools.version}</version>
      </dependency>
      <dependency>
        <groupId>org.geotools</groupId>
        <artifactId>gt-epsg-hsql</artifactId>
        <version>${geotools.version}</version>
      </dependency>
      <dependency>
        <groupId>org.geotools</groupId>
        <artifactId>gt-wfs</artifactId>
        <version>${geotools.version}</version>
      </dependency>
      <dependency>
        <groupId>org.geotools</groupId>
        <artifactId>gt-wms</artifactId>
        <version>${geotools.version}</version>
      </dependency>
      <dependency>
        <groupId>org.geotools</groupId>
        <artifactId>gt-main</artifactId>
        <version>${geotools.version}</version>
      </dependency>
      <dependency>
        <groupId>org.geotools</groupId>
        <artifactId>gt-brewer</artifactId>
        <version>${geotools.version}</version>
      </dependency>
      <dependency>
        <groupId>org.geotools.jdbc</groupId>
        <artifactId>gt-jdbc-postgis</artifactId>
        <version>${geotools.version}</version>
      </dependency>
      <dependency>
        <groupId>org.geotools.jdbc</groupId>
        <artifactId>gt-jdbc-h2</artifactId>
        <version>${geotools.version}</version>
      </dependency>
      <dependency>
        <groupId>org.geotools.jdbc</groupId>
        <artifactId>gt-jdbc-sqlserver</artifactId>
        <version>${geotools.version}</version>
      </dependency>
      <dependency>
        <groupId>org.geotools.jdbc</groupId>
        <artifactId>gt-jdbc-mysql</artifactId>
        <version>${geotools.version}</version>
      </dependency>
      <dependency>
        <groupId>org.geotools.jdbc</groupId>
        <artifactId>gt-jdbc-db2</artifactId>
        <version>${geotools.version}</version>
      </dependency>
      <dependency>
        <groupId>org.geotools.jdbc</groupId>
        <artifactId>gt-jdbc-oracle</artifactId>
        <version>${geotools.version}</version>
      </dependency>
      <dependency>
        <groupId>lizard</groupId>
        <artifactId>lizard-tiff</artifactId>
        <version>1.0</version>
      </dependency>
      <dependency>
        <groupId>javax.media</groupId>
        <artifactId>jai_codec</artifactId>
        <version>1.1.3</version>
      </dependency>
      <dependency>
        <groupId>eu.medsea.mimeutil</groupId>
        <artifactId>mime-util</artifactId>
        <version>2.1.2</version>
        <exclusions>
          <exclusion>
            <groupId>org.slf4j</groupId>
            <artifactId>slf4j-log4j12</artifactId>
          </exclusion>
        </exclusions>
      </dependency>
      <dependency>
        <groupId>joda-time</groupId>
        <artifactId>joda-time</artifactId>
        <version>2.2</version>
      </dependency>
      <dependency>
        <groupId>jaxen</groupId>
        <artifactId>jaxen</artifactId>
        <version>1.1.4</version>
      </dependency>
      <dependency>
        <groupId>org.quartz-scheduler</groupId>
        <artifactId>quartz</artifactId>
        <version>2.1.4</version>
      </dependency>

      <!-- Security stuff -->
      <dependency>
        <groupId>jsch</groupId>
        <artifactId>jsch</artifactId>
        <version>0.1.8</version> <!-- TODO check version, latest from public repository -->
      </dependency>
      <dependency>
        <groupId>globus</groupId>
        <artifactId>cog-jglobus</artifactId>
        <version>1.2-060802</version>
      </dependency>

      <!-- svnkit stuff -->
      <dependency>
        <groupId>org.tmatesoft.svnkit</groupId>
        <artifactId>svnkit</artifactId>
        <version>1.7.8</version>
      </dependency>

      <!-- Databased stuff -->
      <dependency>
        <groupId>com.h2database</groupId>
        <artifactId>h2</artifactId>
        <version>1.3.174</version>
      </dependency>
      <!-- Other stuff -->
      <dependency>
        <groupId>dlib</groupId>  <!--FIXME Handled by local repository -->
        <artifactId>dlib</artifactId>
        <version>1.0</version> <!-- FIXME totally unknown -->
      </dependency>

      <!-- Lib utils -->
      <dependency>
        <groupId>com.google.guava</groupId>
        <artifactId>guava</artifactId>
        <version>18.0</version>
      </dependency>

      <!-- Monitoring libraries -->
      <dependency>
        <groupId>com.yammer.metrics</groupId>
        <artifactId>metrics-core</artifactId>
        <version>${metrics.version}</version>
      </dependency>
      <dependency>
        <groupId>com.yammer.metrics</groupId>
        <artifactId>metrics-servlet</artifactId>
        <version>${metrics.version}</version>
      </dependency>
      <dependency>
        <groupId>com.yammer.metrics</groupId>
        <artifactId>metrics-web</artifactId>
        <version>${metrics.version}</version>
      </dependency>
      <dependency>
        <groupId>com.yammer.metrics</groupId>
        <artifactId>metrics-log4j</artifactId>
        <version>${metrics.version}</version>
      </dependency>
      <!-- Tests -->
      <dependency>
        <groupId>junit</groupId>
        <artifactId>junit</artifactId>
        <version>4.12</version>
        <scope>test</scope>
      </dependency>
      <dependency>
        <groupId>org.mockito</groupId>
        <artifactId>mockito-all</artifactId>
        <version>1.10.19</version>
        <scope>test</scope>
      </dependency>
      <dependency>
        <groupId>org.powermock</groupId>
        <artifactId>powermock-module-junit4</artifactId>
        <version>1.6.4</version>
        <scope>test</scope>
      </dependency>
      <dependency>
        <groupId>org.powermock</groupId>
        <artifactId>powermock-api-mockito</artifactId>
        <version>1.6.4</version>
        <scope>test</scope>
      </dependency>
      <dependency>
        <groupId>org.xmlunit</groupId>
        <artifactId>xmlunit-core</artifactId>
        <version>${xmlunit.version}</version>
        <scope>test</scope>
      </dependency>
      <dependency>
        <groupId>org.xmlunit</groupId>
        <artifactId>xmlunit-matchers</artifactId>
        <version>${xmlunit.version}</version>
        <scope>test</scope>
      </dependency>

      <!-- db -->
      <dependency>
        <groupId>org.postgis</groupId>
        <artifactId>postgis-jdbc</artifactId>
        <version>1.3.3</version>
        <exclusions>
          <exclusion>
            <groupId>org.postgis</groupId>
            <artifactId>postgis-stubs</artifactId>
          </exclusion>
        </exclusions>
      </dependency>
      <dependency>
        <groupId>org.postgresql</groupId>
        <artifactId>postgresql</artifactId>
        <version>${pg.version}</version>
      </dependency>
      <dependency>
        <groupId>mysql</groupId>
        <artifactId>mysql-connector-java</artifactId>
        <version>5.1.38</version>
      </dependency>
      <!-- Not permitted under oracle licensing rules
      <dependency>
        <groupId>ojdbc</groupId>
        <artifactId>ojdbc</artifactId>
        <version>14</version>
      </dependency>
			-->
      <dependency>
        <groupId>org.codehaus.izpack</groupId>
        <artifactId>izpack-standalone-compiler</artifactId>
        <version>4.3.1</version>
      </dependency>
      <!-- language detection -->
      <dependency>
        <groupId>com.cybozu.labs</groupId>
        <artifactId>langdetect</artifactId>
        <version>1.1-20120112</version>
      </dependency>
      <dependency>
        <groupId>net.arnx.jsonic</groupId>
        <artifactId>jsonic</artifactId>
        <version>1.2.0</version>
      </dependency>
      <!-- end language detection -->

      <!-- Spring dependencies -->
      <dependency>
        <groupId>org.springframework</groupId>
        <artifactId>spring-context</artifactId>
        <version>${spring.version}</version>
      </dependency>
      <dependency>
        <groupId>org.springframework</groupId>
        <artifactId>spring-orm</artifactId>
        <version>${spring.version}</version>
      </dependency>
      <dependency>
        <groupId>org.springframework</groupId>
        <artifactId>spring-tx</artifactId>
        <version>${spring.version}</version>
      </dependency>
      <dependency>
        <groupId>org.springframework</groupId>
        <artifactId>spring-context-support</artifactId>
        <version>${spring.version}</version>
      </dependency>
      <dependency>
        <groupId>org.springframework.security</groupId>
        <artifactId>spring-security-core</artifactId>
        <version>${spring.security.version}</version>
        <exclusions>
          <exclusion>
            <groupId>org.springframework</groupId>
            <artifactId>spring-expression</artifactId>
          </exclusion>
        </exclusions>
      </dependency>
      <dependency>
        <groupId>org.springframework</groupId>
        <artifactId>spring-webmvc</artifactId>
        <version>${spring.version}</version>
      </dependency>
      <dependency>
        <groupId>org.springframework</groupId>
        <artifactId>spring-web</artifactId>
        <version>${spring.version}</version>
      </dependency>
      <dependency>
        <groupId>org.springframework.security</groupId>
        <artifactId>spring-security-cas</artifactId>
        <version>${spring.security.version}</version>
      </dependency>
      <dependency>
        <groupId>org.springframework.security</groupId>
        <artifactId>spring-security-config</artifactId>
        <version>${spring.security.version}</version>
      </dependency>
      <dependency>
        <groupId>org.springframework.security</groupId>
        <artifactId>spring-security-ldap</artifactId>
        <version>${spring.security.version}</version>
      </dependency>
      <dependency>
        <groupId>org.springframework.security</groupId>
        <artifactId>spring-security-web</artifactId>
        <version>${spring.security.version}</version>
      </dependency>
      <dependency>
        <groupId>org.springframework</groupId>
        <artifactId>spring-test</artifactId>
        <version>${spring.version}</version>
        <scope>test</scope>
      </dependency>
      <dependency>
        <groupId>org.springframework</groupId>
        <artifactId>spring-aspects</artifactId>
        <version>${spring.version}</version>
      </dependency>
      <dependency>
        <groupId>org.jolokia</groupId>
        <artifactId>jolokia-core</artifactId>
        <version>${jolokia.version}</version>
      </dependency>
      <!-- http://springfox.github.io/springfox/docs/current/ -->
      <dependency>
        <groupId>io.springfox</groupId>
        <artifactId>springfox-swagger2</artifactId>
        <version>2.8.0</version>
      </dependency>
      <!-- Persistence dependencies -->
      <dependency>
        <groupId>org.hibernate</groupId>
        <artifactId>hibernate-entitymanager</artifactId>
        <version>4.3.6.Final</version>
      </dependency>
      <dependency>
        <groupId>org.hibernate</groupId>
        <artifactId>hibernate-ehcache</artifactId>
        <version>4.3.6.Final</version>
      </dependency>
      <dependency>
        <groupId>org.springframework.data</groupId>
        <artifactId>spring-data-jpa</artifactId>
        <version>1.4.1.RELEASE</version>
      </dependency>

      <dependency>
        <groupId>com.fasterxml.jackson.datatype</groupId>
        <artifactId>jackson-datatype-hibernate4</artifactId>
        <version>2.9.7</version>
      </dependency>

      <dependency>
        <groupId>com.google.code.findbugs</groupId>
        <artifactId>jsr305</artifactId>
        <version>2.0.1</version>
      </dependency>
      <dependency>
        <groupId>net.sf.json-lib</groupId>
        <artifactId>json-lib</artifactId>
        <version>2.4</version>
        <classifier>jdk15</classifier>
      </dependency>
      <dependency>
        <groupId>xom</groupId>
        <artifactId>xom</artifactId>
        <version>1.1</version>
      </dependency>
      <dependency>
        <groupId>org.xhtmlrenderer</groupId>
        <artifactId>flying-saucer-pdf-itext5</artifactId>
        <version>${flying-saucer}</version>
        <exclusions>
          <exclusion>
            <groupId>com.itextpdf</groupId>
            <artifactId>itextpdf</artifactId>
          </exclusion>
        </exclusions>
      </dependency>

      <dependency>
        <groupId>com.fasterxml.jackson.core</groupId>
        <artifactId>jackson-databind</artifactId>
        <version>2.9.8</version>
      </dependency>
      <dependency>
        <groupId>com.fasterxml.jackson.core</groupId>
        <artifactId>jackson-core</artifactId>
        <version>2.9.8</version>
      </dependency>
      <dependency>
        <groupId>com.fasterxml.jackson.core</groupId>
        <artifactId>jackson-annotations</artifactId>
        <version>2.9.8</version>
      </dependency>
      <dependency>
        <groupId>javax.xml.bind</groupId>
        <artifactId>jaxb-api</artifactId>
        <version>2.2.11</version>
      </dependency>
      <dependency>
        <groupId>com.sun.xml.bind</groupId>
        <artifactId>jaxb-impl</artifactId>
        <version>2.2.7</version>
      </dependency>

      <dependency>
        <groupId>org.elasticsearch.client</groupId>
        <artifactId>elasticsearch-rest-high-level-client</artifactId>
        <version>${es.version}</version>
      </dependency>
      <!-- Apache commons csv -->
      <dependency>
        <groupId>org.apache.commons</groupId>
        <artifactId>commons-csv</artifactId>
        <version>1.2</version>
      </dependency>

      <dependency>
        <groupId>org.apache.pdfbox</groupId>
        <artifactId>pdfbox</artifactId>
        <version>2.0.7</version>
      </dependency>
    </dependencies>
  </dependencyManagement>

  <!-- =========================================================== -->
  <!--     Dependencies to be inherited by all modules.            -->
  <!-- =========================================================== -->
  <dependencies>
    <!-- This find bugs jars allows annotations like @Nullable and @Nonnull see the jsr305 -->
    <dependency>
      <groupId>com.google.code.findbugs</groupId>
      <artifactId>jsr305</artifactId>
    </dependency>
    <dependency>
      <groupId>junit</groupId>
      <artifactId>junit</artifactId>
      <!-- The version number is specified above. -->
      <scope>test</scope>
    </dependency>
    <dependency>
      <groupId>com.google.jimfs</groupId>
      <artifactId>jimfs</artifactId>
      <version>1.0</version>
      <scope>test</scope>
    </dependency>
  </dependencies>

  <!-- ================================================================== -->
  <!--     Repositories. This is where Maven looks for dependencies. The  -->
  <!--     Maven repository is implicit and doesn't need to be specified. -->
  <!-- ================================================================== -->
  <repositories>
    <repository>
      <snapshots>
        <enabled>false</enabled>
      </snapshots>
      <id>geotools</id>
      <name>Geotools repository</name>
      <url>http://download.osgeo.org/webdav/geotools/</url>
    </repository>
    <repository>
      <snapshots>
        <enabled>false</enabled>
      </snapshots>
      <id>boundless</id>
      <name>Boundless repository</name>
      <url>http://repo.boundlessgeo.com/main/</url>
    </repository>
    <repository>
      <snapshots>
        <enabled>false</enabled>
      </snapshots>
      <id>k-int</id>
      <name>Developer k-int repository</name>
      <url>http://maven.k-int.com/content/repositories/releases/</url>
    </repository>


    <repository>
      <snapshots>
        <enabled>true</enabled>
      </snapshots>
      <releases>
        <enabled>true</enabled>
      </releases>
      <id>core-maven-repo</id>
      <name>GeoNetwork remote repository</name>
      <url>https://raw.githubusercontent.com/geonetwork/core-maven-repo/master</url>
    </repository>

    <repository>
      <id>mvnrepository.com</id>
      <name>Repository that has juniversalchardet</name>
      <url>http://mvnrepository.com/artifact</url>
    </repository>
    <repository>
      <id>maven.geo-solutions.it</id>
      <name>geo-solutions</name>
      <url>http://maven.geo-solutions.it</url>
    </repository>

    <repository>
      <id>maven2</id>
      <name>Repository maven2</name>
      <url>http://repo.maven.apache.org/maven2</url>
    </repository>

    <!-- seasar repo, has jsonic - used by langdetect -->
    <repository>
      <id>maven.seasar.org</id>
      <name>The Seasar Foundation Maven2 Repository</name>
      <url>http://maven.seasar.org/maven2</url>
    </repository>

    <repository>
      <id>georchestra-mfprint</id>
      <name>build-releases</name>
      <url>https://packages.georchestra.org/artifactory/mapfish-print</url>
    </repository>

  </repositories>


  <pluginRepositories>
    <pluginRepository>
      <name>oss.sonatype.org - github-releases</name>
      <id>oss.sonatype.org-github-releases</id>
      <url>https://oss.sonatype.org/content/repositories/github-releases</url>
    </pluginRepository>
    <pluginRepository>
      <id>sonatype-public-repository</id>
      <url>https://oss.sonatype.org/content/groups/public</url>
      <snapshots>
        <enabled>true</enabled>
      </snapshots>
      <releases>
        <enabled>true</enabled>
      </releases>
    </pluginRepository>
  </pluginRepositories>

  <!-- =========================================================== -->
  <!--     Modules for the build in approximate dependency order   -->
  <!-- =========================================================== -->
  <modules>
    <module>common</module>
    <module>cachingxslt</module>
    <module>sde</module>
    <module>domain</module>
    <module>oaipmh</module>
    <module>events</module>
    <module>core</module>
    <module>listeners</module>
    <module>schemas</module>
    <module>csw-server</module>
    <module>harvesters</module>
    <module>healthmonitor</module>
    <module>services</module>
    <module>wro4j</module>
    <module>inspire-atom</module>
    <module>doi</module>
    <module>es</module>
    <module>release</module>
    <module>workers</module>
    <module>messaging</module>
    <module>estest</module>
    <module>index</module>
  </modules>

  <profiles>
    <profile>
      <id>with-doc</id>
      <modules>
        <module>docs</module>
      </modules>
    </profile>
    <profile>
      <id>all</id>
      <activation>
        <file>
          <exists>pom.xml</exists>
        </file>
      </activation>
      <modules>
        <module>slave</module>
        <module>schemas-test</module>
        <module>web-ui</module>
        <module>web-ui-docs</module>
        <module>web</module>
      </modules>
    </profile>
    <profile>
      <id>jmeter</id>
      <modules>
        <module>jmeter</module>
      </modules>
    </profile>
  </profiles>

  <distributionManagement>
    <snapshotRepository>
      <id>scp-repository.geonetwork-opensource.org</id>
      <name>GeoNetwork opensource repositories</name>
      <url>scpexe://TO DEFINED</url>
    </snapshotRepository>
  </distributionManagement>

  <properties>
    <db.properties>WEB-INF/config-db/jdbc.properties</db.properties>
    <!--<db.properties>file:/${geonetwork.dir}/jdbc.properties</db.properties>-->

    <application.name>geonetwork</application.name>
    <app.properties>WEB-INF/config.properties</app.properties>
    <!--<app.properties>file:/${geonetwork.dir}/config.properties</app.properties>-->

    <!-- Configure database config file to use. Could be
     h2, postgres, sqlserver, mysql, oracle, db2, postgres-postgis, jndi-postgres-postgis
     -->
    <db.type>h2</db.type>
    <db.config.file>../config-db/${db.type}.xml</db.config.file>
    <db.host>localhost</db.host>
    <db.port>5432</db.port>
    <db.name>gn</db.name>
    <db.username>www-data</db.username>
    <db.password>www-data</db.password>
    <db.pool.maxActive>30</db.pool.maxActive>
    <db.pool.maxIdle>10</db.pool.maxIdle>
    <db.pool.initialSize>10</db.pool.initialSize>

    <!-- Default catalog language when accessing the home page
    ie. http://localhost:8080/geonetwork. -->
    <language.default>eng</language.default>
    <!-- Define if redirection should ignore HTTP headers,
    Cookie or URL parameters. Set it to true to always redirect
    to the default language. -->
    <language.forceDefault>false</language.forceDefault>

    <!-- Define using CRON expression
     when watchlist notifier is triggered (Default 4AM) -->
    <savedselection.watchlist.frequency>0 0 4 * * ?</savedselection.watchlist.frequency>


    <!-- Jetty plugin port configuration -->
    <jetty.port>8080</jetty.port>
    <jetty.stop.port>8090</jetty.stop.port>

    <es.version>7.3.0</es.version>
    <es.version.sha512>1e45bf29b344f96f4adbfcaa2dba35e46eb1a5e6564f94ed3641835d6ed62fdaee039c627a04b0b6156ff88b885e7257b6e5595b3ecad21021da491e9bdb00a6</es.version.sha512>
    <es.platform>linux-x86_64</es.platform>
    <es.installer.extension>tar.gz</es.installer.extension>
<<<<<<< HEAD
    <es.protocol>http</es.protocol>
    <es.port>9200</es.port>
    <es.host>localhost</es.host>
    <es.url>${es.protocol}://${es.host}:${es.port}</es.url>
    <es.index.features>gn-features</es.index.features>
    <es.index.features.type>features</es.index.features.type>
    <es.index.records>gn-records</es.index.records>
    <es.index.records.type>records</es.index.records.type>
    <es.index.searchlogs>gn-searchlogs</es.index.searchlogs>
    <es.index.searchlogs.type>searchlogs</es.index.searchlogs.type>
=======
    <es.port></es.port>
    <es.host></es.host>
    <es.url></es.url>
    <es.index.features></es.index.features>
    <es.index.features.type></es.index.features.type>
    <es.index.records></es.index.records>
    <es.index.records_public></es.index.records_public>
    <es.index.records.type></es.index.records.type>
    <es.index.searchlogs></es.index.searchlogs>
    <es.index.searchlogs.type></es.index.searchlogs.type>
>>>>>>> fd44c1fa

    <!-- to load spring configurations related to es and camel,
    you should use maven "es" profile (defined in web).
    Devs may note that normally (not in this case), many spring profiles can
    be defined at the same time: "active.profiles.spring" is overriden
    in web.xml. -->
    <es.spring.profile></es.spring.profile>
    <es.username></es.username>
    <es.password></es.password>

    <kb.version.sha512>d9d28d620a70a126747ee004042f4e728aaff05d9efc954739d3c15209acd4093321871423f486b51842a8e7b24ae969081702928802088c0e8bca22959e37aa</kb.version.sha512>
    <kb.platform>linux-x86_64</kb.platform>
    <kb.installer.extension>tar.gz</kb.installer.extension>
    <kb.port>5601</kb.port>
    <kb.url>http://localhost:${kb.port}</kb.url>

    <jms.url>tcp://localhost:61616</jms.url>
    <activemq.version>5.6.0</activemq.version>
    <!-- End es and camel stuffs -->

    <!-- List of comma separated values of hosts for which
    CORS headers are added (eg. www.geonetwork-opensource.org,osgeo.org).
    Use '*' to enable CORS for everyone.
    Use '' to disable CORS.
    Use 'db' for using database settings. This mode
     allows to change at run time the list of hosts. It
     may be a bit slower as it requires to check for every
     request the list of hosts (but JPA cache db queries). -->
    <cors.allowedHosts>*</cors.allowedHosts>


    <jetty.version>9.4.12.v20180830</jetty.version>
    <jetty.file>jetty-distribution-9.4.12.v20180830</jetty.file>
    <jetty.download>https://repo1.maven.org/maven2/org/eclipse/jetty/jetty-distribution/9.4.12.v20180830/${jetty.file}.tar.gz</jetty.download>

    <!-- NOTE: When updating GeoTools, check which version
    of Postgres is used and update pg.version if needed. -->
    <geotools.version>16.0</geotools.version>
    <pg.version>9.4.1211</pg.version>

    <spring.version>4.2.6.RELEASE</spring.version>
    <spring.security.version>3.2.0.RELEASE</spring.security.version>
    <metrics.version>2.1.1</metrics.version>
    <maven.build.timestamp.format>yyyy-MM-dd'T'HH'\:'mm'\:'ssZ</maven.build.timestamp.format>
    <build.timestamp>${maven.build.timestamp}</build.timestamp>
    <rootProjectDir>..</rootProjectDir>
    <wro.version>1.7.9</wro.version>
    <wro.debug>true</wro.debug>

    <node.version>v8.11.1</node.version>
    <npm.version>5.8.0</npm.version>
    <xmlunit.version>2.1.1</xmlunit.version>
    <print-lib.version>2.1.6</print-lib.version>
    <flying-saucer>9.0.7</flying-saucer>
    <camel.version>2.14.4</camel.version>
    <log4j.version>1.2.17</log4j.version>
    <log4j2.version>2.7</log4j2.version>
    <slf4j.version>1.8.0-beta2</slf4j.version>
    <xbean.version>3.18</xbean.version>
    <jolokia.version>1.6.0</jolokia.version>
    <httpcomponents.version>4.4.1</httpcomponents.version>
    <gn.schemas.version>3.7</gn.schemas.version>
  </properties>
</project><|MERGE_RESOLUTION|>--- conflicted
+++ resolved
@@ -1344,7 +1344,6 @@
     <es.version.sha512>1e45bf29b344f96f4adbfcaa2dba35e46eb1a5e6564f94ed3641835d6ed62fdaee039c627a04b0b6156ff88b885e7257b6e5595b3ecad21021da491e9bdb00a6</es.version.sha512>
     <es.platform>linux-x86_64</es.platform>
     <es.installer.extension>tar.gz</es.installer.extension>
-<<<<<<< HEAD
     <es.protocol>http</es.protocol>
     <es.port>9200</es.port>
     <es.host>localhost</es.host>
@@ -1355,18 +1354,6 @@
     <es.index.records.type>records</es.index.records.type>
     <es.index.searchlogs>gn-searchlogs</es.index.searchlogs>
     <es.index.searchlogs.type>searchlogs</es.index.searchlogs.type>
-=======
-    <es.port></es.port>
-    <es.host></es.host>
-    <es.url></es.url>
-    <es.index.features></es.index.features>
-    <es.index.features.type></es.index.features.type>
-    <es.index.records></es.index.records>
-    <es.index.records_public></es.index.records_public>
-    <es.index.records.type></es.index.records.type>
-    <es.index.searchlogs></es.index.searchlogs>
-    <es.index.searchlogs.type></es.index.searchlogs.type>
->>>>>>> fd44c1fa
 
     <!-- to load spring configurations related to es and camel,
     you should use maven "es" profile (defined in web).
