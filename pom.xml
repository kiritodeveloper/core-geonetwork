<?xml version="1.0" encoding="UTF-8"?>
<!--
  ~ Copyright (C) 2001-2016 Food and Agriculture Organization of the
  ~ United Nations (FAO-UN), United Nations World Food Programme (WFP)
  ~ and United Nations Environment Programme (UNEP)
  ~
  ~ This program is free software; you can redistribute it and/or modify
  ~ it under the terms of the GNU General Public License as published by
  ~ the Free Software Foundation; either version 2 of the License, or (at
  ~ your option) any later version.
  ~
  ~ This program is distributed in the hope that it will be useful, but
  ~ WITHOUT ANY WARRANTY; without even the implied warranty of
  ~ MERCHANTABILITY or FITNESS FOR A PARTICULAR PURPOSE. See the GNU
  ~ General Public License for more details.
  ~
  ~ You should have received a copy of the GNU General Public License
  ~ along with this program; if not, write to the Free Software
  ~ Foundation, Inc., 51 Franklin St, Fifth Floor, Boston, MA 02110-1301, USA
  ~
  ~ Contact: Jeroen Ticheler - FAO - Viale delle Terme di Caracalla 2,
  ~ Rome - Italy. email: geonetwork@osgeo.org
  -->
<project xmlns:xsi="http://www.w3.org/2001/XMLSchema-instance"
         xmlns="http://maven.apache.org/POM/4.0.0"
         xsi:schemaLocation="http://maven.apache.org/POM/4.0.0 http://maven.apache.org/maven-v4_0_0.xsd">

  <modelVersion>4.0.0</modelVersion>
  <groupId>org.geonetwork-opensource</groupId>
  <artifactId>geonetwork</artifactId>
  <packaging>pom</packaging>
  <version>3.3.0-SNAPSHOT</version>
  <name>GeoNetwork opensource</name>
  <description>GeoNetwork opensource is a standards based, Free and
    Open Source catalog application to manage spatially referenced
    resources through the web.
  </description>
  <url>http://geonetwork-opensource.org</url>
  <scm>
    <connection>
      scm:git:https://github.com/geonetwork/core-geonetwork
    </connection>
    <url>https://github.com/geonetwork/core-geonetwork</url>
  </scm>
  <inceptionYear>2003</inceptionYear>
  <issueManagement>
    <system>GitHub Issues</system>
    <url>https://github.com/geonetwork/core-geonetwork/issues</url>
  </issueManagement>
  <mailingLists>
    <mailingList>
      <name>Users</name>
      <post>geonetwork-users@lists.sourceforge.net</post>
      <subscribe>https://lists.sourceforge.net/lists/listinfo/geonetwork-users</subscribe>
      <unsubscribe>https://lists.sourceforge.net/lists/options/geonetwork-users</unsubscribe>
      <archive>http://osgeo-org.1560.x6.nabble.com/GeoNetwork-users-f3860293.html</archive>
    </mailingList>
    <mailingList>
      <name>Utilisateurs (fr)</name>
      <post>geonetwork-users-fr@lists.sourceforge.net</post>
      <subscribe>https://lists.sourceforge.net/lists/listinfo/geonetwork-users-fr</subscribe>
      <unsubscribe>https://lists.sourceforge.net/lists/options/geonetwork-users-fr</unsubscribe>
      <archive>http://osgeo-org.1560.x6.nabble.com/GeoNetwork-users-francophone-f3880536.html
      </archive>
    </mailingList>
    <mailingList>
      <name>Usuarios (es)</name>
      <post>geonetwork-usuarios-es@lists.sourceforge.net</post>
      <subscribe>https://lists.sourceforge.net/lists/listinfo/geonetwork-usuarios-es</subscribe>
      <unsubscribe>https://lists.sourceforge.net/lists/options/geonetwork-usuarios-es</unsubscribe>
      <archive>http://osgeo-org.1560.x6.nabble.com/GeoNetwork-users-espa-ol-f3860136.html</archive>
    </mailingList>
    <mailingList>
      <name>Dev</name>
      <post>geonetwork-devel@lists.sourceforge.net</post>
      <subscribe>https://lists.sourceforge.net/lists/listinfo/geonetwork-devel</subscribe>
      <unsubscribe>https://lists.sourceforge.net/lists/options/geonetwork-devel</unsubscribe>
      <archive>http://osgeo-org.1560.x6.nabble.com/GeoNetwork-developer-f3874395.html</archive>
    </mailingList>
    <mailingList>
      <name>Commits</name>
      <post>geonetwork-commit@lists.sourceforge.net</post>
      <subscribe>https://lists.sourceforge.net/lists/listinfo/geonetwork-commit</subscribe>
      <unsubscribe>https://lists.sourceforge.net/lists/options/geonetwork-commit</unsubscribe>
      <archive>http://osgeo-org.1560.x6.nabble.com/GeoNetwork-commit-f3865040.html</archive>
    </mailingList>
  </mailingLists>

  <!-- TODO developer part-->
  <developers>
    <developer>
      <name/>
      <id/>
      <organization/>
      <organizationUrl/>
      <email/>
      <roles>
        <role/>
      </roles>
      <timezone/>
    </developer>
  </developers>

  <licenses>
    <license>
      <name>General Public License (GPL)</name>
      <url>http://www.gnu.org/licenses/old-licenses/gpl-2.0.txt</url>
    </license>
  </licenses>

  <build>

    <!-- =========================================================== -->
    <!--     Plugin Management                                       -->
    <!--     If a POM declares one of those plugins, then it         -->
    <!--     will use the version specified here. Otherwise, those   -->
    <!--     plugins are ignored.                                    -->
    <!-- =========================================================== -->
    <pluginManagement>
      <plugins>
        <plugin>
          <groupId>org.codehaus.mojo</groupId>
          <artifactId>jslint-maven-plugin</artifactId>
          <version>1.0.1</version>
        </plugin>
        <plugin>
          <groupId>org.bsc.maven</groupId>
          <artifactId>maven-processor-plugin</artifactId>
          <version>2.2.3</version>
        </plugin>
        <plugin>
          <groupId>org.apache.maven.plugins</groupId>
          <artifactId>maven-resources-plugin</artifactId>
          <version>2.6</version>
        </plugin>
        <plugin>
          <groupId>org.apache.maven.plugins</groupId>
          <artifactId>maven-clean-plugin</artifactId>
          <version>2.5</version>
        </plugin>
        <plugin>
          <groupId>net.alchim31.maven</groupId>
          <artifactId>yuicompressor-maven-plugin</artifactId>
          <version>1.5.1</version>
        </plugin>
        <plugin>
          <groupId>org.apache.maven.plugins</groupId>
          <artifactId>maven-war-plugin</artifactId>
          <version>2.3</version>
        </plugin>
        <plugin>
          <groupId>org.codehaus.mojo</groupId>
          <artifactId>exec-maven-plugin</artifactId>
          <version>1.2</version>
        </plugin>
        <plugin>
          <groupId>org.apache.maven.plugins</groupId>
          <artifactId>maven-release-plugin</artifactId>
          <version>2.0</version>
        </plugin>
        <plugin>
          <groupId>org.eclipse.jetty</groupId>
          <artifactId>jetty-maven-plugin</artifactId>
          <version>${jetty.version}</version>
        </plugin>
        <plugin>
          <groupId>org.codehaus.mojo</groupId>
          <artifactId>findbugs-maven-plugin</artifactId>
          <version>3.0.4</version>
          <configuration>
            <effort>Default</effort>
            <threshold>Default</threshold>
            <xmlOutput>true</xmlOutput>
            <xmlOutput>true</xmlOutput>
            <excludeFilterFile>${rootProjectDir}/code_quality/findbugs-excludes.xml
            </excludeFilterFile>
            <debug>false</debug>
            <includeTests>false</includeTests>
          </configuration>
          <!--
                   <executions>
                      <execution>
                        <goals>
                          <goal>check</goal>
                        </goals>
                        <phase>test</phase>
                      </execution>
                    </executions>
          -->
        </plugin>
        <plugin>
          <groupId>org.apache.maven.plugins</groupId>
          <artifactId>maven-checkstyle-plugin</artifactId>
          <version>2.10</version>
          <executions>
            <execution>
              <id>check</id>
              <goals>
                <goal>check</goal>
              </goals>
              <phase>test</phase>
            </execution>
          </executions>
          <configuration>
            <enableRulesSummary>false</enableRulesSummary>
            <configLocation>${rootProjectDir}/code_quality/checkstyle_checks.xml</configLocation>
            <propertyExpansion>samedir=${rootProjectDir}/code_quality/</propertyExpansion>
            <logViolationsToConsole>true</logViolationsToConsole>
            <maxAllowedViolations>0</maxAllowedViolations>
            <violationSeverity>warning</violationSeverity>
            <encoding>UTF-8</encoding>
          </configuration>
        </plugin>
        <plugin>
          <groupId>org.apache.maven.plugins</groupId>
          <artifactId>maven-eclipse-plugin</artifactId>
          <version>2.9</version>
        </plugin>
      </plugins>
    </pluginManagement>
    <plugins>
      <plugin>
        <groupId>org.apache.maven.plugins</groupId>
        <artifactId>maven-compiler-plugin</artifactId>
        <version>2.5.1</version>
        <configuration>
          <source>1.8</source>
          <target>1.8</target>
          <debug>true</debug>   <!-- Whether to include debugging information.   -->
          <encoding>UTF-8</encoding> <!-- The -encoding argument for the Java compiler. -->
          <compilerArgument>-proc:none
          </compilerArgument> <!-- disable automatic annotation processing accoring to: http://docs.jboss.org/hibernate/jpamodelgen/1.0/reference/en-US/html_single/#d0e261 -->
        </configuration>
      </plugin>

      <!-- resources -->
      <plugin>
        <groupId>org.apache.maven.plugins</groupId>
        <artifactId>maven-resources-plugin</artifactId>
        <version>2.6</version>
        <configuration>
          <encoding>UTF-8</encoding>
        </configuration>
      </plugin>

      <!-- artifact assembly -->
      <plugin>
        <artifactId>maven-assembly-plugin</artifactId>
        <version>2.5.4</version>
        <configuration>
          <descriptors>
            <descriptor>release/zip-war.xml</descriptor>
            <descriptor>release/bin.xml</descriptor>
          </descriptors>
          <finalName>geonetwork-${project.version}</finalName>
          <outputDirectory>${project.build.directory}/release</outputDirectory>
        </configuration>
      </plugin>
      <!-- run integration tests after unit tests -->
      <plugin>
        <groupId>org.apache.maven.plugins</groupId>
        <artifactId>maven-surefire-plugin</artifactId>
        <version>2.18.1</version>
        <configuration>
          <argLine>-Dfile.encoding=UTF-8 -Xmx512M</argLine>
          <!--<rerunFailingTestsCount>5</rerunFailingTestsCount>-->
          <runOrder>alphabetical</runOrder>
          <redirectTestOutputToFile>true</redirectTestOutputToFile>
          <forkCount>4</forkCount>
          <excludes>
            <exclude>**/*PerformanceTest.java</exclude>
          </excludes>
        </configuration>
      </plugin>
      <plugin>
        <groupId>org.zeroturnaround</groupId>
        <artifactId>jrebel-maven-plugin</artifactId>
        <version>1.1.5</version>
        <configuration>
          <addResourcesDirToRebelXml>false</addResourcesDirToRebelXml>
          <alwaysGenerate>true</alwaysGenerate>
        </configuration>
        <executions>
          <execution>
            <id>generate-rebel-xml</id>
            <phase>process-resources</phase>
            <goals>
              <goal>generate</goal>
            </goals>
          </execution>
        </executions>
      </plugin>
    </plugins>
  </build>

  <!-- =========================================================== -->
  <!--     Dependency Management                                   -->
  <!--     If a POM declares one of those dependencies, then it    -->
  <!--     will use the version specified here. Otherwise, those   -->
  <!--     dependencies are ignored.                               -->
  <!-- =========================================================== -->
  <dependencyManagement>
    <dependencies>
      <!-- rewrite url servletfilter -->
      <dependency>
        <groupId>org.tuckey</groupId>
        <artifactId>urlrewritefilter</artifactId>
        <version>3.2.0</version>
      </dependency>

      <!-- XML -->
      <dependency>
        <groupId>org.jdom</groupId>
        <artifactId>jdom</artifactId>
        <version>1.1.2</version>
      </dependency>
      <dependency>
        <groupId>xalan</groupId>
        <artifactId>xalan</artifactId>
        <version>2.7.1</version>
      </dependency>
      <dependency>
        <groupId>net.sf.saxon</groupId>
        <artifactId>saxon</artifactId>
        <version>9.1.0.8b-patch</version>
      </dependency>
      <dependency>
        <groupId>net.sf.saxon</groupId>
        <artifactId>saxon-dom</artifactId>
        <version>9.1.0.8b</version>
      </dependency>
      <dependency>
        <groupId>com.vividsolutions</groupId>
        <artifactId>jts</artifactId>
        <version>1.13</version>
      </dependency>
      <dependency>
        <groupId>com.github.lookfirst</groupId>
        <artifactId>sardine</artifactId>
        <version>5.1-GEONETWORK</version>
      </dependency>

      <dependency>
        <groupId>org.codehaus.groovy</groupId>
        <artifactId>groovy-all</artifactId>
        <version>2.3.7</version>
      </dependency>

      <!-- universal character set detector -->
      <dependency>
        <groupId>com.googlecode.juniversalchardet</groupId>
        <artifactId>juniversalchardet</artifactId>
        <version>1.0.3</version>
      </dependency>

      <!-- Thesaurus stuff -->
      <dependency>
        <groupId>org.openrdf</groupId>
        <artifactId>openrdf-model</artifactId>
        <version>1.2.7</version>
      </dependency>
      <dependency>
        <groupId>org.openrdf</groupId>
        <artifactId>openrdf-util</artifactId>
        <version>1.2.7</version>
      </dependency>
      <dependency>
        <groupId>org.openrdf</groupId>
        <artifactId>sesame</artifactId>
        <version>1.2.7</version>
      </dependency>
      <dependency>
        <groupId>org.openrdf</groupId>
        <artifactId>rio</artifactId>
        <version>1.0.9</version>
      </dependency>

      <!-- PDF stuff: Managed by Mapfish -->
      <!--dependency>
        <groupId>com.lowagie</groupId>
        <artifactId>itext</artifactId>
        <version>2.0.6</version>
      </dependency-->
      <dependency>
        <groupId>org.apache.xmlgraphics</groupId>
        <artifactId>fop</artifactId>
        <version>0.95</version>
      </dependency>

      <!-- Jetty stuff -->
      <dependency>
        <groupId>org.eclipse.jetty</groupId>
        <artifactId>jetty-server</artifactId>
        <version>${jetty.version}</version>
      </dependency>
      <dependency>
        <groupId>org.eclipse.jetty</groupId>
        <artifactId>jetty-servlet</artifactId>
        <version>${jetty.version}</version>
      </dependency>
      <dependency>
        <groupId>org.eclipse.jetty</groupId>
        <artifactId>jetty-webapp</artifactId>
        <version>${jetty.version}</version>
      </dependency>

      <!-- Apache -->
      <dependency>
        <groupId>commons-lang</groupId>
        <artifactId>commons-lang</artifactId>
        <version>2.6</version>
      </dependency>
      <dependency>
        <groupId>commons-logging</groupId>
        <artifactId>commons-logging</artifactId>
        <version>1.1.1</version>
        <!-- 1.0.2 in Geonetwork -->
      </dependency>
      <dependency>
        <groupId>commons-net</groupId>
        <artifactId>commons-net</artifactId>
        <version>3.0.1</version>
      </dependency>
      <dependency>
        <groupId>commons-digester</groupId>
        <artifactId>commons-digester</artifactId>
        <version>1.6</version>
      </dependency>
      <dependency>
        <groupId>commons-dbcp</groupId>
        <artifactId>commons-dbcp</artifactId>
        <version>1.4</version>
      </dependency>
      <dependency>
        <groupId>commons-pool</groupId>
        <artifactId>commons-pool</artifactId>
        <version>1.6</version>
      </dependency>
      <dependency>
        <groupId>commons-io</groupId>
        <artifactId>commons-io</artifactId>
        <version>2.1</version>
      </dependency>
      <dependency>
        <groupId>commons-fileupload</groupId>
        <artifactId>commons-fileupload</artifactId>
        <version>1.3.1</version>
      </dependency>
      <dependency>
        <groupId>commons-collections</groupId>
        <artifactId>commons-collections</artifactId>
        <version>3.2.2</version>
      </dependency>
      <dependency>
        <groupId>org.apache.commons</groupId>
        <artifactId>commons-email</artifactId>
        <version>1.4</version>
      </dependency>
      <dependency>
        <groupId>org.apache.xmlgraphics</groupId>
        <artifactId>xmlgraphics-commons</artifactId>
        <version>1.3.1</version>
      </dependency>
      <dependency>
        <groupId>avalon-framework</groupId>
        <artifactId>avalon-framework-api</artifactId>
        <version>4.2.0</version>
      </dependency>
      <dependency>
        <groupId>org.apache.avalon.framework</groupId>
        <artifactId>avalon-framework-impl</artifactId>
        <version>4.3.1</version>
      </dependency>
      <dependency>
        <groupId>batik</groupId>
        <artifactId>batik-ext</artifactId>
        <version>1.6</version>
      </dependency>
      <dependency>
        <groupId>org.slf4j</groupId>
        <artifactId>slf4j-api</artifactId>
        <version>1.7.5</version>
      </dependency>
      <dependency>
        <groupId>org.slf4j</groupId>
        <artifactId>slf4j-log4j12</artifactId>
        <version>1.7.5</version>
      </dependency>
      <dependency>
        <groupId>log4j</groupId>
        <artifactId>log4j</artifactId>
        <version>1.2.17</version>
      </dependency>
      <dependency>
        <groupId>org.apache.httpcomponents</groupId>
        <artifactId>httpclient</artifactId>
        <version>4.3.6</version>
      </dependency>
      <dependency>
        <groupId>xerces</groupId>
        <artifactId>xercesImpl</artifactId>
        <version>2.11.0</version>
      </dependency>
      <!-- Patched XML Resolver 1.2 from apache xml-commons - fixes problems
                 with windows URLs -->
      <dependency>
        <groupId>xml-resolver</groupId>
        <artifactId>xml-resolver-patched</artifactId>
        <version>1.2.1</version>
      </dependency>
      <dependency>
        <groupId>org.apache.lucene</groupId>
        <artifactId>lucene-core</artifactId>
        <version>${lucene.version}</version>
      </dependency>
      <dependency>
        <groupId>org.apache.lucene</groupId>
        <artifactId>lucene-analyzers-common</artifactId>
        <version>${lucene.version}</version>
      </dependency>
      <dependency>
        <groupId>org.apache.lucene</groupId>
        <artifactId>lucene-misc</artifactId>
        <version>${lucene.version}</version>
      </dependency>
      <dependency>
        <groupId>org.apache.lucene</groupId>
        <artifactId>lucene-queries</artifactId>
        <version>${lucene.version}</version>
      </dependency>
      <dependency>
        <groupId>org.apache.lucene</groupId>
        <artifactId>lucene-queryparser</artifactId>
        <version>${lucene.version}</version>
      </dependency>
      <dependency>
        <groupId>org.apache.lucene</groupId>
        <artifactId>lucene-facet</artifactId>
        <version>${lucene.version}</version>
      </dependency>
      <dependency>
        <groupId>pcj</groupId>
        <artifactId>pcj</artifactId>
        <version>1.2</version>
      </dependency>
      <dependency>
        <groupId>org.apache.jcs</groupId>
        <artifactId>jcs</artifactId>
        <version>1.3</version> <!-- TODO check version -->
      </dependency>
      <!-- May be required to register connection unwrappers with
			     geotools
      <dependency>
        <groupId>org.springframework</groupId>
        <artifactId>spring-jdbc</artifactId>
        <version>2.5.3</version>
      </dependency>
			-->
      <dependency>
        <groupId>org.eclipse.core</groupId>
        <artifactId>org.eclipse.core.runtime</artifactId>
        <version>3.7.0</version>
      </dependency>

      <!-- Z39.50, SRU  stuff (ie: Spring, CQL, ...)  -->
      <dependency>
        <groupId>org.dspace</groupId>
        <artifactId>cql-java</artifactId>
        <version>1.0</version>
      </dependency>
      <dependency>
        <groupId>org.jzkit</groupId>
        <artifactId>a2j</artifactId>
        <version>2.0.4</version>
      </dependency>
      <dependency>
        <groupId>marc4j</groupId>
        <artifactId>marc4j</artifactId>
        <version>2.3.1</version>
      </dependency>
      <dependency>
        <groupId>jdbm</groupId>
        <artifactId>jdbm</artifactId>
        <version>1.0</version>
      </dependency>

      <!-- Geotools and spatial search stuff -->
      <dependency>
        <groupId>org.geotools</groupId>
        <artifactId>gt-api</artifactId>
        <version>${geotools.version}</version>
      </dependency>
      <dependency>
        <groupId>org.geotools.xsd</groupId>
        <artifactId>gt-xsd-gml3</artifactId>
        <version>${geotools.version}</version>
      </dependency>
      <dependency>
        <groupId>org.geotools</groupId>
        <artifactId>gt-cql</artifactId>
        <version>${geotools.version}</version>
      </dependency>
      <dependency>
        <groupId>org.geotools</groupId>
        <artifactId>gt-shapefile</artifactId>
        <version>${geotools.version}</version>
      </dependency>
      <dependency>
        <groupId>org.geotools</groupId>
        <artifactId>gt-xml</artifactId>
        <version>${geotools.version}</version>
        <exclusions>
          <exclusion>
					<!-- org.apache.xml:xml-commons-resolver:jar:1.2 -->
            <groupId>org.apache.xml</groupId>
            <artifactId>xml-commons-resolver</artifactId>
          </exclusion>
        </exclusions>
      </dependency>
      <dependency>
        <groupId>org.geotools.xsd</groupId>
        <artifactId>gt-xsd-filter</artifactId>
        <version>${geotools.version}</version>
      </dependency>
      <dependency>
        <groupId>org.geotools</groupId>
        <artifactId>gt-epsg-extension</artifactId>
        <version>${geotools.version}</version>
      </dependency>
      <dependency>
        <groupId>org.geotools</groupId>
        <artifactId>gt-referencing</artifactId>
        <version>${geotools.version}</version>
      </dependency>
      <dependency>
        <groupId>org.geotools</groupId>
        <artifactId>gt-epsg-hsql</artifactId>
        <version>${geotools.version}</version>
      </dependency>
      <dependency>
        <groupId>org.geotools</groupId>
        <artifactId>gt-wfs</artifactId>
        <version>${geotools.version}</version>
      </dependency>
      <dependency>
        <groupId>org.geotools</groupId>
        <artifactId>gt-wms</artifactId>
        <version>${geotools.version}</version>
      </dependency>
      <dependency>
        <groupId>org.geotools</groupId>
        <artifactId>gt-main</artifactId>
        <version>${geotools.version}</version>
      </dependency>
      <dependency>
        <groupId>org.geotools</groupId>
        <artifactId>gt-brewer</artifactId>
        <version>${geotools.version}</version>
      </dependency>
      <dependency>
        <groupId>org.geotools.jdbc</groupId>
        <artifactId>gt-jdbc-postgis</artifactId>
        <version>${geotools.version}</version>
      </dependency>
      <dependency>
        <groupId>org.geotools.jdbc</groupId>
        <artifactId>gt-jdbc-h2</artifactId>
        <version>${geotools.version}</version>
      </dependency>
      <dependency>
        <groupId>org.geotools.jdbc</groupId>
        <artifactId>gt-jdbc-sqlserver</artifactId>
        <version>${geotools.version}</version>
      </dependency>
      <dependency>
        <groupId>org.geotools.jdbc</groupId>
        <artifactId>gt-jdbc-mysql</artifactId>
        <version>${geotools.version}</version>
      </dependency>
      <dependency>
        <groupId>org.geotools.jdbc</groupId>
        <artifactId>gt-jdbc-db2</artifactId>
        <version>${geotools.version}</version>
      </dependency>
      <dependency>
        <groupId>org.geotools.jdbc</groupId>
        <artifactId>gt-jdbc-oracle</artifactId>
        <version>${geotools.version}</version>
      </dependency>
      <dependency>
        <groupId>lizard</groupId>
        <artifactId>lizard-tiff</artifactId>
        <version>1.0</version>
      </dependency>
      <dependency>
        <groupId>javax.media</groupId>
        <artifactId>jai_codec</artifactId>
        <version>1.1.3</version>
      </dependency>
      <dependency>
        <groupId>eu.medsea.mimeutil</groupId>
        <artifactId>mime-util</artifactId>
        <version>2.1.2</version>
        <exclusions>
          <exclusion>
            <groupId>org.slf4j</groupId>
            <artifactId>slf4j-log4j12</artifactId>
          </exclusion>
        </exclusions>
      </dependency>
      <dependency>
        <groupId>joda-time</groupId>
        <artifactId>joda-time</artifactId>
        <version>1.5.2</version>
      </dependency>
      <dependency>
        <groupId>jaxen</groupId>
        <artifactId>jaxen</artifactId>
        <version>1.1.4</version>
      </dependency>
      <dependency>
        <groupId>org.quartz-scheduler</groupId>
        <artifactId>quartz</artifactId>
        <version>2.1.4</version>
      </dependency>

      <!-- Security stuff -->
      <dependency>
        <groupId>jsch</groupId>
        <artifactId>jsch</artifactId>
        <version>0.1.8</version> <!-- TODO check version, latest from public repository -->
      </dependency>
      <dependency>
        <groupId>globus</groupId>
        <artifactId>cog-jglobus</artifactId>
        <version>1.2-060802</version>
      </dependency>

      <!-- svnkit stuff -->
      <dependency>
        <groupId>org.tmatesoft.svnkit</groupId>
        <artifactId>svnkit</artifactId>
        <version>1.7.8</version>
      </dependency>

      <!-- Databased stuff -->
      <dependency>
        <groupId>com.h2database</groupId>
        <artifactId>h2</artifactId>
        <version>1.3.174</version>
      </dependency>
      <!-- Other stuff -->
      <dependency>
        <groupId>dlib</groupId>  <!--FIXME Handled by local repository -->
        <artifactId>dlib</artifactId>
        <version>1.0</version> <!-- FIXME totally unknown -->
      </dependency>

      <!-- Lib utils -->
      <dependency>
        <groupId>com.google.guava</groupId>
        <artifactId>guava</artifactId>
        <version>18.0</version>
      </dependency>

      <!-- Monitoring libraries -->
      <dependency>
        <groupId>com.yammer.metrics</groupId>
        <artifactId>metrics-core</artifactId>
        <version>${metrics.version}</version>
      </dependency>
      <dependency>
        <groupId>com.yammer.metrics</groupId>
        <artifactId>metrics-servlet</artifactId>
        <version>${metrics.version}</version>
      </dependency>
      <dependency>
        <groupId>com.yammer.metrics</groupId>
        <artifactId>metrics-web</artifactId>
        <version>${metrics.version}</version>
      </dependency>
      <dependency>
        <groupId>com.yammer.metrics</groupId>
        <artifactId>metrics-log4j</artifactId>
        <version>${metrics.version}</version>
      </dependency>
      <!-- Tests -->
      <dependency>
        <groupId>junit</groupId>
        <artifactId>junit</artifactId>
        <version>4.10</version>
        <scope>test</scope>
      </dependency>
      <dependency>
        <groupId>org.mockito</groupId>
        <artifactId>mockito-all</artifactId>
        <version>1.9.5</version>
        <scope>test</scope>
      </dependency>

      <dependency>
        <groupId>org.xmlunit</groupId>
        <artifactId>xmlunit-core</artifactId>
        <version>${xmlunit.version}</version>
        <scope>test</scope>
      </dependency>
      <dependency>
        <groupId>org.xmlunit</groupId>
        <artifactId>xmlunit-matchers</artifactId>
        <version>${xmlunit.version}</version>
        <scope>test</scope>
      </dependency>

      <!-- db -->
      <dependency>
        <groupId>org.postgis</groupId>
        <artifactId>postgis-jdbc</artifactId>
        <version>1.3.3</version>
      </dependency>
      <dependency>
        <groupId>org.postgresql</groupId>
        <artifactId>postgresql</artifactId>
        <version>${pg.version}</version>
      </dependency>
      <dependency>
        <groupId>mysql</groupId>
        <artifactId>mysql-connector-java</artifactId>
        <version>5.1.38</version>
      </dependency>
      <!-- Not permitted under oracle licensing rules
      <dependency>
        <groupId>ojdbc</groupId>
        <artifactId>ojdbc</artifactId>
        <version>14</version>
      </dependency>
			-->
      <dependency>
        <groupId>org.codehaus.izpack</groupId>
        <artifactId>izpack-standalone-compiler</artifactId>
        <version>4.3.1</version>
      </dependency>
      <!-- language detection -->
      <dependency>
        <groupId>com.cybozu.labs</groupId>
        <artifactId>langdetect</artifactId>
        <version>1.1-20120112</version>
      </dependency>
      <dependency>
        <groupId>net.arnx.jsonic</groupId>
        <artifactId>jsonic</artifactId>
        <version>1.2.0</version>
      </dependency>
      <!-- end language detection -->

      <!-- Spring dependencies -->
      <dependency>
        <groupId>org.springframework</groupId>
        <artifactId>spring-context</artifactId>
        <version>${spring.version}</version>
      </dependency>
      <dependency>
        <groupId>org.springframework</groupId>
        <artifactId>spring-orm</artifactId>
        <version>${spring.version}</version>
      </dependency>
      <dependency>
        <groupId>org.springframework</groupId>
        <artifactId>spring-tx</artifactId>
        <version>${spring.version}</version>
      </dependency>
      <dependency>
        <groupId>org.springframework</groupId>
        <artifactId>spring-context-support</artifactId>
        <version>${spring.version}</version>
      </dependency>
      <dependency>
        <groupId>org.springframework.security</groupId>
        <artifactId>spring-security-core</artifactId>
        <version>${spring.security.version}</version>
        <exclusions>
          <exclusion>
            <groupId>org.springframework</groupId>
            <artifactId>spring-expression</artifactId>
          </exclusion>
        </exclusions>
      </dependency>
      <dependency>
        <groupId>org.springframework</groupId>
        <artifactId>spring-webmvc</artifactId>
        <version>${spring.version}</version>
      </dependency>
      <dependency>
        <groupId>org.springframework</groupId>
        <artifactId>spring-web</artifactId>
        <version>${spring.version}</version>
      </dependency>
      <dependency>
        <groupId>org.springframework.security</groupId>
        <artifactId>spring-security-cas</artifactId>
        <version>${spring.security.version}</version>
      </dependency>
      <dependency>
        <groupId>org.springframework.security</groupId>
        <artifactId>spring-security-config</artifactId>
        <version>${spring.security.version}</version>
      </dependency>
      <dependency>
        <groupId>org.springframework.security</groupId>
        <artifactId>spring-security-ldap</artifactId>
        <version>${spring.security.version}</version>
      </dependency>
      <dependency>
        <groupId>org.springframework.security</groupId>
        <artifactId>spring-security-web</artifactId>
        <version>${spring.security.version}</version>
      </dependency>
      <dependency>
        <groupId>org.springframework</groupId>
        <artifactId>spring-test</artifactId>
        <version>${spring.version}</version>
        <scope>test</scope>
      </dependency>
      <dependency>
        <groupId>org.springframework</groupId>
        <artifactId>spring-aspects</artifactId>
        <version>${spring.version}</version>
      </dependency>
      <dependency>
        <groupId>io.springfox</groupId>
        <artifactId>springfox-swagger2</artifactId>
        <version>2.4.0</version>
      </dependency>
      <!-- Persistence dependencies -->
      <dependency>
        <groupId>org.hibernate</groupId>
        <artifactId>hibernate-entitymanager</artifactId>
        <version>4.3.6.Final</version>
      </dependency>
      <dependency>
        <groupId>org.hibernate</groupId>
        <artifactId>hibernate-ehcache</artifactId>
        <version>4.3.6.Final</version>
      </dependency>
      <dependency>
        <groupId>org.springframework.data</groupId>
        <artifactId>spring-data-jpa</artifactId>
        <version>1.4.1.RELEASE</version>
      </dependency>

      <dependency>
        <groupId>com.fasterxml.jackson.datatype</groupId>
        <artifactId>jackson-datatype-hibernate4</artifactId>
        <version>2.7.4</version>
      </dependency>

      <dependency>
        <groupId>com.google.code.findbugs</groupId>
        <artifactId>jsr305</artifactId>
        <version>2.0.1</version>
      </dependency>
      <dependency>
        <groupId>net.sf.json-lib</groupId>
        <artifactId>json-lib</artifactId>
        <version>2.4</version>
        <classifier>jdk15</classifier>
      </dependency>
      <dependency>
        <groupId>xom</groupId>
        <artifactId>xom</artifactId>
        <version>1.1</version>
      </dependency>
      <dependency>
        <groupId>org.xhtmlrenderer</groupId>
        <artifactId>flying-saucer-pdf-itext5</artifactId>
        <version>${flying-saucer}</version>
        <exclusions>
          <exclusion>
            <groupId>com.itextpdf</groupId>
            <artifactId>itextpdf</artifactId>
          </exclusion>
        </exclusions>
      </dependency>

      <dependency>
        <groupId>com.fasterxml.jackson.core</groupId>
        <artifactId>jackson-databind</artifactId>
        <version>2.5.2</version>
      </dependency>
      <dependency>
        <groupId>com.fasterxml.jackson.core</groupId>
        <artifactId>jackson-core</artifactId>
        <version>2.5.2</version>
      </dependency>
      <dependency>
        <groupId>com.fasterxml.jackson.core</groupId>
        <artifactId>jackson-annotations</artifactId>
        <version>2.5.2</version>
      </dependency>
      <dependency>
        <groupId>javax.xml.bind</groupId>
        <artifactId>jaxb-api</artifactId>
        <version>2.2.11</version>
      </dependency>
      <dependency>
        <groupId>com.sun.xml.bind</groupId>
        <artifactId>jaxb-impl</artifactId>
        <version>2.2.7</version>
      </dependency>
    </dependencies>
  </dependencyManagement>

  <!-- =========================================================== -->
  <!--     Dependencies to be inherited by all modules.            -->
  <!-- =========================================================== -->
  <dependencies>
    <!-- This find bugs jars allows annotations like @Nullable and @Nonnull see the jsr305 -->
    <dependency>
      <groupId>com.google.code.findbugs</groupId>
      <artifactId>jsr305</artifactId>
    </dependency>
    <dependency>
      <groupId>junit</groupId>
      <artifactId>junit</artifactId>
      <!-- The version number is specified above. -->
      <scope>test</scope>
    </dependency>
    <dependency>
      <groupId>com.google.jimfs</groupId>
      <artifactId>jimfs</artifactId>
      <version>1.0</version>
      <scope>test</scope>
    </dependency>
  </dependencies>

  <!-- ================================================================== -->
  <!--     Repositories. This is where Maven looks for dependencies. The  -->
  <!--     Maven repository is implicit and doesn't need to be specified. -->
  <!-- ================================================================== -->
  <repositories>
    <repository>
      <snapshots>
        <enabled>false</enabled>
      </snapshots>
      <id>geotools</id>
      <name>Geotools repository</name>
      <url>http://download.osgeo.org/webdav/geotools/</url>
    </repository>
    <repository>
      <snapshots>
        <enabled>false</enabled>
      </snapshots>
      <id>boundless</id>
      <name>Boundless repository</name>
      <url>http://repo.boundlessgeo.com/main/</url>
    </repository>
    <repository>
      <snapshots>
        <enabled>false</enabled>
      </snapshots>
      <id>k-int</id>
      <name>Developer k-int repository</name>
      <url>http://maven.k-int.com/content/repositories/releases/</url>
    </repository>


    <repository>
      <snapshots>
        <enabled>true</enabled>
      </snapshots>
      <releases>
        <enabled>true</enabled>
      </releases>
      <id>core-maven-repo</id>
      <name>GeoNetwork remote repository</name>
      <url>https://raw.githubusercontent.com/geonetwork/core-maven-repo/master</url>
    </repository>

    <repository>
      <id>mvnrepository.com</id>
      <name>Repository that has juniversalchardet</name>
      <url>http://mvnrepository.com/artifact</url>
    </repository>
    <repository>
      <id>maven.geo-solutions.it</id>
      <name>geo-solutions</name>
      <url>http://maven.geo-solutions.it</url>
    </repository>

    <repository>
      <id>maven2</id>
      <name>Repository maven2</name>
      <url>http://repo.maven.apache.org/maven2</url>
    </repository>

    <!-- seasar repo, has jsonic - used by langdetect -->
    <repository>
      <id>maven.seasar.org</id>
      <name>The Seasar Foundation Maven2 Repository</name>
      <url>http://maven.seasar.org/maven2</url>
    </repository>

  </repositories>


  <pluginRepositories>
    <pluginRepository>
      <name>oss.sonatype.org - github-releases</name>
      <id>oss.sonatype.org-github-releases</id>
      <url>https://oss.sonatype.org/content/repositories/github-releases</url>
    </pluginRepository>
    <pluginRepository>
      <id>sonatype-public-repository</id>
      <url>https://oss.sonatype.org/content/groups/public</url>
      <snapshots>
        <enabled>true</enabled>
      </snapshots>
      <releases>
        <enabled>true</enabled>
      </releases>
    </pluginRepository>
  </pluginRepositories>

  <!-- =========================================================== -->
  <!--     Modules for the build in approximate dependency order   -->
  <!-- =========================================================== -->
  <modules>
    <module>common</module>
    <module>cachingxslt</module>
    <module>sde</module>
    <module>domain</module>
    <module>oaipmh</module>
    <module>events</module>
    <module>core</module>
    <module>schemas</module>
    <module>csw-server</module>
    <module>harvesters</module>
    <module>healthmonitor</module>
    <module>services</module>
    <module>wro4j</module>
    <module>inspire-atom</module>
    <module>solr</module>
    <module>workers</module>
    <module>messaging</module>
  </modules>

  <profiles>
    <profile>
      <id>with-doc</id>
      <modules>
        <module>docs</module>
      </modules>
    </profile>
    <profile>
      <id>all</id>
      <activation>
        <file>
          <exists>pom.xml</exists>
        </file>
      </activation>
      <modules>
        <module>schemas-test</module>
        <module>web-ui</module>
        <module>web-ui-docs</module>
        <module>web</module>
        <module>e2e-tests</module>
      </modules>
    </profile>
    <profile>
      <id>jmeter</id>
      <modules>
        <module>jmeter</module>
      </modules>
    </profile>
  </profiles>

  <distributionManagement>
    <snapshotRepository>
      <id>scp-repository.geonetwork-opensource.org</id>
      <name>GeoNetwork opensource repositories</name>
      <url>scpexe://TO DEFINED</url>
    </snapshotRepository>
  </distributionManagement>

  <properties>

    <!-- Default catalog language when accessing the home page
    ie. http://localhost:8080/geonetwork. -->
    <language.default>eng</language.default>
    <!-- Define if redirection should ignore HTTP headers,
    Cookie or URL parameters. Set it to true to always redirect
    to the default language. -->
    <language.forceDefault>false</language.forceDefault>


<<<<<<< HEAD
    <jetty.version>9.3.9.v20160517</jetty.version>
    <geotools.version>16.0</geotools.version>

    <lucene.version>4.9.0</lucene.version>

=======
    <!-- Jetty plugin port configuration -->
    <jetty.port>8080</jetty.port>
    <jetty.stop.port>8090</jetty.stop.port>


    <!-- Index server -->
>>>>>>> 87ff3b2e
    <solr.version>6.0.1</solr.version>
    <solr.version.md5>fc9a4a6ee127dff21135dd4941c92c15</solr.version.md5>
    <solr.port>8984</solr.port>
    <solr.url>http://localhost:${solr.port}/solr</solr.url>
    <solr.collection>catalog_srv</solr.collection>


    <jms.url>tcp://localhost:61616</jms.url>
    <activemq.version>5.6.0</activemq.version>


    <!-- List of comma separated values of hosts for which
    CORS headers are added (eg. www.geonetwork-opensource.org,osgeo.org).
    Use '*' to enable CORS for everyone.
    Use '' to disable CORS.
    Use 'db' for using database settings. This mode
     allows to change at run time the list of hosts. It
     may be a bit slower as it requires to check for every
     request the list of hosts (but JPA cache db queries). -->
    <cors.allowedHosts>*</cors.allowedHosts>


    <jetty.version>9.3.9.v20160517</jetty.version>


    <!-- NOTE: When updating GeoTools, check which version
    of Postgres is used and update pg.version if needed. -->
    <geotools.version>16.0</geotools.version>
    <pg.version>9.4.1211</pg.version>

    <lucene.version>4.9.0</lucene.version>

    <spring.version>4.2.4.RELEASE</spring.version>
    <spring.security.version>3.2.0.RELEASE</spring.security.version>
    <metrics.version>2.1.1</metrics.version>
    <maven.build.timestamp.format>yyyy-MM-dd'T'HH'\:'mm'\:'ssZ</maven.build.timestamp.format>
    <build.timestamp>${maven.build.timestamp}</build.timestamp>
    <rootProjectDir>..</rootProjectDir>
    <wro.version>1.7.7</wro.version>
    <node.version>v0.10.24</node.version>
    <npm.version>1.3.23</npm.version>
    <xmlunit.version>2.1.1</xmlunit.version>
    <print-lib.version>2.1.1</print-lib.version>
    <flying-saucer>9.0.7</flying-saucer>
    <camel.version>2.14.0</camel.version>
    <log4j.version>1.2.17</log4j.version>
    <slf4j.version>1.7.7</slf4j.version>
    <xbean.version>3.18</xbean.version>
  </properties>
</project><|MERGE_RESOLUTION|>--- conflicted
+++ resolved
@@ -1192,20 +1192,12 @@
     <language.forceDefault>false</language.forceDefault>
 
 
-<<<<<<< HEAD
-    <jetty.version>9.3.9.v20160517</jetty.version>
-    <geotools.version>16.0</geotools.version>
-
-    <lucene.version>4.9.0</lucene.version>
-
-=======
     <!-- Jetty plugin port configuration -->
     <jetty.port>8080</jetty.port>
     <jetty.stop.port>8090</jetty.stop.port>
 
 
     <!-- Index server -->
->>>>>>> 87ff3b2e
     <solr.version>6.0.1</solr.version>
     <solr.version.md5>fc9a4a6ee127dff21135dd4941c92c15</solr.version.md5>
     <solr.port>8984</solr.port>
