<?xml version="1.0" encoding="UTF-8"?>
<!--
  ~ Copyright (C) 2001-2016 Food and Agriculture Organization of the
  ~ United Nations (FAO-UN), United Nations World Food Programme (WFP)
  ~ and United Nations Environment Programme (UNEP)
  ~
  ~ This program is free software; you can redistribute it and/or modify
  ~ it under the terms of the GNU General Public License as published by
  ~ the Free Software Foundation; either version 2 of the License, or (at
  ~ your option) any later version.
  ~
  ~ This program is distributed in the hope that it will be useful, but
  ~ WITHOUT ANY WARRANTY; without even the implied warranty of
  ~ MERCHANTABILITY or FITNESS FOR A PARTICULAR PURPOSE. See the GNU
  ~ General Public License for more details.
  ~
  ~ You should have received a copy of the GNU General Public License
  ~ along with this program; if not, write to the Free Software
  ~ Foundation, Inc., 51 Franklin St, Fifth Floor, Boston, MA 02110-1301, USA
  ~
  ~ Contact: Jeroen Ticheler - FAO - Viale delle Terme di Caracalla 2,
  ~ Rome - Italy. email: geonetwork@osgeo.org
  -->
<project xmlns:xsi="http://www.w3.org/2001/XMLSchema-instance"
         xmlns="http://maven.apache.org/POM/4.0.0"
         xsi:schemaLocation="http://maven.apache.org/POM/4.0.0 http://maven.apache.org/maven-v4_0_0.xsd">

  <modelVersion>4.0.0</modelVersion>
  <groupId>org.geonetwork-opensource</groupId>
  <artifactId>geonetwork</artifactId>
  <packaging>pom</packaging>
<<<<<<< HEAD
  <version>4.0.0-alpha.2</version>
=======
  <version>3.11.0-SNAPSHOT</version>

>>>>>>> 658d5540
  <name>GeoNetwork opensource</name>
  <description>GeoNetwork opensource is a standards based, Free and
    Open Source catalog application to manage spatially referenced
    resources through the web.
  </description>
  <url>http://geonetwork-opensource.org</url>
  <organization>
    <name>Open Source Geospatial Foundation</name>
    <url>https://www.osgeo.org/</url>
  </organization>
  <scm>
    <connection>
      scm:git:https://github.com/geonetwork/core-geonetwork
    </connection>
    <url>https://github.com/geonetwork/core-geonetwork</url>
  </scm>
  <inceptionYear>2003</inceptionYear>
  <issueManagement>
    <system>GitHub Issues</system>
    <url>https://github.com/geonetwork/core-geonetwork/issues</url>
  </issueManagement>
  <mailingLists>
    <mailingList>
      <name>Users</name>
      <post>geonetwork-users@lists.sourceforge.net</post>
      <subscribe>https://lists.sourceforge.net/lists/listinfo/geonetwork-users</subscribe>
      <unsubscribe>https://lists.sourceforge.net/lists/options/geonetwork-users</unsubscribe>
      <archive>http://osgeo-org.1560.x6.nabble.com/GeoNetwork-users-f3860293.html</archive>
    </mailingList>
    <mailingList>
      <name>Utilisateurs (fr)</name>
      <post>geonetwork-users-fr@lists.sourceforge.net</post>
      <subscribe>https://lists.sourceforge.net/lists/listinfo/geonetwork-users-fr</subscribe>
      <unsubscribe>https://lists.sourceforge.net/lists/options/geonetwork-users-fr</unsubscribe>
      <archive>http://osgeo-org.1560.x6.nabble.com/GeoNetwork-users-francophone-f3880536.html
      </archive>
    </mailingList>
    <mailingList>
      <name>Usuarios (es)</name>
      <post>geonetwork-usuarios-es@lists.sourceforge.net</post>
      <subscribe>https://lists.sourceforge.net/lists/listinfo/geonetwork-usuarios-es</subscribe>
      <unsubscribe>https://lists.sourceforge.net/lists/options/geonetwork-usuarios-es</unsubscribe>
      <archive>http://osgeo-org.1560.x6.nabble.com/GeoNetwork-users-espa-ol-f3860136.html</archive>
    </mailingList>
    <mailingList>
      <name>Dev</name>
      <post>geonetwork-devel@lists.sourceforge.net</post>
      <subscribe>https://lists.sourceforge.net/lists/listinfo/geonetwork-devel</subscribe>
      <unsubscribe>https://lists.sourceforge.net/lists/options/geonetwork-devel</unsubscribe>
      <archive>http://osgeo-org.1560.x6.nabble.com/GeoNetwork-developer-f3874395.html</archive>
    </mailingList>
    <mailingList>
      <name>Commits</name>
      <post>geonetwork-commit@lists.sourceforge.net</post>
      <subscribe>https://lists.sourceforge.net/lists/listinfo/geonetwork-commit</subscribe>
      <unsubscribe>https://lists.sourceforge.net/lists/options/geonetwork-commit</unsubscribe>
      <archive>http://osgeo-org.1560.x6.nabble.com/GeoNetwork-commit-f3865040.html</archive>
    </mailingList>
  </mailingLists>

  <licenses>
    <license>
      <name>General Public License (GPL)</name>
      <url>http://www.gnu.org/licenses/old-licenses/gpl-2.0.txt</url>
    </license>
  </licenses>

  <build>

    <!-- =========================================================== -->
    <!--     Plugin Management                                       -->
    <!--     If a POM declares one of those plugins, then it         -->
    <!--     will use the version specified here. Otherwise, those   -->
    <!--     plugins are ignored.                                    -->
    <!-- =========================================================== -->
    <pluginManagement>
      <plugins>
        <plugin>
          <groupId>org.apache.maven.plugins</groupId>
          <artifactId>maven-jar-plugin</artifactId>
          <version>3.1.2</version>
        </plugin>
        <plugin>
          <groupId>org.codehaus.mojo</groupId>
          <artifactId>jslint-maven-plugin</artifactId>
          <version>1.0.1</version>
        </plugin>
        <plugin>
          <groupId>org.bsc.maven</groupId>
          <artifactId>maven-processor-plugin</artifactId>
          <version>3.3.3</version>
        </plugin>
        <plugin>
          <groupId>org.apache.maven.plugins</groupId>
          <artifactId>maven-resources-plugin</artifactId>
          <version>3.1.0</version>
        </plugin>
        <plugin>
          <groupId>org.apache.maven.plugins</groupId>
          <artifactId>maven-clean-plugin</artifactId>
          <version>3.1.0</version>
        </plugin>
        <plugin>
          <groupId>net.alchim31.maven</groupId>
          <artifactId>yuicompressor-maven-plugin</artifactId>
          <version>1.5.1</version>
        </plugin>
        <plugin>
          <groupId>org.apache.maven.plugins</groupId>
          <artifactId>maven-war-plugin</artifactId>
          <version>3.2.3</version>
        </plugin>
        <plugin>
          <groupId>org.codehaus.mojo</groupId>
          <artifactId>exec-maven-plugin</artifactId>
          <version>1.6.0</version>
        </plugin>
        <plugin>
          <groupId>org.codehaus.mojo</groupId>
          <artifactId>build-helper-maven-plugin</artifactId>
          <version>3.0.0</version>
        </plugin>
        <plugin>
          <groupId>org.apache.maven.plugins</groupId>
          <artifactId>maven-release-plugin</artifactId>
          <version>2.0</version>
        </plugin>
        <plugin>
          <groupId>org.eclipse.jetty</groupId>
          <artifactId>jetty-maven-plugin</artifactId>
          <version>${jetty.version}</version>
        </plugin>
        <plugin>
          <groupId>org.codehaus.mojo</groupId>
          <artifactId>findbugs-maven-plugin</artifactId>
          <version>3.0.4</version>
          <configuration>
            <effort>Default</effort>
            <threshold>Default</threshold>
            <xmlOutput>true</xmlOutput>
            <xmlOutput>true</xmlOutput>
            <excludeFilterFile>${rootProjectDir}/code_quality/findbugs-excludes.xml
            </excludeFilterFile>
            <debug>false</debug>
            <includeTests>false</includeTests>
          </configuration>
          <!--
                   <executions>
                      <execution>
                        <goals>
                          <goal>check</goal>
                        </goals>
                        <phase>test</phase>
                      </execution>
                    </executions>
          -->
        </plugin>
        <plugin>
          <groupId>org.apache.maven.plugins</groupId>
          <artifactId>maven-checkstyle-plugin</artifactId>
          <version>2.10</version>
          <executions>
            <execution>
              <id>check</id>
              <goals>
                <goal>check</goal>
              </goals>
              <phase>test</phase>
            </execution>
          </executions>
          <configuration>
            <enableRulesSummary>false</enableRulesSummary>
            <configLocation>${rootProjectDir}/code_quality/checkstyle_checks.xml</configLocation>
            <propertyExpansion>samedir=${rootProjectDir}/code_quality/</propertyExpansion>
            <logViolationsToConsole>true</logViolationsToConsole>
            <maxAllowedViolations>0</maxAllowedViolations>
            <violationSeverity>warning</violationSeverity>
            <encoding>UTF-8</encoding>
          </configuration>
        </plugin>
        <plugin>
          <groupId>org.apache.maven.plugins</groupId>
          <artifactId>maven-eclipse-plugin</artifactId>
          <version>2.9</version>
        </plugin>
        <plugin>
          <groupId>com.googlecode.maven-download-plugin</groupId>
          <artifactId>download-maven-plugin</artifactId>
          <version>1.4.2</version>
        </plugin>
        <plugin>
          <groupId>org.apache.maven.plugins</groupId>
          <artifactId>maven-compiler-plugin</artifactId>
          <version>3.8.1</version>
        </plugin>
        <plugin>
          <artifactId>maven-assembly-plugin</artifactId>
          <version>3.1.1</version>
        </plugin>
        <plugin>
          <groupId>org.apache.maven.plugins</groupId>
          <artifactId>maven-antrun-plugin</artifactId>
          <version>1.8</version>
        </plugin>
        <plugin>
          <artifactId>maven-surefire-plugin</artifactId>
          <version>3.0.0-M3</version>
        </plugin>

      </plugins>
    </pluginManagement>
    <plugins>
      <plugin>
        <groupId>org.apache.maven.plugins</groupId>
        <artifactId>maven-compiler-plugin</artifactId>
        <configuration>
          <source>1.8</source>
          <target>1.8</target>
          <debug>true</debug>   <!-- Whether to include debugging information.   -->
          <encoding>UTF-8</encoding> <!-- The -encoding argument for the Java compiler. -->
          <compilerArgument>-proc:none
          </compilerArgument> <!-- disable automatic annotation processing accoring to: http://docs.jboss.org/hibernate/jpamodelgen/1.0/reference/en-US/html_single/#d0e261 -->
        </configuration>
      </plugin>

      <!-- resources -->
      <plugin>
        <groupId>org.apache.maven.plugins</groupId>
        <artifactId>maven-resources-plugin</artifactId>
        <version>3.1.0</version>
        <configuration>
          <encoding>UTF-8</encoding>
        </configuration>
      </plugin>

      <!-- artifact assembly -->
      <plugin>
        <artifactId>maven-assembly-plugin</artifactId>
        <configuration>
          <descriptors>
            <descriptor>release/zip-war.xml</descriptor>
            <descriptor>release/bin.xml</descriptor>
          </descriptors>
          <finalName>geonetwork-${project.version}</finalName>
          <outputDirectory>${project.build.directory}/release</outputDirectory>
        </configuration>
      </plugin>
      <!-- run integration tests after unit tests -->
      <plugin>
        <groupId>org.codehaus.mojo</groupId>
        <artifactId>build-helper-maven-plugin</artifactId>
        <version>3.0.0</version>
        <executions>
          <execution>
            <id>get-cpu-count</id>
            <goals>
              <goal>cpu-count</goal>
            </goals>
            <configuration>
              <cpuCount>system.numCores</cpuCount>
            </configuration>
          </execution>
        </executions>
      </plugin>
      <plugin>
        <groupId>org.apache.maven.plugins</groupId>
        <artifactId>maven-surefire-plugin</artifactId>
        <configuration>
          <excludedGroups>org.fao.geonet.repository.AbstractSpringDataTest</excludedGroups>
          <argLine>-Dfile.encoding=UTF-8 -Xmx1G</argLine>
          <!--<rerunFailingTestsCount>5</rerunFailingTestsCount>-->
          <runOrder>alphabetical</runOrder>
          <forkCount>${system.numCores}</forkCount>
          <redirectTestOutputToFile>true</redirectTestOutputToFile>
          <excludes>
            <exclude>**/*PerformanceTest.java</exclude>
          </excludes>
        </configuration>
      </plugin>
      <plugin>
        <groupId>org.zeroturnaround</groupId>
        <artifactId>jrebel-maven-plugin</artifactId>
        <version>1.1.5</version>
        <configuration>
          <addResourcesDirToRebelXml>false</addResourcesDirToRebelXml>
          <alwaysGenerate>true</alwaysGenerate>
        </configuration>
        <executions>
          <execution>
            <id>generate-rebel-xml</id>
            <phase>process-resources</phase>
            <goals>
              <goal>generate</goal>
            </goals>
          </execution>
        </executions>
      </plugin>
    </plugins>
  </build>

  <!-- =========================================================== -->
  <!--     Dependency Management                                   -->
  <!--     If a POM declares one of those dependencies, then it    -->
  <!--     will use the version specified here. Otherwise, those   -->
  <!--     dependencies are ignored.                               -->
  <!-- =========================================================== -->
  <dependencyManagement>
    <dependencies>
      <!-- rewrite url servletfilter -->
      <dependency>
        <groupId>org.tuckey</groupId>
        <artifactId>urlrewritefilter</artifactId>
        <version>4.0.3</version>
      </dependency>

      <!-- XML -->
      <dependency>
        <groupId>org.jdom</groupId>
        <artifactId>jdom</artifactId>
        <version>1.1.2</version>
      </dependency>
      <dependency>
        <groupId>xalan</groupId>
        <artifactId>xalan</artifactId>
        <version>2.7.1</version>
      </dependency>
      <dependency>
        <groupId>net.sf.saxon</groupId>
        <artifactId>saxon</artifactId>
        <version>9.1.0.8b-patch</version>
      </dependency>
      <dependency>
        <groupId>net.sf.saxon</groupId>
        <artifactId>saxon-dom</artifactId>
        <version>9.1.0.8b</version>
      </dependency>
      <dependency>
        <groupId>org.locationtech.jts</groupId>
        <artifactId>jts-core</artifactId>
        <version>1.16.1</version>
      </dependency>
      <dependency>
        <groupId>com.github.lookfirst</groupId>
        <artifactId>sardine</artifactId>
        <version>5.1-GEONETWORK</version>
        <exclusions>
          <exclusion>
            <!-- depends on an old version of httpcore, but the new one is backward compatible -->
            <groupId>org.apache.httpcomponents</groupId>
            <artifactId>httpcore</artifactId>
          </exclusion>
        </exclusions>
      </dependency>

      <dependency>
        <groupId>org.codehaus.groovy</groupId>
        <artifactId>groovy-all</artifactId>
        <version>2.3.11</version>
      </dependency>

      <!-- universal character set detector -->
      <dependency>
        <groupId>com.googlecode.juniversalchardet</groupId>
        <artifactId>juniversalchardet</artifactId>
        <version>1.0.3</version>
      </dependency>

      <!-- Thesaurus stuff -->
      <dependency>
        <groupId>org.openrdf</groupId>
        <artifactId>openrdf-model</artifactId>
        <version>1.2.7</version>
      </dependency>
      <dependency>
        <groupId>org.openrdf</groupId>
        <artifactId>openrdf-util</artifactId>
        <version>1.2.7</version>
      </dependency>
      <dependency>
        <groupId>org.openrdf</groupId>
        <artifactId>sesame</artifactId>
        <version>1.2.7</version>
      </dependency>
      <dependency>
        <groupId>org.openrdf</groupId>
        <artifactId>rio</artifactId>
        <version>1.0.9</version>
      </dependency>

      <!-- PDF stuff: Managed by Mapfish -->
      <!--dependency>
        <groupId>com.lowagie</groupId>
        <artifactId>itext</artifactId>
        <version>2.0.6</version>
      </dependency-->
      <dependency>
        <groupId>org.apache.xmlgraphics</groupId>
        <artifactId>fop</artifactId>
        <version>${fop.version}</version>
      </dependency>

      <dependency>
        <groupId>org.apache.xmlgraphics</groupId>
        <artifactId>fop-pdf-images</artifactId>
        <version>${fop.version}</version>
      </dependency>
      <dependency>
        <groupId>org.eclipse.jetty</groupId>
        <artifactId>jetty-server</artifactId>
        <version>${jetty.version}</version>
      </dependency>
      <dependency>
        <groupId>org.eclipse.jetty</groupId>
        <artifactId>jetty-servlet</artifactId>
        <version>${jetty.version}</version>
      </dependency>
      <dependency>
        <groupId>org.eclipse.jetty</groupId>
        <artifactId>jetty-webapp</artifactId>
        <version>${jetty.version}</version>
      </dependency>
      <dependency>
        <groupId>commons-lang</groupId>
        <artifactId>commons-lang</artifactId>
        <version>2.6</version>
      </dependency>
      <dependency>
        <groupId>commons-logging</groupId>
        <artifactId>commons-logging</artifactId>
        <version>1.1.1</version>
      </dependency>
      <dependency>
        <groupId>commons-net</groupId>
        <artifactId>commons-net</artifactId>
        <version>3.0.1</version>
      </dependency>
      <dependency>
        <groupId>commons-digester</groupId>
        <artifactId>commons-digester</artifactId>
        <version>1.6</version>
      </dependency>
      <dependency>
        <groupId>org.apache.commons</groupId>
        <artifactId>commons-dbcp2</artifactId>
        <version>2.6.0</version>
      </dependency>
      <dependency>
        <groupId>commons-pool</groupId>
        <artifactId>commons-pool</artifactId>
        <version>1.6</version>
      </dependency>
      <dependency>
        <groupId>commons-io</groupId>
        <artifactId>commons-io</artifactId>
        <version>2.1</version>
      </dependency>
      <dependency>
        <groupId>commons-fileupload</groupId>
        <artifactId>commons-fileupload</artifactId>
        <version>1.3.3</version>
      </dependency>
      <dependency>
        <groupId>commons-collections</groupId>
        <artifactId>commons-collections</artifactId>
        <version>3.2.2</version>
      </dependency>
      <dependency>
        <groupId>org.apache.commons</groupId>
        <artifactId>commons-email</artifactId>
        <version>1.4</version>
      </dependency>
      <dependency>
        <groupId>org.apache.xmlgraphics</groupId>
        <artifactId>xmlgraphics-commons</artifactId>
        <version>${fop.version}</version>
      </dependency>
      <dependency>
        <groupId>org.apache.xmlgraphics</groupId>
        <artifactId>batik-ext</artifactId>
        <version>1.10</version>
      </dependency>
      <dependency>
        <groupId>org.apache.xmlgraphics</groupId>
        <artifactId>batik-transcoder</artifactId>
        <version>1.10</version>
      </dependency>
      <dependency>
        <groupId>org.slf4j</groupId>
        <artifactId>slf4j-api</artifactId>
        <version>${slf4j.version}</version>
      </dependency>
      <dependency>
        <groupId>org.slf4j</groupId>
        <artifactId>slf4j-log4j12</artifactId>
        <version>${slf4j.version}</version>
      </dependency>
      <dependency>
        <groupId>log4j</groupId>
        <artifactId>log4j</artifactId>
        <version>${log4j.version}</version>
      </dependency>
      <dependency>
        <groupId>org.apache.logging.log4j</groupId>
        <artifactId>log4j-api</artifactId>
        <version>${log4j2.version}</version>
      </dependency>
      <dependency>
        <groupId>org.apache.logging.log4j</groupId>
        <artifactId>log4j-core</artifactId>
        <version>${log4j2.version}</version>
      </dependency>
      <dependency>
        <groupId>org.apache.httpcomponents</groupId>
        <artifactId>httpclient</artifactId>
        <version>${httpcomponents.version}</version>
      </dependency>
      <dependency>
        <groupId>org.apache.httpcomponents</groupId>
        <artifactId>httpmime</artifactId>
        <version>${httpcomponents.version}</version>
      </dependency>
      <dependency>
        <groupId>xerces</groupId>
        <artifactId>xercesImpl</artifactId>
        <version>2.11.0</version>
      </dependency>
      <dependency>
        <groupId>xml-apis</groupId>
        <artifactId>xml-apis</artifactId>
        <version>1.4.01</version>
      </dependency>

      <!-- Patched XML Resolver 1.2 from apache xml-commons - fixes problems
                 with windows URLs -->
      <dependency>
        <groupId>xml-resolver</groupId>
        <artifactId>xml-resolver-patched</artifactId>
        <version>1.2.1</version>
      </dependency>
      <dependency>
        <groupId>pcj</groupId>
        <artifactId>pcj</artifactId>
        <version>1.2</version>
      </dependency>
      <dependency>
        <groupId>org.apache.jcs</groupId>
        <artifactId>jcs</artifactId>
        <version>1.3</version> <!-- TODO check version -->
      </dependency>
      <!-- May be required to register connection unwrappers with
           geotools
      <dependency>
        <groupId>org.springframework</groupId>
        <artifactId>spring-jdbc</artifactId>
        <version>2.5.3</version>
      </dependency>
      -->
      <dependency>
        <groupId>org.eclipse.core</groupId>
        <artifactId>org.eclipse.core.runtime</artifactId>
        <version>3.7.0</version>
      </dependency>

      <!-- Z39.50, SRU  stuff (ie: Spring, CQL, ...)  -->
      <dependency>
        <groupId>org.dspace</groupId>
        <artifactId>cql-java</artifactId>
        <version>1.0</version>
      </dependency>
      <dependency>
        <groupId>org.jzkit</groupId>
        <artifactId>a2j</artifactId>
        <version>2.0.4</version>
      </dependency>
      <dependency>
        <groupId>marc4j</groupId>
        <artifactId>marc4j</artifactId>
        <version>2.3.1</version>
      </dependency>
      <dependency>
        <groupId>jdbm</groupId>
        <artifactId>jdbm</artifactId>
        <version>1.0</version>
      </dependency>

      <!-- GeoTools and spatial search stuff -->
      <dependency>
        <groupId>org.geotools.xsd</groupId>
        <artifactId>gt-xsd-gml3</artifactId>
        <version>${geotools.version}</version>
      </dependency>
      <dependency>
        <groupId>org.geotools</groupId>
        <artifactId>gt-geojson</artifactId>
        <version>${geotools.version}</version>
      </dependency>
      <dependency>
        <groupId>org.geotools</groupId>
        <artifactId>gt-cql</artifactId>
        <version>${geotools.version}</version>
      </dependency>
      <dependency>
        <groupId>org.geotools</groupId>
        <artifactId>gt-shapefile</artifactId>
        <version>${geotools.version}</version>
      </dependency>
      <dependency>
        <groupId>org.geotools</groupId>
        <artifactId>gt-xml</artifactId>
        <version>${geotools.version}</version>
        <exclusions>
          <exclusion>
            <!-- org.apache.xml:xml-commons-resolver:jar:1.2 -->
            <groupId>org.apache.xml</groupId>
            <artifactId>xml-commons-resolver</artifactId>
          </exclusion>
        </exclusions>
      </dependency>
      <dependency>
        <groupId>org.geotools.xsd</groupId>
        <artifactId>gt-xsd-filter</artifactId>
        <version>${geotools.version}</version>
      </dependency>
      <dependency>
        <groupId>org.geotools.xsd</groupId>
        <artifactId>gt-xsd-wfs</artifactId>
        <version>${geotools.version}</version>
      </dependency>
      <dependency>
        <groupId>org.geotools.xsd</groupId>
        <artifactId>gt-xsd-fes</artifactId>
        <version>${geotools.version}</version>
      </dependency>
      <dependency>
        <groupId>org.geotools</groupId>
        <artifactId>gt-epsg-extension</artifactId>
        <version>${geotools.version}</version>
      </dependency>
      <dependency>
        <groupId>org.geotools</groupId>
        <artifactId>gt-referencing</artifactId>
        <version>${geotools.version}</version>
      </dependency>
      <dependency>
        <groupId>org.geotools</groupId>
        <artifactId>gt-render</artifactId>
        <version>${geotools.version}</version>
      </dependency>
      <dependency>
        <groupId>org.geotools</groupId>
        <artifactId>gt-epsg-hsql</artifactId>
        <version>${geotools.version}</version>
      </dependency>
      <dependency>
        <groupId>org.geotools</groupId>
        <artifactId>gt-wfs-ng</artifactId>
        <version>${geotools.version}</version>
        <exclusions>
          <exclusion>
            <groupId>org.apache.xml</groupId>
            <artifactId>xml-commons-resolver</artifactId>
          </exclusion>
        </exclusions>
      </dependency>
      <dependency>
        <groupId>org.geotools</groupId>
        <artifactId>gt-wms</artifactId>
        <version>${geotools.version}</version>
      </dependency>
      <dependency>
        <groupId>org.geotools</groupId>
        <artifactId>gt-main</artifactId>
        <version>${geotools.version}</version>
      </dependency>
      <dependency>
        <groupId>org.geotools</groupId>
        <artifactId>gt-brewer</artifactId>
        <version>${geotools.version}</version>
      </dependency>
      <dependency>
        <groupId>org.geotools.jdbc</groupId>
        <artifactId>gt-jdbc-postgis</artifactId>
        <version>${geotools.version}</version>
      </dependency>
      <dependency>
        <groupId>org.geotools.jdbc</groupId>
        <artifactId>gt-jdbc-h2</artifactId>
        <version>${geotools.version}</version>
      </dependency>
      <dependency>
        <groupId>org.geotools.jdbc</groupId>
        <artifactId>gt-jdbc-sqlserver</artifactId>
        <version>${geotools.version}</version>
      </dependency>
      <dependency>
        <groupId>org.geotools.jdbc</groupId>
        <artifactId>gt-jdbc-mysql</artifactId>
        <version>${geotools.version}</version>
      </dependency>
      <dependency>
        <groupId>org.geotools.jdbc</groupId>
        <artifactId>gt-jdbc-db2</artifactId>
        <version>${geotools.version}</version>
      </dependency>
      <dependency>
        <groupId>org.geotools.jdbc</groupId>
        <artifactId>gt-jdbc-oracle</artifactId>
        <version>${geotools.version}</version>
      </dependency>
      <dependency>
        <groupId>lizard</groupId>
        <artifactId>lizard-tiff</artifactId>
        <version>1.0</version>
      </dependency>
      <dependency>
        <groupId>javax.media</groupId>
        <artifactId>jai_codec</artifactId>
        <version>1.1.3</version>
      </dependency>
      <dependency>
        <groupId>eu.medsea.mimeutil</groupId>
        <artifactId>mime-util</artifactId>
        <version>2.1.2</version>
        <exclusions>
          <exclusion>
            <groupId>org.slf4j</groupId>
            <artifactId>slf4j-log4j12</artifactId>
          </exclusion>
        </exclusions>
      </dependency>
      <dependency>
        <groupId>joda-time</groupId>
        <artifactId>joda-time</artifactId>
        <version>2.10.3</version>
      </dependency>
      <dependency>
        <groupId>jaxen</groupId>
        <artifactId>jaxen</artifactId>
        <version>1.1.4</version>
      </dependency>
      <dependency>
        <groupId>org.quartz-scheduler</groupId>
        <artifactId>quartz</artifactId>
        <version>2.1.4</version>
      </dependency>

      <!-- Security stuff -->
      <dependency>
        <groupId>jsch</groupId>
        <artifactId>jsch</artifactId>
        <version>0.1.8</version> <!-- TODO check version, latest from public repository -->
      </dependency>
      <dependency>
        <groupId>globus</groupId>
        <artifactId>cog-jglobus</artifactId>
        <version>1.2-060802</version>
      </dependency>
      <dependency>
        <groupId>org.tmatesoft.svnkit</groupId>
        <artifactId>svnkit</artifactId>
        <version>1.7.8</version>
      </dependency>
<<<<<<< HEAD
      <dependency>
        <groupId>com.h2database</groupId>
        <artifactId>h2</artifactId>
        <version>1.3.174</version>
      </dependency>
=======

      <!-- Other stuff -->
>>>>>>> 658d5540
      <dependency>
        <groupId>dlib</groupId>  <!--FIXME Handled by local repository -->
        <artifactId>dlib</artifactId>
        <version>1.0</version> <!-- FIXME totally unknown -->
      </dependency>
<<<<<<< HEAD
=======
      <dependency>
        <groupId>org.mapfish.print</groupId>
        <artifactId>print-lib</artifactId>
        <version>2.1.6</version>
      </dependency>

      <!-- Lib utils -->
>>>>>>> 658d5540
      <dependency>
        <groupId>com.google.guava</groupId>
        <artifactId>guava</artifactId>
        <version>18.0</version>
      </dependency>
      <dependency>
        <groupId>com.yammer.metrics</groupId>
        <artifactId>metrics-core</artifactId>
        <version>${metrics.version}</version>
      </dependency>
      <dependency>
        <groupId>com.yammer.metrics</groupId>
        <artifactId>metrics-servlet</artifactId>
        <version>${metrics.version}</version>
      </dependency>
      <dependency>
        <groupId>com.yammer.metrics</groupId>
        <artifactId>metrics-web</artifactId>
        <version>${metrics.version}</version>
      </dependency>
      <dependency>
        <groupId>com.yammer.metrics</groupId>
        <artifactId>metrics-log4j</artifactId>
        <version>${metrics.version}</version>
      </dependency>

      <!-- Tests -->
      <dependency>
        <groupId>junit</groupId>
        <artifactId>junit</artifactId>
        <version>4.12</version>
        <scope>test</scope>
      </dependency>
      <dependency>
        <groupId>org.mockito</groupId>
        <artifactId>mockito-all</artifactId>
        <version>1.10.19</version>
        <scope>test</scope>
      </dependency>
      <dependency>
        <groupId>org.powermock</groupId>
        <artifactId>powermock-module-junit4</artifactId>
        <version>1.6.4</version>
        <scope>test</scope>
      </dependency>
      <dependency>
        <groupId>org.powermock</groupId>
        <artifactId>powermock-api-mockito</artifactId>
        <version>1.6.4</version>
        <scope>test</scope>
      </dependency>
      <dependency>
        <groupId>org.xmlunit</groupId>
        <artifactId>xmlunit-core</artifactId>
        <version>${xmlunit.version}</version>
        <scope>test</scope>
      </dependency>
      <dependency>
        <groupId>org.xmlunit</groupId>
        <artifactId>xmlunit-matchers</artifactId>
        <version>${xmlunit.version}</version>
        <scope>test</scope>
      </dependency>
<<<<<<< HEAD
=======

      <!-- Databased stuff -->
      <dependency>
        <groupId>com.h2database</groupId>
        <artifactId>h2</artifactId>
        <version>1.3.174</version>
      </dependency>
>>>>>>> 658d5540
      <dependency>
        <groupId>org.postgis</groupId>
        <artifactId>postgis-jdbc</artifactId>
        <version>1.3.3</version>
        <exclusions>
          <exclusion>
            <groupId>org.postgis</groupId>
            <artifactId>postgis-stubs</artifactId>
          </exclusion>
        </exclusions>
      </dependency>
      <dependency>
        <groupId>org.postgresql</groupId>
        <artifactId>postgresql</artifactId>
        <version>${pg.version}</version>
      </dependency>
      <dependency>
        <groupId>mysql</groupId>
        <artifactId>mysql-connector-java</artifactId>
        <version>5.1.38</version>
      </dependency>
      <!-- Not permitted under oracle licensing rules
      <dependency>
        <groupId>ojdbc</groupId>
        <artifactId>ojdbc</artifactId>
        <version>14</version>
      </dependency>
      -->
      <!-- Oracle changed policy, this is from maven central -->
      <!-- Oracle Free Use Terms and Conditions (FUTC) -->
      <dependency>
         <groupId>com.oracle.database.jdbc</groupId>
         <artifactId>ojdbc8</artifactId>
         <version>19.6.0.0</version>
       </dependency>
      <dependency>
        <groupId>org.codehaus.izpack</groupId>
        <artifactId>izpack-standalone-compiler</artifactId>
        <version>4.3.1</version>
      </dependency>
      <dependency>
        <groupId>org.springframework</groupId>
        <artifactId>spring-context</artifactId>
        <version>${spring.version}</version>
      </dependency>
      <dependency>
        <groupId>org.springframework</groupId>
        <artifactId>spring-orm</artifactId>
        <version>${spring.version}</version>
      </dependency>
      <dependency>
        <groupId>org.springframework</groupId>
        <artifactId>spring-tx</artifactId>
        <version>${spring.version}</version>
      </dependency>
      <dependency>
        <groupId>org.springframework</groupId>
        <artifactId>spring-context-support</artifactId>
        <version>${spring.version}</version>
      </dependency>
      <dependency>
        <groupId>org.springframework.security</groupId>
        <artifactId>spring-security-core</artifactId>
        <version>${spring.security.version}</version>
        <exclusions>
          <exclusion>
            <groupId>org.springframework</groupId>
            <artifactId>spring-expression</artifactId>
          </exclusion>
        </exclusions>
      </dependency>
      <dependency>
        <groupId>org.springframework</groupId>
        <artifactId>spring-webmvc</artifactId>
        <version>${spring.version}</version>
      </dependency>
      <dependency>
        <groupId>org.springframework</groupId>
        <artifactId>spring-web</artifactId>
        <version>${spring.version}</version>
      </dependency>
      <dependency>
        <groupId>org.springframework.security</groupId>
        <artifactId>spring-security-cas</artifactId>
        <version>${spring.security.version}</version>
      </dependency>
      <dependency>
        <groupId>org.springframework.security</groupId>
        <artifactId>spring-security-config</artifactId>
        <version>${spring.security.version}</version>
      </dependency>
      <dependency>
        <groupId>org.springframework.security</groupId>
        <artifactId>spring-security-ldap</artifactId>
        <version>${spring.security.version}</version>
      </dependency>
      <dependency>
        <groupId>org.springframework.security</groupId>
        <artifactId>spring-security-web</artifactId>
        <version>${spring.security.version}</version>
      </dependency>
      <dependency>
        <groupId>org.springframework</groupId>
        <artifactId>spring-test</artifactId>
        <version>${spring.version}</version>
        <scope>test</scope>
      </dependency>
      <dependency>
        <groupId>org.springframework</groupId>
        <artifactId>spring-aspects</artifactId>
        <version>${spring.version}</version>
      </dependency>
      <dependency>
        <groupId>org.jolokia</groupId>
        <artifactId>jolokia-core</artifactId>
        <version>${jolokia.version}</version>
      </dependency>
      <!-- http://springfox.github.io/springfox/docs/current/ -->
      <dependency>
        <groupId>io.springfox</groupId>
        <artifactId>springfox-swagger2</artifactId>
        <version>2.8.0</version>
      </dependency>
      <dependency>
        <groupId>org.hibernate</groupId>
        <artifactId>hibernate-entitymanager</artifactId>
        <version>4.3.6.Final</version>
      </dependency>
      <dependency>
        <groupId>org.hibernate</groupId>
        <artifactId>hibernate-ehcache</artifactId>
        <version>4.3.6.Final</version>
      </dependency>
      <dependency>
        <groupId>org.springframework.data</groupId>
        <artifactId>spring-data-jpa</artifactId>
        <version>1.4.1.RELEASE</version>
      </dependency>
      <dependency>
        <groupId>com.fasterxml.jackson.datatype</groupId>
        <artifactId>jackson-datatype-hibernate4</artifactId>
        <version>2.9.7</version>
      </dependency>
      <dependency>
        <groupId>com.google.code.findbugs</groupId>
        <artifactId>jsr305</artifactId>
        <version>2.0.1</version>
      </dependency>
      <dependency>
        <groupId>net.sf.json-lib</groupId>
        <artifactId>json-lib</artifactId>
        <version>2.4</version>
        <classifier>jdk15</classifier>
      </dependency>
      <dependency>
        <groupId>xom</groupId>
        <artifactId>xom</artifactId>
        <version>1.1</version>
      </dependency>
      <dependency>
        <groupId>org.xhtmlrenderer</groupId>
        <artifactId>flying-saucer-pdf-itext5</artifactId>
        <version>${flying-saucer}</version>
        <exclusions>
          <exclusion>
            <groupId>com.itextpdf</groupId>
            <artifactId>itextpdf</artifactId>
          </exclusion>
        </exclusions>
      </dependency>
      <dependency>
        <groupId>com.fasterxml.jackson.core</groupId>
        <artifactId>jackson-databind</artifactId>
        <version>${jackson.version}</version>
      </dependency>
      <dependency>
        <groupId>com.fasterxml.jackson.core</groupId>
        <artifactId>jackson-core</artifactId>
        <version>${jackson.version}</version>
      </dependency>
      <dependency>
        <groupId>com.fasterxml.jackson.core</groupId>
        <artifactId>jackson-annotations</artifactId>
        <version>${jackson.version}</version>
      </dependency>
      <dependency>
        <groupId>javax.xml.bind</groupId>
        <artifactId>jaxb-api</artifactId>
        <version>2.2.11</version>
      </dependency>
      <dependency>
        <groupId>com.sun.xml.bind</groupId>
        <artifactId>jaxb-impl</artifactId>
        <version>2.2.7</version>
      </dependency>
<<<<<<< HEAD
      <dependency>
=======

      <!--<dependency>
        <groupId>org.elasticsearch</groupId>
        <artifactId>elasticsearch</artifactId>
        <version>${es.version}</version>
      </dependency>-->

      <!--Require Lucene 5 <dependency>
>>>>>>> 658d5540
        <groupId>org.elasticsearch.client</groupId>
        <artifactId>elasticsearch-rest-high-level-client</artifactId>
        <version>${es.version}</version>
<<<<<<< HEAD
=======
      </dependency>-->

      <dependency>
        <groupId>io.searchbox</groupId>
        <artifactId>jest</artifactId>
        <version>6.3.1</version>
>>>>>>> 658d5540
      </dependency>
      <dependency>
        <groupId>org.apache.commons</groupId>
        <artifactId>commons-csv</artifactId>
        <version>1.2</version>
      </dependency>
      <dependency>
        <groupId>org.apache.pdfbox</groupId>
        <artifactId>pdfbox</artifactId>
        <version>2.0.19</version>
      </dependency>
    </dependencies>
  </dependencyManagement>

  <!-- =========================================================== -->
  <!--     Dependencies to be inherited by all modules.            -->
  <!-- =========================================================== -->
  <dependencies>
    <!-- This find bugs jars allows annotations like @Nullable and @Nonnull see the jsr305 -->
    <dependency>
      <groupId>com.google.code.findbugs</groupId>
      <artifactId>jsr305</artifactId>
    </dependency>
    <dependency>
      <groupId>junit</groupId>
      <artifactId>junit</artifactId>
      <!-- The version number is specified above. -->
      <scope>test</scope>
    </dependency>
    <dependency>
      <groupId>com.google.jimfs</groupId>
      <artifactId>jimfs</artifactId>
      <version>1.0</version>
      <scope>test</scope>
    </dependency>
  </dependencies>

  <!-- ================================================================== -->
  <!--     Repositories. This is where Maven looks for dependencies. The  -->
  <!--     Maven repository is implicit and doesn't need to be specified. -->
  <!-- ================================================================== -->
  <repositories>
    <repository>
      <snapshots>
        <enabled>false</enabled>
      </snapshots>
      <id>osgeo</id>
      <name>OSGeo repository</name>
      <url>https://repo.osgeo.org/repository/release/</url>
    </repository>

    <!-- managed by repo.osgeo.org k-int-cache -->
    <!-- /marcxml/marcxml/*                    -->
    <!-- /marc4j/marc4j/*                      -->
    <!--repository>
      <snapshots>
        <enabled>false</enabled>
      </snapshots>
      <id>k-int</id>
      <name>Developer k-int repository</name>
      <url>http://maven.k-int.com/content/repositories/releases/</url>
    </repository-->

    <!-- managed by repo.osgeo.org geonetwork-cache     -->
    <!-- third party jar upload                         -->
    <!-- TODO: move this content to geonetwork-releases -->
    <!--
    <repository>
      <snapshots>
        <enabled>false</enabled>
      </snapshots>
      <releases>
        <enabled>true</enabled>
      </releases>
      <id>core-maven-repo</id>
      <name>GeoNetwork remote repository</name>
      <url>https://raw.githubusercontent.com/geonetwork/core-maven-repo/master</url>
    </repository>
    -->
    <!-- managed by repo.osgeo.org seasar-cache       -->
    <!-- /net.arnx.jsonic/jsonic/*                    -->
    <!-- seasar repo, has jsonic - used by langdetect -->
    <!--
    <repository>
      <id>maven.seasar.org</id>
      <name>The Seasar Foundation Maven2 Repository</name>
      <url>http://maven.seasar.org/maven2</url>
    </repository>
    -->
    <!-- managed by repo.osgeo.org geonetwork-releases  -->
    <!-- third party jar upload                        -->
    <!-- org.mapfish.print:print-lib-2.1.6.jar         -->
    <!--
    <repository>
      <id>georchestra-mfprint</id>
      <name>build-releases</name>
      <url>https://packages.georchestra.org/artifactory/mapfish-print</url>
    </repository>
    -->
  </repositories>


  <pluginRepositories>
    <pluginRepository>
      <name>oss.sonatype.org - github-releases</name>
      <id>oss.sonatype.org-github-releases</id>
      <url>https://oss.sonatype.org/content/repositories/github-releases</url>
    </pluginRepository>
    <pluginRepository>
      <id>sonatype-public-repository</id>
      <url>https://oss.sonatype.org/content/groups/public</url>
      <snapshots>
        <enabled>true</enabled>
      </snapshots>
      <releases>
        <enabled>true</enabled>
      </releases>
    </pluginRepository>
  </pluginRepositories>

  <!-- =========================================================== -->
  <!--     Modules for the build in approximate dependency order   -->
  <!-- =========================================================== -->
  <modules>
    <module>common</module>
    <module>cachingxslt</module>
    <module>sde</module>
    <module>domain</module>
    <module>oaipmh</module>
    <module>events</module>
    <module>core</module>
    <module>listeners</module>
    <module>schemas</module>
    <module>csw-server</module>
    <module>harvesters</module>
    <module>healthmonitor</module>
    <module>services</module>
    <module>wro4j</module>
    <module>inspire-atom</module>
    <module>doi</module>
    <module>es</module>
    <module>release</module>
    <module>workers</module>
    <module>messaging</module>
    <module>estest</module>
    <module>index</module>
  </modules>

  <profiles>
    <profile>
      <id>with-doc</id>
      <modules>
        <module>docs</module>
      </modules>
    </profile>
    <profile>
      <id>all</id>
      <activation>
        <file>
          <exists>pom.xml</exists>
        </file>
      </activation>
      <modules>
        <module>slave</module>
        <module>schemas-test</module>
        <module>web-ui</module>
        <!--<module>web-ui-docs</module>-->
        <module>web</module>
      </modules>
    </profile>
    <profile>
      <id>jmeter</id>
      <modules>
        <module>jmeter</module>
      </modules>
    </profile>
  </profiles>

  <distributionManagement>
    <repository>
      <id>osgeo</id>
      <name>OSGeo GeoNetwork Release Repository</name>
      <url>https://repo.osgeo.org/repository/geonetwork-releases/</url>
    </repository>
    <snapshotRepository>
      <id>osgeo</id>
      <name>OSGeo GeoNetwork Snapshot Repository</name>
      <url>https://repo.osgeo.org/repository/geonetwork-snapshots/</url>
     </snapshotRepository>
  </distributionManagement>

  <!--
  <distributionManagement>
    <snapshotRepository>
      <id>scp-repository.geonetwork-opensource.org</id>
      <name>GeoNetwork opensource repositories</name>
      <url>scpexe://TO DEFINED</url>
    </snapshotRepository>
  </distributionManagement>
  -->

  <properties>
    <db.properties>WEB-INF/config-db/jdbc.properties</db.properties>
    <!--<db.properties>file:/${geonetwork.dir}/jdbc.properties</db.properties>-->

    <application.name>geonetwork</application.name>
    <app.properties>WEB-INF/config.properties</app.properties>
    <!--<app.properties>file:/${geonetwork.dir}/config.properties</app.properties>-->

    <!-- Configure database config file to use. Could be
     h2, postgres, sqlserver, mysql, oracle, db2, postgres-postgis, jndi
     -->
    <!--
    The following environment variable can also be set for connecting to the database.
        GEONETWORK_DB_TYPE=h2
        GEONETWORK_DB_HOST=localhost
        GEONETWORK_DB_PORT=
        GEONETWORK_DB_NAME=gn
        GEONETWORK_DB_USERNAME=www-data
        GEONETWORK_DB_PASSWORD=www-data
        GEONETWORK_DB_CONNECTION_PROPERTIES=
    -->

    <db.type>${geonetwork.db.type:h2}</db.type>
    <!-- Instead of using db_type a specific config file can be specified -->
    <db.config.file>../config-db/${db.type}.xml</db.config.file>
    <db.host>#{systemEnvironment['GEONETWORK_DB_HOST']?:'localhost'}</db.host>
    <db.port>#{systemEnvironment['GEONETWORK_DB_PORT']}</db.port>
    <db.name>#{systemEnvironment['GEONETWORK_DB_NAME']?:'gn'}</db.name>
    <db.username>#{systemEnvironment['GEONETWORK_DB_USERNAME']?:'www-data'}</db.username>
    <db.password>#{systemEnvironment['GEONETWORK_DB_PASSWORD']?:'www-data'}</db.password>
    <db.connectionProperties>#{systemEnvironment['GEONETWORK_DB_CONNECTION_PROPERTIES']}</db.connectionProperties>

    <db.pool.maxActive>30</db.pool.maxActive>
    <db.pool.maxIdle>10</db.pool.maxIdle>
    <db.pool.initialSize>10</db.pool.initialSize>

    <!-- Default catalog language when accessing the home page
    ie. http://localhost:8080/geonetwork. -->
    <language.default>eng</language.default>
    <!-- Define if redirection should ignore HTTP headers,
    Cookie or URL parameters. Set it to true to always redirect
    to the default language. -->
    <language.forceDefault>false</language.forceDefault>

    <!-- Define using CRON expression
     when watchlist notifier is triggered (Default 4AM) -->
    <savedselection.watchlist.frequency>0 0 4 * * ?</savedselection.watchlist.frequency>

    <!-- Proxy security configuration:
    * NONE: allow all.
    * DB_LINK_CHECK:
       * allow all for authenticated user
       * allow only host registered in metadata link table
    -->
    <proxy.securityMode>DB_LINK_CHECK</proxy.securityMode>

    <!-- Jetty plugin port configuration -->
    <jetty.port>8080</jetty.port>
    <jetty.stop.port>8090</jetty.stop.port>

    <es.version>7.6.2</es.version>
    <es.platform>linux-x86_64</es.platform>
    <es.installer.extension>tar.gz</es.installer.extension>
    <es.protocol>http</es.protocol>
    <es.port>9200</es.port>
    <es.host>localhost</es.host>
    <es.url>${es.protocol}://${es.host}:${es.port}</es.url>
    <es.index.features>gn-features</es.index.features>
    <es.index.features.type>features</es.index.features.type>
    <es.index.records>gn-records</es.index.records>
    <es.index.records.type>records</es.index.records.type>
    <es.index.searchlogs>gn-searchlogs</es.index.searchlogs>
    <es.index.searchlogs.type>searchlogs</es.index.searchlogs.type>

    <!-- Define the default analyzer for full text search. -->
    <es.index.analyzer.default>standard</es.index.analyzer.default>
<!--    <es.default.analyzer>french_light</es.default.analyzer>-->

    <es.username></es.username>
    <es.password></es.password>

    <kb.platform>linux-x86_64</kb.platform>
    <kb.installer.extension>tar.gz</kb.installer.extension>
    <kb.port>5601</kb.port>
    <kb.url>http://localhost:${kb.port}</kb.url>

    <jms.url>tcp://localhost:61616</jms.url>
    <activemq.version>5.6.0</activemq.version>

    <!-- Avoid to create any sessions for crawlers.
    Define the list of User-Agent to be considered as bot. -->
    <!-- bot.regexpFilter>.*(bot|crawler|baiduspider|80legs|ia_archiver|voyager|yahoo! slurp|mediapartners-google|Linguee Bot|SemrushBot).*</bot.regexpFilter-->

    <!-- List of comma separated values of hosts for which
    CORS headers are added (eg. www.geonetwork-opensource.org,osgeo.org).
    Use '*' to enable CORS for everyone.
    Use '' to disable CORS.
    Use 'db' for using database settings. This mode
     allows to change at run time the list of hosts. It
     may be a bit slower as it requires to check for every
     request the list of hosts (but JPA cache db queries). -->
    <cors.allowedHosts>*</cors.allowedHosts>


    <jetty.version>9.4.27.v20200227</jetty.version>
    <jetty.file>jetty-distribution-${jetty.version}</jetty.file>
    <jetty.download>https://repo1.maven.org/maven2/org/eclipse/jetty/jetty-distribution/${jetty.version}/${jetty.file}.tar.gz</jetty.download>

    <!-- NOTE: When updating GeoTools, check which version
    of Postgres is used and update pg.version if needed. -->
    <geotools.version>23.0</geotools.version>
    <pg.version>42.2.5</pg.version>

    <spring.version>4.3.0.RELEASE</spring.version>
    <spring.security.version>3.2.0.RELEASE</spring.security.version>
    <metrics.version>2.1.1</metrics.version>
    <maven.build.timestamp.format>yyyy-MM-dd'T'HH'\:'mm'\:'ssZ</maven.build.timestamp.format>
    <build.timestamp>${maven.build.timestamp}</build.timestamp>
    <rootProjectDir>..</rootProjectDir>
    <wro.version>1.7.9</wro.version>
    <wro.debug>true</wro.debug>
    <fop.version>2.4</fop.version>
    <node.version>v8.11.1</node.version>
    <npm.version>5.8.0</npm.version>
    <xmlunit.version>2.1.1</xmlunit.version>
    <jackson.version>2.10.3</jackson.version>
    <flying-saucer>9.0.7</flying-saucer>
    <camel.version>2.14.4</camel.version>
    <log4j.version>1.2.17</log4j.version>
    <log4j2.version>2.7</log4j2.version>
    <slf4j.version>1.8.0-beta2</slf4j.version>
    <xbean.version>3.18</xbean.version>
    <jolokia.version>1.6.0</jolokia.version>
    <httpcomponents.version>4.5.9</httpcomponents.version>
    <gn.schemas.version>4.0</gn.schemas.version>
    <skipIT>true</skipIT> <!-- disable integration tests by default, use the "it" profile to run them which enables them -->
  </properties>
</project><|MERGE_RESOLUTION|>--- conflicted
+++ resolved
@@ -29,12 +29,7 @@
   <groupId>org.geonetwork-opensource</groupId>
   <artifactId>geonetwork</artifactId>
   <packaging>pom</packaging>
-<<<<<<< HEAD
   <version>4.0.0-alpha.2</version>
-=======
-  <version>3.11.0-SNAPSHOT</version>
-
->>>>>>> 658d5540
   <name>GeoNetwork opensource</name>
   <description>GeoNetwork opensource is a standards based, Free and
     Open Source catalog application to manage spatially referenced
@@ -797,23 +792,11 @@
         <artifactId>svnkit</artifactId>
         <version>1.7.8</version>
       </dependency>
-<<<<<<< HEAD
-      <dependency>
-        <groupId>com.h2database</groupId>
-        <artifactId>h2</artifactId>
-        <version>1.3.174</version>
-      </dependency>
-=======
-
-      <!-- Other stuff -->
->>>>>>> 658d5540
       <dependency>
         <groupId>dlib</groupId>  <!--FIXME Handled by local repository -->
         <artifactId>dlib</artifactId>
         <version>1.0</version> <!-- FIXME totally unknown -->
       </dependency>
-<<<<<<< HEAD
-=======
       <dependency>
         <groupId>org.mapfish.print</groupId>
         <artifactId>print-lib</artifactId>
@@ -821,7 +804,6 @@
       </dependency>
 
       <!-- Lib utils -->
->>>>>>> 658d5540
       <dependency>
         <groupId>com.google.guava</groupId>
         <artifactId>guava</artifactId>
@@ -885,16 +867,11 @@
         <version>${xmlunit.version}</version>
         <scope>test</scope>
       </dependency>
-<<<<<<< HEAD
-=======
-
-      <!-- Databased stuff -->
       <dependency>
         <groupId>com.h2database</groupId>
         <artifactId>h2</artifactId>
         <version>1.3.174</version>
       </dependency>
->>>>>>> 658d5540
       <dependency>
         <groupId>org.postgis</groupId>
         <artifactId>postgis-jdbc</artifactId>
@@ -1090,30 +1067,10 @@
         <artifactId>jaxb-impl</artifactId>
         <version>2.2.7</version>
       </dependency>
-<<<<<<< HEAD
-      <dependency>
-=======
-
-      <!--<dependency>
-        <groupId>org.elasticsearch</groupId>
-        <artifactId>elasticsearch</artifactId>
-        <version>${es.version}</version>
-      </dependency>-->
-
-      <!--Require Lucene 5 <dependency>
->>>>>>> 658d5540
+      <dependency>
         <groupId>org.elasticsearch.client</groupId>
         <artifactId>elasticsearch-rest-high-level-client</artifactId>
         <version>${es.version}</version>
-<<<<<<< HEAD
-=======
-      </dependency>-->
-
-      <dependency>
-        <groupId>io.searchbox</groupId>
-        <artifactId>jest</artifactId>
-        <version>6.3.1</version>
->>>>>>> 658d5540
       </dependency>
       <dependency>
         <groupId>org.apache.commons</groupId>
