--- conflicted
+++ resolved
@@ -301,6 +301,7 @@
   <!-- =========================================================== -->
   <dependencyManagement>
     <dependencies>
+      <!-- rewrite url servletfilter -->
       <dependency>
         <groupId>org.tuckey</groupId>
         <artifactId>urlrewritefilter</artifactId>
@@ -1026,7 +1027,6 @@
         <version>2.2.7</version>
       </dependency>
 
-<<<<<<< HEAD
       <!--<dependency>
         <groupId>org.elasticsearch</groupId>
         <artifactId>elasticsearch</artifactId>
@@ -1041,13 +1041,13 @@
         <groupId>io.searchbox</groupId>
         <artifactId>jest</artifactId>
         <version>2.0.3</version>
-=======
+      </dependency>
+
       <!-- Apache commons csv -->
       <dependency>
         <groupId>org.apache.commons</groupId>
         <artifactId>commons-csv</artifactId>
         <version>1.2</version>
->>>>>>> 1ebeb746
       </dependency>
     </dependencies>
   </dependencyManagement>
@@ -1232,9 +1232,9 @@
     <db.config.file>../config-db/${db.type}.xml</db.config.file>
     <db.host>localhost</db.host>
     <db.port>5432</db.port>
-    <db.name>geonetwork</db.name>
-    <db.username>admin</db.username>
-    <db.password>gnos</db.password>
+    <db.name>gn</db.name>
+    <db.username>www-data</db.username>
+    <db.password>www-data</db.password>
     <db.pool.maxActive>10</db.pool.maxActive>
 
 
