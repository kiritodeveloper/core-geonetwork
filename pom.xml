--- conflicted
+++ resolved
@@ -153,29 +153,16 @@
           <artifactId>exec-maven-plugin</artifactId>
           <version>1.2</version>
         </plugin>
-<<<<<<< HEAD
-          <plugin>
-              <groupId>org.apache.maven.plugins</groupId>
-              <artifactId>maven-release-plugin</artifactId>
-              <version>2.0</version>
-          </plugin>
-          <plugin>
-              <groupId>org.eclipse.jetty</groupId>
-              <artifactId>jetty-maven-plugin</artifactId>
-              <version>${jetty.version}</version>
-          </plugin>
-=======
         <plugin>
           <groupId>org.apache.maven.plugins</groupId>
           <artifactId>maven-release-plugin</artifactId>
           <version>2.0</version>
         </plugin>
         <plugin>
-          <groupId>org.mortbay.jetty</groupId>
+          <groupId>org.eclipse.jetty</groupId>
           <artifactId>jetty-maven-plugin</artifactId>
           <version>${jetty.version}</version>
         </plugin>
->>>>>>> 8f8044c8
         <plugin>
           <groupId>org.codehaus.mojo</groupId>
           <artifactId>findbugs-maven-plugin</artifactId>
@@ -689,9 +676,9 @@
         <version>${geotools.version}</version>
       </dependency>
       <dependency>
-          <groupId>org.geotools</groupId>
-          <artifactId>gt-wms</artifactId>
-          <version>${geotools.version}</version>
+        <groupId>org.geotools</groupId>
+        <artifactId>gt-wms</artifactId>
+        <version>${geotools.version}</version>
       </dependency>
       <dependency>
         <groupId>org.geotools</groupId>
@@ -1229,13 +1216,9 @@
   </distributionManagement>
 
   <properties>
-<<<<<<< HEAD
     <jetty.version>9.3.9.v20160517</jetty.version>
-    <geotools.version>8.6</geotools.version>
-=======
-    <jetty.version>8.1.9.v20130131</jetty.version>
     <geotools.version>15.0</geotools.version>
->>>>>>> 8f8044c8
+
     <lucene.version>4.9.0</lucene.version>
 
     <solr.version>6.0.1</solr.version>
