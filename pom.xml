--- conflicted
+++ resolved
@@ -1012,16 +1012,12 @@
       <dependency>
         <groupId>io.searchbox</groupId>
         <artifactId>jest</artifactId>
-<<<<<<< HEAD
         <version>5.3.3</version>
       </dependency>
       <dependency>
         <groupId>org.elasticsearch.client</groupId>
         <artifactId>elasticsearch-rest-high-level-client</artifactId>
         <version>${es.version}</version>
-=======
-        <version>6.3.1</version>
->>>>>>> ab0366f5
       </dependency>
       <!-- Apache commons csv -->
       <dependency>
@@ -1243,13 +1239,8 @@
     <jetty.port>8080</jetty.port>
     <jetty.stop.port>8090</jetty.stop.port>
 
-<<<<<<< HEAD
-    <es.version>6.3.0</es.version>
-    <es.version.md5>a9892967e813c8b4949df49d2cd2301a</es.version.md5>
-=======
     <es.version>6.4.0</es.version>
     <es.version.sha512>6f465378a51c487f1f6a84a0843ac1038db60170ee8a5d96874a759f6dbbf2de9f7bcbbf55616f49f28f1098c82f2e585c917267d02b8b1f43627a1984b3da66</es.version.sha512>
->>>>>>> ab0366f5
     <es.port>9200</es.port>
     <es.host>localhost</es.host>
     <es.url>http://${es.host}:${es.port}</es.url>
@@ -1266,11 +1257,7 @@
     <es.username></es.username>
     <es.password></es.password>
 
-<<<<<<< HEAD
-    <kb.version.md5>e295fe26f7f37bc902201f27c6dc1671</kb.version.md5>
-=======
     <kb.version.sha512>ae0f6ede637bf373e44eb5711b5a07ce726bb72009d792c8e9a16d7eb32b2361cdda556a19c3f5fd50207320e86950217cf5e9a1a06607004d4b7f30d3dbb344</kb.version.sha512>
->>>>>>> ab0366f5
     <kb.port>5601</kb.port>
     <kb.url>http://localhost:${kb.port}</kb.url>
 
