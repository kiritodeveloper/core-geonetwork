--- conflicted
+++ resolved
@@ -1231,7 +1231,6 @@
     <jetty.port>8080</jetty.port>
     <jetty.stop.port>8090</jetty.stop.port>
 
-<<<<<<< HEAD
     <es.version>5.0.0</es.version>
     <es.version.md5>17275e4d3a1fd95d591d504af1a0fd0c</es.version.md5>
     <es.port>9200</es.port>
@@ -1240,15 +1239,6 @@
     <es.index.features>features</es.index.features>
     <es.username></es.username>
     <es.password></es.password>
-=======
-
-    <!-- Index server -->
-    <solr.version>6.0.1</solr.version>
-    <solr.version.md5>fc9a4a6ee127dff21135dd4941c92c15</solr.version.md5>
-    <solr.port>8984</solr.port>
-    <solr.url>http://localhost:${solr.port}/solr</solr.url>
-    <solr.collection>catalog_srv</solr.collection>
->>>>>>> 92757645
 
 
     <jms.url>tcp://localhost:61616</jms.url>
