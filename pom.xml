<?xml version="1.0" encoding="UTF-8"?>
<project xmlns="http://maven.apache.org/POM/4.0.0" xmlns:xsi="http://www.w3.org/2001/XMLSchema-instance" xsi:schemaLocation="http://maven.apache.org/POM/4.0.0 http://maven.apache.org/maven-v4_0_0.xsd">

  <modelVersion>4.0.0</modelVersion>
  <groupId>org.geonetwork-opensource</groupId>
  <artifactId>geonetwork</artifactId>
  <packaging>pom</packaging>
  <version>2.11.0-SNAPSHOT</version>
  <name>GeoNetwork opensource</name>
  <description>GeoNetwork opensource is a standards based, Free and
    Open Source catalog application to manage spatially referenced
    resources through the web.</description>
  <url>http://geonetwork-opensource.org</url>
  <scm>
    <connection>
      scm:git:https://github.com/geonetwork/core-geonetwork
    </connection>
    <url>https://github.com/geonetwork/core-geonetwork</url>
  </scm>
  <inceptionYear>2003</inceptionYear>
  <issueManagement>
    <system>GitHub Issues</system>
    <url>https://github.com/geonetwork/core-geonetwork/issues</url>
  </issueManagement>
  <mailingLists>
    <mailingList>
      <name>Users</name>
      <post>geonetwork-users@lists.sourceforge.net</post>
      <subscribe>https://lists.sourceforge.net/lists/listinfo/geonetwork-users</subscribe>
      <unsubscribe>https://lists.sourceforge.net/lists/options/geonetwork-users</unsubscribe>
      <archive>http://n2.nabble.com/GeoNetwork-users-f2013074.html</archive>
    </mailingList>
    <mailingList>
      <name>Utilisateurs (fr)</name>
      <post>geonetwork-users-fr@lists.sourceforge.net</post>
      <subscribe>https://lists.sourceforge.net/lists/listinfo/geonetwork-users-fr</subscribe>
      <unsubscribe>https://lists.sourceforge.net/lists/options/geonetwork-users-fr</unsubscribe>
      <archive>http://n2.nabble.com/GeoNetwork-users-francophone-f3246912.html</archive>
    </mailingList>
    <mailingList>
      <name>Usuarios (es)</name>
      <post>geonetwork-usuarios-es@lists.sourceforge.net</post>
      <subscribe>https://lists.sourceforge.net/lists/listinfo/geonetwork-usuarios-es</subscribe>
      <unsubscribe>https://lists.sourceforge.net/lists/options/geonetwork-usuarios-es</unsubscribe>
      <archive>http://n2.nabble.com/GeoNetwork-users-espa-ol-f3246989.html</archive>
    </mailingList>
    <mailingList>
      <name>Dev</name>
      <post>geonetwork-devel@lists.sourceforge.net</post>
      <subscribe>https://lists.sourceforge.net/lists/listinfo/geonetwork-devel</subscribe>
      <unsubscribe>https://lists.sourceforge.net/lists/options/geonetwork-devel</unsubscribe>
      <archive>http://n2.nabble.com/GeoNetwork-developer-f2014756.html</archive>
    </mailingList>
    <mailingList>
      <name>Commits</name>
      <post>geonetwork-commit@lists.sourceforge.net</post>
      <subscribe>https://lists.sourceforge.net/lists/listinfo/geonetwork-commit</subscribe>
      <unsubscribe>https://lists.sourceforge.net/lists/options/geonetwork-commit</unsubscribe>
      <archive>http://n2.nabble.com/GeoNetwork-commit-f2020497.html</archive>
    </mailingList>
  </mailingLists>

  <!-- TODO developer part-->
  <developers>
    <developer>
      <name/>
      <id/>
      <organization/>
      <organizationUrl/>
      <email/>
      <roles>
        <role/>
      </roles>
      <timezone/>
    </developer>
  </developers>

  <licenses>
    <license>
      <name>General Public License (GPL)</name>
      <url>http://www.gnu.org/licenses/old-licenses/gpl-2.0.txt</url>
    </license>
  </licenses>

  <build>

    <!-- =========================================================== -->
    <!--     Plugin Management                                       -->
    <!--     If a POM declares one of those plugins, then it         -->
    <!--     will use the version specified here. Otherwise, those   -->
    <!--     plugins are ignored.                                    -->
    <!-- =========================================================== -->
    <pluginManagement>
      <plugins>
          <plugin>
              <groupId>org.codehaus.mojo</groupId>
              <artifactId>jslint-maven-plugin</artifactId>
              <version>1.0.1</version>
          </plugin>
		<plugin>
			<groupId>org.bsc.maven</groupId>
			<artifactId>maven-processor-plugin</artifactId>
          <version>2.2.3</version>
		</plugin>
        <plugin>
          <groupId>org.apache.maven.plugins</groupId>
          <artifactId>maven-resources-plugin</artifactId>
          <version>2.6</version>
        </plugin>
        <plugin>
          <groupId>org.apache.maven.plugins</groupId>
          <artifactId>maven-clean-plugin</artifactId>
          <version>2.5</version>
        </plugin>
        <plugin>
          <groupId>net.alchim31.maven</groupId>
          <artifactId>yuicompressor-maven-plugin</artifactId>
          <version>0.9</version>
        </plugin>
        <plugin>
          <groupId>org.apache.maven.plugins</groupId>
          <artifactId>maven-war-plugin</artifactId>
          <version>2.3</version>
        </plugin>
        <plugin>
          <groupId>org.codehaus.mojo</groupId>
          <artifactId>exec-maven-plugin</artifactId>
          <version>1.2</version>
        </plugin>
          <plugin>
              <groupId>org.apache.maven.plugins</groupId>
              <artifactId>maven-release-plugin</artifactId>
              <version>2.0</version>
          </plugin>
          <plugin>
              <groupId>org.mortbay.jetty</groupId>
              <artifactId>jetty-maven-plugin</artifactId>
              <version>${jetty.version}</version>
          </plugin>
        <plugin>
          <groupId>org.codehaus.mojo</groupId>
          <artifactId>findbugs-maven-plugin</artifactId>
          <version>2.5.3</version>
          <configuration>
            <effort>Default</effort>
            <threshold>Default</threshold>
            <xmlOutput>true</xmlOutput>
            <xmlOutput>true</xmlOutput>
            <excludeFilterFile>${rootProjectDir}/code_quality/findbugs-excludes.xml</excludeFilterFile>
            <debug>false</debug>
            <includeTests>false</includeTests>
          </configuration>
          <executions>
            <execution>
              <goals>
                <goal>check</goal>
              </goals>
              <phase>test</phase>
            </execution>
          </executions>
        </plugin>
        <plugin>
          <groupId>org.apache.maven.plugins</groupId>
          <artifactId>maven-checkstyle-plugin</artifactId>
          <version>2.10</version>
          <executions>
            <execution>
              <id>check</id>
              <goals>
                <goal>check</goal>
              </goals>
              <phase>test</phase>
            </execution>
          </executions>
          <configuration>
            <enableRulesSummary>false</enableRulesSummary>
            <configLocation>${rootProjectDir}/code_quality/checkstyle_checks.xml</configLocation>
            <propertyExpansion>samedir=${rootProjectDir}/code_quality/</propertyExpansion>
            <logViolationsToConsole>true</logViolationsToConsole>
            <maxAllowedViolations>0</maxAllowedViolations>
            <violationSeverity>warning</violationSeverity>
            <encoding>UTF-8</encoding>
          </configuration>
        </plugin>
        <plugin>
          <groupId>org.apache.maven.plugins</groupId>
          <artifactId>maven-eclipse-plugin</artifactId>
          <version>2.9</version>
        </plugin>
      </plugins>
    </pluginManagement>

    <plugins>
      <plugin>
          <groupId>org.codehaus.groovy.maven</groupId>
          <artifactId>gmaven-plugin</artifactId>
          <version>1.0</version>
          <executions>
              <execution>
                  <id>Check memory settings</id>
                  <goals>
                      <goal>execute</goal>
                  </goals>
                  <phase>initialize</phase>
                  <configuration>
                      <source><![CDATA[
                          def converters = [
                                  "k": 1/10124,
                                  "m": 1.0,
                                  "g": 1024.0
                          ]
                          def parseInt = {value ->
                              def intVal = Integer.parseInt(value.substring(0, value.length() - 1));
                              def unit = value.substring(value.length() - 1).toLowerCase()
                              def converter = converters[unit]
                              if (converter == null) {
                                  throw new AssertionError("unit: $unit is not a recognized unit.  One of k,m,g is required in : $value")
                              }
                              return intVal * converter
                          }

                          final String MAX_PREFIX = "-Xmx"
                          final String PERMGEN_PREFIX = "-XX:MaxPermSize="
                          def arguments = java.lang.management.ManagementFactory.getRuntimeMXBean().getInputArguments()
                          def mx = -1;
                          def permgen = -1;
                          arguments.each{param ->
                              if (param.startsWith(MAX_PREFIX)) {
                                  mx = parseInt (param.substring(MAX_PREFIX.length()))
                              } else if (param.startsWith(PERMGEN_PREFIX)) {
                                  permgen = parseInt (param.substring(PERMGEN_PREFIX.length()))
                              }
                          }

                          log.info("\n\tMax Heap Memory: "+mx+" MB\n\tMax PermGen Size: "+permgen+" MB")
                          if (permgen < 0 || mx < 0) {
                              def mavenOpts = "MAVEN_OPTS=\"${MAX_PREFIX}512M ${PERMGEN_PREFIX}256M\""
                              def errorMsg = "\n\nIn order for the build to complete both the $MAX_PREFIX parameter and the "+
                                      "$PERMGEN_PREFIX must be set.  The e2e tests require this because the start Geonetwork and run " +
                                      "tests against it which takes a lot of memory.\n\nCmd/Powershell:"+
                                      "\n\n\t \$Env:${mavenOpts}\n\nBash/SH:\n\n\texport ${mavenOpts}"
                              log.error(errorMsg);
                              throw new AssertionError(errorMsg);
                          }
                          ]]></source>
                  </configuration>
              </execution>
          </executions>
      </plugin>
      <!--     Compilation.                                        -->
      <plugin>
        <groupId>org.apache.maven.plugins</groupId>
        <artifactId>maven-compiler-plugin</artifactId>
<<<<<<< HEAD
        <version>2.3.2</version>
=======
        <version>2.5.1</version>
>>>>>>> a687db98
        <configuration>
          <source>1.7</source>  <!-- The -source argument for the Java compiler. -->
          <target>1.7</target>  <!-- The -target argument for the Java compiler. -->
          <debug>true</debug>   <!-- Whether to include debugging information.   -->
          <encoding>UTF-8</encoding> <!-- The -encoding argument for the Java compiler. -->
          <compilerArgument>-proc:none</compilerArgument> <!-- disable automatic annotation processing accoring to: http://docs.jboss.org/hibernate/jpamodelgen/1.0/reference/en-US/html_single/#d0e261 -->
        </configuration>
      </plugin>

      <!-- resources -->
      <plugin>
        <groupId>org.apache.maven.plugins</groupId>
        <artifactId>maven-resources-plugin</artifactId>
        <version>2.6</version>
        <configuration>
          <encoding>UTF-8</encoding>
        </configuration>
      </plugin>

      <!-- This plugin Allows to deploy several webapps into a specific container (ie. jetty) -->
      <plugin>
        <groupId>org.codehaus.cargo</groupId>
        <artifactId>cargo-maven2-plugin</artifactId>
<<<<<<< HEAD
        <version>1.4.8</version>
=======
        <version>1.4.9</version>
>>>>>>> a687db98
        <configuration>
          <container>
            <containerId>jetty7x</containerId>
            <type>embedded</type>
            <log>${project.build.directory}/server-logs</log>
            <output>${project.build.directory}/server-output</output>
            <systemProperties>
              <GEOSERVER_DATA_DIR>release/data/geoserver_data</GEOSERVER_DATA_DIR>
              <mime-mappings>web/target/geonetwork/WEB-INF/mime-types.properties</mime-mappings>
            </systemProperties>
          </container>
          <configuration>
            <home>${project.build.directory}/test-server</home>
            <properties>
              <!-- Cargo VMARGS are not working. FIXME -->
              <cargo.jvmargs>-Xms48m -Xmx512m -Xss2M -XX:MaxPermSize=128m</cargo.jvmargs>
              <cargo.servlet.port>8080</cargo.servlet.port>
            </properties>
            <deployables>
              <deployable>
                <location>${project.build.directory}/../web/target/geonetwork.war</location>
                <type>war</type>
              </deployable>
              <!--              <deployable>
                <location>${project.build.directory}/../intermap/target/intermap.war</location>
                <type>war</type>
              </deployable> -->
              <deployable>
                <location>${project.build.directory}/../geoserver/target/geoserver.war</location>
                <type>war</type>
              </deployable>
            </deployables>
          </configuration>
        </configuration>
      </plugin>

      <!-- artifact assembly -->
      <plugin>
        <artifactId>maven-assembly-plugin</artifactId>
        <version>2.2-beta-5</version>
        <configuration>
          <descriptors>
            <descriptor>release/zip-war.xml</descriptor>
            <descriptor>release/bin.xml</descriptor>
          </descriptors>
          <finalName>geonetwork-${project.version}</finalName>
          <outputDirectory>${project.build.directory}/release</outputDirectory>
        </configuration>
      </plugin>
        <!-- run integration tests after unit tests -->
        <plugin>
            <groupId>org.apache.maven.plugins</groupId>
            <artifactId>maven-surefire-plugin</artifactId>
            <version>2.16</version>
            <configuration>
                <excludes>
                    <exclude>**/*IntegrationTest.java</exclude>
                </excludes>
                <argLine>-Dfile.encoding=UTF-8</argLine>
                <forkCount>1</forkCount>
            </configuration>
            <executions>
                <execution>
                    <id>integration-test</id>
                    <goals>
                        <goal>test</goal>
                    </goals>
                    <phase>integration-test</phase>
                    <configuration>
                        <excludes>
                            <exclude>none</exclude>
                        </excludes>
                        <includes>
                            <include>**/*IntegrationTest.java</include>
                        </includes>
                    </configuration>
                </execution>
            </executions>
        </plugin>
    </plugins>
  </build>

  <!-- =========================================================== -->
  <!--     Dependency Management                                   -->
  <!--     If a POM declares one of those dependencies, then it    -->
  <!--     will use the version specified here. Otherwise, those   -->
  <!--     dependencies are ignored.                               -->
  <!-- =========================================================== -->
  <dependencyManagement>
    <dependencies>
      <!-- rewrite url servletfilter -->
      <dependency>
        <groupId>org.tuckey</groupId>
        <artifactId>urlrewritefilter</artifactId>
        <version>3.2.0</version>
      </dependency>

      <!-- XML -->
      <dependency>
        <groupId>org.jdom</groupId>
        <artifactId>jdom</artifactId>
        <version>1.1.2</version>
      </dependency>
      <dependency>
        <groupId>xalan</groupId>
        <artifactId>xalan</artifactId>
        <version>2.7.1</version>
      </dependency>
      <dependency>
        <groupId>net.sf.saxon</groupId>
        <artifactId>saxon</artifactId>
        <version>9.1.0.8b-patch</version>
      </dependency>
      <dependency>
        <groupId>net.sf.saxon</groupId>
        <artifactId>saxon-dom</artifactId>
        <version>9.1.0.8b</version>
      </dependency>
      <dependency>
        <groupId>com.vividsolutions</groupId>
        <artifactId>jts</artifactId>
        <version>1.13</version>
      </dependency>
        <dependency>
            <groupId>com.github.lookfirst</groupId>
            <artifactId>sardine</artifactId>
            <version>5.1-GEONETWORK</version>
        </dependency>
      <!-- universal character set detector -->
      <dependency>
        <groupId>com.googlecode.juniversalchardet</groupId>
        <artifactId>juniversalchardet</artifactId>
        <version>1.0.3</version>
      </dependency>

      <!-- Thesaurus stuff -->
      <dependency>
        <groupId>org.openrdf</groupId>
        <artifactId>openrdf-model</artifactId>
        <version>1.2.7</version>
      </dependency>
      <dependency>
        <groupId>org.openrdf</groupId>
        <artifactId>openrdf-util</artifactId>
        <version>1.2.7</version>
      </dependency>
      <dependency>
        <groupId>org.openrdf</groupId>
        <artifactId>sesame</artifactId>
        <version>1.2.7</version>
      </dependency>
      <dependency>
        <groupId>org.openrdf</groupId>
        <artifactId>rio</artifactId>
        <version>1.0.9</version>
      </dependency>

      <!-- PDF stuff: Managed by Mapfish -->
      <!--dependency>
        <groupId>com.lowagie</groupId>
        <artifactId>itext</artifactId>
        <version>2.0.6</version>
      </dependency-->
      <dependency>
        <groupId>org.apache.xmlgraphics</groupId>
        <artifactId>fop</artifactId>
        <version>0.95</version>
      </dependency>

      <!-- Jetty stuff -->
      <dependency>
        <groupId>org.eclipse.jetty</groupId>
        <artifactId>jetty-server</artifactId>
        <version>${jetty.version}</version>
      </dependency>
      <dependency>
        <groupId>org.eclipse.jetty</groupId>
        <artifactId>jetty-servlet</artifactId>
        <version>${jetty.version}</version>
      </dependency>
      <dependency>
        <groupId>org.eclipse.jetty</groupId>
        <artifactId>jetty-webapp</artifactId>
        <version>${jetty.version}</version>
      </dependency>

      <!-- Apache -->
      <dependency>
        <groupId>commons-lang</groupId>
        <artifactId>commons-lang</artifactId>
        <version>2.6</version>
      </dependency>
      <dependency>
        <groupId>commons-logging</groupId>
        <artifactId>commons-logging</artifactId>
        <version>1.1.1</version>
        <!-- 1.0.2 in Geonetwork -->
      </dependency>
      <dependency>
        <groupId>commons-net</groupId>
        <artifactId>commons-net</artifactId>
        <version>3.0.1</version>
      </dependency>
      <dependency>
        <groupId>commons-digester</groupId>
        <artifactId>commons-digester</artifactId>
        <version>1.6</version>
      </dependency>
      <dependency>
        <groupId>commons-dbcp</groupId>
        <artifactId>commons-dbcp</artifactId>
        <version>1.4</version>
      </dependency>
      <dependency>
        <groupId>commons-pool</groupId>
        <artifactId>commons-pool</artifactId>
        <version>1.6</version>
      </dependency>
      <dependency>
        <groupId>commons-io</groupId>
        <artifactId>commons-io</artifactId>
        <version>2.1</version>
      </dependency>
      <dependency>
        <groupId>commons-fileupload</groupId>
        <artifactId>commons-fileupload</artifactId>
        <version>1.3</version>
      </dependency>
      <dependency>
        <groupId>commons-collections</groupId>
        <artifactId>commons-collections</artifactId>
        <version>3.2.1</version>
      </dependency>
      <dependency>
        <groupId>org.apache.commons</groupId>
        <artifactId>commons-email</artifactId>
        <version>1.1</version>
      </dependency>
      <dependency>
        <groupId>org.apache.xmlgraphics</groupId>
        <artifactId>xmlgraphics-commons</artifactId>
        <version>1.3.1</version>
      </dependency>
      <dependency>
        <groupId>avalon-framework</groupId>
        <artifactId>avalon-framework-api</artifactId>
        <version>4.2.0</version>
      </dependency>
      <dependency>
        <groupId>org.apache.avalon.framework</groupId>
        <artifactId>avalon-framework-impl</artifactId>
        <version>4.3.1</version>
      </dependency>
      <dependency>
        <groupId>batik</groupId>
        <artifactId>batik-ext</artifactId>
        <version>1.6</version>
      </dependency>
        <dependency>
            <groupId>org.slf4j</groupId>
            <artifactId>slf4j-api</artifactId>
            <version>1.7.5</version>
        </dependency>
      <dependency>
        <groupId>org.slf4j</groupId>
        <artifactId>slf4j-log4j12</artifactId>
        <version>1.7.5</version>
      </dependency>
      <dependency>
        <groupId>log4j</groupId>
        <artifactId>log4j</artifactId>
        <version>1.2.13</version>
      </dependency>
      <dependency>
        <groupId>org.apache.httpcomponents</groupId>
        <artifactId>httpclient</artifactId>
        <version>4.3.1</version>
      </dependency>
      <dependency>
        <groupId>xerces</groupId>
        <artifactId>xercesImpl</artifactId>
        <version>2.7.1</version>
      </dependency>
			<!-- Patched XML Resolver 1.2 from apache xml-commons - fixes problems
			     with windows URLs -->
      <dependency>
        <groupId>xml-resolver</groupId>
        <artifactId>xml-resolver-patched</artifactId>
        <version>1.2.1</version>
      </dependency>
      <dependency>
        <groupId>org.apache.lucene</groupId>
        <artifactId>lucene-core</artifactId>
        <version>${lucene.version}</version>
      </dependency>
      <dependency>
        <groupId>org.apache.lucene</groupId>
        <artifactId>lucene-analyzers-common</artifactId>
        <version>${lucene.version}</version>
      </dependency>
      <dependency>
        <groupId>org.apache.lucene</groupId>
        <artifactId>lucene-misc</artifactId>
        <version>${lucene.version}</version>
      </dependency>
      <dependency>
        <groupId>org.apache.lucene</groupId>
        <artifactId>lucene-queries</artifactId>
        <version>${lucene.version}</version>
      </dependency>
      <dependency>
        <groupId>org.apache.lucene</groupId>
        <artifactId>lucene-queryparser</artifactId>
        <version>${lucene.version}</version>
      </dependency>
      <dependency>
        <groupId>org.apache.lucene</groupId>
        <artifactId>lucene-facet</artifactId>
        <version>${lucene.version}</version>
      </dependency>
      <dependency>
        <groupId>pcj</groupId>
        <artifactId>pcj</artifactId>
        <version>1.2</version>
      </dependency>
      <dependency>
        <groupId>org.apache.jcs</groupId>
        <artifactId>jcs</artifactId>
        <version>1.3</version> <!-- TODO check version -->
      </dependency>
      <!-- May be required to register connection unwrappers with
			     geotools
      <dependency>
        <groupId>org.springframework</groupId>
        <artifactId>spring-jdbc</artifactId>
        <version>2.5.3</version>
      </dependency>
			-->
			<dependency>
				<groupId>org.eclipse.core</groupId>
				<artifactId>org.eclipse.core.runtime</artifactId>
				<version>3.7.0</version>
			</dependency>

      <!-- Z39.50, SRU  stuff (ie: Spring, CQL, ...)  -->
      <dependency>
        <groupId>org.dspace</groupId>
        <artifactId>cql-java</artifactId>
        <version>1.0</version>
      </dependency>
      <dependency>
        <groupId>org.jzkit</groupId>
        <artifactId>a2j</artifactId>
        <version>2.0.4</version>
      </dependency>
      <dependency>
        <groupId>marc4j</groupId>
        <artifactId>marc4j</artifactId>
        <version>2.3.1</version>
      </dependency>
      <dependency>
        <groupId>jdbm</groupId>
        <artifactId>jdbm</artifactId>
        <version>1.0</version>
      </dependency>

      <!-- Geotools and spatial search stuff -->
      <dependency>
        <groupId>org.geotools</groupId>
        <artifactId>gt-api</artifactId>
        <version>${geotools.version}</version>
      </dependency>
      <dependency>
        <groupId>org.geotools.xsd</groupId>
        <artifactId>gt-xsd-gml3</artifactId>
        <version>${geotools.version}</version>
      </dependency>
      <dependency>
        <groupId>org.geotools</groupId>
        <artifactId>gt-cql</artifactId>
        <version>${geotools.version}</version>
      </dependency>
      <dependency>
        <groupId>org.geotools</groupId>
        <artifactId>gt-shapefile</artifactId>
        <version>${geotools.version}</version>
      </dependency>
      <dependency>
        <groupId>org.geotools</groupId>
        <artifactId>gt-xml</artifactId>
        <version>${geotools.version}</version>
      </dependency>
      <dependency>
        <groupId>org.geotools.xsd</groupId>
        <artifactId>gt-xsd-filter</artifactId>
        <version>${geotools.version}</version>
      </dependency>
      <dependency>
        <groupId>org.geotools</groupId>
        <artifactId>gt-epsg-extension</artifactId>
        <version>${geotools.version}</version>
      </dependency>
      <dependency>
        <groupId>org.geotools</groupId>
        <artifactId>gt-referencing</artifactId>
        <version>${geotools.version}</version>
      </dependency>
      <dependency>
        <groupId>org.geotools</groupId>
        <artifactId>gt-epsg-hsql</artifactId>
        <version>${geotools.version}</version>
      </dependency>
      <dependency>
        <groupId>org.geotools</groupId>
        <artifactId>gt-wfs</artifactId>
        <version>${geotools.version}</version>
      </dependency>
      <dependency>
        <groupId>org.geotools.jdbc</groupId>
        <artifactId>gt-jdbc-postgis</artifactId>
        <version>${geotools.version}</version>
      </dependency>
      <dependency>
        <groupId>org.geotools.jdbc</groupId>
        <artifactId>gt-jdbc-h2</artifactId>
        <version>${geotools.version}</version>
      </dependency>
      <dependency>
        <groupId>org.geotools.jdbc</groupId>
        <artifactId>gt-jdbc-sqlserver</artifactId>
        <version>${geotools.version}</version>
      </dependency>
      <dependency>
        <groupId>org.geotools.jdbc</groupId>
        <artifactId>gt-jdbc-mysql</artifactId>
        <version>${geotools.version}</version>
      </dependency>
      <dependency>
        <groupId>org.geotools.jdbc</groupId>
        <artifactId>gt-jdbc-db2</artifactId>
        <version>${geotools.version}</version>
      </dependency>
      <dependency>
        <groupId>org.geotools.jdbc</groupId>
        <artifactId>gt-jdbc-oracle</artifactId>
        <version>${geotools.version}</version>
      </dependency>
      <dependency>
        <groupId>lizard</groupId>
        <artifactId>lizard-tiff</artifactId>
        <version>1.0</version>
      </dependency>
      <dependency>
        <groupId>javax.media</groupId>
        <artifactId>jai_codec</artifactId>
        <version>1.1.3</version>
      </dependency>
      <dependency>
        <groupId>eu.medsea.mimeutil</groupId>
        <artifactId>mime-util</artifactId>
        <version>2.1.2</version>
        <exclusions>
          <exclusion>
            <groupId>org.slf4j</groupId>
            <artifactId>slf4j-log4j12</artifactId>
          </exclusion>
        </exclusions>
      </dependency>
      <dependency>
        <groupId>joda-time</groupId>
        <artifactId>joda-time</artifactId>
        <version>1.5.2</version>
      </dependency>
      <dependency>
        <groupId>jaxen</groupId>
        <artifactId>jaxen</artifactId>
        <version>1.1.4</version>
      </dependency>
      <dependency>
        <groupId>org.quartz-scheduler</groupId>
        <artifactId>quartz</artifactId>
        <version>2.1.4</version>
      </dependency>

      <!-- Security stuff -->
      <dependency>
        <groupId>jsch</groupId>
        <artifactId>jsch</artifactId>
        <version>0.1.8</version> <!-- TODO check version, latest from public repository -->
      </dependency>
      <dependency>
        <groupId>globus</groupId>
        <artifactId>cog-jglobus</artifactId>
        <version>1.2-060802</version>
      </dependency>

      <!-- svnkit stuff -->
      <dependency>
        <groupId>org.tmatesoft.svnkit</groupId>
        <artifactId>svnkit</artifactId>
        <version>1.7.8</version>
      </dependency>

      <!-- Databased stuff -->
      <dependency>
        <groupId>com.h2database</groupId>
        <artifactId>h2</artifactId>
        <version>1.3.174</version>
      </dependency>
      <!-- Other stuff -->
      <dependency>
        <groupId>dlib</groupId>  <!--FIXME Handled by local repository -->
        <artifactId>dlib</artifactId>
        <version>1.0</version> <!-- FIXME totally unknown -->
      </dependency>

      <!-- Lib utils -->
      <dependency>
        <groupId>com.google.guava</groupId>
        <artifactId>guava</artifactId>
        <version>15.0</version>
      </dependency>

      <!-- Monitoring libraries -->
      <dependency>
        <groupId>com.yammer.metrics</groupId>
        <artifactId>metrics-core</artifactId>
        <version>${metrics.version}</version>
      </dependency>
      <dependency>
        <groupId>com.yammer.metrics</groupId>
        <artifactId>metrics-servlet</artifactId>
        <version>${metrics.version}</version>
      </dependency>
      <dependency>
        <groupId>com.yammer.metrics</groupId>
        <artifactId>metrics-web</artifactId>
        <version>${metrics.version}</version>
      </dependency>
      <dependency>
        <groupId>com.yammer.metrics</groupId>
        <artifactId>metrics-log4j</artifactId>
        <version>${metrics.version}</version>
      </dependency>
      <!-- Tests -->
      <dependency>
        <groupId>junit</groupId>
        <artifactId>junit</artifactId>
        <version>4.10</version>
          <scope>test</scope>
      </dependency>
      <dependency>
        <groupId>org.mockito</groupId>
        <artifactId>mockito-all</artifactId>
        <version>1.9.5</version>
        <scope>test</scope>
      </dependency>

      <!-- should we had this as scope test?-->
      <dependency>
        <groupId>xmlunit</groupId>
        <artifactId>xmlunit</artifactId>
        <version>1.2</version>
      </dependency>

      <!-- db -->
      <!--<dependency>-->
        <!--<groupId>postgresql</groupId>-->
        <!--<artifactId>postgresql</artifactId>-->
        <!--<version>9.1-901.jdbc3</version>-->
      <!--</dependency>-->
      <dependency>
        <groupId>org.postgis</groupId>
        <artifactId>postgis-jdbc</artifactId>
        <version>1.3.3</version>
      </dependency>
      <!-- Postgres JDBC4 for Java 1.6 -->
      <dependency>
        <groupId>postgresql</groupId>
        <artifactId>postgresql</artifactId>
        <version>9.1-901.jdbc4</version>
      </dependency>
      <dependency>
        <groupId>mysql</groupId>
        <artifactId>mysql-connector-java</artifactId>
        <version>5.1.26</version>
      </dependency>
      <!-- Not permitted under oracle licensing rules
      <dependency>
        <groupId>ojdbc</groupId>
        <artifactId>ojdbc</artifactId>
        <version>14</version>
      </dependency>
			-->
      <dependency>
        <groupId>org.codehaus.izpack</groupId>
        <artifactId>izpack-standalone-compiler</artifactId>
        <version>4.3.1</version>
      </dependency>
      <!-- language detection -->
      <dependency>
        <groupId>com.cybozu.labs</groupId>
        <artifactId>langdetect</artifactId>
        <version>1.1-20120112</version>
      </dependency>
      <dependency>
        <groupId>net.arnx.jsonic</groupId>
        <artifactId>jsonic</artifactId>
        <version>1.2.0</version>
      </dependency>
      <!-- end language detection -->

      <!-- Spring dependencies -->
      <dependency>
        <groupId>org.springframework</groupId>
        <artifactId>spring-context</artifactId>
        <version>${spring.version}</version>
      </dependency>
        <dependency>
            <groupId>org.springframework</groupId>
            <artifactId>spring-orm</artifactId>
            <version>${spring.version}</version>
        </dependency>
        <dependency>
            <groupId>org.springframework</groupId>
            <artifactId>spring-tx</artifactId>
            <version>${spring.version}</version>
        </dependency>
      <dependency>
        <groupId>org.springframework</groupId>
        <artifactId>spring-context-support</artifactId>
        <version>${spring.version}</version>
      </dependency>
      <dependency>
          <groupId>org.springframework</groupId>
          <artifactId>spring-aop</artifactId>
          <version>${spring.version}</version>
      </dependency>
      <dependency>
            <groupId>aspectj</groupId>
            <artifactId>aspectjweaver</artifactId>
            <version>1.5.2</version>
      </dependency>
      <dependency>
        <groupId>org.springframework.security</groupId>
        <artifactId>spring-security-core</artifactId>
        <version>${spring.security.version}</version>
		<exclusions>
		  <exclusion>
		    <groupId>org.springframework</groupId>
		    <artifactId>spring-expression</artifactId>
		  </exclusion>
		</exclusions>
       </dependency>
       <dependency>
         <groupId>org.springframework</groupId>
         <artifactId>spring-webmvc</artifactId>
         <version>${spring.version}</version>
       </dependency>
       <dependency>
         <groupId>org.springframework</groupId>
         <artifactId>spring-web</artifactId>
         <version>${spring.version}</version>
       </dependency>
       <dependency>
        <groupId>org.springframework.security</groupId>
        <artifactId>spring-security-cas</artifactId>
        <version>${spring.security.version}</version>
      </dependency>
      <dependency>
        <groupId>org.springframework.security</groupId>
        <artifactId>spring-security-config</artifactId>
        <version>${spring.security.version}</version>
      </dependency>
      <dependency>
        <groupId>org.springframework.security</groupId>
        <artifactId>spring-security-ldap</artifactId>
        <version>${spring.security.version}</version>
      </dependency>
      <dependency>
        <groupId>org.springframework.security</groupId>
        <artifactId>spring-security-web</artifactId>
        <version>${spring.security.version}</version>
      </dependency>
	  <dependency>
		<groupId>org.springframework</groupId>
		<artifactId>spring-test</artifactId>
		<version>${spring.version}</version>
		<scope>test</scope>
	  </dependency>
	  <dependency>
		<groupId>org.springframework</groupId>
		<artifactId>spring-aspects</artifactId>
		<version>${spring.version}</version>
	  </dependency>

	  <!-- Persistence dependencies -->
    <dependency>
	  <groupId>org.hibernate</groupId>
	  <artifactId>hibernate-entitymanager</artifactId>
	  <version>4.3.6.Final</version>
    </dependency>
        <dependency>
            <groupId>org.hibernate</groupId>
            <artifactId>hibernate-ehcache</artifactId>
            <version>4.3.6.Final</version>
        </dependency>
    <dependency>
      <groupId>org.springframework.data</groupId>
      <artifactId>spring-data-jpa</artifactId>
	  <version>1.4.1.RELEASE</version>
    </dependency>

	<dependency>
        <groupId>com.google.code.findbugs</groupId>
        <artifactId>jsr305</artifactId>
        <version>2.0.1</version>
      </dependency>
      <dependency>
          <groupId>net.sf.json-lib</groupId>
          <artifactId>json-lib</artifactId>
          <version>2.4</version>
          <classifier>jdk15</classifier>
      </dependency>
      <dependency>
          <groupId>xom</groupId>
          <artifactId>xom</artifactId>
          <version>1.1</version>
      </dependency>
    </dependencies>
  </dependencyManagement>

  <!-- =========================================================== -->
  <!--     Dependencies to be inherited by all modules.            -->
  <!-- =========================================================== -->
  <dependencies>
    <!-- This find bugs jars allows annotations like @Nullable and @Nonnull see the jsr305 -->
    <dependency>
      <groupId>com.google.code.findbugs</groupId>
      <artifactId>jsr305</artifactId>
    </dependency>
    <dependency>
      <groupId>junit</groupId>
      <artifactId>junit</artifactId>
      <!-- The version number is specified above. -->
      <scope>test</scope>
    </dependency>
  </dependencies>

  <!-- ================================================================== -->
  <!--     Repositories. This is where Maven looks for dependencies. The  -->
  <!--     Maven repository is implicit and doesn't need to be specified. -->
  <!-- ================================================================== -->
  <repositories>
    <repository>
      <snapshots>
        <enabled>false</enabled>
      </snapshots>
      <id>geotools</id>
      <name>Geotools repository</name>
      <url>http://download.osgeo.org/webdav/geotools/</url>
    </repository>
    <repository>
      <snapshots>
        <enabled>false</enabled>
      </snapshots>
      <id>k-int</id>
      <name>Developer k-int repository</name>
      <url>http://developer.k-int.com/maven2/</url>
    </repository>

    <!-- Local repository which allow to handle temporarly local dependencies
     // FIXME : Should be a remote repository -->
    <!--
    <repository>
      <snapshots>
        <enabled>true</enabled>
      </snapshots>
      <releases>
        <enabled>true</enabled>
      </releases>
      <id>localGeoNetwork</id>
      <name>GeoNetwork local repository</name>
      <url>file://maven_repo</url>
    </repository>
    -->
    
    <repository>
    	<snapshots>
        <enabled>true</enabled>
      </snapshots>
      <releases>
        <enabled>true</enabled>
      </releases>
    	<id>core-maven-repo</id>
    	<name>GeoNetwork remote repository</name>
    	<url>https://raw.githubusercontent.com/geonetwork/core-maven-repo/master</url>
    </repository>

    <repository>
      <id>mvnrepository.com</id>
      <name>Repository that has juniversalchardet</name>
      <url>http://mvnrepository.com/artifact</url>
    </repository>

    <!-- seasar repo, has jsonic - used by langdetect -->
    <repository>
      <id>maven.seasar.org</id>
      <name>The Seasar Foundation Maven2 Repository</name>
      <url>http://maven.seasar.org/maven2</url>
    </repository>

  </repositories>


  <pluginRepositories>
    <pluginRepository>
      <name>oss.sonatype.org - github-releases</name>
      <id>oss.sonatype.org-github-releases</id>
      <url>http://oss.sonatype.org/content/repositories/github-releases</url>
    </pluginRepository>
  </pluginRepositories>

  <!-- =========================================================== -->
  <!--     Modules for the build in approximate dependency order   -->
  <!-- =========================================================== -->
  <modules>
    <module>common</module>
    <module>cachingxslt</module>
    <module>jeeves</module>
    <module>sde</module>
    <module>web-ui</module>
    <module>web-ui-docs</module>
    <module>domain</module>
    <module>oaipmh</module>
    <module>core</module>
    <module>csw-server</module>
    <module>harvesters</module>
    <module>healthmonitor</module>
    <module>services</module>
    <module>web-client</module>
    <module>wro4j</module>
    <module>web</module>
    <module>e2e-tests</module>
  </modules>

  <profiles>
    <!-- Python and Latex are required to build the documentation. -->
    <profile>
      <id>with-doc</id>
      <modules>
        <module>docs</module>
      </modules>
    </profile>
    <profile>
      <id>itests</id>
      <modules>
        <module>web-itest</module>
      </modules>
    </profile>
    <profile>
      <id>geoserver</id>
      <activation>
        <file>
          <exists>geoserver/pom.xml</exists>
        </file>
      </activation>
      <modules>
        <module>geoserver</module>
      </modules>
    </profile>
    <profile>
      <id>jmeter</id>
      <modules>
        <module>jmeter</module>
      </modules>
    </profile>
  </profiles>

  <distributionManagement>
    <snapshotRepository>
      <id>scp-repository.geonetwork-opensource.org</id>
      <name>GeoNetwork opensource repositories</name>
      <url>scpexe://TO DEFINED</url>
    </snapshotRepository>
  </distributionManagement>

  <properties>
    <jetty.version>8.1.9.v20130131</jetty.version>
    <geotools.version>8.6</geotools.version>
    <lucene.version>4.9.0</lucene.version>
    <spring.version>3.2.5.RELEASE</spring.version>
    <spring.security.version>3.1.4.RELEASE</spring.security.version>
    <metrics.version>2.1.1</metrics.version>
    <maven.build.timestamp.format>yyyy-MM-dd'T'HH'\:'mm'\:'ssZ</maven.build.timestamp.format>
    <build.timestamp>${maven.build.timestamp}</build.timestamp>
    <rootProjectDir>..</rootProjectDir>
    <wro.version>1.7.1</wro.version>
    <node.version>v0.10.24</node.version>
    <npm.version>1.3.23</npm.version>
    <print-lib.version>2.0.0</print-lib.version>
  </properties>
</project><|MERGE_RESOLUTION|>--- conflicted
+++ resolved
@@ -251,11 +251,7 @@
       <plugin>
         <groupId>org.apache.maven.plugins</groupId>
         <artifactId>maven-compiler-plugin</artifactId>
-<<<<<<< HEAD
-        <version>2.3.2</version>
-=======
         <version>2.5.1</version>
->>>>>>> a687db98
         <configuration>
           <source>1.7</source>  <!-- The -source argument for the Java compiler. -->
           <target>1.7</target>  <!-- The -target argument for the Java compiler. -->
@@ -279,11 +275,7 @@
       <plugin>
         <groupId>org.codehaus.cargo</groupId>
         <artifactId>cargo-maven2-plugin</artifactId>
-<<<<<<< HEAD
-        <version>1.4.8</version>
-=======
         <version>1.4.9</version>
->>>>>>> a687db98
         <configuration>
           <container>
             <containerId>jetty7x</containerId>
