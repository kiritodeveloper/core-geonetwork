--- conflicted
+++ resolved
@@ -9,10 +9,7 @@
   </parent>
   <modelVersion>4.0.0</modelVersion>
   <artifactId>es</artifactId>
-<<<<<<< HEAD
-=======
   <name>GeoNetwork index using Elasticsearch</name>
->>>>>>> 0ba883cb
   <packaging>pom</packaging>
 
   <profiles>
@@ -84,10 +81,7 @@
   </profiles>
   <modules>
     <module>es-core</module>
-<<<<<<< HEAD
-=======
     <module>es-dashboards</module>
->>>>>>> 0ba883cb
   </modules>
 
   <properties>
