## Install, configure and start Elasticsearch

### Manual installation

Download Elasticsearch from https://www.elastic.co/fr/downloads/elasticsearch
and copy it to the ES module. eg. es/elasticsearch-5.0.0

Start ES.

Configure index
```
curl -X PUT http://localhost:9200/features -d @config/features.json
```

### Maven installation

Maven could take care of the installation steps:
* download
* initialize collection
* start

Use the following commands:

```
cd es
mvn install -Pes-download
mvn exec:exec -Des-start
curl -X PUT http://localhost:9200/features -d @config/features.json
curl -X PUT http://localhost:9200/records -d @config/records.json
<<<<<<< HEAD
=======
curl -X PUT http://localhost:9200/searchlogs -d @config/searchlogs.json
>>>>>>> 0ba883cb
```

To delete your index:

```
curl -X DELETE http://localhost:9200/features
```



### Production use

Configure ES to start on server startup.
<|MERGE_RESOLUTION|>--- conflicted
+++ resolved
@@ -27,10 +27,7 @@
 mvn exec:exec -Des-start
 curl -X PUT http://localhost:9200/features -d @config/features.json
 curl -X PUT http://localhost:9200/records -d @config/records.json
-<<<<<<< HEAD
-=======
 curl -X PUT http://localhost:9200/searchlogs -d @config/searchlogs.json
->>>>>>> 0ba883cb
 ```
 
 To delete your index:
