--- conflicted
+++ resolved
@@ -27,35 +27,24 @@
 cd es
 mvn install -Pes-download
 mvn exec:exec -Des-start
-<<<<<<< HEAD
 ```
-
 
 Optionnaly you can manually create index but they will be created by the catalogue when 
 the Elastic instance is available and if index does not exist.
+
+
 ```
-curl -X PUT http://localhost:9200/features -H "Content-Type:application/json" -d @config/features.json
-curl -X PUT http://localhost:9200/records -H "Content-Type:application/json"  -d @config/records.json
-curl -X PUT http://localhost:9200/searchlogs -H "Content-Type:application/json"  -d @config/searchlogs.json
-=======
 curl -X PUT http://localhost:9200/gn-records -H "Content-Type:application/json"  -d @config/records.json
 curl -X PUT http://localhost:9200/gn-features -H "Content-Type:application/json" -d @config/features.json
 curl -X PUT http://localhost:9200/gn-searchlogs -H "Content-Type:application/json"  -d @config/searchlogs.json
->>>>>>> 70c2afba
 ```
 
 To delete your index:
 
 ```
-<<<<<<< HEAD
-curl -X DELETE http://localhost:9200/features
-curl -X DELETE http://localhost:9200/records
-curl -X DELETE http://localhost:9200/searchlogs
-=======
 curl -X DELETE http://localhost:9200/gn-records
 curl -X DELETE http://localhost:9200/gn-features
 curl -X DELETE http://localhost:9200/gn-searchlogs
->>>>>>> 70c2afba
 ```
 
 
