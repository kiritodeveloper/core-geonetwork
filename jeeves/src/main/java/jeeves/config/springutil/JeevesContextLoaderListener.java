package jeeves.config.springutil;

<<<<<<< HEAD
import com.google.common.io.Files;
import jeeves.server.overrides.ConfigurationOverrides;
import org.fao.geonet.NodeInfo;
import org.fao.geonet.domain.User;
import org.springframework.data.jpa.repository.JpaRepository;
=======
import jeeves.server.JeevesEngine;
import org.fao.geonet.utils.Log;
import org.springframework.beans.factory.config.BeanFactoryPostProcessor;
import org.springframework.context.Lifecycle;
import org.springframework.web.context.ConfigurableWebApplicationContext;
import org.springframework.web.context.ContextLoaderListener;
import org.springframework.web.context.support.WebApplicationContextUtils;
>>>>>>> 0e1f31f1

import javax.servlet.ServletContext;
import javax.servlet.ServletContextEvent;
import javax.servlet.ServletContextListener;
import java.io.File;
import java.util.regex.Pattern;

/**
 * Initializes the ApplicationContexts for each node.
 */
public class JeevesContextLoaderListener implements ServletContextListener {


    @Override
<<<<<<< HEAD
    public void contextInitialized(final ServletContextEvent sce) {
        final Pattern nodeNamePattern = Pattern.compile("[a-zA-Z0-9_\\-]+");
        final ServletContext servletContext = sce.getServletContext();

        JeevesApplicationContext defaultContext = null;
        File[] nodes = getNodeConfigurationFiles(servletContext);

        if (nodes.length == 0) {
            throw new IllegalArgumentException("Need at least one node defined");
=======
    protected void customizeContext(ServletContext servletContext, ConfigurableWebApplicationContext applicationContext) {
        try {
            processBeanFactoryPostProcessorParam(applicationContext, servletContext.getInitParameter(POST_PROCESSOR_INIT_PARAM));
            String baseURL = servletContext.getContextPath();
            String webappName;
            if (baseURL.length() > 1) {
                webappName = baseURL.substring(1) + ".";
            } else {
                webappName = "";
            }
            String key = webappName + POST_PROCESSOR_INIT_PARAM;
            String param = System.getProperty(key);
            if (param != null) {
                processBeanFactoryPostProcessorParam(applicationContext, param);
            } else {
                key = "geonetwork." + POST_PROCESSOR_INIT_PARAM;
                param = System.getProperty(key);
                processBeanFactoryPostProcessorParam(applicationContext, param);
            }
        } catch (Throwable e) {
            JeevesEngine.handleStartupError(e);
>>>>>>> 0e1f31f1
        }

<<<<<<< HEAD
        ConfigurationOverrides overrides = ConfigurationOverrides.DEFAULT;

        String parentConfigFile = "/WEB-INF/config-spring-geonetwork-parent.xml";

        JeevesApplicationContext parentAppContext = new JeevesApplicationContext(overrides, null, parentConfigFile);
        parentAppContext.setServletContext(servletContext);
        parentAppContext.refresh();

        String commonConfigFile = "/WEB-INF/config-spring-geonetwork.xml";
        for (File node : nodes) {
            String nodeId = Files.getNameWithoutExtension(node.getName());
            if (!nodeNamePattern.matcher(nodeId).matches()) {
                throw new IllegalArgumentException(nodeId + " has an illegal name.  Node names must be of the form: [a-zA-Z_\\-]+ ");

            }


            JeevesApplicationContext jeevesAppContext = new JeevesApplicationContext(overrides, parentAppContext,
                    commonConfigFile, node.toURI().toString());

            jeevesAppContext.setServletContext(servletContext);
            jeevesAppContext.refresh();

            // initialize all JPA Repositories.  This should be done outside of the init
            // because spring-data-jpa first looks up named queries (based on method names) and
            // if the query is not found an exception is thrown.  This exception will set rollback
            // on the transaction if a transaction is active.
            //
            // We want to initialize all repositories here so they are not lazily initialized
            // at random places through out the code where it may be in a transaction.
            jeevesAppContext.getBeansOfType(JpaRepository.class, false, true);

            servletContext.setAttribute(User.NODE_APPLICATION_CONTEXT_KEY + nodeId, jeevesAppContext);

            // check if the context is the default context
            NodeInfo nodeInfo = jeevesAppContext.getBean(NodeInfo.class);
            nodeInfo.setId(nodeId);

            boolean isDefault = nodeInfo.isDefaultNode();

            if (isDefault) {
                if (defaultContext != null) {
                    throw new IllegalArgumentException("Two nodes where defined as the default.  This is not acceptable.");
=======
    private void processBeanFactoryPostProcessorParam(ConfigurableWebApplicationContext applicationContext, String param) {
        if (param != null) {
            for (String className : param.split(",")) {
                if (!className.trim().isEmpty()) {
                    try {
                        Class<?> class1 = Class.forName(className.trim());
                        BeanFactoryPostProcessor postProcessor = (BeanFactoryPostProcessor) class1.newInstance();
                        applicationContext.addBeanFactoryPostProcessor(postProcessor);
                    } catch (Throwable e) {
                        Log.error(Log.JEEVES, "Unable to create Bean Post processor: " + className);
                    }
>>>>>>> 0e1f31f1
                }
                defaultContext = jeevesAppContext;

                servletContext.setAttribute(User.NODE_APPLICATION_CONTEXT_KEY, jeevesAppContext);
            }
        }

        if (defaultContext == null) {
            throw new IllegalArgumentException("There are no default contexts defined");
        }
    }

<<<<<<< HEAD
    public static String[] getNodeIds(final ServletContext servletContext) {
        final File[] nodeConfigurationFiles = getNodeConfigurationFiles(servletContext);
        String [] ids = new String [nodeConfigurationFiles.length];

        for (int i = 0; i < nodeConfigurationFiles.length; i++) {
            File file = nodeConfigurationFiles[i];
            ids[i] = Files.getNameWithoutExtension(file.getName());
        }

        return ids;
    }

    private static File[] getNodeConfigurationFiles(ServletContext servletContext) {

        final File nodeConfigDir = new File(servletContext.getRealPath("/WEB-INF/config-node"));
        final File[] files = nodeConfigDir.listFiles();
        if (files == null) {
            throw new IllegalStateException("No node configuration file found in: "+nodeConfigDir);
        }
        return files;  //To change body of created methods use File | Settings | File Templates.
=======
    @Override
    public void contextInitialized(ServletContextEvent event) {
        try {
            super.contextInitialized(event);
            Lifecycle context = (Lifecycle) WebApplicationContextUtils.getWebApplicationContext(event.getServletContext());
            context.start();
        } catch (Throwable e) {
            JeevesEngine.handleStartupError(e);
        }
>>>>>>> 0e1f31f1
    }

    @Override
    public void contextDestroyed(final ServletContextEvent sce) {
        final ServletContext servletContext = sce.getServletContext();

        for (String node : getNodeIds(sce.getServletContext())) {
            if (!node.trim().isEmpty()) {
                JeevesApplicationContext jeevesAppContext = (JeevesApplicationContext) servletContext.getAttribute(
                        User.NODE_APPLICATION_CONTEXT_KEY + node.trim());
                jeevesAppContext.destroy();
            }
        }
    }
}<|MERGE_RESOLUTION|>--- conflicted
+++ resolved
@@ -1,12 +1,10 @@
 package jeeves.config.springutil;
 
-<<<<<<< HEAD
 import com.google.common.io.Files;
 import jeeves.server.overrides.ConfigurationOverrides;
 import org.fao.geonet.NodeInfo;
 import org.fao.geonet.domain.User;
 import org.springframework.data.jpa.repository.JpaRepository;
-=======
 import jeeves.server.JeevesEngine;
 import org.fao.geonet.utils.Log;
 import org.springframework.beans.factory.config.BeanFactoryPostProcessor;
@@ -14,7 +12,6 @@
 import org.springframework.web.context.ConfigurableWebApplicationContext;
 import org.springframework.web.context.ContextLoaderListener;
 import org.springframework.web.context.support.WebApplicationContextUtils;
->>>>>>> 0e1f31f1
 
 import javax.servlet.ServletContext;
 import javax.servlet.ServletContextEvent;
@@ -29,8 +26,8 @@
 
 
     @Override
-<<<<<<< HEAD
     public void contextInitialized(final ServletContextEvent sce) {
+        try {
         final Pattern nodeNamePattern = Pattern.compile("[a-zA-Z0-9_\\-]+");
         final ServletContext servletContext = sce.getServletContext();
 
@@ -39,32 +36,8 @@
 
         if (nodes.length == 0) {
             throw new IllegalArgumentException("Need at least one node defined");
-=======
-    protected void customizeContext(ServletContext servletContext, ConfigurableWebApplicationContext applicationContext) {
-        try {
-            processBeanFactoryPostProcessorParam(applicationContext, servletContext.getInitParameter(POST_PROCESSOR_INIT_PARAM));
-            String baseURL = servletContext.getContextPath();
-            String webappName;
-            if (baseURL.length() > 1) {
-                webappName = baseURL.substring(1) + ".";
-            } else {
-                webappName = "";
-            }
-            String key = webappName + POST_PROCESSOR_INIT_PARAM;
-            String param = System.getProperty(key);
-            if (param != null) {
-                processBeanFactoryPostProcessorParam(applicationContext, param);
-            } else {
-                key = "geonetwork." + POST_PROCESSOR_INIT_PARAM;
-                param = System.getProperty(key);
-                processBeanFactoryPostProcessorParam(applicationContext, param);
-            }
-        } catch (Throwable e) {
-            JeevesEngine.handleStartupError(e);
->>>>>>> 0e1f31f1
         }
 
-<<<<<<< HEAD
         ConfigurationOverrides overrides = ConfigurationOverrides.DEFAULT;
 
         String parentConfigFile = "/WEB-INF/config-spring-geonetwork-parent.xml";
@@ -108,32 +81,21 @@
             if (isDefault) {
                 if (defaultContext != null) {
                     throw new IllegalArgumentException("Two nodes where defined as the default.  This is not acceptable.");
-=======
-    private void processBeanFactoryPostProcessorParam(ConfigurableWebApplicationContext applicationContext, String param) {
-        if (param != null) {
-            for (String className : param.split(",")) {
-                if (!className.trim().isEmpty()) {
-                    try {
-                        Class<?> class1 = Class.forName(className.trim());
-                        BeanFactoryPostProcessor postProcessor = (BeanFactoryPostProcessor) class1.newInstance();
-                        applicationContext.addBeanFactoryPostProcessor(postProcessor);
-                    } catch (Throwable e) {
-                        Log.error(Log.JEEVES, "Unable to create Bean Post processor: " + className);
-                    }
->>>>>>> 0e1f31f1
                 }
                 defaultContext = jeevesAppContext;
 
                 servletContext.setAttribute(User.NODE_APPLICATION_CONTEXT_KEY, jeevesAppContext);
-            }
+        }
         }
 
         if (defaultContext == null) {
             throw new IllegalArgumentException("There are no default contexts defined");
         }
+        } catch (Throwable e) {
+            JeevesEngine.handleStartupError(e);
+        }
     }
 
-<<<<<<< HEAD
     public static String[] getNodeIds(final ServletContext servletContext) {
         final File[] nodeConfigurationFiles = getNodeConfigurationFiles(servletContext);
         String [] ids = new String [nodeConfigurationFiles.length];
@@ -154,17 +116,6 @@
             throw new IllegalStateException("No node configuration file found in: "+nodeConfigDir);
         }
         return files;  //To change body of created methods use File | Settings | File Templates.
-=======
-    @Override
-    public void contextInitialized(ServletContextEvent event) {
-        try {
-            super.contextInitialized(event);
-            Lifecycle context = (Lifecycle) WebApplicationContextUtils.getWebApplicationContext(event.getServletContext());
-            context.start();
-        } catch (Throwable e) {
-            JeevesEngine.handleStartupError(e);
-        }
->>>>>>> 0e1f31f1
     }
 
     @Override
