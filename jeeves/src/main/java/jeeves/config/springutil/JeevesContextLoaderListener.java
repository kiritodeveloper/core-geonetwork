--- conflicted
+++ resolved
@@ -15,32 +15,6 @@
 import org.springframework.web.context.support.WebApplicationContextUtils;
 
 public class JeevesContextLoaderListener extends ContextLoaderListener {
-<<<<<<< HEAD
-	
-	private static final String POST_PROCESSOR_INIT_PARAM = "applicationContextPostProcessors";
-	@Override
-	protected void customizeContext(ServletContext servletContext,
-			ConfigurableWebApplicationContext applicationContext) {
-		processBeanFactoryPostProcessorParam(applicationContext, servletContext.getInitParameter(POST_PROCESSOR_INIT_PARAM));
-		String baseURL = servletContext.getContextPath();
-		String webappName;
-		if(baseURL.length()>1) {
-			webappName = baseURL.substring(1)+".";
-		} else {
-			webappName = "";
-		}
-		String key = webappName+POST_PROCESSOR_INIT_PARAM;
-		String param = System.getProperty(key);
-		if (param == null) {
-		    param = System.getProperty("geonetwork."+POST_PROCESSOR_INIT_PARAM);
-		}
-        if (param == null) {
-            param = servletContext.getInitParameter(POST_PROCESSOR_INIT_PARAM);
-        }
-		processBeanFactoryPostProcessorParam(applicationContext, param);
-	}
-=======
->>>>>>> 234edf32
 
     private static final String POST_PROCESSOR_INIT_PARAM = "applicationContextPostProcessors";
 
