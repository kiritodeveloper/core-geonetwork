package jeeves.config.springutil;

import java.io.File;

import javax.servlet.ServletContext;
import javax.servlet.ServletContextEvent;

import jeeves.utils.Log;

import org.geonetwork.config.MigrateConfiguration;
import org.springframework.beans.factory.config.BeanFactoryPostProcessor;
import org.springframework.context.Lifecycle;
import org.springframework.web.context.ConfigurableWebApplicationContext;
import org.springframework.web.context.ContextLoaderListener;
import org.springframework.web.context.support.WebApplicationContextUtils;

public class JeevesContextLoaderListener extends ContextLoaderListener {

<<<<<<< HEAD
	private void processBeanFactoryPostProcessorParam(
			ConfigurableWebApplicationContext applicationContext, String param) {
        if (param != null) {
            for (String className : param.split(",")) {
                if (!className.trim().isEmpty()) {
                    try {
                        Class<?> class1 = Class.forName(className.trim());
                        BeanFactoryPostProcessor postProcessor = (BeanFactoryPostProcessor) class1.newInstance();
                        applicationContext.addBeanFactoryPostProcessor(postProcessor);
                    } catch (Throwable e) {
                        Log.error(Log.JEEVES, "Unable to create Bean Post processor");
                    }
                }
            }
        }
	}
	
	@Override
	public void contextInitialized(ServletContextEvent event) {
		String appPath = event.getServletContext().getRealPath("/");
=======
    private static final String POST_PROCESSOR_INIT_PARAM = "applicationContextPostProcessors";
>>>>>>> 1d84d569

    @Override
    protected void customizeContext(ServletContext servletContext, ConfigurableWebApplicationContext applicationContext) {
        processBeanFactoryPostProcessorParam(applicationContext, servletContext.getInitParameter(POST_PROCESSOR_INIT_PARAM));
        String baseURL = servletContext.getContextPath();
        String webappName;
        if (baseURL.length() > 1) {
            webappName = baseURL.substring(1) + ".";
        } else {
            webappName = "";
        }
        String key = webappName + POST_PROCESSOR_INIT_PARAM;
        String param = System.getProperty(key);
        if (param != null) {
            processBeanFactoryPostProcessorParam(applicationContext, param);
        } else {
            key = "geonetwork." + POST_PROCESSOR_INIT_PARAM;
            param = System.getProperty(key);
            processBeanFactoryPostProcessorParam(applicationContext, param);
        }
    }

    private void processBeanFactoryPostProcessorParam(ConfigurableWebApplicationContext applicationContext, String param) {
        if (param != null) {
            for (String className : param.split(",")) {
                if (!className.trim().isEmpty()) {
                    try {
                        Class<?> class1 = Class.forName(className.trim());
                        BeanFactoryPostProcessor postProcessor = (BeanFactoryPostProcessor) class1.newInstance();
                        applicationContext.addBeanFactoryPostProcessor(postProcessor);
                    } catch (Throwable e) {
                        Log.error(Log.JEEVES, "Unable to create Bean Post processor: "+className);
                    }
                }
            }
        }
    }

    @Override
    public void contextInitialized(ServletContextEvent event) {
        String appPath = event.getServletContext().getRealPath("/");

        if (!appPath.endsWith(File.separator)) {
            appPath += File.separator;
        }

        String configPath = appPath + "WEB-INF" + File.separator;

        // migrate from old configuration to new spring configuration if needed
        new MigrateConfiguration().migrate(configPath, configPath, true);

        super.contextInitialized(event);
        Lifecycle context = (Lifecycle) WebApplicationContextUtils.getWebApplicationContext(event.getServletContext());
        context.start();
    }

    @Override
    public void contextDestroyed(ServletContextEvent event) {
        Lifecycle context = (Lifecycle) WebApplicationContextUtils.getWebApplicationContext(event.getServletContext());
        if (context != null) {
            context.stop();
        }
        super.contextDestroyed(event);
    }
}<|MERGE_RESOLUTION|>--- conflicted
+++ resolved
@@ -16,30 +16,7 @@
 
 public class JeevesContextLoaderListener extends ContextLoaderListener {
 
-<<<<<<< HEAD
-	private void processBeanFactoryPostProcessorParam(
-			ConfigurableWebApplicationContext applicationContext, String param) {
-        if (param != null) {
-            for (String className : param.split(",")) {
-                if (!className.trim().isEmpty()) {
-                    try {
-                        Class<?> class1 = Class.forName(className.trim());
-                        BeanFactoryPostProcessor postProcessor = (BeanFactoryPostProcessor) class1.newInstance();
-                        applicationContext.addBeanFactoryPostProcessor(postProcessor);
-                    } catch (Throwable e) {
-                        Log.error(Log.JEEVES, "Unable to create Bean Post processor");
-                    }
-                }
-            }
-        }
-	}
-	
-	@Override
-	public void contextInitialized(ServletContextEvent event) {
-		String appPath = event.getServletContext().getRealPath("/");
-=======
     private static final String POST_PROCESSOR_INIT_PARAM = "applicationContextPostProcessors";
->>>>>>> 1d84d569
 
     @Override
     protected void customizeContext(ServletContext servletContext, ConfigurableWebApplicationContext applicationContext) {
