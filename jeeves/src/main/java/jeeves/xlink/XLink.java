--- conflicted
+++ resolved
@@ -74,10 +74,6 @@
 	public static final String SHOW = "show";
     public static final String SHOW_REPLACE = "replace";
     public final static String SHOW_EMBED = ROLE_EMBED;
-<<<<<<< HEAD
-    
-=======
->>>>>>> 19a02551
 	public static final String LOCAL_PROTOCOL = "local://";
 	
 	/**
