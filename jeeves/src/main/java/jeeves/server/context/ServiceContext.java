//=============================================================================
//===	Copyright (C) 2001-2005 Food and Agriculture Organization of the
//===	United Nations (FAO-UN), United Nations World Food Programme (WFP)
//===	and United Nations Environment Programme (UNEP)
//===
//===	This library is free software; you can redistribute it and/or
//===	modify it under the terms of the GNU Lesser General Public
//===	License as published by the Free Software Foundation; either
//===	version 2.1 of the License, or (at your option) any later version.
//===
//===	This library is distributed in the hope that it will be useful,
//===	but WITHOUT ANY WARRANTY; without even the implied warranty of
//===	MERCHANTABILITY or FITNESS FOR A PARTICULAR PURPOSE.  See the GNU
//===	Lesser General Public License for more details.
//===
//===	You should have received a copy of the GNU Lesser General Public
//===	License along with this library; if not, write to the Free Software
//===	Foundation, Inc., 51 Franklin St, Fifth Floor, Boston, MA  02110-1301  USA
//===
//===	Contact: Jeroen Ticheler - FAO - Viale delle Terme di Caracalla 2,
//===	Rome - Italy. email: GeoNetwork@fao.org
//==============================================================================

package jeeves.server.context;

import java.util.Hashtable;
import java.util.Map;

import jeeves.interfaces.Logger;
import jeeves.monitor.MonitorManager;
import jeeves.server.ProfileManager;
import jeeves.server.UserSession;
import jeeves.server.local.LocalServiceRequest;
import jeeves.server.resources.ProviderManager;
import jeeves.server.resources.ResourceManager;
import jeeves.server.sources.ServiceRequest.InputMethod;
import jeeves.server.sources.ServiceRequest.OutputMethod;
import jeeves.server.sources.http.JeevesServlet;
import jeeves.utils.Log;
import jeeves.utils.SerialFactory;

<<<<<<< HEAD
import java.io.IOException;
import java.util.ArrayList;
import java.util.HashSet;
import java.util.Hashtable;
import java.util.List;
import java.util.Map;
=======
import org.jdom.Element;
>>>>>>> 19a02551

import org.jdom.Element;
import org.jdom.JDOMException;

//=============================================================================

/** Contains the context for a service execution
  */

public class ServiceContext extends BasicContext
{

    private final static InheritableThreadLocal<ServiceContext> threadLocalInstance = new InheritableThreadLocal<ServiceContext>();

    /**
     * ServiceManager sets the service context thread local when dispatch is called.  this method will
     * return null or the service context
     *
     * @return the service context set by service context or null if no in an inherited thread
     */
    public static ServiceContext get() {
        return threadLocalInstance.get();
    }

    /**
     * Called to set the Service context for this thread and inherited threads
     */
    public void setAsThreadLocal() {
        threadLocalInstance.set(this);
    }


    private UserSession    userSession = new UserSession();
	private ProfileManager profilMan;

	private InputMethod    input;
	private OutputMethod   output;
	private Map<String, String> headers;

	private String language;
	private String service;
	private String ipAddress;
	private String uploadDir;
	private int    maxUploadSize;
	private JeevesServlet servlet;
	private boolean startupError = false;
	Map<String,String> startupErrors;

	//--------------------------------------------------------------------------
	//---
	//--- Constructor
	//---
	//--------------------------------------------------------------------------

	public ServiceContext(String service, MonitorManager mm, ProviderManager pm, SerialFactory sf, ProfileManager p, Hashtable<String, Object> contexts)
	{
		super(mm, pm, sf, contexts);

		profilMan    = p;
		setService(service);
	}

	//--------------------------------------------------------------------------
	//---
	//--- API methods
	//---
	//--------------------------------------------------------------------------

	public String getLanguage()  { return language;  }
	public String getService()   { return service;   }
	public String getIpAddress() { return ipAddress; }
	public String getUploadDir() { return uploadDir; }
    public int getMaxUploadSize() { return maxUploadSize; }

	public UserSession    getUserSession()    { return userSession; }
	public ProfileManager getProfileManager() { return profilMan;   }

	public InputMethod  getInputMethod()  { return input;  }
	public OutputMethod getOutputMethod() { return output; }
	public Map<String,String> getStartupErrors() { return startupErrors; }
	public boolean isStartupError() { return startupError; }
	public boolean isServletInitialized() { 
		if (servlet != null) return servlet.isInitialized(); 
		else return true; // Jeeves not running in servlet container eg for testing
	}

	//--------------------------------------------------------------------------

	public void setLanguage (String lang)    { language  = lang;    }
	public void setServlet (JeevesServlet serv)    { servlet  = serv;    }
	public void setIpAddress(String address) { ipAddress = address; }
	public void setUploadDir(String dir)     { uploadDir = dir;     }
    public void setMaxUploadSize(int size)   { maxUploadSize = size;}
    public void setStartupErrors(Map<String,String> errs)   { startupErrors = errs; startupError = true; }

	public void setInputMethod (InputMethod m)  { input  = m; }
	public void setOutputMethod(OutputMethod m) { output = m; }

	//--------------------------------------------------------------------------

	public void setService  (String service)
	{
		this.service = service;
		logger       = Log.createLogger(Log.WEBAPP +"."+ service);
	}

	//--------------------------------------------------------------------------

	public void setUserSession(UserSession session)
	{
		userSession = session;
	}

	//--------------------------------------------------------------------------

	public void setLogger(Logger l)
	{
		logger = l;
	}

	//--------------------------------------------------------------------------

	/**
	 * @return The map of headers from the request
	 */
	public Map<String, String> getHeaders()
	{
		return headers;
	}

	/**
	 * Set the map of headers from the request
	 * @param headers The new headers to be set.
	 */
	public void setHeaders(Map<String, String> headers)
	{
		this.headers = headers;
	}

	public Element execute(LocalServiceRequest request) throws Exception {
		ServiceContext context = new ServiceContext(request.getService(), getMonitorManager(), getProviderManager(), getSerialFactory(), getProfileManager(), htContexts) {
			public ResourceManager getResourceManager() {
				return new ResourceManager(getMonitorManager(), getProviderManager()) {
					@Override
					public synchronized void abort() throws Exception {
					}
					@Override
					public synchronized void close() throws Exception {
					}
					@Override
					public synchronized void close(String name, Object resource)
							throws Exception {
					}
					@Override
					public synchronized void abort(String name, Object resource)
							throws Exception {
					}
					@Override
					protected void openMetrics(Object resource) {
					}
					@Override
					protected void closeMetrics(Object resource) {
					}
				};
			}
		};
		
		UserSession session = userSession;
		if(userSession == null) {
			session = new UserSession();
		} 
		
		try {
		servlet.getEngine().getServiceManager().dispatch(request,session,context);
		} catch (Exception e) {
			Log.error(Log.XLINK_PROCESSOR,"Failed to parse result xml"+ request.getService());
			throw new ServiceExecutionFailedException(request.getService(),e);
		} finally {
			// set old context back as thread local
			setAsThreadLocal();
		}
		try {
			return request.getResult();
		} catch (Exception e) {
			Log.error(Log.XLINK_PROCESSOR,"Failed to parse result xml from service:"+request.getService()+"\n"+ request.getResultString());
			throw new ServiceExecutionFailedException(request.getService(),e);
		}
	}

	public JeevesServlet getServlet() {
        return servlet;
    }

	public Element execute(LocalServiceRequest request) throws Exception {
		ServiceContext context = new ServiceContext(request.getService(), getMonitorManager(), getProviderManager(), getSerialFactory(), getProfileManager(), htContexts) {
			public ResourceManager getResourceManager() {
				return new ResourceManager(getMonitorManager(), getProviderManager()) {
					@Override
					public synchronized void abort() throws Exception {
					}
					@Override
					public synchronized void close() throws Exception {
					}
					@Override
					public synchronized void close(String name, Object resource)
							throws Exception {
					}
					@Override
					public synchronized void abort(String name, Object resource)
							throws Exception {
					}
					@Override
					protected void openMetrics(Object resource) {
					}
					@Override
					protected void closeMetrics(Object resource) {
					}
				};
			}
		};
		
		UserSession session = userSession;
		if(userSession == null) {
			session = new UserSession();
		} 
		
		try {
		servlet.getEngine().getServiceManager().dispatch(request,session,context);
		} catch (Exception e) {
			Log.error(Log.XLINK_PROCESSOR,"Failed to parse result xml"+ request.getService());
			throw new ServiceExecutionFailedException(request.getService(),e);
		} finally {
			// set old context back as thread local
			setAsThreadLocal();
		}
		try {
			return request.getResult();
		} catch (Exception e) {
			Log.error(Log.XLINK_PROCESSOR,"Failed to parse result xml from service:"+request.getService()+"\n"+ request.getResultString());
			throw new ServiceExecutionFailedException(request.getService(),e);
		}
	}

}

//=============================================================================
<|MERGE_RESOLUTION|>--- conflicted
+++ resolved
@@ -39,16 +39,12 @@
 import jeeves.utils.Log;
 import jeeves.utils.SerialFactory;
 
-<<<<<<< HEAD
 import java.io.IOException;
 import java.util.ArrayList;
 import java.util.HashSet;
 import java.util.Hashtable;
 import java.util.List;
 import java.util.Map;
-=======
-import org.jdom.Element;
->>>>>>> 19a02551
 
 import org.jdom.Element;
 import org.jdom.JDOMException;
@@ -187,6 +183,10 @@
 	{
 		this.headers = headers;
 	}
+
+	public JeevesServlet getServlet() {
+        return servlet;
+    }
 
 	public Element execute(LocalServiceRequest request) throws Exception {
 		ServiceContext context = new ServiceContext(request.getService(), getMonitorManager(), getProviderManager(), getSerialFactory(), getProfileManager(), htContexts) {
@@ -238,60 +238,6 @@
 		}
 	}
 
-	public JeevesServlet getServlet() {
-        return servlet;
-    }
-
-	public Element execute(LocalServiceRequest request) throws Exception {
-		ServiceContext context = new ServiceContext(request.getService(), getMonitorManager(), getProviderManager(), getSerialFactory(), getProfileManager(), htContexts) {
-			public ResourceManager getResourceManager() {
-				return new ResourceManager(getMonitorManager(), getProviderManager()) {
-					@Override
-					public synchronized void abort() throws Exception {
-					}
-					@Override
-					public synchronized void close() throws Exception {
-					}
-					@Override
-					public synchronized void close(String name, Object resource)
-							throws Exception {
-					}
-					@Override
-					public synchronized void abort(String name, Object resource)
-							throws Exception {
-					}
-					@Override
-					protected void openMetrics(Object resource) {
-					}
-					@Override
-					protected void closeMetrics(Object resource) {
-					}
-				};
-			}
-		};
-		
-		UserSession session = userSession;
-		if(userSession == null) {
-			session = new UserSession();
-		} 
-		
-		try {
-		servlet.getEngine().getServiceManager().dispatch(request,session,context);
-		} catch (Exception e) {
-			Log.error(Log.XLINK_PROCESSOR,"Failed to parse result xml"+ request.getService());
-			throw new ServiceExecutionFailedException(request.getService(),e);
-		} finally {
-			// set old context back as thread local
-			setAsThreadLocal();
-		}
-		try {
-			return request.getResult();
-		} catch (Exception e) {
-			Log.error(Log.XLINK_PROCESSOR,"Failed to parse result xml from service:"+request.getService()+"\n"+ request.getResultString());
-			throw new ServiceExecutionFailedException(request.getService(),e);
-		}
-	}
-
 }
 
 //=============================================================================
