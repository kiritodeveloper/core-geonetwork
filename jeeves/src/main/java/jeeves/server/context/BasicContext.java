//=============================================================================
//===	Copyright (C) 2001-2005 Food and Agriculture Organization of the
//===	United Nations (FAO-UN), United Nations World Food Programme (WFP)
//===	and United Nations Environment Programme (UNEP)
//===
//===	This library is free software; you can redistribute it and/or
//===	modify it under the terms of the GNU Lesser General Public
//===	License as published by the Free Software Foundation; either
//===	version 2.1 of the License, or (at your option) any later version.
//===
//===	This library is distributed in the hope that it will be useful,
//===	but WITHOUT ANY WARRANTY; without even the implied warranty of
//===	MERCHANTABILITY or FITNESS FOR A PARTICULAR PURPOSE.  See the GNU
//===	Lesser General Public License for more details.
//===
//===	You should have received a copy of the GNU Lesser General Public
//===	License along with this library; if not, write to the Free Software
//===	Foundation, Inc., 51 Franklin St, Fifth Floor, Boston, MA  02110-1301  USA
//===
//===	Contact: Jeroen Ticheler - FAO - Viale delle Terme di Caracalla 2,
//===	Rome - Italy. email: GeoNetwork@fao.org
//==============================================================================

package jeeves.server.context;

import jeeves.interfaces.Logger;
import jeeves.monitor.MonitorManager;
import jeeves.server.resources.ProviderManager;
import jeeves.server.resources.ResourceManager;
import jeeves.utils.SerialFactory;

import java.util.Hashtable;

//=============================================================================

/** Contains a minimun context for a job execution (schedule, service etc...)
  */

public class BasicContext
{
	private ResourceManager resMan;
	private ProviderManager provMan;
	private SerialFactory   serialFact;

	protected Logger logger;
	private   String baseUrl;
	private   String appPath;

<<<<<<< HEAD
	Hashtable<String, Object> htContexts;
=======
	protected Hashtable<String, Object> htContexts;
>>>>>>> 19a02551
    private MonitorManager monitorManager;

    //--------------------------------------------------------------------------
	//---
	//--- Constructor
	//---
	//--------------------------------------------------------------------------

	public BasicContext(MonitorManager mm, ProviderManager pm, SerialFactory sf, Hashtable<String, Object> contexts)
	{
		resMan = new ResourceManager(mm, pm);

        this.monitorManager = mm;
		provMan    = pm;
		serialFact = sf;
		htContexts = contexts;
	}

	//--------------------------------------------------------------------------
	//---
	//--- API methods
	//---
	//--------------------------------------------------------------------------

	//--- readonly objects

	public ResourceManager getResourceManager() { return resMan;     }
	public SerialFactory   getSerialFactory()   { return serialFact; }

	//--- read/write objects

	public Logger getLogger()  { return logger;  }
	public String getBaseUrl() { return baseUrl; }
	public String getAppPath() { return appPath; }

	//--------------------------------------------------------------------------

	public void setBaseUrl(String name) { baseUrl = name; }
	public void setAppPath(String path) { appPath = path; }

	//--------------------------------------------------------------------------

	public Object getHandlerContext(String contextName)
	{
		return htContexts.get(contextName);
	}

	//--------------------------------------------------------------------------

	public ProviderManager getProviderManager()
	{
		return provMan;
	}

    //--------------------------------------------------------------------------

    public MonitorManager getMonitorManager() {
        return monitorManager;
    }

	//--------------------------------------------------------------------------

    public boolean isDebug() {return logger.isDebugEnabled();}
	public void debug  (String message) { logger.debug  (message); }
	public void info   (String message) { logger.info   (message); }
	public void warning(String message) { logger.warning(message); }
	public void error  (String message) { logger.error  (message); }
}

//=============================================================================
<|MERGE_RESOLUTION|>--- conflicted
+++ resolved
@@ -46,11 +46,7 @@
 	private   String baseUrl;
 	private   String appPath;
 
-<<<<<<< HEAD
-	Hashtable<String, Object> htContexts;
-=======
 	protected Hashtable<String, Object> htContexts;
->>>>>>> 19a02551
     private MonitorManager monitorManager;
 
     //--------------------------------------------------------------------------
