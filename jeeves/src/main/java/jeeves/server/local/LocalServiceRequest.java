package jeeves.server.local;

import jeeves.server.sources.ServiceRequest;
import jeeves.utils.StringBufferOutputStream;
import jeeves.utils.Xml;
import org.jdom.Element;
import org.jdom.JDOMException;

import java.io.IOException;
import java.io.UnsupportedEncodingException;
import java.net.URLDecoder;

/**
 * Represents a Jeeves local XML request (within JVM).
 * <p/>
 * In normal operation Jeeves is invoked through HTTP (HttpServlet).
 * For a LocalJeeves engine a LocalServiceRequest can be used to
 * do direct Jeeves service dispatch.
 *
 * @author Just van den Broecke - just@justobjects.nl
 */
public class LocalServiceRequest extends ServiceRequest
{
	private static final Element NULL_PARAMS = new Element("request");
	private StringBuffer outputBuffer = new StringBuffer(128);

	//---------------------------------------------------------------------------
	//---
	//--- Constructor
	//---
	//---------------------------------------------------------------------------

	public LocalServiceRequest()
	{
	}

	public static LocalServiceRequest create(String url) throws Exception
	{
		return create(url, null);
	}

	public static LocalServiceRequest create(String url, Element params) throws Exception
	{
		LocalServiceRequest srvReq = new LocalServiceRequest();

		srvReq.setDebug(true);
		srvReq.setLanguage(extractLanguage(url));
		srvReq.setService(extractService(url));
		srvReq.setAddress("127.0.0.1");
		srvReq.setOutputStream(new StringBufferOutputStream(srvReq.outputBuffer));
		srvReq.setInputMethod(InputMethod.XML);
		srvReq.setOutputMethod(OutputMethod.XML);
		if (params == null)
		{
			params = extractParams(url);
		}
		srvReq.setParams(params);

		return srvReq;
	}

	//---------------------------------------------------------------------------

	public void beginStream(String contentType, boolean cache)
	{
		beginStream(contentType, -1, null, cache);
	}

	//---------------------------------------------------------------------------

	public void beginStream(String contentType, int contentLength,
	                        String contentDisposition, boolean cache)
	{
	}

	//---------------------------------------------------------------------------

	public void endStream() throws IOException
	{
	}

	public String getResultString()
	{
		String string = outputBuffer.toString().trim();
		if(string.matches("<\\?xml\\s+version=[^>]+\\s+encoding=[^>]+\\?>")) {
			return "";
		}
		return string;
	}

	public Element getResult() throws IOException, JDOMException
	{
<<<<<<< HEAD
		
=======
>>>>>>> 99879dee
		String resultString = getResultString();
		if(resultString.trim().isEmpty()) return null;
		else return Xml.loadString(resultString, false);
	}

	//---------------------------------------------------------------------------
	/**
	 * Extracts the language code from the url.
	 *
	 * @param url service url like /eng/...
	 * @return the language e.g. "eng"
	 */
	private static String extractLanguage(String url)
	{
		if (url == null)
		{
			return null;
		}

		int indexOfParams = url.indexOf('?');
        if(indexOfParams > -1) {
		    url = url.substring(0,indexOfParams);
		}
		if (url.contains("://")) {
			url = url.substring(url.indexOf("://")+3);
		} else if (url.startsWith("/")){
			url = url.substring(1);
		}

		int pos = url.indexOf('/');

		if (pos == -1)
		{
			return null;
		}

		return url.substring(0, pos);
	}

	//---------------------------------------------------------------------------
	/**
	 * Extracts the service name from the url
	 */
	private static String extractService(String url)
	{
		if (url == null)
		{
			return null;
		}

		// Chop off query string when present
		url = url.split("\\?")[0];

		if (url.endsWith("!"))
		{
			url = url.substring(0, url.length() - 1);
		}

		int pos = url.lastIndexOf('/');

		if (pos == -1)
		{
			return url;
		}

		return url.substring(pos + 1);
	}

	//---------------------------------------------------------------------------
	/**
	 * Extracts the service params from the url
	 */
	private static Element extractParams(String url)
	{
		if (url == null)
		{
			return NULL_PARAMS;
		}

		String[] urlParts = url.split("\\?");
		if (urlParts.length != 2)
		{
			return NULL_PARAMS;
		}

		String queryPart = urlParts[1];

		String[] nvPairs = queryPart.split("\\&");
		Element result = new Element("request");
		String[] nvPair;
		Element param;
		String name, value;
		for (int i = 0; i < nvPairs.length; i++)
		{
			nvPair = nvPairs[i].split("\\=");
			name = nvPair[0];
			if(nvPair.length == 2) {
				value = nvPair[1];
			} else {
				value = "";
			}
			if (name.startsWith("@"))
			{
				// Some params should become attrs (indicated with @)
				name = name.substring(name.indexOf('@') + 1);
				result.setAttribute(name, value);
			} else
			{
				param = new Element(name);
				try {
					param.setText(URLDecoder.decode(value, "UTF-8"));
				} catch (UnsupportedEncodingException e) {
					param.setText(value);
				}
				result.addContent(param);
			}
		}
		return result;
	}
}
<|MERGE_RESOLUTION|>--- conflicted
+++ resolved
@@ -90,10 +90,6 @@
 
 	public Element getResult() throws IOException, JDOMException
 	{
-<<<<<<< HEAD
-		
-=======
->>>>>>> 99879dee
 		String resultString = getResultString();
 		if(resultString.trim().isEmpty()) return null;
 		else return Xml.loadString(resultString, false);
