//=============================================================================
//===	Copyright (C) 2001-2005 Food and Agriculture Organization of the
//===	United Nations (FAO-UN), United Nations World Food Programme (WFP)
//===	and United Nations Environment Programme (UNEP)
//===
//===	This library is free software; you can redistribute it and/or
//===	modify it under the terms of the GNU Lesser General Public
//===	License as published by the Free Software Foundation; either
//===	version 2.1 of the License, or (at your option) any later version.
//===
//===	This library is distributed in the hope that it will be useful,
//===	but WITHOUT ANY WARRANTY; without even the implied warranty of
//===	MERCHANTABILITY or FITNESS FOR A PARTICULAR PURPOSE.  See the GNU
//===	Lesser General Public License for more details.
//===
//===	You should have received a copy of the GNU Lesser General Public
//===	License along with this library; if not, write to the Free Software
//===	Foundation, Inc., 51 Franklin St, Fifth Floor, Boston, MA  02110-1301  USA
//===
//===	Contact: Jeroen Ticheler - FAO - Viale delle Terme di Caracalla 2,
//===	Rome - Italy. email: GeoNetwork@fao.org
//==============================================================================

package jeeves.server.dispatchers.guiservices;

import jeeves.constants.ConfigFile;
import jeeves.exceptions.BadInputEx;
import jeeves.server.context.ServiceContext;
import jeeves.utils.Log;
import jeeves.utils.Util;
import jeeves.utils.XmlFileCacher;
import org.jdom.Element;

import javax.servlet.ServletContext;
import java.io.File;
import java.util.WeakHashMap;

//=============================================================================

/** Loads and returns an xml file
  */

public class XmlFile implements GuiService
{
	private String  name;
	private String  file;
	private String  base;
	private String  language;
	private String  defaultLang;
	private boolean localized;
	private WeakHashMap<String,XmlFileCacher> xmlCaches = new WeakHashMap<String, XmlFileCacher>(4);

	//---------------------------------------------------------------------------
	//---
	//--- Init
	//---
	//--------------------------------------------------------------------------

	public XmlFile(Element config, String defaultLanguage, boolean defaultLocalized) throws BadInputEx
	{
		defaultLang = defaultLanguage;

		name = Util.getAttrib(config, ConfigFile.Xml.Attr.NAME);
		file = Util.getAttrib(config, ConfigFile.Xml.Attr.FILE);
		base = Util.getAttrib(config, ConfigFile.Xml.Attr.BASE, "loc");

		language = config.getAttributeValue(ConfigFile.Xml.Attr.LANGUAGE);

		//--- handle localized attrib

		String local = config.getAttributeValue(ConfigFile.Xml.Attr.LOCALIZED);

		if (local == null)	localized = defaultLocalized;
		else localized = local.equals("true");
	}

	//---------------------------------------------------------------------------
	//---
	//--- Exec
	//---
	//--------------------------------------------------------------------------

	public synchronized Element exec(Element response, ServiceContext context) throws Exception
	{
		String lang = context.getLanguage();

        if(localized || language == null) language = lang;
        if(language == null) language = defaultLang;

		String appPath = context.getAppPath();
		String xmlFilePath;

        boolean isBaseAbsolutePath = (new File(base)).isAbsolute();
        String rootPath = (isBaseAbsolutePath) ? base : appPath + base;

		if (localized) xmlFilePath = rootPath + File.separator + lang +File.separator + file;
		else xmlFilePath = appPath + file;

        ServletContext servletContext = null;
        if(context.getServlet() != null) {
            servletContext = context.getServlet().getServletContext();
        }

        XmlFileCacher xmlCache = xmlCaches.get(language);
		if (xmlCache == null){
            xmlCache = new XmlFileCacher(new File(xmlFilePath),servletContext,appPath);
            xmlCaches.put(language, xmlCache);
        }

		Element result;
		try {
			result = (Element)xmlCache.get().clone();
		} catch (Exception e) {
<<<<<<< HEAD
            Log.error(Log.RESOURCES, "Error cloning the cached data");
            Log.debug(Log.RESOURCES, "Error cloning the cached data",e);
=======
            Log.error(Log.RESOURCES, "Error cloning the cached data.  Attempted to get: "+xmlFilePath+"but failed so falling back to default language");
            Log.debug(Log.RESOURCES, "Error cloning the cached data.  Attempted to get: "+xmlFilePath+"but failed so falling back to default language", e);
>>>>>>> 5d91e421
			String xmlDefaultLangFilePath = rootPath + File.separator + defaultLang + File.separator + file;
			xmlCache = new XmlFileCacher(new File(xmlDefaultLangFilePath),servletContext, appPath);
            xmlCaches.put(language, xmlCache);
            result = (Element)xmlCache.get().clone();
		}
		return result.setName(name);
	}
}
<|MERGE_RESOLUTION|>--- conflicted
+++ resolved
@@ -111,13 +111,8 @@
 		try {
 			result = (Element)xmlCache.get().clone();
 		} catch (Exception e) {
-<<<<<<< HEAD
-            Log.error(Log.RESOURCES, "Error cloning the cached data");
-            Log.debug(Log.RESOURCES, "Error cloning the cached data",e);
-=======
             Log.error(Log.RESOURCES, "Error cloning the cached data.  Attempted to get: "+xmlFilePath+"but failed so falling back to default language");
             Log.debug(Log.RESOURCES, "Error cloning the cached data.  Attempted to get: "+xmlFilePath+"but failed so falling back to default language", e);
->>>>>>> 5d91e421
 			String xmlDefaultLangFilePath = rootPath + File.separator + defaultLang + File.separator + file;
 			xmlCache = new XmlFileCacher(new File(xmlDefaultLangFilePath),servletContext, appPath);
             xmlCaches.put(language, xmlCache);
