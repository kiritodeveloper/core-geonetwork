package jeeves.server;

import jeeves.server.context.ScheduleContext;

import org.quartz.JobExecutionContext;
import org.quartz.JobExecutionException;
import org.quartz.JobListener;

/**
 * Put the ScheduleContext and Schedule objects in JobExecutionContext so that
 * ScheduleJob can access them.
 * 
 * This is necessary since Schedule objects could contain state (even if it is
 * bad). So the same Schedule object must be used. Also the ScheduleContext
 * object is required by ScheduleContext for executing the schedule.
 * 
 * @author jeichar
 */
public class ScheduleListener implements JobListener {

    private final ScheduleManager scheduleManager;

    public ScheduleListener(ScheduleManager scheduleManager) {
        this.scheduleManager = scheduleManager;
    }

    public String getName() {
        return "ScheduleJob configuration listener";
    }

    public void jobToBeExecuted(JobExecutionContext context) {
        if (context.getJobInstance() instanceof ScheduleJob) {
            ScheduleJob scheduleJob = (ScheduleJob) context.getJobInstance();

            ScheduleInfo info = scheduleManager.getScheduleInfo(scheduleJob.getScheduleName());
            ScheduleContext scheduleContext = new ScheduleContext(info.name, scheduleManager.getApplicationContext(), scheduleManager.getMonitorManager(),
<<<<<<< HEAD
            		scheduleManager.getProvidMan(), scheduleManager.getProfileMan(), scheduleManager.getSerialFact(), scheduleManager.getHtContexts());
=======
                    scheduleManager.getProvidMan(), scheduleManager.getSerialFact(), scheduleManager.getHtContexts());
>>>>>>> 9af97bd6
            scheduleContext.setBaseUrl(scheduleManager.getBaseUrl());
            scheduleContext.setAppPath(scheduleManager.getAppPath());

            scheduleJob.setSchedule(info.schedule);
            scheduleJob.setScheduleContext(scheduleContext);
        }
    }

    public void jobExecutionVetoed(JobExecutionContext context) {
        // no action
    }

    public void jobWasExecuted(JobExecutionContext context, JobExecutionException jobException) {
        // no action
    }

}<|MERGE_RESOLUTION|>--- conflicted
+++ resolved
@@ -34,11 +34,7 @@
 
             ScheduleInfo info = scheduleManager.getScheduleInfo(scheduleJob.getScheduleName());
             ScheduleContext scheduleContext = new ScheduleContext(info.name, scheduleManager.getApplicationContext(), scheduleManager.getMonitorManager(),
-<<<<<<< HEAD
-            		scheduleManager.getProvidMan(), scheduleManager.getProfileMan(), scheduleManager.getSerialFact(), scheduleManager.getHtContexts());
-=======
-                    scheduleManager.getProvidMan(), scheduleManager.getSerialFact(), scheduleManager.getHtContexts());
->>>>>>> 9af97bd6
+                    scheduleManager.getProvidMan(), scheduleManager.getProfileMan(), scheduleManager.getSerialFact(), scheduleManager.getHtContexts());
             scheduleContext.setBaseUrl(scheduleManager.getBaseUrl());
             scheduleContext.setAppPath(scheduleManager.getAppPath());
 
