--- conflicted
+++ resolved
@@ -78,7 +78,6 @@
 			<artifactId>gt-jdbc-oracle</artifactId>
 		</dependency>
 
-<<<<<<< HEAD
 		<!-- Monitoring libraries -->
 		<dependency>
 			<groupId>com.yammer.metrics</groupId>
@@ -126,65 +125,19 @@
 			<groupId>org.springframework.security</groupId>
 			<artifactId>spring-security-web</artifactId>
 		</dependency>
+
+        <dependency>
+            <groupId>net.sf.json-lib</groupId>
+            <artifactId>json-lib</artifactId>
+            <version>2.4</version>
+            <classifier>jdk15</classifier>
+        </dependency>
+        <dependency>
+            <groupId>xom</groupId>
+            <artifactId>xom</artifactId>
+            <version>1.1</version>
+        </dependency>
 	</dependencies>
-=======
-    <!-- Monitoring libraries -->
-    <dependency>
-      <groupId>com.yammer.metrics</groupId>
-      <artifactId>metrics-core</artifactId>
-    </dependency>
-    <dependency>
-      <groupId>com.yammer.metrics</groupId>
-      <artifactId>metrics-servlet</artifactId>
-    </dependency>
-    <dependency>
-      <groupId>com.yammer.metrics</groupId>
-      <artifactId>metrics-web</artifactId>
-    </dependency>
-    <dependency>
-      <groupId>com.yammer.metrics</groupId>
-      <artifactId>metrics-log4j</artifactId>
-    </dependency>
-    
-    <!-- Spring dependencies -->
-    <dependency>
-      <groupId>org.springframework</groupId>
-      <artifactId>spring-context</artifactId>
-    </dependency>
-    <dependency>
-      <groupId>org.springframework.security</groupId>
-      <artifactId>spring-security-core</artifactId>
-    </dependency>
-    <dependency>
-      <groupId>org.springframework.security</groupId>
-      <artifactId>spring-security-cas</artifactId>
-    </dependency>
-    <dependency>
-      <groupId>org.springframework.security</groupId>
-      <artifactId>spring-security-config</artifactId>
-    </dependency>
-    <dependency>
-      <groupId>org.springframework.security</groupId>
-      <artifactId>spring-security-ldap</artifactId>
-    </dependency>
-    <dependency>
-      <groupId>org.springframework.security</groupId>
-      <artifactId>spring-security-web</artifactId>
-    </dependency>
-    
-    <dependency>
-      <groupId>net.sf.json-lib</groupId>
-      <artifactId>json-lib</artifactId>
-      <version>2.4</version>
-      <classifier>jdk15</classifier>
-    </dependency>
-    <dependency>
-      <groupId>xom</groupId>
-      <artifactId>xom</artifactId>
-      <version>1.1</version>
-    </dependency>
-  </dependencies>
->>>>>>> 64b05f45
 
 	<profiles>
 		<profile>
