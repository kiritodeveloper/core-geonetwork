<?xml version="1.0" encoding="UTF-8"?>
<project xmlns:xsi="http://www.w3.org/2001/XMLSchema-instance"
         xmlns="http://maven.apache.org/POM/4.0.0"
         xsi:schemaLocation="http://maven.apache.org/POM/4.0.0 http://maven.apache.org/xsd/maven-4.0.0.xsd">
  <parent>
    <artifactId>schemas</artifactId>
    <groupId>org.geonetwork-opensource</groupId>
<<<<<<< HEAD
    <version>3.5.0-SNAPSHOT</version>
=======
    <version>3.4</version>
>>>>>>> adcf2e62
  </parent>
  <modelVersion>4.0.0</modelVersion>
  <artifactId>schema-csw-record</artifactId>
  <name>GeoNetwork schema plugin for Dublin Core records retrieved by CSW</name>
</project><|MERGE_RESOLUTION|>--- conflicted
+++ resolved
@@ -5,11 +5,7 @@
   <parent>
     <artifactId>schemas</artifactId>
     <groupId>org.geonetwork-opensource</groupId>
-<<<<<<< HEAD
-    <version>3.5.0-SNAPSHOT</version>
-=======
-    <version>3.4</version>
->>>>>>> adcf2e62
+    <version>3.5</version>
   </parent>
   <modelVersion>4.0.0</modelVersion>
   <artifactId>schema-csw-record</artifactId>
