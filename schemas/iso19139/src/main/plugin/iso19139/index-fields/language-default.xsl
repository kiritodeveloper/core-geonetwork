--- conflicted
+++ resolved
@@ -1,6 +1,5 @@
 <?xml version="1.0" encoding="UTF-8" ?>
 
-<<<<<<< HEAD
 <!--
   ~ Copyright (C) 2001-2016 Food and Agriculture Organization of the
   ~ United Nations (FAO-UN), United Nations World Food Programme (WFP)
@@ -33,7 +32,8 @@
                 xmlns:srv="http://www.isotc211.org/2005/srv"
                 xmlns:geonet="http://www.fao.org/geonetwork"
                 xmlns:util="java:org.fao.geonet.util.XslUtil"
-                xmlns:java="java:org.fao.geonet.util.XslUtil"
+                xmlns:skos="http://www.w3.org/2004/02/skos/core#"
+                xmlns:rdf="http://www.w3.org/1999/02/22-rdf-syntax-ns#"
                 exclude-result-prefixes="#all">
 
   <!--This file defines what parts of the metadata are indexed by Lucene
@@ -48,6 +48,13 @@
   <xsl:output method="xml" version="1.0" encoding="UTF-8" indent="no"/>
   <xsl:include href="../convert/functions.xsl"/>
   <xsl:include href="../../../xsl/utils-fn.xsl"/>
+  <xsl:include href="inspire-util.xsl" />
+
+  <xsl:param name="thesauriDir"/>
+  <xsl:param name="inspire">false</xsl:param>
+
+  <xsl:variable name="inspire-thesaurus" select="if ($inspire!='false') then document(concat('file:///', $thesauriDir, '/external/thesauri/theme/inspire-theme.rdf')) else ''"/>
+  <xsl:variable name="inspire-theme" select="if ($inspire!='false') then $inspire-thesaurus//skos:Concept else ''"/>
 
   <!-- ========================================================================================= -->
   <xsl:variable name="isoDocLangId">
@@ -61,7 +68,7 @@
         select="/*[name(.)='gmd:MD_Metadata' or @gco:isoType='gmd:MD_Metadata']/gmd:locale/gmd:PT_Locale">
         <xsl:call-template name="document">
           <xsl:with-param name="isoLangId"
-                          select="java:threeCharLangCode(normalize-space(string(gmd:languageCode/gmd:LanguageCode/@codeListValue)))"/>
+                          select="util:threeCharLangCode(normalize-space(string(gmd:languageCode/gmd:LanguageCode/@codeListValue)))"/>
           <xsl:with-param name="langId" select="@id"></xsl:with-param>
         </xsl:call-template>
       </xsl:for-each>
@@ -74,7 +81,7 @@
         <xsl:call-template name="document">
           <xsl:with-param name="isoLangId" select="$isoDocLangId"></xsl:with-param>
           <xsl:with-param name="langId"
-                          select="java:twoCharLangCode(normalize-space(string($isoDocLangId)))"></xsl:with-param>
+                          select="util:twoCharLangCode(normalize-space(string($isoDocLangId)))"></xsl:with-param>
         </xsl:call-template>
       </xsl:if>
     </Documents>
@@ -144,8 +151,27 @@
     <!-- the double // here seems needed to index MD_DataIdentification when
         it is nested in a SV_ServiceIdentification class -->
 
+    <xsl:for-each select="gmd:contact/*/gmd:organisationName//gmd:LocalisedCharacterString[@locale=$langId]">
+        <Field name="metadataPOC" string="{string(.)}" store="true" index="true"/>
+
+        <xsl:variable name="role" select="../../../../gmd:role/*/@codeListValue"/>
+        <xsl:variable name="roleTranslation" select="util:getCodelistTranslation('gmd:CI_RoleCode', string($role), string($isoLangId))"/>
+        <xsl:variable name="logo" select="../../../..//gmx:FileName/@src"/>
+        <xsl:variable name="email" select="../../../../gmd:contactInfo/*/gmd:address/*/gmd:electronicMailAddress/gco:CharacterString"/>
+        <xsl:variable name="phone" select="../../../../gmd:contactInfo/*/gmd:phone/*/gmd:voice[normalize-space(.) != '']/*/text()"/>
+        <xsl:variable name="individualName" select="../../../../gmd:individualName/gco:CharacterString/text()"/>
+        <xsl:variable name="positionName" select="../../../../gmd:positionName/gco:CharacterString/text()"/>
+        <xsl:variable name="address" select="string-join(../../../../gmd:contactInfo/*/gmd:address/*/(
+                                      gmd:deliveryPoint|gmd:postalCode|gmd:city|
+                                      gmd:administrativeArea|gmd:country)/gco:CharacterString/text(), ', ')"/>
+
+        <Field name="responsibleParty"
+               string="{concat($roleTranslation, '|metadata|', ., '|', $logo, '|', string-join($email, ','), '|', $individualName, '|', $positionName, '|', $address, '|', string-join($phone, ','))}"
+               store="true" index="false"/>
+    </xsl:for-each>
+
+
     <xsl:for-each select="gmd:identificationInfo/*">
-
 
       <xsl:for-each select="gmd:citation/gmd:CI_Citation">
 
@@ -153,114 +179,6 @@
           select="gmd:identifier/gmd:MD_Identifier/gmd:code//gmd:LocalisedCharacterString[@locale=$langId]">
           <Field name="identifier" string="{string(.)}" store="true" index="true"/>
         </xsl:for-each>
-=======
-<xsl:stylesheet version="1.0" xmlns:gmd="http://www.isotc211.org/2005/gmd"
-                xmlns:gco="http://www.isotc211.org/2005/gco"
-                xmlns:gml="http://www.opengis.net/gml"
-                xmlns:gmx="http://www.isotc211.org/2005/gmx"
-                xmlns:srv="http://www.isotc211.org/2005/srv"
-                xmlns:util="java:org.fao.geonet.util.XslUtil"
-                xmlns:java="java:org.fao.geonet.util.XslUtil"
-                xmlns:geonet="http://www.fao.org/geonetwork"
-                xmlns:xsl="http://www.w3.org/1999/XSL/Transform"
-                xmlns:skos="http://www.w3.org/2004/02/skos/core#"
-                xmlns:rdf="http://www.w3.org/1999/02/22-rdf-syntax-ns#"
-                exclude-result-prefixes="#all">
-
-    <!--This file defines what parts of the metadata are indexed by Lucene
-        Searches can be conducted on indexes defined here.
-        The Field@name attribute defines the name of the search variable.
-        If a variable has to be maintained in the user session, it needs to be
-        added to the GeoNetwork constants in the Java source code.
-        Please keep indexes consistent among metadata standards if they should
-        work accross different metadata resources -->
-    <!-- ========================================================================================= -->
-
-    <xsl:output method="xml" version="1.0" encoding="UTF-8" indent="no" />
-    <xsl:include href="../convert/functions.xsl"/>
-    <xsl:include href="../../../xsl/utils-fn.xsl" />
-    <xsl:include href="inspire-util.xsl" />
-
-    <xsl:param name="thesauriDir"/>
-    <xsl:param name="inspire">false</xsl:param>
-
-    <xsl:variable name="inspire-thesaurus" select="if ($inspire!='false') then document(concat('file:///', $thesauriDir, '/external/thesauri/theme/inspire-theme.rdf')) else ''"/>
-    <xsl:variable name="inspire-theme" select="if ($inspire!='false') then $inspire-thesaurus//skos:Concept else ''"/>
-
-    <!-- ========================================================================================= -->
-    <xsl:variable name="isoDocLangId">
-        <xsl:call-template name="langId19139"/>
-    </xsl:variable>
-
-    <xsl:template match="/">
-
-        <Documents>
-            <xsl:for-each select="/*[name(.)='gmd:MD_Metadata' or @gco:isoType='gmd:MD_Metadata']/gmd:locale/gmd:PT_Locale">
-                <xsl:call-template name="document">
-                    <xsl:with-param name="isoLangId" select="java:threeCharLangCode(normalize-space(string(gmd:languageCode/gmd:LanguageCode/@codeListValue)))"/>
-                    <xsl:with-param name="langId" select="@id"></xsl:with-param>
-                </xsl:call-template>
-            </xsl:for-each>
-            <!--
-                    Create a language document only if PT_Locale defined (ie. is a multilingual document)
-                    and gmd:locale contains the main metadata language. -->
-            <xsl:if test="/*[name(.)='gmd:MD_Metadata' or @gco:isoType='gmd:MD_Metadata']/gmd:locale/gmd:PT_Locale
-           					and count(/*[name(.)='gmd:MD_Metadata' or @gco:isoType='gmd:MD_Metadata']/
-           						gmd:locale/gmd:PT_Locale/gmd:languageCode/gmd:LanguageCode[@codeListValue = $isoDocLangId]) = 0">
-                <xsl:call-template name="document">
-                    <xsl:with-param name="isoLangId" select="$isoDocLangId"></xsl:with-param>
-                    <xsl:with-param name="langId" select="java:twoCharLangCode(normalize-space(string($isoDocLangId)))"></xsl:with-param>
-                </xsl:call-template>
-            </xsl:if>
-        </Documents>
-    </xsl:template>
-
-    <!-- ========================================================================================= -->
-    <xsl:template name="document">
-        <xsl:param name="isoLangId"/>
-        <xsl:param name="langId"/>
-
-        <Document locale="{$isoLangId}">
-            <Field name="_locale" string="{$isoLangId}" store="true" index="true"/>
-            <Field name="_docLocale" string="{$isoDocLangId}" store="true" index="true"/>
-
-            <xsl:variable name="poundLangId" select="concat('#',$langId)" />
-            <xsl:variable name="_defaultTitle">
-                <xsl:call-template name="defaultTitle">
-                    <xsl:with-param name="isoDocLangId" select="$isoLangId"/>
-                </xsl:call-template>
-            </xsl:variable>
-            <xsl:if test="$isoLangId!=$isoDocLangId">
-                <!-- not tokenized title for sorting -->
-                <Field name="_defaultTitle" string="{string($_defaultTitle)}" store="true" index="true" />
-            </xsl:if>
-            <xsl:variable name="title"
-                          select="/*[name(.)='gmd:MD_Metadata' or @gco:isoType='gmd:MD_Metadata']/gmd:identificationInfo//gmd:citation//gmd:title//gmd:LocalisedCharacterString[@locale=$poundLangId]"/>
-
-            <!-- not tokenized title for sorting -->
-            <xsl:choose>
-                <xsl:when test="normalize-space($title) = ''">
-                    <Field name="_title" string="{string($_defaultTitle)}" store="true" index="true" />
-                </xsl:when>
-                <xsl:otherwise>
-                    <Field name="_title" string="{string($title)}" store="true" index="true" />
-                </xsl:otherwise>
-            </xsl:choose>
-
-            <xsl:apply-templates select="/*[name(.)='gmd:MD_Metadata' or @gco:isoType='gmd:MD_Metadata']" mode="metadata">
-                <xsl:with-param name="langId" select="$poundLangId"/>
-                <xsl:with-param name="isoLangId" select="$isoLangId"/>
-            </xsl:apply-templates>
-
-            <xsl:apply-templates mode="index" select="*[name(.)='gmd:MD_Metadata' or @gco:isoType='gmd:MD_Metadata']">
-                <xsl:with-param name="langId" select="$poundLangId"/>
-            </xsl:apply-templates>
-        </Document>
-    </xsl:template>
-
-    <xsl:template mode="index" match="*|@*">
-        <xsl:param name="langId" />
->>>>>>> 68ac67a9
 
         <!-- not tokenized title for sorting -->
         <Field name="_defaultTitle" string="{string(gmd:title/gco:CharacterString)}" store="true"
@@ -288,35 +206,10 @@
           <Field name="createDate" string="{string(.)}" store="true" index="true"/>
         </xsl:for-each>
 
-<<<<<<< HEAD
         <xsl:for-each
           select="gmd:date/gmd:CI_Date[gmd:dateType/gmd:CI_DateTypeCode/@codeListValue='publication']/gmd:date/gco:Date">
           <Field name="publicationDate" string="{string(.)}" store="true" index="true"/>
         </xsl:for-each>
-=======
-        <xsl:for-each select="gmd:contact/*/gmd:organisationName//gmd:LocalisedCharacterString[@locale=$langId]">
-            <Field name="metadataPOC" string="{string(.)}" store="true" index="true"/>
-
-            <xsl:variable name="role" select="../../../../gmd:role/*/@codeListValue"/>
-            <xsl:variable name="roleTranslation" select="util:getCodelistTranslation('gmd:CI_RoleCode', string($role), string($isoLangId))"/>
-            <xsl:variable name="logo" select="../../../..//gmx:FileName/@src"/>
-            <xsl:variable name="email" select="../../../../gmd:contactInfo/*/gmd:address/*/gmd:electronicMailAddress/gco:CharacterString"/>
-            <xsl:variable name="phone" select="../../../../gmd:contactInfo/*/gmd:phone/*/gmd:voice[normalize-space(.) != '']/*/text()"/>
-            <xsl:variable name="individualName" select="../../../../gmd:individualName/gco:CharacterString/text()"/>
-            <xsl:variable name="positionName" select="../../../../gmd:positionName/gco:CharacterString/text()"/>
-            <xsl:variable name="address" select="string-join(../../../../gmd:contactInfo/*/gmd:address/*/(
-                                          gmd:deliveryPoint|gmd:postalCode|gmd:city|
-                                          gmd:administrativeArea|gmd:country)/gco:CharacterString/text(), ', ')"/>
-
-            <Field name="responsibleParty"
-                   string="{concat($roleTranslation, '|metadata|', ., '|', $logo, '|', string-join($email, ','), '|', $individualName, '|', $positionName, '|', $address, '|', string-join($phone, ','))}"
-                   store="true" index="false"/>
-        </xsl:for-each>
-
-
-        <xsl:for-each select="gmd:identificationInfo/*">
-
->>>>>>> 68ac67a9
 
         <!-- fields used to search for metadata in paper or digital format -->
 
@@ -374,112 +267,61 @@
             <Field name="tempExtentEnd" string="{string(.)}" store="true" index="true"/>
           </xsl:for-each>
 
-<<<<<<< HEAD
-        </xsl:for-each>
-      </xsl:for-each>
-=======
-            <xsl:for-each select="gmd:abstract//gmd:LocalisedCharacterString[@locale=$langId]">
-                <Field name="abstract" string="{string(.)}" store="true" index="true"/>
-            </xsl:for-each>
-            <!-- - - - - - - - - - - - - - - - - - - - - - - - - - - - - - - - - - -->
-
-            <xsl:for-each select="*/gmd:EX_Extent">
-                <xsl:apply-templates select="gmd:geographicElement/gmd:EX_GeographicBoundingBox" mode="latLon"/>
-
-                <xsl:for-each select="gmd:geographicElement/gmd:EX_GeographicDescription/gmd:geographicIdentifier/gmd:MD_Identifier/gmd:code//gmd:LocalisedCharacterString[@locale=$langId]">
-                    <Field name="geoDescCode" string="{string(.)}" store="true" index="true"/>
-                </xsl:for-each>
-
-                <xsl:for-each select="gmd:description//gmd:LocalisedCharacterString[@locale=$langId]">
-                    <Field name="extentDesc" string="{string(.)}" store="true" index="true"/>
-                </xsl:for-each>
-
-                <xsl:for-each select="gmd:temporalElement/gmd:EX_TemporalExtent/gmd:extent|
-					gmd:temporalElement/gmd:EX_SpatialTemporalExtent/gmd:extent">
-                    <xsl:for-each select="gml:TimePeriod/gml:beginPosition">
-                        <Field name="tempExtentBegin" string="{string(.)}" store="true" index="true"/>
-                    </xsl:for-each>
-
-                    <xsl:for-each select="gml:TimePeriod/gml:endPosition">
-                        <Field name="tempExtentEnd" string="{string(.)}" store="true" index="true"/>
-                    </xsl:for-each>
-
-                    <xsl:for-each select="gml:TimePeriod/gml:begin/gml:TimeInstant/gml:timePosition">
-                        <Field name="tempExtentBegin" string="{string(.)}" store="true" index="true"/>
-                    </xsl:for-each>
-
-                    <xsl:for-each select="gml:TimePeriod/gml:end/gml:TimeInstant/gml:timePosition">
-                        <Field name="tempExtentEnd" string="{string(.)}" store="true" index="true"/>
-                    </xsl:for-each>
-
-                    <xsl:for-each select="gml:TimeInstant/gml:timePosition">
-                        <Field name="tempExtentBegin" string="{string(.)}" store="true" index="true"/>
-                        <Field name="tempExtentEnd" string="{string(.)}" store="true" index="true"/>
-                    </xsl:for-each>
-
-                </xsl:for-each>
-            </xsl:for-each>
->>>>>>> 68ac67a9
-
-      <!-- - - - - - - - - - - - - - - - - - - - - - - - - - - - - - - - - - -->
-
-<<<<<<< HEAD
+        </xsl:for-each>
+      </xsl:for-each>
+
+      <!-- - - - - - - - - - - - - - - - - - - - - - - - - - - - - - - - - - -->
+
       <xsl:for-each select="*/gmd:MD_Keywords">
         <xsl:for-each select="gmd:keyword//gmd:LocalisedCharacterString[@locale=$langId]">
-          <Field name="keyword" string="{string(.)}" store="true" index="true"/>
-        </xsl:for-each>
-=======
-            <xsl:for-each select="*/gmd:MD_Keywords">
-                <xsl:for-each select="gmd:keyword//gmd:LocalisedCharacterString[@locale=$langId]">
-                    <xsl:variable name="keyword" select="string(.)"/>
-
-                    <Field name="keyword" string="{$keyword}" store="true" index="true"/>
-
-                  <!-- If INSPIRE is enabled, check if the keyword is one of the 34 themes
-                         and index annex, theme and theme in english. -->
-                  <xsl:if test="$inspire='true'">
-                    <xsl:if test="string-length(.) &gt; 0">
-
-                      <xsl:variable name="inspireannex">
-                        <xsl:call-template name="determineInspireAnnex">
-                          <xsl:with-param name="keyword" select="$keyword"/>
-                          <xsl:with-param name="inspireThemes" select="$inspire-theme"/>
-                        </xsl:call-template>
-                      </xsl:variable>
-
-                      <xsl:variable name="inspireThemeAcronym">
-                        <xsl:call-template name="getInspireThemeAcronym">
-                          <xsl:with-param name="keyword" select="$keyword"/>
-                        </xsl:call-template>
-                      </xsl:variable>
-
-                      <!-- Add the inspire field if it's one of the 34 themes -->
-                      <xsl:if test="normalize-space($inspireannex)!=''">
-                        <Field name="inspiretheme" string="{$keyword}" store="true" index="true"/>
-                        <Field name="inspirethemewithac"
-                               string="{concat($inspireThemeAcronym, '|', $keyword)}"
-                               store="true" index="true"/>
-
-                        <!--<Field name="inspirethemeacronym" string="{$inspireThemeAcronym}" store="true" index="true"/>-->
-                        <xsl:variable name="inspireThemeURI"  select="$inspire-theme[skos:prefLabel = $keyword]/@rdf:about"/>
-                        <Field name="inspirethemeuri" string="{$inspireThemeURI}" store="true" index="true"/>
-
-                        <xsl:variable name="englishInspireTheme">
-                          <xsl:call-template name="translateInspireThemeToEnglish">
-                            <xsl:with-param name="keyword" select="$keyword"/>
-                            <xsl:with-param name="inspireThemes" select="$inspire-theme"/>
-                          </xsl:call-template>
-                        </xsl:variable>
-
-                        <Field name="inspiretheme_en" string="{$englishInspireTheme}" store="true" index="true"/>
-                        <Field name="inspireannex" string="{$inspireannex}" store="true" index="true"/>
-                        <!-- FIXME : inspirecat field will be set multiple time if one record has many themes -->
-                        <Field name="inspirecat" string="true" store="false" index="true"/>
-                      </xsl:if>
-                    </xsl:if>
-                  </xsl:if>
-                </xsl:for-each>
->>>>>>> 68ac67a9
+          <xsl:variable name="keyword" select="string(.)"/>
+
+          <Field name="keyword" string="{$keyword}" store="true" index="true"/>
+
+          <!-- If INSPIRE is enabled, check if the keyword is one of the 34 themes
+                 and index annex, theme and theme in english. -->
+          <xsl:if test="$inspire='true'">
+            <xsl:if test="string-length(.) &gt; 0">
+
+              <xsl:variable name="inspireannex">
+                <xsl:call-template name="determineInspireAnnex">
+                  <xsl:with-param name="keyword" select="$keyword"/>
+                  <xsl:with-param name="inspireThemes" select="$inspire-theme"/>
+                </xsl:call-template>
+              </xsl:variable>
+
+              <xsl:variable name="inspireThemeAcronym">
+                <xsl:call-template name="getInspireThemeAcronym">
+                  <xsl:with-param name="keyword" select="$keyword"/>
+                </xsl:call-template>
+              </xsl:variable>
+
+              <!-- Add the inspire field if it's one of the 34 themes -->
+              <xsl:if test="normalize-space($inspireannex)!=''">
+                <Field name="inspiretheme" string="{$keyword}" store="true" index="true"/>
+                <Field name="inspirethemewithac"
+                       string="{concat($inspireThemeAcronym, '|', $keyword)}"
+                       store="true" index="true"/>
+
+                <!--<Field name="inspirethemeacronym" string="{$inspireThemeAcronym}" store="true" index="true"/>-->
+                <xsl:variable name="inspireThemeURI"  select="$inspire-theme[skos:prefLabel = $keyword]/@rdf:about"/>
+                <Field name="inspirethemeuri" string="{$inspireThemeURI}" store="true" index="true"/>
+
+                <xsl:variable name="englishInspireTheme">
+                  <xsl:call-template name="translateInspireThemeToEnglish">
+                    <xsl:with-param name="keyword" select="$keyword"/>
+                    <xsl:with-param name="inspireThemes" select="$inspire-theme"/>
+                  </xsl:call-template>
+                </xsl:variable>
+
+                <Field name="inspiretheme_en" string="{$englishInspireTheme}" store="true" index="true"/>
+                <Field name="inspireannex" string="{$inspireannex}" store="true" index="true"/>
+                <!-- FIXME : inspirecat field will be set multiple time if one record has many themes -->
+                <Field name="inspirecat" string="true" store="false" index="true"/>
+              </xsl:if>
+            </xsl:if>
+          </xsl:if>
+        </xsl:for-each>
 
         <xsl:for-each select="gmd:type/gmd:MD_KeywordTypeCode/@codeListValue">
           <Field name="keywordType" string="{string(.)}" store="true" index="true"/>
@@ -487,7 +329,6 @@
       </xsl:for-each>
 
 
-<<<<<<< HEAD
       <xsl:if test="count(//gmd:keyword//gmd:LocalisedCharacterString[@locale = $langId and text() != '']) > 0">
         <xsl:variable name="listOfKeywords">{
           <xsl:variable name="keywordWithNoThesaurus"
@@ -512,32 +353,6 @@
             <xsl:for-each select="gmd:keyword//gmd:LocalisedCharacterString[@locale = $langId and text() != '']">
               <xsl:value-of select="concat('''', replace(., '''', '\\'''), '''')"/>
               <xsl:if test="position() != last()">,</xsl:if>
-=======
-            <xsl:for-each select="gmd:pointOfContact/gmd:CI_ResponsibleParty/gmd:organisationName//gmd:LocalisedCharacterString[@locale=$langId]">
-                <Field name="orgName" string="{string(.)}" store="true" index="true"/>
-                <Field name="_orgName" string="{string(.)}" store="true" index="true"/>
-
-                <xsl:variable name="role"    select="../../../../gmd:role/*/@codeListValue"/>
-                <xsl:variable name="roleTranslation" select="util:getCodelistTranslation('gmd:CI_RoleCode', string($role), string($isoLangId))"/>
-                <xsl:variable name="logo"    select="../../../..//gmx:FileName/@src"/>
-                <xsl:variable name="email"   select="../../../../gmd:contactInfo/*/gmd:address/*/gmd:electronicMailAddress/gco:CharacterString"/>
-                <xsl:variable name="phone"   select="../../../../gmd:contactInfo/*/gmd:phone/*/gmd:voice[normalize-space(.) != '']/*/text()"/>
-                <xsl:variable name="individualName" select="../../../../gmd:individualName/gco:CharacterString/text()"/>
-                <xsl:variable name="positionName"   select="../../../../gmd:positionName/gco:CharacterString/text()"/>
-                <xsl:variable name="address" select="string-join(../../../../gmd:contactInfo/*/gmd:address/*/(
-                                          gmd:deliveryPoint|gmd:postalCode|gmd:city|
-                                          gmd:administrativeArea|gmd:country)/gco:CharacterString/text(), ', ')"/>
-
-                <Field name="responsibleParty"
-                       string="{concat($roleTranslation, '|resource|', ., '|', $logo, '|',  string-join($email, ','), '|', $individualName, '|', $positionName, '|', $address, '|', string-join($phone, ','))}"
-                       store="true" index="false"/>
-            </xsl:for-each>
-
-            <xsl:for-each select="gmd:pointOfContact/gmd:CI_ResponsibleParty/gmd:individualName/gco:CharacterString|
-				gmd:pointOfContact/gmd:CI_ResponsibleParty/gmd:individualFirstName/gco:CharacterString|
-				gmd:pointOfContact/gmd:CI_ResponsibleParty/gmd:individualLastName/gco:CharacterString">
-                <Field name="creator" string="{string(.)}" store="true" index="true"/>
->>>>>>> 68ac67a9
             </xsl:for-each>
             ]
             <xsl:if test="position() != last()">,</xsl:if>
@@ -552,18 +367,32 @@
       </xsl:if>
       <!-- - - - - - - - - - - - - - - - - - - - - - - - - - - - - - - - - - -->
 
-      <xsl:for-each
-        select="gmd:pointOfContact/gmd:CI_ResponsibleParty/gmd:organisationName//gmd:LocalisedCharacterString[@locale=$langId]">
-        <Field name="orgName" string="{string(.)}" store="true" index="true"/>
-        <Field name="_orgName" string="{string(.)}" store="true" index="true"/>
-      </xsl:for-each>
+      <xsl:for-each select="gmd:pointOfContact/gmd:CI_ResponsibleParty/gmd:organisationName//gmd:LocalisedCharacterString[@locale=$langId]">
+          <Field name="orgName" string="{string(.)}" store="true" index="true"/>
+          <Field name="_orgName" string="{string(.)}" store="true" index="true"/>
+
+          <xsl:variable name="role"    select="../../../../gmd:role/*/@codeListValue"/>
+          <xsl:variable name="roleTranslation" select="util:getCodelistTranslation('gmd:CI_RoleCode', string($role), string($isoLangId))"/>
+          <xsl:variable name="logo"    select="../../../..//gmx:FileName/@src"/>
+          <xsl:variable name="email"   select="../../../../gmd:contactInfo/*/gmd:address/*/gmd:electronicMailAddress/gco:CharacterString"/>
+          <xsl:variable name="phone"   select="../../../../gmd:contactInfo/*/gmd:phone/*/gmd:voice[normalize-space(.) != '']/*/text()"/>
+          <xsl:variable name="individualName" select="../../../../gmd:individualName/gco:CharacterString/text()"/>
+          <xsl:variable name="positionName"   select="../../../../gmd:positionName/gco:CharacterString/text()"/>
+          <xsl:variable name="address" select="string-join(../../../../gmd:contactInfo/*/gmd:address/*/(
+                                    gmd:deliveryPoint|gmd:postalCode|gmd:city|
+                                    gmd:administrativeArea|gmd:country)/gco:CharacterString/text(), ', ')"/>
+
+          <Field name="responsibleParty"
+                 string="{concat($roleTranslation, '|resource|', ., '|', $logo, '|',  string-join($email, ','), '|', $individualName, '|', $positionName, '|', $address, '|', string-join($phone, ','))}"
+                 store="true" index="false"/>
+      </xsl:for-each>
+
       <xsl:for-each select="gmd:pointOfContact/gmd:CI_ResponsibleParty/gmd:individualName/gco:CharacterString|
-        gmd:pointOfContact/gmd:CI_ResponsibleParty/gmd:individualFirstName/gco:CharacterString|
-        gmd:pointOfContact/gmd:CI_ResponsibleParty/gmd:individualLastName/gco:CharacterString">
-        <Field name="creator" string="{string(.)}" store="true" index="true"/>
-      </xsl:for-each>
-
-<<<<<<< HEAD
+  gmd:pointOfContact/gmd:CI_ResponsibleParty/gmd:individualFirstName/gco:CharacterString|
+  gmd:pointOfContact/gmd:CI_ResponsibleParty/gmd:individualLastName/gco:CharacterString">
+          <Field name="creator" string="{string(.)}" store="true" index="true"/>
+      </xsl:for-each>
+
       <!-- - - - - - - - - - - - - - - - - - - - - - - - - - - - - - - - - - -->
 
       <xsl:choose>
@@ -580,39 +409,10 @@
       <xsl:for-each select="gmd:topicCategory/gmd:MD_TopicCategoryCode">
         <Field name="topicCat" string="{string(.)}" store="true" index="true"/>
         <Field name="keyword"
-               string="{java:getCodelistTranslation('gmd:MD_TopicCategoryCode', string(.), string($isoLangId))}"
+               string="{util:getCodelistTranslation('gmd:MD_TopicCategoryCode', string(.), string($isoLangId))}"
                store="true"
                index="true"/>
       </xsl:for-each>
-=======
-
-            <!-- - - - - - - - - - - - - - - - - - - - - - - - - - - - - - - - - - -->
-
-            <xsl:choose>
-                <xsl:when test="gmd:resourceConstraints/gmd:MD_SecurityConstraints">
-                    <Field name="secConstr" string="true" store="true" index="true"/>
-                </xsl:when>
-                <xsl:otherwise>
-                    <Field name="secConstr" string="false" store="true" index="true"/>
-                </xsl:otherwise>
-            </xsl:choose>
-
-            <!-- - - - - - - - - - - - - - - - - - - - - - - - - - - - - - - - - - -->
-
-            <xsl:for-each select="gmd:topicCategory/gmd:MD_TopicCategoryCode">
-                <Field name="topicCat" string="{string(.)}" store="true" index="true"/>
-                <Field name="keyword"
-                       string="{java:getCodelistTranslation('gmd:MD_TopicCategoryCode', string(.), string($isoLangId))}"
-                       store="true"
-                       index="true"/>
-            </xsl:for-each>
-
-            <!-- - - - - - - - - - - - - - - - - - - - - - - - - - - - - - - - - - -->
-
-            <xsl:for-each select="gmd:language/gco:CharacterString">
-                <Field name="datasetLang" string="{string(.)}" store="true" index="true"/>
-            </xsl:for-each>
->>>>>>> 68ac67a9
 
       <!-- - - - - - - - - - - - - - - - - - - - - - - - - - - - - - - - - - -->
 
@@ -765,104 +565,6 @@
     <!-- - - - - - - - - - - - - - - - - - - - - - - - - - - - - - - - - - -->
     <!-- === Distribution === -->
 
-<<<<<<< HEAD
-=======
-            <xsl:for-each select="gmd:transferOptions/gmd:MD_DigitalTransferOptions">
-                <xsl:variable name="tPosition" select="position()"></xsl:variable>
-                <xsl:for-each select="gmd:onLine/gmd:CI_OnlineResource[gmd:linkage/gmd:URL!='']">
-                    <xsl:variable name="download_check">
-                        <xsl:text>&amp;fname=&amp;access</xsl:text>
-                    </xsl:variable>
-                    <xsl:variable name="linkage" select="gmd:linkage/gmd:URL" />
-
-                    <xsl:variable name="t">
-                        <xsl:choose>
-                            <xsl:when test="string(gmd:name//gmd:LocalisedCharacterString[@locale=$langId])"><xsl:value-of
-                                    select="gmd:name//gmd:LocalisedCharacterString[@locale=$langId]|gmd:name/gmx:MimeFileType" /></xsl:when>
-                            <xsl:otherwise><xsl:value-of
-                                    select="gmd:name/gco:CharacterString|gmd:name/gmx:MimeFileType" /></xsl:otherwise>
-                        </xsl:choose>
-                    </xsl:variable>
-                    <xsl:variable name="title" select="normalize-space($t)"/>
-
-                    <xsl:variable name="d">
-                        <xsl:choose>
-                            <xsl:when test="string(gmd:description//gmd:LocalisedCharacterString[@locale=$langId])"><xsl:value-of
-                                    select="gmd:description//gmd:LocalisedCharacterString[@locale=$langId]" /></xsl:when>
-                            <xsl:otherwise><xsl:value-of
-                                    select="gmd:description/gco:CharacterString" /></xsl:otherwise>
-                        </xsl:choose>
-                    </xsl:variable>
-                    <xsl:variable name="desc" select="normalize-space($d)"/>
-
-                    <xsl:variable name="p">
-                        <xsl:choose>
-                            <xsl:when test="string(gmd:protocol//gmd:LocalisedCharacterString[@locale=$langId])"><xsl:value-of
-                                    select="gmd:protocol//gmd:LocalisedCharacterString[@locale=$langId]" /></xsl:when>
-                            <xsl:otherwise><xsl:value-of
-                                    select="gmd:protocol/gco:CharacterString" /></xsl:otherwise>
-                        </xsl:choose>
-                    </xsl:variable>
-                    <xsl:variable name="protocol" select="normalize-space($p)"/>
-                    <xsl:variable name="mimetype" select="geonet:protocolMimeType($linkage, $protocol, gmd:name/gmx:MimeFileType/@type)"/>
-
-                    <!-- If the linkage points to WMS service and no protocol specified, manage as protocol OGC:WMS -->
-                    <xsl:variable name="wmsLinkNoProtocol" select="contains(lower-case($linkage), 'service=wms') and not(string($protocol))" />
-
-                    <!-- ignore empty downloads -->
-                    <xsl:if test="string($linkage)!='' and not(contains($linkage,$download_check))">
-                        <Field name="protocol" string="{string($protocol)}" store="true" index="true"/>
-                    </xsl:if>
-
-                    <xsl:if test="string($title)!='' and string($desc)!='' and not(contains($linkage,$download_check))">
-                        <Field name="linkage_name_des" string="{string(concat($title, ':::', $desc))}" store="true" index="true"/>
-                    </xsl:if>
-
-                    <xsl:if test="normalize-space($mimetype)!=''">
-                        <Field name="mimetype" string="{$mimetype}" store="true" index="true"/>
-                    </xsl:if>
-
-                    <xsl:if test="contains($protocol, 'WWW:DOWNLOAD')">
-                        <Field name="download" string="true" store="false" index="true"/>
-                    </xsl:if>
-
-                    <xsl:if test="contains($protocol, 'OGC:WMS') or $wmsLinkNoProtocol">
-                        <Field name="dynamic" string="true" store="false" index="true"/>
-                    </xsl:if>
-
-                    <!-- ignore WMS links without protocol (are indexed below with mimetype application/vnd.ogc.wms_xml) -->
-                    <xsl:if test="not($wmsLinkNoProtocol)">
-                        <Field name="link" string="{concat($title, '|', $desc, '|', $linkage, '|', $protocol, '|', $mimetype, '|', $tPosition)}" store="true" index="false"/>
-                    </xsl:if>
-
-                    <!-- Add KML link if WMS -->
-                    <xsl:if test="starts-with($protocol,'OGC:WMS') and string($linkage)!='' and string($title)!=''">
-                        <!-- FIXME : relative path -->
-                        <Field name="link" string="{concat($title, '|', $desc, '|',
-                                                '../../srv/en/google.kml?uuid=', /gmd:MD_Metadata/gmd:fileIdentifier/gco:CharacterString, '&amp;layers=', $title,
-                                                '|application/vnd.google-earth.kml+xml|application/vnd.google-earth.kml+xml', '|', $tPosition)}" store="true" index="false"/>
-                    </xsl:if>
-
-                    <!-- Try to detect Web Map Context by checking protocol or file extension -->
-                    <xsl:if test="starts-with($protocol,'OGC:WMC') or contains($linkage,'.wmc')">
-                        <Field name="link" string="{concat($title, '|', $desc, '|',
-                                                $linkage, '|application/vnd.ogc.wmc|application/vnd.ogc.wmc', '|', $tPosition)}" store="true" index="false"/>
-                    </xsl:if>
-                    <!-- Try to detect OWS Context by checking protocol or file extension -->
-                    <xsl:if test="starts-with($protocol,'OGC:OWS-C') or contains($linkage,'.ows')">
-                        <Field name="link" string="{concat($title, '|', $desc, '|',
-                                                $linkage, '|application/vnd.ogc.ows|application/vnd.ogc.ows', '|', $tPosition)}" store="true" index="false"/>
-                    </xsl:if>
-
-                    <xsl:if test="$wmsLinkNoProtocol">
-                        <Field name="link" string="{concat($title, '|', $desc, '|',
-                                                $linkage, '|OGC:WMS|application/vnd.ogc.wms_xml', '|', $tPosition)}" store="true" index="false"/>
-                    </xsl:if>
-                </xsl:for-each>
-            </xsl:for-each>
-
-        </xsl:for-each>
->>>>>>> 68ac67a9
 
     <xsl:for-each select="gmd:distributionInfo/gmd:MD_Distribution">
       <xsl:for-each select="gmd:distributionFormat/gmd:MD_Format/gmd:name//gmd:LocalisedCharacterString[@locale=$langId]">
@@ -996,7 +698,6 @@
 
     <!-- - - - - - - - - - - - - - - - - - - - - - - - - - - - - - - - - - -->
 
-<<<<<<< HEAD
     <xsl:for-each select="gmd:parentIdentifier/gco:CharacterString">
       <Field name="parentUuid" string="{string(.)}" store="true" index="true"/>
     </xsl:for-each>
@@ -1006,98 +707,61 @@
     <!-- === Reference system info === -->
 
     <xsl:for-each select="gmd:referenceSystemInfo/gmd:MD_ReferenceSystem">
-      <xsl:for-each select="gmd:referenceSystemIdentifier/gmd:RS_Identifier">
-        <xsl:variable name="crs"
-                      select="concat(string(gmd:codeSpace/gco:CharacterString),'::',string(gmd:code/gco:CharacterString))"/>
-
-        <xsl:if test="$crs != '::'">
-          <Field name="crs" string="{$crs}" store="true" index="true"/>
-        </xsl:if>
-      </xsl:for-each>
+        <xsl:for-each select="gmd:referenceSystemIdentifier/gmd:RS_Identifier">
+            <xsl:variable name="crs">
+                <xsl:for-each select="gmd:codeSpace/gco:CharacterString/text() | gmd:code/gco:CharacterString/text()">
+                    <xsl:value-of select="."/>
+                    <xsl:if test="not(position() = last())">::</xsl:if>
+                </xsl:for-each>
+            </xsl:variable>
+
+            <xsl:if test="$crs != ''">
+                <Field name="crs" string="{$crs}" store="true" index="true"/>
+            </xsl:if>
+        </xsl:for-each>
     </xsl:for-each>
 
     <!-- - - - - - - - - - - - - - - - - - - - - - - - - - - - - - - - - - -->
     <!-- === Free text search === -->
     <Field name="any" store="false" index="true">
-      <xsl:attribute name="string">
-        <xsl:value-of select="string-join(//node()[@locale = $langId]/normalize-space(), ' ')"/>
-        <xsl:text> </xsl:text>
-        <xsl:for-each select="//@codeListValue">
-          <xsl:value-of select="concat(., ' ')"/>
-        </xsl:for-each>
-      </xsl:attribute>
+        <xsl:attribute name="string">
+          <xsl:for-each select="//node()[@locale=$langId]">
+            <xsl:value-of select="concat(normalize-space(.), ' ')"/>
+          </xsl:for-each>
+            <xsl:text> </xsl:text>
+            <xsl:for-each select="//@codeListValue">
+                <xsl:value-of select="concat(., ' ')"/>
+            </xsl:for-each>
+        </xsl:attribute>
     </Field>
 
+    <xsl:variable name="identification" select="gmd:identificationInfo//gmd:MD_DataIdentification|
+                    gmd:identificationInfo//*[contains(@gco:isoType, 'MD_DataIdentification')]|
+                    gmd:identificationInfo/srv:SV_ServiceIdentification"/>
+
+    <Field name="anylight" store="false" index="true">
+        <xsl:attribute name="string">
+            <xsl:for-each
+                    select="$identification/gmd:citation/gmd:CI_Citation/gmd:title//gmd:LocalisedCharacterString[@locale=$langId]|
+                $identification/gmd:citation/gmd:CI_Citation/gmd:alternateTitle//gmd:LocalisedCharacterString[@locale=$langId]|
+                $identification/gmd:abstract//gmd:LocalisedCharacterString[@locale=$langId]|
+                $identification/gmd:credit//gmd:LocalisedCharacterString[@locale=$langId]|
+                $identification//gmd:organisationName//gmd:LocalisedCharacterString[@locale=$langId]|
+                $identification/gmd:supplementalInformation//gmd:LocalisedCharacterString[@locale=$langId]|
+                $identification/gmd:descriptiveKeywords/gmd:MD_Keywords/gmd:keyword//gmd:LocalisedCharacterString[@locale=$langId]">
+                <xsl:value-of select="concat(., ' ')"/>
+            </xsl:for-each>
+        </xsl:attribute>
+    </Field>
 
     <!-- Index all codelist -->
     <xsl:for-each select=".//*[*/@codeListValue != '']">
-      <Field name="cl_{local-name()}"
-             string="{*/@codeListValue}"
-             store="true" index="true"/>
-      <Field name="cl_{concat(local-name(), '_text')}"
-             string="{util:getCodelistTranslation(name(*), string(*/@codeListValue), string($isoLangId))}"
-             store="true" index="true"/>
+        <Field name="cl_{local-name()}"
+               string="{*/@codeListValue}"
+               store="true" index="true"/>
+        <Field name="cl_{concat(local-name(), '_text')}"
+               string="{util:getCodelistTranslation(name(*), string(*/@codeListValue), string($isoLangId))}"
+               store="true" index="true"/>
     </xsl:for-each>
   </xsl:template>
-
-=======
-        <xsl:for-each select="gmd:referenceSystemInfo/gmd:MD_ReferenceSystem">
-            <xsl:for-each select="gmd:referenceSystemIdentifier/gmd:RS_Identifier">
-                <xsl:variable name="crs">
-                    <xsl:for-each select="gmd:codeSpace/gco:CharacterString/text() | gmd:code/gco:CharacterString/text()">
-                        <xsl:value-of select="."/>
-                        <xsl:if test="not(position() = last())">::</xsl:if>
-                    </xsl:for-each>
-                </xsl:variable>
-
-                <xsl:if test="$crs != ''">
-                    <Field name="crs" string="{$crs}" store="true" index="true"/>
-                </xsl:if>
-            </xsl:for-each>
-        </xsl:for-each>
-
-        <!-- - - - - - - - - - - - - - - - - - - - - - - - - - - - - - - - - - -->
-        <!-- === Free text search === -->
-        <Field name="any" store="false" index="true">
-            <xsl:attribute name="string">
-              <xsl:for-each select="//node()[@locale=$langId]">
-                <xsl:value-of select="concat(normalize-space(.), ' ')"/>
-              </xsl:for-each>
-                <xsl:text> </xsl:text>
-                <xsl:for-each select="//@codeListValue">
-                    <xsl:value-of select="concat(., ' ')"/>
-                </xsl:for-each>
-            </xsl:attribute>
-        </Field>
-
-        <xsl:variable name="identification" select="gmd:identificationInfo//gmd:MD_DataIdentification|
-                        gmd:identificationInfo//*[contains(@gco:isoType, 'MD_DataIdentification')]|
-                        gmd:identificationInfo/srv:SV_ServiceIdentification"/>
-
-        <Field name="anylight" store="false" index="true">
-            <xsl:attribute name="string">
-                <xsl:for-each
-                        select="$identification/gmd:citation/gmd:CI_Citation/gmd:title//gmd:LocalisedCharacterString[@locale=$langId]|
-                    $identification/gmd:citation/gmd:CI_Citation/gmd:alternateTitle//gmd:LocalisedCharacterString[@locale=$langId]|
-                    $identification/gmd:abstract//gmd:LocalisedCharacterString[@locale=$langId]|
-                    $identification/gmd:credit//gmd:LocalisedCharacterString[@locale=$langId]|
-                    $identification//gmd:organisationName//gmd:LocalisedCharacterString[@locale=$langId]|
-                    $identification/gmd:supplementalInformation//gmd:LocalisedCharacterString[@locale=$langId]|
-                    $identification/gmd:descriptiveKeywords/gmd:MD_Keywords/gmd:keyword//gmd:LocalisedCharacterString[@locale=$langId]">
-                    <xsl:value-of select="concat(., ' ')"/>
-                </xsl:for-each>
-            </xsl:attribute>
-        </Field>
->>>>>>> 68ac67a9
-
-        <!-- Index all codelist -->
-        <xsl:for-each select=".//*[*/@codeListValue != '']">
-            <Field name="cl_{local-name()}"
-                   string="{*/@codeListValue}"
-                   store="true" index="true"/>
-            <Field name="cl_{concat(local-name(), '_text')}"
-                   string="{util:getCodelistTranslation(name(*), string(*/@codeListValue), string($isoLangId))}"
-                   store="true" index="true"/>
-        </xsl:for-each>
-    </xsl:template>
 </xsl:stylesheet>