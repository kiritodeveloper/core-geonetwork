<?xml version="1.0" encoding="UTF-8" ?>
<!--
  ~ Copyright (C) 2001-2016 Food and Agriculture Organization of the
  ~ United Nations (FAO-UN), United Nations World Food Programme (WFP)
  ~ and United Nations Environment Programme (UNEP)
  ~
  ~ This program is free software; you can redistribute it and/or modify
  ~ it under the terms of the GNU General Public License as published by
  ~ the Free Software Foundation; either version 2 of the License, or (at
  ~ your option) any later version.
  ~
  ~ This program is distributed in the hope that it will be useful, but
  ~ WITHOUT ANY WARRANTY; without even the implied warranty of
  ~ MERCHANTABILITY or FITNESS FOR A PARTICULAR PURPOSE. See the GNU
  ~ General Public License for more details.
  ~
  ~ You should have received a copy of the GNU General Public License
  ~ along with this program; if not, write to the Free Software
  ~ Foundation, Inc., 51 Franklin St, Fifth Floor, Boston, MA 02110-1301, USA
  ~
  ~ Contact: Jeroen Ticheler - FAO - Viale delle Terme di Caracalla 2,
  ~ Rome - Italy. email: geonetwork@osgeo.org
  -->

<xsl:stylesheet xmlns:gmd="http://www.isotc211.org/2005/gmd"
                xmlns:gco="http://www.isotc211.org/2005/gco"
                xmlns:gml="http://www.opengis.net/gml"
                xmlns:srv="http://www.isotc211.org/2005/srv"
                xmlns:geonet="http://www.fao.org/geonetwork"
                xmlns:xsl="http://www.w3.org/1999/XSL/Transform"
                xmlns:gmx="http://www.isotc211.org/2005/gmx"
                xmlns:xlink="http://www.w3.org/1999/xlink"
                xmlns:util="java:org.fao.geonet.util.XslUtil"
                xmlns:skos="http://www.w3.org/2004/02/skos/core#"
                xmlns:rdf="http://www.w3.org/1999/02/22-rdf-syntax-ns#"
                version="2.0"
                exclude-result-prefixes="#all">

  <xsl:include href="../convert/functions.xsl"/>
  <xsl:include href="../../../xsl/utils-fn.xsl"/>
  <xsl:include href="index-subtemplate-fields.xsl"/>
  <xsl:include href="inspire-util.xsl" />

  <!-- This file defines what parts of the metadata are indexed by Lucene
       Searches can be conducted on indexes defined here.
       The Field@name attribute defines the name of the search variable.
       If a variable has to be maintained in the user session, it needs to be
       added to the GeoNetwork constants in the Java source code.
       Please keep indexes consistent among metadata standards if they should
       work across different metadata resources -->
  <!-- ========================================================================================= -->

  <xsl:output method="xml" version="1.0" encoding="UTF-8" indent="no"/>


  <!-- ========================================================================================= -->

  <xsl:param name="thesauriDir"/>
  <xsl:param name="inspire">false</xsl:param>

  <xsl:variable name="inspire-thesaurus"
                select="if ($inspire!='false') then document(concat('file:///', replace($thesauriDir, '\\', '/'), '/external/thesauri/theme/inspire-theme.rdf')) else ''"/>
  <xsl:variable name="inspire-theme"
                select="if ($inspire!='false') then $inspire-thesaurus//skos:Concept else ''"/>

  <!-- If identification creation, publication and revision date
    should be indexed as a temporal extent information (eg. in INSPIRE
    metadata implementing rules, those elements are defined as part
    of the description of the temporal extent). -->
  <xsl:variable name="useDateAsTemporalExtent" select="false()"/>

  <!-- Define the way keyword and thesaurus are indexed. If false
  only keyword, thesaurusName and thesaurusType field are created.
  If true, advanced field are created to make more details query
  on keyword type and search by thesaurus. Index size is bigger
  but more detailed facet can be configured based on each thesaurus.
  -->
  <xsl:variable name="indexAllKeywordDetails" select="true()"/>

  <!-- For record not having status obsolete, flag them as non
  obsolete records. Some catalog like to restrict to non obsolete
  records only the default search. -->
  <xsl:variable name="flagNonObseleteRecords" select="false()"/>


  <!-- The main metadata language -->
  <xsl:variable name="isoLangId">
    <xsl:call-template name="langId19139"/>
  </xsl:variable>

  <!-- ========================================================================================= -->
  <xsl:template match="/">
    <Document locale="{$isoLangId}">
      <Field name="_locale" string="{$isoLangId}" store="true" index="true"/>

      <Field name="_docLocale" string="{$isoLangId}" store="true" index="true"/>

      <xsl:variable name="_defaultTitle">
        <xsl:call-template name="defaultTitle">
          <xsl:with-param name="isoDocLangId" select="$isoLangId"/>
        </xsl:call-template>
      </xsl:variable>

      <Field name="_defaultTitle" string="{string($_defaultTitle)}" store="true" index="true"/>

      <!-- not tokenized title for sorting, needed for multilingual sorting -->
      <xsl:if test="geonet:info/isTemplate != 's'">
        <Field name="_title" string="{string($_defaultTitle)}" store="true" index="true"/>
      </xsl:if>

      <xsl:apply-templates select="*[name(.)='gmd:MD_Metadata' or @gco:isoType='gmd:MD_Metadata']"
                           mode="metadata"/>

      <xsl:apply-templates mode="index" select="*"/>

    </Document>
  </xsl:template>


  <!-- Add index mode template in order to easily add new field in the index (eg. in profiles).

  For example, index some keywords from a specific thesaurus in a new field:
  <xsl:template mode="index"
      match="gmd:MD_Keywords[gmd:thesaurusName/gmd:CI_Citation/
                  gmd:title/gco:CharacterString='My thesaurus']/
                  gmd:keyword[normalize-space(gco:CharacterString) != '']">
      <Field name="myThesaurusKeyword" string="{string(.)}" store="true" index="true"/>
  </xsl:template>

  Note: if more than one template match the same element in a mode, only one will be
  used (usually the last one).

  If matching a upper level element, apply mode to its child to further index deeper level if required:
      <xsl:template mode="index" match="gmd:EX_Extent">
          ... do something
          ... and continue indexing
          <xsl:apply-templates mode="index" select="*"/>
      </xsl:template>
  -->
  <xsl:template mode="index" match="*|@*">
    <xsl:apply-templates mode="index" select="*|@*"/>
  </xsl:template>


  <xsl:template mode="index"
                match="gmd:extent/gmd:EX_Extent/gmd:description/gco:CharacterString[normalize-space(.) != '']">
    <Field name="extentDesc" string="{string(.)}" store="false" index="true"/>
  </xsl:template>


  <!-- ========================================================================================= -->

  <xsl:template match="*" mode="metadata">

    <!-- === Data or Service Identification === -->

    <!-- the double // here seems needed to index MD_DataIdentification when
         it is nested in a SV_ServiceIdentification class -->

    <xsl:for-each select="gmd:identificationInfo//gmd:MD_DataIdentification|
                gmd:identificationInfo//*[contains(@gco:isoType, 'MD_DataIdentification')]|
                gmd:identificationInfo/srv:SV_ServiceIdentification">

      <xsl:for-each select="gmd:citation/gmd:CI_Citation">
        <xsl:for-each select="gmd:identifier/gmd:MD_Identifier/gmd:code/gco:CharacterString">
          <Field name="identifier" string="{string(.)}" store="true" index="true"/>
        </xsl:for-each>

        <xsl:for-each select="gmd:identifier/gmd:RS_Identifier/gmd:code/gco:CharacterString">
          <Field name="identifier" string="{string(.)}" store="true" index="true"/>
        </xsl:for-each>


        <xsl:for-each select="gmd:title/gco:CharacterString">
          <Field name="title" string="{string(.)}" store="true" index="true"/>
          <!-- not tokenized title for sorting -->
          <Field name="_title" string="{string(.)}" store="false" index="true"/>
        </xsl:for-each>

        <xsl:for-each select="gmd:alternateTitle/gco:CharacterString">
          <Field name="altTitle" string="{string(.)}" store="true" index="true"/>
        </xsl:for-each>

        <xsl:for-each
          select="gmd:date/gmd:CI_Date[gmd:dateType/gmd:CI_DateTypeCode/@codeListValue='revision']/gmd:date">
          <Field name="revisionDate" string="{string(gco:Date[.!='']|gco:DateTime[.!=''])}"
                 store="true" index="true"/>
          <Field name="createDateMonth"
                 string="{substring(gco:Date[.!='']|gco:DateTime[.!=''], 0, 8)}" store="true"
                 index="true"/>
          <Field name="createDateYear"
                 string="{substring(gco:Date[.!='']|gco:DateTime[.!=''], 0, 5)}" store="true"
                 index="true"/>
          <xsl:if test="$useDateAsTemporalExtent">
            <Field name="tempExtentBegin" string="{string(gco:Date[.!='']|gco:DateTime[.!=''])}"
                   store="true" index="true"/>
          </xsl:if>
        </xsl:for-each>

        <xsl:for-each
          select="gmd:date/gmd:CI_Date[gmd:dateType/gmd:CI_DateTypeCode/@codeListValue='creation']/gmd:date">
          <Field name="createDate" string="{string(gco:Date[.!='']|gco:DateTime[.!=''])}"
                 store="true" index="true"/>
          <Field name="createDateMonth"
                 string="{substring(gco:Date[.!='']|gco:DateTime[.!=''], 0, 8)}" store="true"
                 index="true"/>
          <Field name="createDateYear"
                 string="{substring(gco:Date[.!='']|gco:DateTime[.!=''], 0, 5)}" store="true"
                 index="true"/>
          <xsl:if test="$useDateAsTemporalExtent">
            <Field name="tempExtentBegin" string="{string(gco:Date[.!='']|gco:DateTime[.!=''])}"
                   store="true" index="true"/>
          </xsl:if>
        </xsl:for-each>

        <xsl:for-each
          select="gmd:date/gmd:CI_Date[gmd:dateType/gmd:CI_DateTypeCode/@codeListValue='publication']/gmd:date">
          <Field name="publicationDate" string="{string(gco:Date[.!='']|gco:DateTime[.!=''])}"
                 store="true" index="true"/>
          <xsl:if test="$useDateAsTemporalExtent">
            <Field name="tempExtentBegin" string="{string(gco:Date[.!='']|gco:DateTime[.!=''])}"
                   store="true" index="true"/>
          </xsl:if>
        </xsl:for-each>

        <!-- fields used to search for metadata in paper or digital format -->

        <xsl:for-each select="gmd:presentationForm">
          <xsl:if test="contains(gmd:CI_PresentationFormCode/@codeListValue, 'Digital')">
            <Field name="digital" string="true" store="false" index="true"/>
          </xsl:if>

          <xsl:if test="contains(gmd:CI_PresentationFormCode/@codeListValue, 'Hardcopy')">
            <Field name="paper" string="true" store="false" index="true"/>
          </xsl:if>
        </xsl:for-each>
      </xsl:for-each>

      <!-- - - - - - - - - - - - - - - - - - - - - - - - - - - - - - - - - - -->

      <xsl:for-each select="gmd:pointOfContact[1]/*/gmd:role/*/@codeListValue">
        <Field name="responsiblePartyRole" string="{string(.)}" store="true" index="true"/>
      </xsl:for-each>

      <!-- - - - - - - - - - - - - - - - - - - - - - - - - - - - - - - - - - -->

      <xsl:for-each select="gmd:abstract/gco:CharacterString">
        <Field name="abstract" string="{string(.)}" store="true" index="true"/>
      </xsl:for-each>

      <xsl:for-each select="gmd:credit/gco:CharacterString">
        <Field name="credit" string="{string(.)}" store="true" index="true"/>
      </xsl:for-each>


      <!-- - - - - - - - - - - - - - - - - - - - - - - - - - - - - - - - - - -->

      <xsl:for-each select="*/gmd:EX_Extent">
        <xsl:apply-templates select="gmd:geographicElement/gmd:EX_GeographicBoundingBox"
                             mode="latLon"/>

        <xsl:for-each select="gmd:description/gco:CharacterString[normalize-space(.) != '']">
          <Field name="extentDesc" string="{string(.)}" store="true" index="true"/>
        </xsl:for-each>

        <xsl:for-each
          select="gmd:geographicElement/gmd:EX_GeographicDescription/gmd:geographicIdentifier/gmd:MD_Identifier/gmd:code/gco:CharacterString">
          <Field name="geoDescCode" string="{string(.)}" store="true" index="true"/>
        </xsl:for-each>

        <xsl:for-each select="gmd:temporalElement/
                                  (gmd:EX_TemporalExtent|gmd:EX_SpatialTemporalExtent)/gmd:extent">
          <xsl:for-each select="gml:TimePeriod">

            <xsl:variable name="times">
              <xsl:call-template name="newGmlTime">
                <xsl:with-param name="begin"
                                select="gml:beginPosition|gml:begin/gml:TimeInstant/gml:timePosition"/>
                <xsl:with-param name="end"
                                select="gml:endPosition|gml:end/gml:TimeInstant/gml:timePosition"/>
              </xsl:call-template>
            </xsl:variable>

            <Field name="tempExtentBegin" string="{lower-case(substring-before($times,'|'))}"
                   store="true" index="true"/>
            <Field name="tempExtentEnd" string="{lower-case(substring-after($times,'|'))}"
                   store="true" index="true"/>
          </xsl:for-each>

        </xsl:for-each>
      </xsl:for-each>

      <!-- - - - - - - - - - - - - - - - - - - - - - - - - - - - - - - - - - -->

      <xsl:for-each select="//gmd:MD_Keywords">
        <!-- Index all keywords as text or anchor -->
        <xsl:variable name="listOfKeywords"
                      select="gmd:keyword/gco:CharacterString|
                                        gmd:keyword/gmx:Anchor"/>
        <xsl:for-each select="$listOfKeywords">
          <xsl:variable name="keyword" select="string(.)"/>

          <Field name="keyword" string="{$keyword}" store="true" index="true"/>

          <!-- If INSPIRE is enabled, check if the keyword is one of the 34 themes
               and index annex, theme and theme in english. -->
          <xsl:if test="$inspire='true'">
            <xsl:if test="string-length(.) &gt; 0">

              <xsl:variable name="inspireannex">
                <xsl:call-template name="determineInspireAnnex">
                  <xsl:with-param name="keyword" select="$keyword"/>
                  <xsl:with-param name="inspireThemes" select="$inspire-theme"/>
                </xsl:call-template>
              </xsl:variable>

              <xsl:variable name="inspireThemeAcronym">
                <xsl:call-template name="getInspireThemeAcronym">
                  <xsl:with-param name="keyword" select="$keyword"/>
                </xsl:call-template>
              </xsl:variable>

              <!-- Add the inspire field if it's one of the 34 themes -->
              <xsl:if test="normalize-space($inspireannex)!=''">
                <Field name="inspiretheme" string="{$keyword}" store="true" index="true"/>
                <Field name="inspirethemewithac"
                       string="{concat($inspireThemeAcronym, '|', $keyword)}"
                       store="true" index="true"/>

                <!--<Field name="inspirethemeacronym" string="{$inspireThemeAcronym}" store="true" index="true"/>-->
                <xsl:variable name="inspireThemeURI"
                              select="$inspire-theme[skos:prefLabel = $keyword]/@rdf:about"/>
                <Field name="inspirethemeuri" string="{$inspireThemeURI}" store="true"
                       index="true"/>

                <xsl:variable name="englishInspireTheme">
                  <xsl:call-template name="translateInspireThemeToEnglish">
                    <xsl:with-param name="keyword" select="$keyword"/>
                    <xsl:with-param name="inspireThemes" select="$inspire-theme"/>
                  </xsl:call-template>
                </xsl:variable>

                <Field name="inspiretheme_en" string="{$englishInspireTheme}" store="true"
                       index="true"/>
                <Field name="inspireannex" string="{$inspireannex}" store="true" index="true"/>
                <!-- FIXME : inspirecat field will be set multiple time if one record has many themes -->
                <Field name="inspirecat" string="true" store="false" index="true"/>
              </xsl:if>
            </xsl:if>
          </xsl:if>
        </xsl:for-each>

        <!-- Index thesaurus name to easily search for records
        using keyword from a thesaurus. -->
        <xsl:for-each select="gmd:thesaurusName/gmd:CI_Citation">
          <xsl:variable name="thesaurusIdentifier"
                        select="gmd:identifier/gmd:MD_Identifier/gmd:code/gmx:Anchor/text()"/>

          <xsl:if test="$thesaurusIdentifier != ''">
            <Field name="thesaurusIdentifier"
                   string="{substring-after($thesaurusIdentifier,'geonetwork.thesaurus.')}"
                   store="true" index="true"/>
          </xsl:if>
          <xsl:if test="gmd:title/gco:CharacterString/text() != ''">
            <Field name="thesaurusName"
                   string="{gmd:title/gco:CharacterString/text()}"
                   store="true" index="true"/>
          </xsl:if>


          <xsl:if test="$indexAllKeywordDetails and $thesaurusIdentifier != ''">
            <!-- field thesaurus-{{thesaurusIdentifier}}={{keyword}} allows
            to group all keywords of same thesaurus in a field -->
            <xsl:variable name="currentType" select="string(.)"/>

            <xsl:for-each select="$listOfKeywords">
              <Field
                name="thesaurus-{substring-after($thesaurusIdentifier,'geonetwork.thesaurus.')}"
                string="{string(.)}"
                store="true" index="true"/>

            </xsl:for-each>
          </xsl:if>
        </xsl:for-each>

        <!-- Index thesaurus type -->
        <xsl:for-each select="gmd:type/gmd:MD_KeywordTypeCode/@codeListValue">
          <Field name="keywordType" string="{string(.)}" store="true" index="true"/>
          <xsl:if test="$indexAllKeywordDetails">
            <!-- field thesaurusType{{type}}={{keyword}} allows
            to group all keywords of same type in a field -->
            <xsl:variable name="currentType" select="string(.)"/>
            <xsl:for-each select="$listOfKeywords">
              <Field name="keywordType-{$currentType}"
                     string="{string(.)}"
                     store="true" index="true"/>
            </xsl:for-each>
          </xsl:if>
        </xsl:for-each>
      </xsl:for-each>

      <xsl:variable name="listOfKeywords">{
        <xsl:variable name="keywordWithNoThesaurus"
                      select="//gmd:MD_Keywords[
                                not(gmd:thesaurusName) or gmd:thesaurusName/*/gmd:title/*/text() = '']/
                                  gmd:keyword[*/text() != '']"/>
        <xsl:if test="count($keywordWithNoThesaurus) > 0">
          'keywords': [
          <xsl:for-each select="$keywordWithNoThesaurus/(gco:CharacterString|gmx:Anchor)">
            <xsl:value-of select="concat('''', replace(., '''', '\\'''), '''')"/>
            <xsl:if test="position() != last()">,</xsl:if>
          </xsl:for-each>
          ]
          <xsl:if test="//gmd:MD_Keywords[gmd:thesaurusName]">,</xsl:if>
        </xsl:if>
        <xsl:for-each-group select="//gmd:MD_Keywords[gmd:thesaurusName/*/gmd:title/*/text() != '']"
                            group-by="gmd:thesaurusName/*/gmd:title/*/text()">
          '<xsl:value-of select="replace(current-grouping-key(), '''', '\\''')"/>' :[
          <xsl:for-each select="gmd:keyword/(gco:CharacterString|gmx:Anchor)">
            <xsl:value-of select="concat('''', replace(., '''', '\\'''), '''')"/>
            <xsl:if test="position() != last()">,</xsl:if>
          </xsl:for-each>
          ]
          <xsl:if test="position() != last()">,</xsl:if>
        </xsl:for-each-group>
        }
      </xsl:variable>

      <Field name="keywordGroup"
             string="{normalize-space($listOfKeywords)}"
             store="true"
             index="false"/>

      <!-- - - - - - - - - - - - - - - - - - - - - - - - - - - - - - - - - - -->

      <xsl:for-each select="gmd:pointOfContact">
        <xsl:apply-templates mode="index-contact"
                             select="gmd:CI_ResponsibleParty|*[@gco:isoType = 'gmd:CI_ResponsibleParty']">
          <xsl:with-param name="type" select="'resource'"/>
          <xsl:with-param name="fieldPrefix" select="'responsibleParty'"/>
          <xsl:with-param name="position" select="position()"/>
        </xsl:apply-templates>
      </xsl:for-each>

      <!-- - - - - - - - - - - - - - - - - - - - - - - - - - - - - - - - - - -->

      <xsl:choose>
        <xsl:when test="gmd:resourceConstraints/gmd:MD_SecurityConstraints">
          <Field name="secConstr" string="true" store="true" index="true"/>
        </xsl:when>
        <xsl:otherwise>
          <Field name="secConstr" string="false" store="true" index="true"/>
        </xsl:otherwise>
      </xsl:choose>


      <!-- Add an extra value to the status codelist to indicate all
      non obsolete records -->
      <xsl:if test="$flagNonObseleteRecords">
        <xsl:variable name="isNotObsolete"
                      select="count(gmd:status[gmd:MD_ProgressCode/@codeListValue = 'obsolete']) = 0"/>
        <xsl:if test="$isNotObsolete">
          <Field name="cl_status" string="notobsolete" store="true" index="true"/>
        </xsl:if>
      </xsl:if>

      <!-- - - - - - - - - - - - - - - - - - - - - - - - - - - - - - - - - - -->

      <xsl:for-each select="gmd:topicCategory/gmd:MD_TopicCategoryCode">
        <Field name="topicCat" string="{string(.)}" store="true" index="true"/>
        <Field name="keyword"
               string="{util:getCodelistTranslation('gmd:MD_TopicCategoryCode', string(.), string($isoLangId))}"
               store="true" index="true"/>
      </xsl:for-each>

      <!-- - - - - - - - - - - - - - - - - - - - - - - - - - - - - - - - - - -->

      <xsl:for-each
        select="gmd:language/gco:CharacterString|gmd:language/gmd:LanguageCode/@codeListValue">
        <Field name="datasetLang" string="{string(.)}" store="true" index="true"/>
      </xsl:for-each>

      <!-- - - - - - - - - - - - - - - - - - - - - - - - - - - - - - - - - - -->

      <xsl:for-each select="gmd:spatialResolution/gmd:MD_Resolution">
        <xsl:for-each
          select="gmd:equivalentScale/gmd:MD_RepresentativeFraction/gmd:denominator/gco:Integer">
          <Field name="denominator" string="{string(.)}" store="true" index="true"/>
        </xsl:for-each>

        <xsl:for-each select="gmd:distance/gco:Distance">
          <Field name="distanceVal" string="{string(.)}" store="true" index="true"/>
        </xsl:for-each>

        <xsl:for-each select="gmd:distance/gco:Distance/@uom">
          <Field name="distanceUom" string="{string(.)}" store="true" index="true"/>
        </xsl:for-each>

        <xsl:for-each select="gmd:distance/gco:Distance">
          <!-- Units may be encoded as
          http://standards.iso.org/ittf/PubliclyAvailableStandards/ISO_19139_Schemas/resources/uom/ML_gmxUom.xml#m
          in such case retrieve the unit acronym only. -->
          <xsl:variable name="unit"
                        select="if (contains(@uom, '#')) then substring-after(@uom, '#') else @uom"/>
          <Field name="resolution" string="{concat(string(.), ' ', $unit)}" store="true"
                 index="true"/>
        </xsl:for-each>
      </xsl:for-each>

      <!-- - - - - - - - - - - - - - - - - - - - - - - - - - - - - - - - - - -->

      <xsl:for-each select="gmd:resourceMaintenance/
                                gmd:MD_MaintenanceInformation/gmd:maintenanceAndUpdateFrequency/
                                gmd:MD_MaintenanceFrequencyCode/@codeListValue[. != '']">
        <Field name="updateFrequency" string="{string(.)}" store="true" index="true"/>
      </xsl:for-each>


      <xsl:for-each select="gmd:resourceConstraints/*">
        <xsl:variable name="fieldPrefix" select="local-name()"/>

        <xsl:for-each
          select="gmd:accessConstraints/gmd:MD_RestrictionCode/@codeListValue[string(.) != 'otherRestrictions']">
          <Field name="{$fieldPrefix}AccessConstraints"
                 string="{string(.)}" store="true" index="true"/>
        </xsl:for-each>

        <xsl:for-each select="gmd:otherConstraints/gco:CharacterString">
          <Field name="{$fieldPrefix}OtherConstraints"
                 string="{string(.)}" store="true" index="true"/>
        </xsl:for-each>

        <xsl:for-each select="gmd:useLimitation/gco:CharacterString">
            <Field name="{$fieldPrefix}UseLimitation"
                   string="{string(.)}" store="true" index="true"/>
        </xsl:for-each>

        <xsl:for-each select="gmd:useLimitation/gmx:Anchor[not(string(@xlink:href))]">
            <Field name="{$fieldPrefix}UseLimitation"
                   string="{string(.)}" store="true" index="true"/>
        </xsl:for-each>

        <xsl:for-each select="gmd:useLimitation/gmx:Anchor[string(@xlink:href)]">
            <Field name="{$fieldPrefix}UseLimitation"
                   string="{concat('link|',string(@xlink:href), '|', string(.))}" store="true" index="true"/>
        </xsl:for-each>
      </xsl:for-each>

      <!-- Index aggregation info and provides option to query by type of association
              and type of initiative

      Aggregation info is indexed by adding the following fields to the index:
       * agg_use: boolean
       * agg_with_association: {$associationType}
       * agg_{$associationType}: {$code}
       * agg_{$associationType}_with_initiative: {$initiativeType}
       * agg_{$associationType}_{$initiativeType}: {$code}

          Sample queries:
           * Search for records with siblings: http://localhost:8080/geonetwork/srv/fre/q?agg_use=true
           * Search for records having a crossReference with another record:
           http://localhost:8080/geonetwork/srv/fre/q?agg_crossReference=23f0478a-14ba-4a24-b365-8be88d5e9e8c
           * Search for records having a crossReference with another record:
           http://localhost:8080/geonetwork/srv/fre/q?agg_crossReference=23f0478a-14ba-4a24-b365-8be88d5e9e8c
           * Search for records having a crossReference of type "study" with another record:
           http://localhost:8080/geonetwork/srv/fre/q?agg_crossReference_study=23f0478a-14ba-4a24-b365-8be88d5e9e8c
           * Search for records having a crossReference of type "study":
           http://localhost:8080/geonetwork/srv/fre/q?agg_crossReference_with_initiative=study
           * Search for records having a "crossReference" :
           http://localhost:8080/geonetwork/srv/fre/q?agg_with_association=crossReference
      -->
      <xsl:for-each select="gmd:aggregationInfo/gmd:MD_AggregateInformation">
        <xsl:variable name="code" select="gmd:aggregateDataSetIdentifier/gmd:MD_Identifier/gmd:code/gco:CharacterString|
                                                  gmd:aggregateDataSetIdentifier/gmd:RS_Identifier/gmd:code/gco:CharacterString"/>
<<<<<<< HEAD
        <xsl:if test="$code != ''">
          <xsl:variable name="associationType"
                        select="gmd:associationType/gmd:DS_AssociationTypeCode/@codeListValue"/>
          <xsl:variable name="initiativeType"
                        select="gmd:initiativeType/gmd:DS_InitiativeTypeCode/@codeListValue"/>

          <Field name="agg_{$associationType}_{$initiativeType}" string="{$code}" store="false"
                 index="true"/>
          <Field name="agg_{$associationType}_with_initiative" string="{$initiativeType}"
                 store="false" index="true"/>
          <Field name="agg_{$associationType}" string="{$code}" store="true" index="true"/>
          <Field name="agg_associated" string="{$code}" store="false" index="true"/>
          <Field name="agg_with_association" string="{$associationType}" store="false"
                 index="true"/>
          <Field name="agg_use" string="true" store="false" index="true"/>
        </xsl:if>
      </xsl:for-each>

      <!-- - - - - - - - - - - - - - - - - - - - - - - - - - - - - - - - - - -->
      <!--  Fields use to search on Service -->

      <xsl:for-each select="srv:serviceType/gco:LocalName">
        <Field name="serviceType" string="{string(.)}" store="true" index="true"/>
      </xsl:for-each>

      <xsl:for-each select="srv:serviceTypeVersion/gco:CharacterString">
        <Field name="serviceTypeVersion" string="{string(.)}" store="true" index="true"/>
      </xsl:for-each>

      <xsl:for-each select="//srv:SV_OperationMetadata/srv:operationName/gco:CharacterString">
        <Field name="operation" string="{string(.)}" store="true" index="true"/>
      </xsl:for-each>

      <xsl:for-each select="srv:operatesOn/@uuidref">
        <Field name="operatesOn" string="{string(.)}" store="true" index="true"/>
      </xsl:for-each>

      <xsl:for-each select="srv:operatesOn/@xlink:href">
        <Field name="operatesOn" string="{string(.)}" store="true" index="true"/>
      </xsl:for-each>


      <xsl:for-each select="srv:coupledResource">
        <xsl:for-each select="srv:SV_CoupledResource/srv:identifier/gco:CharacterString">
          <Field name="operatesOnIdentifier" string="{string(.)}" store="true" index="true"/>
        </xsl:for-each>
=======
                <xsl:if test="$code != ''">
                    <xsl:variable name="associationType" select="gmd:associationType/gmd:DS_AssociationTypeCode/@codeListValue"/>
                    <xsl:variable name="initiativeType" select="gmd:initiativeType/gmd:DS_InitiativeTypeCode/@codeListValue"/>

                    <Field name="agg_{$associationType}_{$initiativeType}" string="{$code}" store="false" index="true"/>
                    <Field name="agg_{$associationType}_with_initiative" string="{$initiativeType}" store="false" index="true"/>
                    <Field name="agg_{$associationType}" string="{$code}" store="true" index="true"/>
                    <Field name="agg_associated" string="{$code}" store="false" index="true"/>
                    <Field name="agg_with_association" string="{$associationType}" store="false" index="true"/>
                    <Field name="agg_use" string="true" store="false" index="true"/>
                </xsl:if>
            </xsl:for-each>

            <!-- - - - - - - - - - - - - - - - - - - - - - - - - - - - - - - - - - -->
            <!--  Fields use to search on Service -->

            <xsl:for-each select="srv:serviceType/gco:LocalName">
                <Field  name="serviceType" string="{string(.)}" store="true" index="true"/>
                <Field  name="type" string="service-{string(.)}" store="true" index="true"/>
            </xsl:for-each>

            <xsl:for-each select="srv:serviceTypeVersion/gco:CharacterString">
                <Field  name="serviceTypeVersion" string="{string(.)}" store="true" index="true"/>
            </xsl:for-each>

            <xsl:for-each select="//srv:SV_OperationMetadata/srv:operationName/gco:CharacterString">
                <Field  name="operation" string="{string(.)}" store="true" index="true"/>
            </xsl:for-each>

            <xsl:for-each select="srv:operatesOn/@uuidref">
                <Field  name="operatesOn" string="{string(.)}" store="true" index="true"/>
            </xsl:for-each>

            <xsl:for-each select="srv:operatesOn/@xlink:href">
                <Field  name="operatesOn" string="{string(.)}" store="true" index="true"/>
            </xsl:for-each>

>>>>>>> 116fc371

        <xsl:for-each select="srv:SV_CoupledResource/srv:operationName/gco:CharacterString">
          <Field name="operatesOnName" string="{string(.)}" store="true" index="true"/>
        </xsl:for-each>
      </xsl:for-each>

      <xsl:for-each
        select="gmd:graphicOverview/gmd:MD_BrowseGraphic[normalize-space(gmd:fileName/gco:CharacterString) != '']">
        <xsl:variable name="fileName" select="gmd:fileName/gco:CharacterString"/>
        <xsl:variable name="fileDescr" select="gmd:fileDescription/gco:CharacterString"/>
        <xsl:variable name="thumbnailType"
                      select="if (position() = 1) then 'thumbnail' else 'overview'"/>
        <!-- First thumbnail is flagged as thumbnail and could be considered the main one -->
        <Field name="image"
               string="{concat($thumbnailType, '|', $fileName, '|', $fileDescr)}"
               store="true" index="false"/>
      </xsl:for-each>
    </xsl:for-each>

    <!-- - - - - - - - - - - - - - - - - - - - - - - - - - - - - - - - - - -->
    <!-- === Distribution === -->

    <xsl:for-each select="gmd:distributionInfo/gmd:MD_Distribution">
      <xsl:for-each select="gmd:distributionFormat/gmd:MD_Format/gmd:name/gco:CharacterString">
        <Field name="format" string="{string(.)}" store="true" index="true"/>
      </xsl:for-each>

      <!-- index online protocol -->
      <xsl:for-each select="gmd:transferOptions/gmd:MD_DigitalTransferOptions">
        <xsl:variable name="tPosition" select="position()"></xsl:variable>
        <xsl:for-each select="gmd:onLine/gmd:CI_OnlineResource[gmd:linkage/gmd:URL!='']">
          <xsl:variable name="download_check">
            <xsl:text>&amp;fname=&amp;access</xsl:text>
          </xsl:variable>
          <xsl:variable name="linkage" select="gmd:linkage/gmd:URL"/>
          <xsl:variable name="title"
                        select="normalize-space(gmd:name/gco:CharacterString|gmd:name/gmx:MimeFileType)"/>
          <xsl:variable name="desc" select="normalize-space(gmd:description/gco:CharacterString)"/>
          <xsl:variable name="protocol" select="normalize-space(gmd:protocol/gco:CharacterString)"/>
          <xsl:variable name="mimetype"
                        select="geonet:protocolMimeType($linkage, $protocol, gmd:name/gmx:MimeFileType/@type)"/>

          <!-- If the linkage points to WMS service and no protocol specified, manage as protocol OGC:WMS -->
          <xsl:variable name="wmsLinkNoProtocol"
                        select="contains(lower-case($linkage), 'service=wms') and not(string($protocol))"/>

          <!-- ignore empty downloads -->
          <xsl:if test="string($linkage)!='' and not(contains($linkage,$download_check))">
            <Field name="protocol" string="{string($protocol)}" store="true" index="true"/>
          </xsl:if>

          <xsl:if
            test="string($title)!='' and string($desc)!='' and not(contains($linkage,$download_check))">
            <Field name="linkage_name_des" string="{string(concat($title, ':::', $desc))}"
                   store="true" index="true"/>
          </xsl:if>

          <xsl:if test="normalize-space($mimetype)!=''">
            <Field name="mimetype" string="{$mimetype}" store="true" index="true"/>
          </xsl:if>

          <xsl:if test="contains($protocol, 'WWW:DOWNLOAD')">
            <Field name="download" string="true" store="false" index="true"/>
          </xsl:if>

          <xsl:if test="contains($protocol, 'OGC:WMS') or $wmsLinkNoProtocol">
            <Field name="dynamic" string="true" store="false" index="true"/>
          </xsl:if>

          <!-- ignore WMS links without protocol (are indexed below with mimetype application/vnd.ogc.wms_xml) -->
          <xsl:if test="not($wmsLinkNoProtocol)">
            <Field name="link"
                   string="{concat($title, '|', $desc, '|', $linkage, '|', $protocol, '|', $mimetype, '|', $tPosition)}"
                   store="true" index="false"/>
          </xsl:if>

          <!-- Add KML link if WMS -->
          <xsl:if
            test="starts-with($protocol,'OGC:WMS') and string($linkage)!='' and string($title)!=''">
            <!-- FIXME : relative path -->
            <Field name="link" string="{concat($title, '|', $desc, '|',
                                                '../../srv/en/google.kml?uuid=', /gmd:MD_Metadata/gmd:fileIdentifier/gco:CharacterString, '&amp;layers=', $title,
                                                '|application/vnd.google-earth.kml+xml|application/vnd.google-earth.kml+xml', '|', $tPosition)}"
                   store="true" index="false"/>
          </xsl:if>

          <!-- Try to detect Web Map Context by checking protocol or file extension -->
          <xsl:if test="starts-with($protocol,'OGC:WMC') or contains($linkage,'.wmc')">
            <Field name="link" string="{concat($title, '|', $desc, '|',
                                                $linkage, '|application/vnd.ogc.wmc|application/vnd.ogc.wmc', '|', $tPosition)}"
                   store="true" index="false"/>
          </xsl:if>
          <!-- Try to detect OWS Context by checking protocol or file extension -->
          <xsl:if test="starts-with($protocol,'OGC:OWS-C') or contains($linkage,'.ows')">
            <Field name="link" string="{concat($title, '|', $desc, '|',
                                                $linkage, '|application/vnd.ogc.ows|application/vnd.ogc.ows', '|', $tPosition)}"
                   store="true" index="false"/>
          </xsl:if>

          <xsl:if test="$wmsLinkNoProtocol">
            <Field name="link" string="{concat($title, '|', $desc, '|',
                                                $linkage, '|OGC:WMS|application/vnd.ogc.wms_xml', '|', $tPosition)}"
                   store="true" index="false"/>
          </xsl:if>
        </xsl:for-each>
      </xsl:for-each>

    </xsl:for-each>

    <!-- - - - - - - - - - - - - - - - - - - - - - - - - - - - - - - - - - -->
    <!-- === Content info === -->
    <xsl:for-each select="gmd:contentInfo/*/gmd:featureCatalogueCitation[@uuidref]">
      <Field name="hasfeaturecat" string="{string(@uuidref)}" store="false" index="true"/>
    </xsl:for-each>

    <!-- === Data Quality  === -->
    <xsl:for-each select="gmd:dataQualityInfo/*/gmd:lineage//gmd:source[@uuidref]">
      <Field name="hassource" string="{string(@uuidref)}" store="false" index="true"/>
    </xsl:for-each>

    <xsl:for-each select="gmd:dataQualityInfo/*/gmd:report/*/gmd:result">
      <xsl:if test="$inspire='true'">
        <!--
            INSPIRE related dataset could contains a conformity section with:
            * COMMISSION REGULATION (EU) No 1089/2010 of 23 November 2010 implementing Directive 2007/2/EC of the European Parliament and of the Council as regards interoperability of spatial data sets and services
            * INSPIRE Data Specification on <Theme Name> - <version>
            * INSPIRE Specification on <Theme Name> - <version> for CRS and GRID

            Index those types of citation title to found dataset related to INSPIRE (which may be better than keyword
            which are often used for other types of datasets).

            "1089/2010" is maybe too fuzzy but could work for translated citation like "Règlement n°1089/2010, Annexe II-6" TODO improved
        -->
        <xsl:if test="(
                                contains(gmd:DQ_ConformanceResult/gmd:specification/gmd:CI_Citation/gmd:title/gco:CharacterString, '1089/2010') or
                                contains(gmd:DQ_ConformanceResult/gmd:specification/gmd:CI_Citation/gmd:title/gco:CharacterString, 'INSPIRE Data Specification') or
                                contains(gmd:DQ_ConformanceResult/gmd:specification/gmd:CI_Citation/gmd:title/gco:CharacterString, 'INSPIRE Specification'))">
          <Field name="inspirerelated" string="on" store="false" index="true"/>
        </xsl:if>
      </xsl:if>

      <xsl:for-each select="//gmd:pass/gco:Boolean">
        <Field name="degree" string="{string(.)}" store="true" index="true"/>
      </xsl:for-each>

      <xsl:for-each select="//gmd:specification/*/gmd:title/gco:CharacterString">
        <Field name="specificationTitle" string="{string(.)}" store="true" index="true"/>
      </xsl:for-each>

      <xsl:for-each select="//gmd:specification/*/gmd:date/*/gmd:date">
        <Field name="specificationDate" string="{string(gco:Date[.!='']|gco:DateTime[.!=''])}"
               store="true" index="true"/>
      </xsl:for-each>

      <xsl:for-each
        select="//gmd:specification/*/gmd:date/*/gmd:dateType/gmd:CI_DateTypeCode/@codeListValue">
        <Field name="specificationDateType" string="{string(.)}" store="true" index="true"/>
      </xsl:for-each>
    </xsl:for-each>

    <xsl:for-each select="gmd:dataQualityInfo/*/gmd:lineage/*/gmd:statement/gco:CharacterString">
      <Field name="lineage" string="{string(.)}" store="true" index="true"/>
    </xsl:for-each>

    <!-- - - - - - - - - - - - - - - - - - - - - - - - - - - - - - - - - - -->
    <!-- === General stuff === -->
    <!-- Metadata type  -->

    <!-- Metadata on maps -->
    <xsl:variable name="isDataset"
                  select="
                  count(gmd:hierarchyLevel[gmd:MD_ScopeCode/@codeListValue='dataset']) > 0 or
                  count(gmd:hierarchyLevel) = 0"/>

    <xsl:variable name="isMapDigital" select="count(gmd:identificationInfo/*/gmd:citation/gmd:CI_Citation/
                        gmd:presentationForm[gmd:CI_PresentationFormCode/@codeListValue = 'mapDigital']) > 0"/>
    <xsl:variable name="isStatic" select="count(gmd:distributionInfo/gmd:MD_Distribution/
                        gmd:distributionFormat/gmd:MD_Format/gmd:name/gco:CharacterString[contains(., 'PDF') or contains(., 'PNG') or contains(., 'JPEG')]) > 0"/>
    <xsl:variable name="isInteractive" select="count(gmd:distributionInfo/gmd:MD_Distribution/
                        gmd:distributionFormat/gmd:MD_Format/gmd:name/gco:CharacterString[contains(., 'OGC:WMC') or contains(., 'OGC:OWS-C')]) > 0"/>
    <xsl:variable name="isPublishedWithWMCProtocol" select="count(gmd:distributionInfo/gmd:MD_Distribution/
                        gmd:transferOptions/gmd:MD_DigitalTransferOptions/gmd:onLine/gmd:CI_OnlineResource/gmd:protocol[starts-with(gco:CharacterString, 'OGC:WMC')]) > 0"/>

    <xsl:choose>
      <xsl:when test="$isDataset and $isMapDigital and
                            ($isStatic or $isInteractive or $isPublishedWithWMCProtocol)">
        <Field name="type" string="map" store="true" index="true"/>
        <xsl:choose>
          <xsl:when test="$isStatic">
            <Field name="type" string="staticMap" store="true" index="true"/>
          </xsl:when>
          <xsl:when test="$isInteractive or $isPublishedWithWMCProtocol">
            <Field name="type" string="interactiveMap" store="true" index="true"/>
          </xsl:when>
        </xsl:choose>
      </xsl:when>
      <xsl:when test="$isDataset">
        <Field name="type" string="dataset" store="true" index="true"/>
      </xsl:when>
      <xsl:when test="gmd:hierarchyLevel">
        <xsl:for-each select="gmd:hierarchyLevel/gmd:MD_ScopeCode/@codeListValue[.!='']">
          <Field name="type" string="{string(.)}" store="true" index="true"/>
        </xsl:for-each>
      </xsl:when>
    </xsl:choose>


    <xsl:choose>
      <!-- Check if metadata is a service metadata record -->
      <xsl:when test="gmd:identificationInfo/srv:SV_ServiceIdentification">
        <Field name="type" string="service" store="false" index="true"/>
      </xsl:when>
      <!-- <xsl:otherwise>
      ... gmd:*_DataIdentification / hierachicalLevel is used and return dataset, serie, ...
      </xsl:otherwise>-->
    </xsl:choose>

    <!-- - - - - - - - - - - - - - - - - - - - - - - - - - - - - - - - - - -->

    <xsl:for-each select="gmd:hierarchyLevelName/gco:CharacterString">
      <Field name="levelName" string="{string(.)}" store="false" index="true"/>
    </xsl:for-each>

    <!-- - - - - - - - - - - - - - - - - - - - - - - - - - - - - - - - - - -->

    <xsl:for-each select="gmd:language/gco:CharacterString
                        |gmd:language/gmd:LanguageCode/@codeListValue
                        |gmd:locale/gmd:PT_Locale/gmd:languageCode/gmd:LanguageCode/@codeListValue">
      <Field name="language" string="{string(.)}" store="true" index="true"/>
      <Field name="mdLanguage" string="{string(.)}" store="true" index="true"/>
    </xsl:for-each>

    <!-- - - - - - - - - - - - - - - - - - - - - - - - - - - - - - - - - - -->

    <xsl:for-each select="gmd:fileIdentifier/gco:CharacterString">
      <Field name="fileId" string="{string(.)}" store="false" index="true"/>
    </xsl:for-each>

    <!-- - - - - - - - - - - - - - - - - - - - - - - - - - - - - - - - - - -->

    <xsl:for-each select="gmd:parentIdentifier/gco:CharacterString">
      <Field name="parentUuid" string="{string(.)}" store="true" index="true"/>
    </xsl:for-each>
    <Field name="isChild" string="{exists(gmd:parentIdentifier)}" store="true" index="true"/>


    <xsl:for-each select="gmd:metadataStandardName/gco:CharacterString">
      <Field name="standardName" string="{string(.)}" store="true" index="true"/>
    </xsl:for-each>

    <!-- - - - - - - - - - - - - - - - - - - - - - - - - - - - - - - - - - -->

    <xsl:for-each select="gmd:dateStamp/*">
      <Field name="changeDate" string="{string(.)}" store="true" index="true"/>
    </xsl:for-each>

    <!-- - - - - - - - - - - - - - - - - - - - - - - - - - - - - - - - - - -->
    <xsl:for-each select="gmd:contact">
      <Field name="metadataPOC"
             string="{string(*/gmd:organisationName/(gco:CharacterString|gmx:Anchor))}"
             store="true" index="true"/>
      <xsl:apply-templates mode="index-contact" select="*">
        <xsl:with-param name="type" select="'metadata'"/>
        <xsl:with-param name="fieldPrefix" select="'responsibleParty'"/>
        <xsl:with-param name="position" select="position()"/>
      </xsl:apply-templates>
    </xsl:for-each>

    <!-- - - - - - - - - - - - - - - - - - - - - - - - - - - - - - - - - - -->
    <!-- === Reference system info === -->

    <xsl:for-each select="gmd:referenceSystemInfo/gmd:MD_ReferenceSystem">
        <xsl:for-each select="gmd:referenceSystemIdentifier/gmd:RS_Identifier">
            <xsl:variable name="crs">
                <xsl:for-each select="gmd:codeSpace/gco:CharacterString/text() | gmd:code/gco:CharacterString/text()">
                    <xsl:value-of select="."/>
                    <xsl:if test="not(position() = last())">::</xsl:if>
                </xsl:for-each>
            </xsl:variable>

            <xsl:if test="$crs != ''">
                <Field name="crs" string="{$crs}" store="true" index="true"/>
            </xsl:if>
        </xsl:for-each>
    </xsl:for-each>

    <xsl:for-each select="gmd:referenceSystemInfo/gmd:MD_ReferenceSystem">
      <xsl:for-each select="gmd:referenceSystemIdentifier/gmd:RS_Identifier">
        <Field name="authority" string="{string(gmd:codeSpace/gco:CharacterString)}" store="false"
               index="true"/>
        <Field name="crsCode" string="{string(gmd:code/gco:CharacterString)}" store="false"
               index="true"/>
        <Field name="crsVersion" string="{string(gmd:version/gco:CharacterString)}" store="false"
               index="true"/>
      </xsl:for-each>
    </xsl:for-each>

    <!-- - - - - - - - - - - - - - - - - - - - - - - - - - - - - - - - - - -->
    <!-- === Free text search === -->

    <Field name="any" store="false" index="true">
      <xsl:attribute name="string">
        <xsl:value-of select="normalize-space(string(.))"/>
        <xsl:text> </xsl:text>
        <xsl:for-each select="//@codeListValue">
          <xsl:value-of select="concat(., ' ')"/>
        </xsl:for-each>
      </xsl:attribute>
    </Field>

    <xsl:variable name="identification" select="gmd:identificationInfo//gmd:MD_DataIdentification|
                        gmd:identificationInfo//*[contains(@gco:isoType, 'MD_DataIdentification')]|
                        gmd:identificationInfo/srv:SV_ServiceIdentification"/>


    <Field name="anylight" store="false" index="true">
      <xsl:attribute name="string">
        <xsl:for-each
          select="$identification/gmd:citation/gmd:CI_Citation/gmd:title/gco:CharacterString|
                    $identification/gmd:citation/gmd:CI_Citation/gmd:alternateTitle/gco:CharacterString|
                    $identification/gmd:abstract/gco:CharacterString|
                    $identification/gmd:credit/gco:CharacterString|
                    $identification//gmd:organisationName/gco:CharacterString|
                    $identification/gmd:supplementalInformation/gco:CharacterString|
                    $identification/gmd:descriptiveKeywords/gmd:MD_Keywords/gmd:keyword/gco:CharacterString|
                    $identification/gmd:descriptiveKeywords/gmd:MD_Keywords/gmd:keyword/gmx:Anchor">
          <xsl:value-of select="concat(., ' ')"/>
        </xsl:for-each>
      </xsl:attribute>
    </Field>


    <!-- Index all codelist -->
    <xsl:for-each select=".//*[*/@codeListValue != '']">
      <Field name="cl_{local-name()}"
             string="{*/@codeListValue}"
             store="true" index="true"/>
      <Field name="cl_{concat(local-name(), '_text')}"
             string="{util:getCodelistTranslation(name(*), string(*/@codeListValue), string($isoLangId))}"
             store="true" index="true"/>
    </xsl:for-each>
  </xsl:template>


  <xsl:template mode="index-contact" match="gmd:CI_ResponsibleParty|*[@gco:isoType = 'gmd:CI_ResponsibleParty']">
    <xsl:param name="type"/>
    <xsl:param name="fieldPrefix"/>
    <xsl:param name="position" select="'0'"/>

    <xsl:variable name="orgName" select="gmd:organisationName/(gco:CharacterString|gmx:Anchor)"/>

    <Field name="orgName" string="{string($orgName)}" store="true" index="true"/>
    <Field name="orgNameTree" string="{string($orgName)}" store="true" index="true"/>

    <xsl:variable name="uuid" select="@uuid"/>
    <xsl:variable name="role" select="gmd:role/*/@codeListValue"/>
    <xsl:variable name="roleTranslation"
                  select="util:getCodelistTranslation('gmd:CI_RoleCode', string($role), string($isoLangId))"/>
    <xsl:variable name="logo" select=".//gmx:FileName/@src"/>
    <xsl:variable name="email"
                  select="gmd:contactInfo/*/gmd:address/*/gmd:electronicMailAddress/gco:CharacterString"/>
    <xsl:variable name="phone"
                  select="gmd:contactInfo/*/gmd:phone/*/gmd:voice[normalize-space(.) != '']/*/text()"/>
    <xsl:variable name="individualName"
                  select="gmd:individualName/gco:CharacterString/text()"/>
    <xsl:variable name="positionName"
                  select="gmd:positionName/gco:CharacterString/text()"/>
    <xsl:variable name="address" select="string-join(gmd:contactInfo/*/gmd:address/*/(
                                        gmd:deliveryPoint|gmd:postalCode|gmd:city|
                                        gmd:administrativeArea|gmd:country)/gco:CharacterString/text(), ', ')"/>

    <Field name="{$fieldPrefix}"
           string="{concat($roleTranslation, '|', $type,'|',
                             $orgName, '|',
                             $logo, '|',
                             string-join($email, ','), '|',
                             $individualName, '|',
                             $positionName, '|',
                             $address, '|',
                             string-join($phone, ','), '|',
                             $uuid, '|',
                             $position)}"
           store="true" index="false"/>

    <xsl:for-each select="$email">
      <Field name="{$fieldPrefix}Email" string="{string(.)}" store="true" index="true"/>
      <Field name="{$fieldPrefix}RoleAndEmail" string="{$role}|{string(.)}" store="true" index="true"/>
    </xsl:for-each>
    <xsl:for-each select="@uuid">
      <Field name="{$fieldPrefix}Uuid" string="{string(.)}" store="true" index="true"/>
      <Field name="{$fieldPrefix}RoleAndUuid" string="{$role}|{string(.)}" store="true" index="true"/>
    </xsl:for-each>
  </xsl:template>

  <!-- ========================================================================================= -->


</xsl:stylesheet><|MERGE_RESOLUTION|>--- conflicted
+++ resolved
@@ -572,7 +572,6 @@
       <xsl:for-each select="gmd:aggregationInfo/gmd:MD_AggregateInformation">
         <xsl:variable name="code" select="gmd:aggregateDataSetIdentifier/gmd:MD_Identifier/gmd:code/gco:CharacterString|
                                                   gmd:aggregateDataSetIdentifier/gmd:RS_Identifier/gmd:code/gco:CharacterString"/>
-<<<<<<< HEAD
         <xsl:if test="$code != ''">
           <xsl:variable name="associationType"
                         select="gmd:associationType/gmd:DS_AssociationTypeCode/@codeListValue"/>
@@ -596,6 +595,7 @@
 
       <xsl:for-each select="srv:serviceType/gco:LocalName">
         <Field name="serviceType" string="{string(.)}" store="true" index="true"/>
+        <Field  name="type" string="service-{string(.)}" store="true" index="true"/>
       </xsl:for-each>
 
       <xsl:for-each select="srv:serviceTypeVersion/gco:CharacterString">
@@ -619,45 +619,6 @@
         <xsl:for-each select="srv:SV_CoupledResource/srv:identifier/gco:CharacterString">
           <Field name="operatesOnIdentifier" string="{string(.)}" store="true" index="true"/>
         </xsl:for-each>
-=======
-                <xsl:if test="$code != ''">
-                    <xsl:variable name="associationType" select="gmd:associationType/gmd:DS_AssociationTypeCode/@codeListValue"/>
-                    <xsl:variable name="initiativeType" select="gmd:initiativeType/gmd:DS_InitiativeTypeCode/@codeListValue"/>
-
-                    <Field name="agg_{$associationType}_{$initiativeType}" string="{$code}" store="false" index="true"/>
-                    <Field name="agg_{$associationType}_with_initiative" string="{$initiativeType}" store="false" index="true"/>
-                    <Field name="agg_{$associationType}" string="{$code}" store="true" index="true"/>
-                    <Field name="agg_associated" string="{$code}" store="false" index="true"/>
-                    <Field name="agg_with_association" string="{$associationType}" store="false" index="true"/>
-                    <Field name="agg_use" string="true" store="false" index="true"/>
-                </xsl:if>
-            </xsl:for-each>
-
-            <!-- - - - - - - - - - - - - - - - - - - - - - - - - - - - - - - - - - -->
-            <!--  Fields use to search on Service -->
-
-            <xsl:for-each select="srv:serviceType/gco:LocalName">
-                <Field  name="serviceType" string="{string(.)}" store="true" index="true"/>
-                <Field  name="type" string="service-{string(.)}" store="true" index="true"/>
-            </xsl:for-each>
-
-            <xsl:for-each select="srv:serviceTypeVersion/gco:CharacterString">
-                <Field  name="serviceTypeVersion" string="{string(.)}" store="true" index="true"/>
-            </xsl:for-each>
-
-            <xsl:for-each select="//srv:SV_OperationMetadata/srv:operationName/gco:CharacterString">
-                <Field  name="operation" string="{string(.)}" store="true" index="true"/>
-            </xsl:for-each>
-
-            <xsl:for-each select="srv:operatesOn/@uuidref">
-                <Field  name="operatesOn" string="{string(.)}" store="true" index="true"/>
-            </xsl:for-each>
-
-            <xsl:for-each select="srv:operatesOn/@xlink:href">
-                <Field  name="operatesOn" string="{string(.)}" store="true" index="true"/>
-            </xsl:for-each>
-
->>>>>>> 116fc371
 
         <xsl:for-each select="srv:SV_CoupledResource/srv:operationName/gco:CharacterString">
           <Field name="operatesOnName" string="{string(.)}" store="true" index="true"/>
