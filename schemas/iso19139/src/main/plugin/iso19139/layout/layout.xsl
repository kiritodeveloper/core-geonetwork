--- conflicted
+++ resolved
@@ -450,23 +450,15 @@
 
     <xsl:call-template name="render-element">
       <xsl:with-param name="label"
-<<<<<<< HEAD
-                      select="gn-fn-metadata:getLabel($schema, name(), $labels, name(..), '', '')/label"/>
-=======
         select="gn-fn-metadata:getLabel($schema, name(), $labels, name(..), '', $xpath)/label"/>
->>>>>>> 68ac67a9
       <xsl:with-param name="value" select="text()"/>
       <xsl:with-param name="cls" select="local-name()"/>
       <xsl:with-param name="type" select="gn-fn-iso19139:getCodeListType(name())"/>
       <xsl:with-param name="name" select="gn:element/@ref"/>
       <xsl:with-param name="editInfo" select="../gn:element"/>
       <xsl:with-param name="listOfValues"
-<<<<<<< HEAD
-                      select="gn-fn-metadata:getCodeListValues($schema, name(), $codelists, .)"/>
-=======
         select="gn-fn-metadata:getCodeListValues($schema, name(), $codelists, .)"/>
       <xsl:with-param name="xpath" select="$xpath"/>
->>>>>>> 68ac67a9
     </xsl:call-template>
   </xsl:template>
 
