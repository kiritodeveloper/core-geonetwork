<<<<<<< HEAD
<?xml version="1.0" encoding="UTF-8"?>
<!--
  ~ Copyright (C) 2001-2016 Food and Agriculture Organization of the
  ~ United Nations (FAO-UN), United Nations World Food Programme (WFP)
  ~ and United Nations Environment Programme (UNEP)
  ~
  ~ This program is free software; you can redistribute it and/or modify
  ~ it under the terms of the GNU General Public License as published by
  ~ the Free Software Foundation; either version 2 of the License, or (at
  ~ your option) any later version.
  ~
  ~ This program is distributed in the hope that it will be useful, but
  ~ WITHOUT ANY WARRANTY; without even the implied warranty of
  ~ MERCHANTABILITY or FITNESS FOR A PARTICULAR PURPOSE. See the GNU
  ~ General Public License for more details.
  ~
  ~ You should have received a copy of the GNU General Public License
  ~ along with this program; if not, write to the Free Software
  ~ Foundation, Inc., 51 Franklin St, Fifth Floor, Boston, MA 02110-1301, USA
  ~
  ~ Contact: Jeroen Ticheler - FAO - Viale delle Terme di Caracalla 2,
  ~ Rome - Italy. email: geonetwork@osgeo.org
  -->

<labels xmlns:gmd="http://www.isotc211.org/2005/gmd" xmlns:gts="http://www.isotc211.org/2005/gts"
        xmlns:gco="http://www.isotc211.org/2005/gco" xmlns:gml="http://www.opengis.net/gml"
        xmlns:srv="http://www.isotc211.org/2005/srv" xmlns:gmx="http://www.isotc211.org/2005/gmx">

  <element name="gmd:MD_ScopeCode">
    <label>Codi de l'àmbit</label>
    <description>Tipus d'informació del recurs que es documenta</description>
  </element>
  <element name="code" id="207.0" context="gmd:MD_Identifier">
    <label>Codi</label>
    <description>Codi alfanumèric que identifica la instància</description>
    <help>Codi alfanumèric que identifica la instància</help>
  </element>
  <element name="code">
    <label>Codi del sistema</label>
    <description>Codi, per exemple el codi EPSG.</description>
  </element>
  <element name="code" id="547.0" context="gmd:MD_CodeValue">
    <label>Codi</label>
    <description>Valor del codi</description>
    <help>Valor del codi (per exemple: numèric)</help>
  </element>
  <element name="codeSpace" id="208.1">
    <label>Autoritat de referència</label>
    <description>Autoritat responsable de la codificació. Per exemple:
      EPSG
    </description>
  </element>
  <element name="gco:Date" id="364.0" context="gmd:CI_Citation">
    <label>Data d'edició</label>
    <description>Data d'edició</description>
  </element>
  <element name="gco:Date" id="393.0">
    <label>Data</label>
    <description>El format és 2007-09-12 (YYYY-MM-DD)</description>
    <help>data de referència</help>
    <_condition>Useu obligació/condició per l'objecte referenciat</_condition>
  </element>
  <element name="gco:DateTime" id="64.0" context="gmd:MD_Usage">
    <description>El format és 2007-09-12T15:00:00 (YYYY-MM-DDTHH:mm:ss)</description>
    <label>Període d'ús</label>
    <help>data i hora del primer ús o del primer període d'ús del recurs
      i/o de la sèrie
    </help>
  </element>
  <element name="gco:DateTime" id="300.0" context="gmd:MD_StandardOrderProcess">
    <description>El format és 2007-09-12T15:00:00 (YYYY-MM-DDTHH:mm:ss)</description>
    <label>Data prevista de disponibilitat de les dades</label>
    <help>data en què el conjunt de dades estarà disponible</help>
  </element>
  <!--<element name="gmd:dateTime"> <label>DateTime</label> <description>Date
		and time or range of date and time on or over which the process step occurred
		(YYYY-MM-DDThh:mm:ss)</description> </element> -->
  <element name="gco:Measure" id="100.0" context="gmd:DQ_Element">
    <label>Nom de la mesura</label>
    <description>Nom de la mesura que s'ha aplicat a les dades</description>
  </element>
  <element name="gco:Measure" id="357.0" context="gmd:EX_VerticalExtent">
    <label>Unitats de mesura</label>
    <description>Unitats de mesura utilitzades per expressar l'extensió
      vertical. Exemples: metres, peus,
      mil·límetres
    </description>
    <_condition>M</_condition>
  </element>
  <element name="gmd:CI_Address" id="380.0">
    <label>Adreça</label>
    <description>Adreça per contactar amb l'organització o individu
      responsable
    </description>
    <_condition>Useu obligació/condició per l'objecte referenciat</_condition>
  </element>
  <element name="gmd:CI_Citation" id="359.0">
    <label>Cita</label>
    <description>Referència estandarditzada per a la cita d'un recurs</description>
    <_condition>Useu obligació/condició per l'objecte referenciat</_condition>
  </element>
  <element name="gmd:CI_Contact" id="387.0">
    <label>Contacte</label>
    <description>Informació necessària per permetre el contacte amb la
      persona responsable o amb l'organització
    </description>
    <_condition>Useu obligació/condició per l'objecte referenciat</_condition>
  </element>
  <element name="gmd:CI_Date" id="393.0">
    <label>Data</label>
    <description>Data de referència (YYYY-MM-DD)</description>
    <_condition>Useu obligació/condició per l'objecte referenciat</_condition>
  </element>
  <element name="gmd:CI_OnlineResource" id="396.0">
    <label>Recurs en línia</label>
    <description>Informació sobre les fonts en línia on s'inclou
      informació dels elements de metadades estesos d'un conjunt de dades,
      de les especificacions o dels perfils
    </description>
    <_condition>Useu obligació/condició per l'objecte referenciat</_condition>
  </element>
  <element name="gmd:CI_ResponsibleParty" id="374.0">
    <label>Grup responsable</label>
    <description>Identificació de la(es) persona(es) i organitzacions
      associades a un recurs, i els mecanismes per a comunicar-se amb ells
    </description>
    <_condition>Useu obligació/condició per l'objecte referenciat</_condition>
  </element>
  <element name="gmd:CI_Series" id="403.0">
    <label>Sèries</label>
    <description>Informació sobre la sèrie o l'agregat del qual forma part
      el recurs que es cita
    </description>
    <_condition>Useu obligació/condició per l'objecte referenciat</_condition>
  </element>
  <element name="gmd:CI_Telephone" id="407.0">
    <label>Telèfon</label>
    <description>Números de telèfons a partir dels quals es pot contactar
      amb l'organització o l'individu responsable
    </description>
    <_condition>Useu obligació/condició per l'objecte referenciat</_condition>
  </element>
  <element name="gmd:DQ_AbsoluteExternalPositionalAccuracy" id="117.0">
    <label>Exactitud posicional externa absoluta</label>
    <description>Proximitat dels valors de coordenades amb els valors
      acceptats o verdaders
    </description>
  </element>
  <element name="gmd:DQ_AccuracyOfATimeMeasurement" id="121.0">
    <label>Exactitud d'una mesura temporal</label>
    <description>Correcció de les referències temporals d'un ítem (fa
      referència a l'enregistrament de l'error de la mesura temporal)
    </description>
  </element>
  <element name="gmd:DQ_CompletenessCommission" id="109.0">
    <label>Comissió de la completesa</label>
    <description>Presència d'objectes, els seus atributs i les seves
      relacions en relació a la realitat representada
    </description>
  </element>
  <element name="gmd:DQ_CompletenessOmission" id="110.0">
    <label>Omissió de la completesa</label>
    <description>Absència d'informació (objectes amb els seus atributs i
      les seves relacions) en el conjunt de dades en relació a la realitat
      representada
    </description>
  </element>
  <element name="gmd:DQ_ConceptualConsistency" id="112.0">
    <label>Consistència conceptual</label>
    <description>Com s'adiuen les dades a les regles lògiques de l'esquema
      conceptual
    </description>
  </element>
  <element name="gmd:DQ_ConformanceResult" id="129.0">
    <label>Resultat de la conformitat</label>
    <description>Informació sobre la conformitat del resultat del test
      aplicat en relació a un determinat nivell de qualitat especificat com
      a acceptable
    </description>
  </element>
  <element name="gmd:DQ_DataQuality" id="78.0">
    <label>Qualitat de les dades</label>
    <description>Informació sobre la qualitat de les dades especificades
      en l'àmbit
    </description>
  </element>
  <element name="gmd:DQ_DomainConsistency" id="113.0">
    <label>Consistència de domini</label>
    <description>Concordança dels valors segons els valors del domini</description>
  </element>
  <element name="gmd:DQ_FormatConsistency" id="114.0">
    <label>Consistència formal</label>
    <description>Grau amb el qual les dades són emmagatzemades en
      concordança amb l'estructura física del conjunt de dades
    </description>
  </element>
  <element name="gmd:DQ_GriddedDataPositionalAccuracy" id="118.0">
    <label>Exactitud posicional de les dades de quadrícula</label>
    <description>Proximitat dels valors de posició de les dades ràster amb
      els valors acceptats o verdaders
    </description>
  </element>
  <element name="gmd:DQ_NonQuantitativeAttributeAccuracy" id="126.0">
    <label>Correcció dels atributs no quantitatius</label>
    <description>Correcció dels atributs no quantitatius</description>
  </element>
  <element name="gmd:DQ_QuantitativeAttributeAccuracy" id="127.0">
    <label>Exactitud dels atributs quantitatius</label>
    <description>>Exactitud dels atributs quantitatius</description>
  </element>
  <element name="gmd:DQ_QuantitativeResult" id="133.0">
    <label>Resultat quantitatiu</label>
    <description>Valors o informació sobre els valors obtinguts de
      l'aplicació de la mesura de qualitat
    </description>
  </element>
  <element name="gmd:DQ_RelativeInternalPositionalAccuracy" id="119.0">
    <label>Exactitud posicional interna relativa</label>
    <description>Proximitat de les posicions relatives dels objectes
      respecte les seves posicions relatives acceptades o verdaderes
    </description>
  </element>
  <element name="gmd:DQ_Scope" id="138.0">
    <label>Àmbit</label>
    <description>Descripció de les dades especificades en l'àmbit</description>
    <help>característiques de les dades sobre les que es descriu la
      informació de qualitat
    </help>
  </element>
  <element name="gmd:DQ_TemporalConsistency" id="122.0">
    <label>Exactitud temporal</label>
    <description>Correcció de les seqüències o dels esdeveniments ordenats</description>
  </element>
  <element name="gmd:DQ_TemporalValidity" id="123.0">
    <label>Validació temporal</label>
    <description>Validesa de la informació respecte al temps</description>
  </element>
  <element name="gmd:DQ_ThematicClassificationCorrectness" id="125.0">
    <label>Correcció de la classificació temàtica</label>
    <description>Correcció de les classes assignades als objectes o als
      seus atributs d'un univers de discussió
    </description>
  </element>
  <element name="gmd:DQ_TopologicalConsistency" id="115.0">
    <label>Consistència topològica</label>
    <description>Correcció de les característiques topològiques
      codificades de manera explícita en el conjunt de dades
    </description>
  </element>
  <element name="gmd:EX_BoundingPolygon" id="341.0">
    <label>Polígon envoltant</label>
    <description>envoltant que enclou el conjunt de dades, expressat com
      el conjunt tancat de coordenades (x,y) del polígon (l'últim punt
      coincideix amb el primer)
    </description>
  </element>
  <element name="gmd:EX_Extent" id="334.0">
    <label>Extensió</label>
    <description>Informació sobre l'extensió espacial, vertical i temporal</description>
  </element>
  <element name="gmd:EX_GeographicBoundingBox" id="343.0">
    <label>Coordenades límits</label>
    <description>Posició geogràfica del conjunt de dades (Bounding Box)</description>
  </element>
  <element name="gmd:EX_GeographicDescription" id="348.0">
    <label>Descripció geogràfica</label>
    <description>Descripció de l'àrea geogràfica</description>
  </element>
  <element name="gmd:EX_SpatialTemporalExtent" id="352.0">
    <label>Extensió temporal espacial</label>
    <description>Extensió respecte a la data/hora i els límits espacials
      (boundaries)
    </description>
  </element>
  <element name="gmd:EX_TemporalExtent" id="350.0">
    <label>Extensió temporal</label>
    <description>Període de temps cobert pel contingut del conjunt de
      dades
    </description>
  </element>
  <element name="gmd:EX_VerticalExtent" id="354.0">
    <label>Extensió vertical</label>
    <description>Domini vertical del conjunt de dades</description>
  </element>
  <element name="gmd:ISBN" id="372.0">
    <label>ISBN</label>
    <description>International Standard Book Number</description>
  </element>
  <element name="gmd:ISSN" id="373.0">
    <label>ISSN</label>
    <description>International Standard Serial Number</description>
  </element>
  <element name="gmd:LI_Lineage" id="82.0">
    <label>Llinatge</label>
    <description>Informació sobre els esdeveniment o les fonts documentals
      utilitzades per generar les dades especificades sobre l'àmbit o bé la
      manca de coneixement del llinatge
    </description>
  </element>
  <element name="gmd:LI_ProcessStep" id="86.0">
    <label>Pas del procés</label>
    <description>Descripció de l'esdeveniment, dins del procés
      d'elaboració de la dada, especificat pel seu àmbit
    </description>
    <help>informació sobre un esdeveniment o transformació durant la vida
      d'un conjunt de dades incloent el procés usat per mantenir el conjunt
      de dades
    </help>
  </element>
  <element name="gmd:LI_Source" id="92.0">
    <label>Font</label>
    <description>Informació sobre la font documental utilitzada en la
      creació de les dades
    </description>
  </element>
  <element name="gmd:MD_AggregateInformation" id="66.1">
    <label>Informació agregada</label>
    <description>Informació sobre el conjunt de dades agregades</description>
  </element>
  <element name="gmd:MD_ApplicationSchemaInformation" id="320.0">
    <description>Informació sobre l'esquema utilitzat per generar el
      conjunt de dades
    </description>
    <label>Informació de l'esquema d'aplicació</label>
  </element>
  <element name="gmd:MD_Band" id="259.0">
    <label>Banda</label>
    <description>Rang de longituds d'ona a l'espectre electromagnètic</description>
    <help>rang de longituds d'ona a l'espectre electromagnètic</help>
  </element>
  <element name="gmd:MD_BrowseGraphic" id="48.0">
    <description>gràfic que proporciona una il·lustració del conjunt de
      dades (ha d'incloure una
      llegenda pel gràfic)
    </description>
    <label>Vista gràfica</label>
  </element>
  <element name="gmd:MD_Constraints" id="67.0">
    <label>Restriccions</label>
    <description>Restriccions pel que fa a l'accés i a l'ús d'un recurs o
      d'una metadada
    </description>
  </element>
  <element name="gmd:MD_CoverageDescription" id="239.0">
    <label>Descripció de la cobertura</label>
    <description>Información sobre el contingut ràster</description>
  </element>
  <element name="gmd:MD_DataIdentification" id="36.0">
    <label>Identificació de les dades</label>
    <description>Informació necessària per a identificar el conjunt de
      dades
    </description>
  </element>
  <element name="gmd:MD_DigitalTransferOptions" id="274.0">
    <label>Opcions de transferència digital</label>
    <description>Mètodes tècnics i suports pels quals un recurs s'obté del
      distribuïdor
    </description>
  </element>
  <element name="gmd:MD_Dimension" id="179.0">
    <label>Dimensió</label>
    <description>Propietats dels eixos</description>
  </element>
  <element name="gmd:MD_Distribution" id="270.0">
    <label>Distribució</label>
    <description>Informació sobre el distribuïdor i les opcions per
      obtenir les dades
    </description>
  </element>
  <element name="gmd:MD_Distributor" id="279.0">
    <label>Distribuïdor</label>
    <description>Informació sobre el distribuïdor de les dades</description>
  </element>
  <element name="gmd:MD_ExtendedElementInformation" id="306.0">
    <description>Nova metadada, no trobada a ISO 19115 i necessària per
      descriure dades geogràfiques
    </description>
    <label>Informació de l'element estès</label>
  </element>
  <element name="gmd:MD_FeatureCatalogueDescription" id="233.0">
    <label>Descripció del catàleg d'entitats</label>
    <description>Informació que identifica el catàleg d'entitats o el seu
      esquema conceptual
    </description>
  </element>
  <element name="gmd:MD_Format" id="284.0">
    <label>Format</label>
    <description>Descripció de la representació de les dades en registres,
      arxius, missatges o canals de transmissió segons les estructures del
      llenguatge utilitzat
    </description>
  </element>
  <element name="gmd:MD_GeometricObjects" id="183.0">
    <label>Objectes geomètrics</label>
    <description>Número d'objectes, llistats per tipus d'objecte
      geomètric, utilitzats al conjunt
      de dades
    </description>
  </element>
  <element name="gmd:MD_Georectified" id="162.0">
    <label>Georectificat</label>
    <description>ràster amb les cel·les regularment espaiades en un
      sistema de coordenades geogràfiques o cartesianes, definit en el
      sistema de referència espacial (SRS), de manera que cada cel·la del
      ràster pugui ser geolocalitzada mitjançant les seves coordenades
      ràster, l'origen de la quadrícula, l'espaiament de cel·la i
      l'orientació
    </description>
  </element>
  <element name="gmd:MD_Georeferenceable" id="170.0">
    <label>Georeferenciable</label>
    <description>Ràster amb cel·les espaiades irregularment en un sistema
      de coordenades projectat, on cadascuna de les cel·les pot ser
      geolocalitzada usant informació de geolocalització subministrada amb
      les dades per no pot ser geolocalitzada només a partir de les
      propietats del ràster
    </description>
  </element>
  <element name="gmd:MD_GridSpatialRepresentation" id="157.0">
    <label>Representació espacial de la quadrícula</label>
    <description>Informació sobre els objectes espacials ràster en el
      conjunt de dades
    </description>
  </element>
  <element name="gmd:MD_Identifier" id="205.0">
    <label>Identificador</label>
    <description>Valor únic que identifica un objecte en un espai de noms</description>
  </element>
  <element name="gmd:MD_ImageDescription" id="243.0">
    <label>Descripció de la imatge</label>
    <description>Informació sobre l'adequació d'una imatge pel seu ús</description>
  </element>
  <element name="gmd:MD_Keywords" id="52.0">
    <label>Paraules clau</label>
    <description>paraules clau, amb el seu tipus i una referència a la
      font de procedència
    </description>
  </element>
  <element name="gmd:MD_LegalConstraints" id="69.0">
    <label>Restriccions legal</label>
    <description>Requisits i limitacions legals previs a l'accés i a l'ús
      del conjunt de dades
    </description>
  </element>
  <element name="gmd:MD_MaintenanceInformation" id="142.0">
    <label>Informació del manteniment</label>
    <description>Informació sobre l'àmbit i la freqüència de les
      actualitzacions
    </description>
  </element>
  <element name="gmd:MD_Medium" id="291.0">
    <label>Suport</label>
    <description>Informació sobre el suport físic amb que el recurs es pot
      distribuir
    </description>
  </element>
  <element name="gmd:MD_Metadata" id="1.0">
    <label>Metadada</label>
    <description>Entitat arrel que defineix metadades d'un o diversos
      recursos
    </description>
  </element>
  <element name="gmd:MD_MetadataExtensionInformation" id="303.0">
    <label>Informació estesa de les metadades</label>
    <description>Informació descriptiva de les metadades esteses</description>
  </element>
  <element name="gmd:MD_PortrayalCatalogueReference" id="268.0">
    <label>Referència al catàleg de representació</label>
    <description>Informació sobre el catàleg de regles definides per a la
      representació del recurs
    </description>
  </element>
  <element name="gmd:MD_RangeDimension" id="256.0">
    <label>Rang de les dimensions</label>
    <description>Informació del rang de cada dimensió del valor mesurat a
      una
      cel·la
    </description>
  </element>
  <element name="gmd:MD_ReferenceSystem" id="186.0">
    <label>Sistema de referència</label>
    <description>Informació sobre el sistema de referència</description>
    <help>informació sobre el sistema de referència</help>
  </element>
  <element name="gmd:MD_RepresentativeFraction" id="56.0">
    <label>Fracció representativa</label>
    <description>Derivat de l'escala</description>
  </element>
  <element name="gmd:MD_Resolution" id="59.0">
    <label>Resolució</label>
    <description>Grau de detall expressat com un factor d'escala o com una
      distància
    </description>
  </element>
  <element name="gmd:MD_ScopeDescription" id="149.0">
    <label>Descripció de l'àmbit</label>
    <description>Descripció del tipus d'informació</description>
    <condition>Atributs, objectes, instàncies d'objectes, instàncies
      d'atributs, conjunts de dades o altres
    </condition>
  </element>
  <element name="gmd:MD_SecurityConstraints" id="73.0">
    <label>Restriccions de seguretat</label>
    <description>Informació sobre les restriccions de seguretat (nacional
      o altres limitacions) imposades al recurs o a les metadades
    </description>
  </element>
  <element name="gmd:MD_ServiceIdentification" id="47.0">
    <label>Identificació de serveis</label>
    <description>Identificació dels serveis que un proveïdor posa a
      l'abast d'altres serveis mitjançant una sèrie d'interfícies que
      defineixen el seu comportament (veure ISO 19119 per obtenir més
      informació)
    </description>
  </element>
  <element name="gmd:MD_StandardOrderProcess" id="298.0">
    <label>Procediment estàndard de comanda</label>
    <description>Com es poden obtenir o rebre els recursos, les
      instruccions relacionades i el preu
    </description>
  </element>
  <element name="gmd:MD_Usage" id="62.0">
    <label>Ús</label>
    <description>Breu descripció del mode en què el(s) recurs(os) es(són)
      usat(s)
    </description>
  </element>
  <element name="gmd:MD_VectorSpatialRepresentation" id="176.0">
    <label>Representació espacial vectorial</label>
    <description>Informació dels objectes espacials vectorials del conjunt
      de
      dades
    </description>
  </element>
  <element name="gmd:PT_FreeText" id="601.0">
    <label>Text lliure</label>
    <description>Descripció d'un element multi-llenguatge de metadades</description>
  </element>
  <element name="gmd:RS_Identifier" id="208.0">
    <description>Identificador</description>
    <label>Identificador</label>
  </element>
  <element name="gmd:URL" id="608.0">
    <label>URL</label>
    <description>URL</description>
  </element>
  <element name="gmd:abstract" id="25.0">
    <label>Resum</label>
    <description>Breu descripció del contingut del(s) recurs(os)</description>
    <condition>mandatory</condition>
  </element>
  <element name="gmd:accessConstraints" id="70.0">
    <label>Restriccions d'accés</label>
    <description>Restriccions d'accés per assegurar la protecció de la
      privacitat o de la propietat intel·lectual i qualsevol restricció
      especial o limitació per obtenir el recurs
    </description>
  </element>
  <element name="gmd:address" id="525.0" context="gmd:CI_ResponsibleParty">
    <label>Adreça</label>
    <description>Adreça del grup responsable</description>
  </element>
  <element name="gmd:address" id="389.0">
    <label>Adreça</label>
    <description>Adreça física i de correu amb que es pot contactar amb
      l'individu o bé amb l'organització
    </description>
  </element>
  <element name="gmd:administrativeArea" id="383.0">
    <label>Àrea administrativa</label>
    <description>Estat, província de la localització</description>
  </element>
  <element name="gmd:aggregateDataSetIdentifier" id="66.3">
    <label>Identificador del conjunt de dades agregat</label>
    <description>Informació d'identificació de les dades agregades</description>
  </element>
  <element name="gmd:aggregateDataSetName" id="66.2">
    <label>Nom del conjunt de dades agregades</label>
    <description>Informació de la cita sobre el conjunt de dades agregades</description>
    <_condition>C / if aggregateDataSetIdentifier not documented?</_condition>
  </element>
  <element name="gmd:aggregationInfo" id="35.1">
    <label>Informació agregada</label>
    <description>Proporciona informació sobre el conjunt de dades
      agregades
    </description>
  </element>
  <element name="gmd:alternateTitle" id="361.0">
    <label>Títol alternatiu</label>
    <description>Àlies o el nom en un altre idioma amb què la informació
      és coneguda.
      Exemple: "DCW" és un títol alternatiu per "Digital Chart of the World"
    </description>
  </element>
  <element name="gmd:amendmentNumber" id="287.0">
    <label>Número d'actualització</label>
    <description>Número d'actualització de la versió del format</description>
  </element>
  <element name="gmd:applicationProfile" id="399.0">
    <label>Perfil de l'aplicació</label>
    <description>Nom d'un perfil d'aplicació que pot ser usat amb el
      recurs en línia
    </description>
  </element>
  <element name="gmd:applicationSchemaInfo" id="21.0">
    <label>Informació de l'esquema d'aplicació</label>
    <description>Proporciona informació sobre l'esquema conceptual
      utilitzat per construir el conjunt de dades
    </description>
  </element>
  <element name="gmd:associationType" id="66.4">
    <label>Tipus d'associació</label>
    <description>Tipus d'associació del conjunt de dades agregades</description>
    <condition>mandatory</condition>
  </element>
  <element name="gmd:attributeDescription" id="240.0">
    <label>Descripció de l'atribut</label>
    <description>Descripció de l'atribut descrit pel valor mesurat</description>
    <condition>mandatory</condition>
  </element>
  <element name="gmd:attributeInstances" id="153.0">
    <label>Instàncies dels atributs</label>
    <description>Instàncies d'atributs als que se'ls aplica la informació</description>
    <condition/>
  </element>
  <element name="gmd:attributes" id="150.0">
    <label>Atributs</label>
    <description>Atributs als que se'ls aplica la informació</description>
    <condition/>
  </element>
  <element name="gmd:authority" id="206.0">
    <label>Autoritat</label>
    <description>Persona o organització responsable del manteniment de
      l'espai de noms
    </description>
  </element>
  <element name="gmd:axisDimensionProperties" id="159.0">
    <label>Propietats de les dimensions dels eixos</label>
    <description>Informació espacial-temporal sobre les propietats dels
      eixos
    </description>
    <_condition>M</_condition>
  </element>
  <element name="gmd:bitsPerValue" id="264.0">
    <label>Bits per valor</label>
    <description>Número màxim de bits significatius, en la representació
      sense comprimir, pel valor de cada banda de cada pixel
    </description>
  </element>
  <element name="gmd:cameraCalibrationInformationAvailability"
           id="253.0">
    <label>Disponibilitat d'informació sobre el calibratge de la càmera</label>
    <description>Indicació sobre si estan disponibles les constants que
      permeten les
      correccions de calibratge de la càmera
    </description>
  </element>
  <element name="gmd:cellGeometry" id="160.0">
    <label>Geometria de les cel·les</label>
    <description>Identificació de les dades ràster com a punts o com a
      cel·les
    </description>
    <condition>mandatory</condition>
  </element>
  <element name="gmd:centerPoint" id="166.0">
    <label>Punt central</label>
    <description>Ubicació sobre el terreny, en el sistema de coordenades
      definit pel sistema de
      referència espacial i per les coordenades de
      ràster, de la cel·la que es troba al punt mig dels extrems oposats de
      la quadrícula
    </description>
  </element>
  <element name="gmd:characterSet" id="4.0" context="gmd:MD_Metadata">
    <label>Codificació</label>
    <description>Nom complet de l'estàndard de codificació de caràcters
      utilitzat en el conjunt de metadades
    </description>
    <condition>conditional</condition>
    <_condition>conditional / ISO/IEC 10646-1 not used and not defined by
      encoding?
    </_condition>
  </element>
  <element name="gmd:characterSet" id="40.0" context="gmd:MD_DataIdentification">
    <label>Codificació</label>
    <description>Nom complet de l'estàndard de codificació de caràcters
      utilitzat en el conjunt de metadades
    </description>
    <_condition>Conditional / ISO 10646-1 not used?</_condition>
  </element>
  <element name="gmd:characterSet" id="4.0">
    <label>Codificació</label>
    <description>Nom complet de l'estàndard de codificació de caràcters
      utilitzat en el conjunt de metadades
    </description>
    <condition>conditional</condition>
  </element>
  <element name="gmd:checkPointAvailability" id="163.0">
    <description>Indicació de si existeixen punts de posició geogràfica
      disponibles per contrastar l'exactitud de les dades ràster
      georeferenciades
    </description>
    <condition>mandatory</condition>
    <label>Disponibilitat de punts de control</label>
  </element>
  <element name="gmd:checkPointDescription" id="164.0">
    <description>Dscripció dels punts de posició geogràfica usats per
      testejar l'exactitud de les dades ràster georeferenciades
    </description>
    <condition>conditional</condition>
    <label>Descripció dels punts de control</label>
  </element>
  <element name="gmd:citation" id="24.0" context="gmd:MD_Identification">
    <label>Cita</label>
    <description>Cita de les dades d'un(s) recurs(os)</description>
  </element>
  <element name="gmd:citation" id="576.0" context="gmd:MD_Authority">
    <label>Cita</label>
    <description>Cita que pertany a l'autoritat</description>
  </element>
  <element name="gmd:citation" id="581.0" context="gmd:MD_Thesaurus">
    <label>Cita</label>
    <description>Cita del tesaurus</description>
  </element>
  <element name="gmd:citation" id="581.0">
    <label>Cita</label>
    <description>Cita de les dades d'un(s) recurs(os)</description>
  </element>
  <element name="gmd:citedResponsibleParty" id="367.0">
    <label>Grup responsable de la cita</label>
    <description>Nom i informació de la posició de l'individu o
      organització que és responsable del recurs que es cita
    </description>
  </element>
  <element name="gmd:city" id="382.0">
    <label>Ciutat</label>
    <description>Nom de la ciutat</description>
  </element>
  <element name="gmd:classification" id="74.0">
    <condition>mandatory</condition>
    <label>Classificació</label>
    <description>Nom de les restriccions de manipulació d'un recurs o de
      les metadades
    </description>
  </element>
  <element name="gmd:classificationSystem" id="76.0">
    <label>Sistema de classificació</label>
    <description>Nom del sistema de classificació</description>
  </element>
  <element name="gmd:cloudCoverPercentage" id="248.0">
    <label>Percentatge de nuvolositat</label>
    <description>Àrea del conjunt de dades enfosquida per núvols,
      expressat com a percentatge de
      l'extensió espacial
    </description>
  </element>
  <element name="gmd:code" id="207.0" context="gmd:RS_Identifier">
    <label>Unique resource identifier</label>
    <description>Alphanumeric value identifying an instance in the
      namespace
    </description>
    <condition>mandatory</condition>
  </element>
  <element name="gmd:code" id="207.0" context="gmd:MD_Identifier">
    <label>Codi</label>
    <description>Valor alfanumèric que identifica una instància a un espai
      de noms
    </description>
    <condition>mandatory</condition>
  </element>
  <element name="gmd:code" id="547.0" context="gmd:MD_CodeValue">
    <label>Code</label>
    <description>Valor del codi</description>
    <help>Valor del codi (exemple: numèric)</help>
  </element>
  <element name="gmd:codeSpace" id="208.1">
    <label>Espai de codis</label>
    <description>Nom o identificador de l'individu o organització
      repsonsable de l'espai de noms
    </description>
    <helper>
      <option value="EPSG">EPSG</option>
    </helper>
  </element>
  <element name="gmd:collectiveTitle" id="371.0">
    <label>Títol col·lectiu</label>
    <description>Títol comú amb la nota de les tendències. Nota: aquest
      títol identifica els elements d'una sèrie de manera col·lectiva,
      combinats amb informació sobre quins volums estan disponibles a la
      font citada
    </description>
    <help>Aquest camp s'usa per les Basic Geodata definides al GeoIV Annex
      I, donat que és possible que hi hagi més d'un conjunt de dades
      "físic" assignat a 1 entrada legal. Exemple: Entrada n. 47
      "Geophysikalisches Kartenwerk" consisteix en 3 conjunts de dades
      "Geophysikalische Karten 1:500000", "Geophysikalische Spezialkarten"
      i "Gravimetrischer Atlas 1:100000"
    </help>
  </element>
  <element name="gmd:complianceCode" id="234.0">
    <label>Codi de conformitat</label>
    <description>Indicació de si el catàleg d'entitats és compatible amb
      la norma ISO19110
    </description>
  </element>
  <element name="gmd:compressionGenerationQuantity" id="250.0">
    <label>Quantitat de compressió generada</label>
    <description>Recompte del nombre de píxels perduts en els diferents
      cicles de compressió duts a terme sobre la imatge
    </description>
  </element>
  <element name="gmd:condition" id="312.0">
    <label>Condició</label>
    <description>Condició sota la qual l'element estès és obligatori</description>
  </element>
  <element name="gmd:constraintLanguage" id="323.0">
    <label>Llenguatge de restricció</label>
    <description>Llenguatge formal usat a l'esquema d'aplicació</description>
    <condition>mandatory</condition>
  </element>
  <element name="gmd:contact" id="8.0" context="gmd:MD_Metadata">
    <condition>mandatory</condition>
    <label>Contacte</label>
    <description>Grup responsable de l'informació de les metadades</description>
  </element>
  <element name="gmd:contact" id="148.1" context="gmd:MD_MaintenanceInformation">
    <label>Contacte</label>
    <description>Identificació i manera de comunicar-se amb la(es)
      persona(es) i organizació(ns) responsables del manteniment de les
      metadades
    </description>
  </element>
  <element name="gmd:contact" id="8.0">
    <label>Autor de les metadades</label>
    <description>Grup responsable de la informació de les metadades</description>
    <condition>mandatory</condition>
  </element>
  <element name="gmd:contactInfo" id="378.0">
    <description>Adreça del grup responsable</description>
    <label>Informació de contacte</label>
  </element>
  <element name="gmd:contactInstructions" id="392.0">
    <label>Instruccions de contacte</label>
    <description>Instruccions addicionals sobre com o quan contactar amb
      l'individu o l'organització
    </description>
  </element>
  <element name="gmd:contentInfo" id="16.0">
    <description>Proporciona informació sobre el catàleg d'entitats i
      descriu les característiques de les dades de cobertures i d'imatges
    </description>
    <label>Informació del contingut</label>
  </element>
  <element name="gmd:contentType" id="241.0">
    <label>Tipus de contingut</label>
    <description>Tipus d'informació representada pel valor de la cel·la</description>
    <condition>mandatory</condition>
  </element>
  <element name="gmd:controlPointAvailability" id="171.0">
    <description>Indicació de l'existència de punts de control</description>
    <condition>mandatory</condition>
    <label>Disponibilitat de punts de control</label>
  </element>
  <element name="gmd:cornerPoints" id="165.0">
    <label>Punts de cantonada</label>
    <description>Ubicació sobre el terreny, en el sistema de coordenades
      definit pel sistema de
      referència espacial i per les coordenades
      ràster, de les cel·les en els extrems oposats de dues diagonals de la
      cobertura del ràster. Hi ha quatre punts de cantonada a un ràster
      georectificat; es requereix com a mínim dos punts de cantonada al
      llarg d'una diagonal
    </description>
    <condition>mandatory</condition>
  </element>
  <element name="gmd:country" id="612.0">
    <label>País</label>
    <description>País</description>
  </element>
  <element name="gmd:country" id="508.0" context="gmd:MD_Legislation">
    <label>País</label>
    <description>País on es va dictar la llei</description>
  </element>
  <element name="gmd:country" id="605.0" context="PT_Group">
    <label>País</label>
    <description>País on s'usa l'idioma per documentar el text pla</description>
  </element>
  <element name="gmd:credit" id="27.0">
    <label>Crèdit</label>
    <description>Reconeixement a la persona(es) que han contribuït al(s)
      recurs(os)
    </description>
  </element>
  <element name="gmd:dataQualityInfo" id="18.0">
    <label>Informació de la qualitat de les dades</label>
    <description>Proporciona una avaluació global de la qualitat d'un(s)
      recurs(os)
    </description>
  </element>
  <element name="gmd:dataSetURI" id="11.1">
    <label>URI del conjunt de dades</label>
    <description>Uniformed Resource Identifier (URI) del conjunt de dades
      documentat a la metadada
    </description>
    <help>Uniformed Resource Identifier (URI) del conjunt de dades
      documentat a la metadada. Aquest enllaç fa referència directa al
      conjunt de dades.
    </help>
  </element>
  <element name="gmd:dataType" id="313.0">
    <label>Tipus de dada</label>
    <description>Codi que identifica el tipus de valor proporcionat a
      l'element estès
    </description>
    <condition>mandatory</condition>
  </element>
  <element name="gmd:dataset" id="154.0">
    <description>Conjunt de dades a les que se'ls aplica la informació</description>
    <condition/>
    <label>Conjunt de dades</label>
  </element>
  <element name="gmd:date" id="570.0">
    <label>Data</label>
    <description>Data de referència del recurs citat (YYYY-MM-DD)</description>
    <condition>mandatory</condition>
  </element>
  <element name="gmd:date" id="570.0" context="gmd:MD_Revision">
    <label>Data de l'última actualització</label>
    <description>Data de l'última actualització</description>
  </element>
  <element name="gmd:date" id="144.0" context="gmd:MD_MaintenanceInformation">
    <label>Data de la pròxima actualització</label>
    <description>Data programada per a la revisió del recurs</description>
  </element>
  <element name="gmd:date" id="362.0" context="gmd:CI_Citation">
    <condition>mandatory</condition>
    <label>Data</label>
    <description>Data de referència del recurs citat</description>
    <_condition>M</_condition>
  </element>
  <element name="gmd:date" id="394.0" context="gmd:CI_Date">
    <condition>mandatory</condition>
    <label>Data</label>
    <description>Data de referència del recurs citat</description>
    <_condition>M</_condition>
  </element>
  <element name="gmd:dateOfNextUpdate" id="144.0">
    <label>Data de la pròxima actualització</label>
    <description>Data programada per a la revisió del recurs (YYYY-MM-DD)</description>
  </element>
  <element name="gmd:dateStamp" id="9.0">
    <label>Data de creació de la metadada</label>
    <description>Data de creació de la metadada (YYYY-MM-DDThh:mm:ss)</description>
    <condition>mandatory</condition>
  </element>
  <!--<element name="gmd:dateTime" id="89.0"> <label>Date / Time</label> <description>Date
		and time or range of date and time on or over which the process step occurred
		(YYYY-MM-DDThh:mm:ss)</description> </element> -->
  <element name="gmd:dateTime" id="89.0" context="LI_ProcessStep">
    <description>Data i hora o rangs de dates i hores en què es va produir
      el pas de procés (YYYY-MM-DDThh:mm:ss)
    </description>
    <label>Data i hora</label>
  </element>
  <element name="gmd:dateTime" id="106.0" context="gmd:DQ_Element">
    <label>Data i hora</label>
    <description>Data i hora durant les quals es va aplicar una mesura de
      qualitat a les dades
    </description>
  </element>
  <element name="gmd:dateType" id="395.0">
    <label>Tipus de data</label>
    <description>Esdeveniment usat per fer referència a una data</description>
    <condition>mandatory</condition>
  </element>
  <element name="gmd:definition" id="310.0">
    <label>Definició</label>
    <description>Definició de l'element estès</description>
    <condition>mandatory</condition>
  </element>
  <element name="gmd:deliveryPoint" id="381.0">
    <label>Punt de lliurament</label>
    <description>Adreça per la localització (segons descripció a l'ISO
      11180, annex A)
    </description>
  </element>
  <element name="gmd:denominator" id="57.0">
    <label>Denominador d'escala</label>
    <description>Número sota la línia en una fracció qualsevol</description>
    <condition>afegeixi un denominador o bé una distància</condition>
    <helper>
      <option value="5000">1:5.000</option>
      <option value="10000">1:10.000</option>
      <option value="25000">1:25.000</option>
      <option value="50000">1:50.000</option>
      <option value="100000">1:100.000</option>
      <option value="200000">1:200.000</option>
      <option value="300000">1:300.000</option>
      <option value="500000">1:500.000</option>
      <option value="1000000">1:1.000.000</option>
    </helper>
=======
<?xml version="1.0" encoding="UTF-8"?><labels xmlns:xsi="http://www.w3.org/2001/XMLSchema-instance" xsi:noNamespaceSchemaLocation="../../../labels.xsd" xmlns:gco="http://www.isotc211.org/2005/gco" xmlns:gmd="http://www.isotc211.org/2005/gmd" xmlns:srv="http://www.isotc211.org/2005/srv" xmlns:gml="http://www.opengis.net/gml" xmlns:gts="http://www.isotc211.org/2005/gts" xmlns:gmx="http://www.isotc211.org/2005/gmx">
	<element name="gmd:CI_OnLineFunctionCode">
		<label>Funció del recurs en línia</label>
		<description></description>
	</element>
	<element name="gmd:MD_ScopeCode">
		<label>Codi de l'abast</label>
		<description>Classe d'informació que s'aplica a l'entitat referenciada</description>
	</element>
	<element name="code" id="207.0" context="gmd:MD_Identifier">
		<label>Identificador</label>
		<description>Valor alfanumèric que identifica una instància al namespace</description>
		<help>valor alfanumèric que identifica una instància de l'espai de noms</help>
	</element>
	<element name="code">
		<label>Codi del sistema</label>
		<description>Codi p.e. codi EPSG</description>
	</element>
	<element name="code" id="547.0" context="gmd:MD_CodeValue">
		<label>Codi</label>
		<description>Valor del codi</description>
		<help>Codi de valor (per exemple, numèric)</help>
	</element>
	<element name="codeSpace" id="208.1">
		<label>Autoritat de referència</label>
		<description>Autoritat responsable de la codificació. p.e. EPSG</description>
	</element>
	<element name="gco:Date" id="364.0" context="gmd:CI_Citation">
		<label>Dada d'edició</label>
		<description>Data de l'edició</description>
	</element>
	<element name="gco:Date" id="393.0">
		<label>Data</label>
		<description>Format 2007-09-12 (YYYY-MM-DD)</description>
		<help>data de referència i esdeveniment utilitzat per descriure-la</help>
		<_condition>Obligatorietat segons l'objecte al que es refereix</_condition>
	</element>
	<element name="gco:DateTime" id="64.0" context="gmd:MD_Usage">
		<description>Format com a 2007-09-12T15:00:00 (YYYY-MM-DDTHH:mm:ss)</description>
		<label>Data i hora d'ús</label>
		<help>data i hora de la primera utilització o rang d'usos del recurs i/o sèrie de recursos</help>
	</element>
	<element name="gco:DateTime" id="300.0" context="gmd:MD_StandardOrderProcess">
		<description>Format com a 2007-09-12T15:00:00 (YYYY-MM-DDTHH:mm:ss)</description>
		<label>Data i hora planejada de disponibilitat</label>
		<help>data i hora en la que el recurs estarà disponible</help>
	</element>
	<element name="gco:DateTime">
		<label>Data i hora</label>
		<description>Data i hora, o rang de data i hora, en què aquest pas de procés va tenir lloc (AAAA-MM-DDThh:mm:ss)</description> 
	</element>
	<element name="gco:Measure" id="100.0" context="gmd:DQ_Element">
		<label>Nom de la mesura</label>
		<description>Nom del test aplicat a la dada</description>
	</element>
	<element name="gco:Measure" id="357.0" context="gmd:EX_VerticalExtent">
		<label>Unitat de mesura</label>
		<description>Unitats verticals usades per a l'extensió vertical de la informació. Exemples: metres, peus, mil·límetres, hectopascals</description>
		<_condition>Obligatori</_condition>
	</element>
	<element name="gmd:CI_Address" id="380.0">
		<label>Adreça</label>
		<description>Localització de l'individu o organització responsable</description>
		<_condition>Obligatorietat segons l'objecte al que es refereix</_condition>
	</element>
	<element name="gmd:CI_Citation" id="359.0">
		<label>Citació</label>
		<description>Referència estandarditzada del recurs</description>
		<_condition>Obligatorietat segons l'objecte al que es refereix</_condition>
	</element>
	<element name="gmd:CI_Contact" id="387.0">
		<label>Contacte</label>
		<description>Informació necessària per a establir contacte amb la persona o organització responsable</description>
		<_condition>Obligatorietat segons l'objecte al que es refereix</_condition>
	</element>
	<element name="gmd:CI_Date" id="393.0">
		<label>Data</label>
		<description>Data de referència i esdeveniment usat per descriure'l (YYYY-MM-DD)
</description>
		<_condition>Obligatorietat segons l'objecte al que es refereix</_condition>
	</element>
	<element name="gmd:CI_OnlineResource" id="396.0">
		<label>Recurs en línia</label>
		<description>Informació sobre recursos en línia de on es poden obtenir conjunts de dades, especificacions, noms de perfils comuns i elements per estendre les metadades</description>
		<_condition>Obligatorietat segons l'objecte al que es refereix</_condition>
	</element>
	<element name="gmd:CI_ResponsibleParty" id="374.0">
		<label>Part responsable</label>
		<description>Identificació i/o forma(es) de comunicar amb la persona o organització associada a aquest conjunt de dades</description>
		<_condition>Obligatorietat segons l'objecte al que es refereix</_condition>
	</element>
	<element name="gmd:CI_Series" id="403.0">
		<label>Sèries</label>
		<description>Informació sobre seqüències o conjunts de dades agregades a què pertany el conjunt de dades</description>
		<_condition>Obligatorietat segons l'objecte al que es refereix</_condition>
	</element>
	<element name="gmd:CI_Telephone" id="407.0">
		<label>Telèfon</label>
		<description>Número de telèfon per contactar amb l'organització o individu responsable</description>
		<_condition>Obligatorietat segons l'objecte al que es refereix</_condition>
	</element>
	<element name="gmd:DQ_AbsoluteExternalPositionalAccuracy" id="117.0">
		<label>Precisió absoluta de la posició externa</label>
		<description>Proximitat dels valors de coordenades informats i els valors acceptats com a vertaders</description>
	</element>
	<element name="gmd:DQ_AccuracyOfATimeMeasurement" id="121.0">
		<label>Precisió en la mesura del temps</label>
		<description>Exactitud de les referències temporals d'un element (expressant l'error en la mesura del temps)</description>
	</element>
	<element name="gmd:DQ_CompletenessCommission" id="109.0">
		<label>Comisió de la completesa</label>
		<description>Excés de dades presents en el conjunt de dades, segons el descrit en l'àmbit d'aplicació</description>
	</element>
	<element name="gmd:DQ_CompletenessOmission" id="110.0">
		<label>Omisió de la completesa</label>
		<description>Dada no disponible en el conjunt de dades, segons el descrit en l'àmbit d'aplicació</description>
	</element>
	<element name="gmd:DQ_ConceptualConsistency" id="112.0">
		<label>Consistència conceptual</label>
		<description>Adherència a les normes de l'esquema conceptual</description>
	</element>
	<element name="gmd:DQ_ConformanceResult" id="129.0">
		<label>Conformitat del resultat</label>
		<description>Informació sobre el resultat d'avaluar el valor obtingut (o conjunt de valors) respecte al nivell de qualitat establert com acceptable</description>
	</element>
	<element name="gmd:DQ_DataQuality" id="78.0">
		<label>Qualitat de la dada</label>
		<description>Informació de qualitat de les dades segons un abast donat</description>
	</element>
	<element name="gmd:DQ_DomainConsistency" id="113.0">
		<label>Consistència del domini</label>
		<description>Adherència dels valors al seu domini</description>
	</element>
	<element name="gmd:DQ_FormatConsistency" id="114.0">
		<label>Consistència del format</label>
		<description>Grau en què les dades s'emmagatzemen d'acord amb l'estructura física del conjunt de dades, respecte al que descriu l'abast</description>
	</element>
	<element name="gmd:DQ_GriddedDataPositionalAccuracy" id="118.0">
		<label>Precisió de la posició de les dades en malla</label>
		<description>Proximitat dels valors de posició de dades de malla respecte als valors acceptats com a vertaders</description>
	</element>
	<element name="gmd:DQ_NonQuantitativeAttributeAccuracy" id="126.0">
		<label>Precisió dels atributs no quantitatius</label>
		<description>Correcció dels atributs no quantitatius</description>
	</element>
	<element name="gmd:DQ_QuantitativeAttributeAccuracy" id="127.0">
		<label>Precisió de l'atribut quantitatiu</label>
		<description>Exactitud dels atributs quantitatius</description>
	</element>
	<element name="gmd:DQ_QuantitativeResult" id="133.0">
		<label>Resultat quantitatiu</label>
		<description>Els valors o la informació del valor (o conjunt de valors) obtingut d'aplicar una mesura de qualitat de la dada.</description>
	</element>
	<element name="gmd:DQ_RelativeInternalPositionalAccuracy" id="119.0">
		<label>Precisió de la posició relativa interna</label>
		<description>Proximitat de les posicions relatives dels elements en relació a les seves respectives posicions relatives acceptades com a vertaderes</description>
	</element>
	<element name="gmd:DQ_Scope" id="138.0">
		<label>Abast</label>
		<description>Descripció de la dada especificada per l'abast</description>
		<help>extensió de les característiques de la dada per a la que es reporta la qualitat de la informació</help>
	</element>
	<element name="gmd:DQ_TemporalConsistency" id="122.0">
		<label>Consistència temporal</label>
		<description>Exactitud dels esdeveniments ordenats o seqüències, si informats</description>
	</element>
	<element name="gmd:DQ_TemporalValidity" id="123.0">
		<label>Validesa temporal</label>
		<description>Validesa de les dades especificades en l'abast pel que fa al temps</description>
	</element>
	<element name="gmd:DQ_ThematicClassificationCorrectness" id="125.0">
		<label>Exactitud de la classificació temàtica</label>
		<description>Comparació de les classes assignades als elements o els seus atributs respecte a un univers de discurs</description>
	</element>
	<element name="gmd:DQ_TopologicalConsistency" id="115.0">
		<label>Consistència topològica</label>
		<description>Correcció de les característiques topològiques codificades explícitament del conjunt de dades respecte al que es descriu en l'abast</description>
	</element>
	<element name="gmd:EX_BoundingPolygon" id="341.0">
		<label>Polígon delimitador</label>
		<description>Límit que conté el conjunt de dades, expressat com una successió de punts (x, y) descrivint un polígon tancat (on l'últim punt coincideix amb el primer punt)</description>
	</element>
	<element name="gmd:EX_Extent" id="334.0">
		<label>Extensió</label>
		<description>Informació sobre l'extensió espacial, vertical i temporal</description>
	</element>
	<element name="gmd:EX_GeographicBoundingBox" id="343.0">
		<label>Extensió geogràfica</label>
		<description>Àmbit geogràfic del conjunt de dades</description>
	</element>
	<element name="gmd:EX_GeographicDescription" id="348.0">
		<label>Descripció geogràfica</label>
		<description>Descripció de l'àrea geogràfica usant identificadors</description>
	</element>
	<element name="gmd:EX_SpatialTemporalExtent" id="352.0">
		<label>Extensió espacial i temporal</label>
		<description>Extensió respecte a dates/hores, i extensió espacial</description>
	</element>
	<element name="gmd:EX_TemporalExtent" id="350.0">
		<label>Extensió temporal</label>
		<description>Període de temps cobert pel conjunt de dades</description>
	</element>
	<element name="gmd:EX_VerticalExtent" id="354.0">
		<label>Extensió vertical</label>
		<description>Domini vertical del conjunt de dades</description>
	</element>
	<element name="gmd:ISBN" id="372.0">
		<label>ISBN</label>
		<description>Número de Llibre Estàndard Internacional (ISBN)</description>
	</element>
	<element name="gmd:ISSN" id="373.0">
		<label>ISSN</label>
		<description>Número de Sèrie estàndard internacional (ISSN)</description>
	</element>
	<element name="gmd:LI_Lineage" id="82.0">
		<label>Llinatge</label>
		<description>Informació sobre les accions i fonts de dades que van donar origen a les dades especificades en l'abast, o la manca de coneixement sobre aquelles</description>
	</element>
	<element name="gmd:LI_ProcessStep" id="86.0">
		<label>Pas de procés</label>
		<description>Informació sobre un esdeveniment en el procés de creació de les dades especificat per l'abast</description>
		<help>informació sobre un esdeveniment o transformació durant l'històric d'un conjunt de dades, incloent-hi el procés de mantenir-lo</help>
	</element>
	<element name="gmd:LI_Source" id="92.0">
		<label>Origen</label>
		<description>Informació sobre les dades d'origen utilitzats en la creació de les dades especificades en l'abast</description>
	</element>
	<element name="gmd:MD_AggregateInformation" id="66.1">
		<label>Informació agregada</label>
		<description>Informació agregada de conjunt de dades</description>
	</element>
	<element name="gmd:MD_ApplicationSchemaInformation" id="320.0">
		<description>Informació sobre l'esquema d'aplicació utilitzat per construir el conjunt de dades</description>
		<label>Informació de l'esquema d'aplicació</label>
	</element>
	<element name="gmd:MD_Band" id="259.0">
		<label>Banda</label>
		<description>Gamma de longituds d'ona en l'espectre electromagnètic</description>
		<help>rang de longituds d'ona en l'espectre electromagnètic</help>
	</element>
	<element name="gmd:MD_BrowseGraphic" id="48.0">
		<description>Gràfic que proporciona una il·lustració del conjunt de dades (ha d'incloure una llegenda per al gràfic)</description>
		<label>Gràfic de navegació</label>
	</element>
	<element name="gmd:MD_Constraints" id="67.0">
		<label>Restriccions</label>
		<description>Eestriccions d'accés i l'ús d'un registre de recursos o metadades</description>
	</element>
	<element name="gmd:MD_CoverageDescription" id="239.0">
		<label>Descripció de la cobertura</label>
		<description>Informació sobre el contingut d'una cel·la de dades en malla</description>
	</element>
	<element name="gmd:MD_DataIdentification" id="36.0">
		<label>Identificació de la dada</label>
		<description>Informació necessària per a identificar un conjunt de dades</description>
	</element>
	<element name="gmd:MD_DigitalTransferOptions" id="274.0">
		<label>Opcions de transferència digital</label>
		<description>Mitjans tècnics i de comunicació pels quals s'obté un recurs del distribuïdor</description>
	</element>
	<element name="gmd:MD_Dimension" id="179.0">
		<label>Dimensió</label>
		<description>Propietats dels eixos</description>
	</element>
	<element name="gmd:MD_Distribution" id="270.0">
		<label>Distribució</label>
		<description>Informació sobre el distribuïdor i les opcions per obtenir el recurs</description>
	</element>
	<element name="gmd:MD_Distributor" id="279.0">
		<label>Distribuïdor</label>
		<description>Informació del distribuïdor</description>
	</element>
	<element name="gmd:MD_ExtendedElementInformation" id="306.0">
		<description>Nou element de metadades, que no es troba en la norma ISO 19115, i que es requereix per a descriure les dades geogràfiques</description>
		<label>Informació de l'element extès</label>
	</element>
	<element name="gmd:MD_FeatureCatalogueDescription" id="233.0">
		<label>Descripció del catàleg d'objectes geogràfics</label>
		<description>Informació que identifica el catàleg d'objectes geogràfics o l'esquema conceptual</description>
	</element>
	<element name="gmd:MD_Format" id="284.0">
		<label>Format</label>
		<description>Descripció de la construcció del llenguatge informàtic que especifica la representació d'objectes de dades en un registre, arxiu, missatge, dispositiu d'emmagatzematge o canal de transmissió</description>
	</element>
	<element name="gmd:MD_GeometricObjects" id="183.0">
		<label>Objectes geomètrics</label>
		<description>Nombre d'objectes, enumerats per tipus d'objecte geomètric, que s'utilitzen en el conjunt de dades</description>
	</element>
	<element name="gmd:MD_Georectified" id="162.0">
		<label>Georrectificació</label>
		<description>Matriu que té les cel·les espaiades regularment en un sistema de coordenades definit en el seu sistema de referència espacial (SRS), de manera que qualsevol cel·la de la quadrícula pot ser geolocalitzada donada la seva posició dins de la quadrícula, l'origen de la quadrícula, l'espaiat entre cel·les i la seva orientació</description>
	</element>
	<element name="gmd:MD_Georeferenceable" id="170.0">
		<label>Georreferenciable</label>
		<description>Malla on les cel·les estan espaiades regularment en un sistema de coordenades, les cel·les poden ser geolocalitzades individualment utilitzant la informació de geolocalització subministrada amb les dades, però no poden ser geolocalitzades únicament a partir de les propietats de la malla</description>
	</element>
	<element name="gmd:MD_GridSpatialRepresentation" id="157.0">
		<label>Representació espacial en malla</label>
		<description>Informació sobre objectes espacials en forma de malla en el conjunt de dades</description>
	</element>
	<element name="gmd:MD_Identifier" id="205.0">
		<label>Identificador</label>
		<description>Valor que identifica de manera única un objecte dins d'un espai de noms</description>
	</element>
	<element name="gmd:MD_ImageDescription" id="243.0">
		<label>Descripció de la imatge</label>
		<description>Informació sobre la idoneïtat d'una imatge per al seu ús</description>
	</element>
	<element name="gmd:MD_Keywords" id="52.0">
		<label>Paraules clau</label>
		<description>Paraules clau, el seu tipus i font de referència</description>
	</element>
	<element name="gmd:MD_LegalConstraints" id="69.0">
		<label>Restriccions legals</label>
		<description>Restriccions i requisits legals d'accés i ús del recurs o metadades</description>
	</element>
	<element name="gmd:MD_MaintenanceInformation" id="142.0">
		<label>Informació de manteniment</label>
		<description>Informació sobre l'abast i la freqüència d'actualització</description>
	</element>
	<element name="gmd:MD_Medium" id="291.0">
		<label>Mitjà</label>
		<description>Informació sobre els suports en què el recurs pot ser distribuït</description>
	</element>
	<element name="gmd:MD_Metadata" id="1.0">
		<label>Metadades</label>
		<abbrLabel>Metadades</abbrLabel>
		<description>Entitat arrel que defineix les metadades d'un recurs o recursos</description>
	</element>
	<element name="gmd:MD_MetadataExtensionInformation" id="303.0">
		<description>Informació que descriu les extensions de les metadades</description>
		<label>Informació de l'extensió de la metadada</label>
	</element>
	<element name="gmd:MD_PortrayalCatalogueReference" id="268.0">
		<label>Referència al catàleg de representació</label>
		<description>Informació que identifica el catàleg de representació utilitzat</description>
	</element>
	<element name="gmd:MD_RangeDimension" id="256.0">
		<label>Rang de la dimensió</label>
		<description>Informació sobre el rang de cada dimensió d'un valor de medició de cel·les</description>
	</element>
	<element name="gmd:MD_ReferenceSystem" id="186.0">
		<label>Sistema de referència</label>
		<description>Informació sobre el sistema de referència.</description>
		<help>informació sobre el sistema de referència</help>
	</element>
	<element name="gmd:MD_RepresentativeFraction" id="56.0">
		<label>Fracció representativa</label>
		<description>Derivat de Scale on MD_RepresentativeFraction.denominator = 1/Scale.measure i Scale.targetUnits = Scale.sourceUnits</description>
	</element>
	<element name="gmd:MD_Resolution" id="59.0">
		<label>Resolució</label>
		<description>Nivell de detall expressat com un factor d'escala o una distància al terreny</description>
	</element>
	<element name="gmd:MD_ScopeDescription" id="149.0">
		<label>Descripció de l'abast</label>
		<description>Descripció de la classe d'informació coberta per la informació</description>
		<condition>Either attributes, features, featureInstances, attributeInstnaces, dataset or other must be provided</condition>
	</element>
	<element name="gmd:MD_SecurityConstraints" id="73.0">
		<label>Restriccions de seguretat</label>
		<description>Restriccions imposades a la manipulació del recurs o les metadades per motius de seguretat nacional o similars</description>
	</element>
	<element name="gmd:MD_ServiceIdentification" id="47.0">
		<label>Identificació del servei</label>
		<description>Identificació de les capacitats que un proveïdor de serveis posa a disposició de l'usuari del servei a través d'un conjunt d'interfícies que defineixen un comportament - per a més informació vegeu la norma ISO 19119 - Serveis</description>
	</element>
	<element name="gmd:MD_StandardOrderProcess" id="298.0">
		<label>Procés de comanda estàndard</label>
		<description>Els mitjans més comuns per a l'obtenció o recepció del recurs, així com instruccions al respecte i informació sobre tarifes aplicables</description>
	</element>
	<element name="gmd:MD_Usage" id="62.0">
		<label>Ús</label>
		<description>Breu descripció de les formes en les que s'utilitza actualment el recurs o recursos</description>
	</element>
	<element name="gmd:MD_VectorSpatialRepresentation" id="176.0">
		<label>Representació vectorial espacial</label>
		<description>Informació sobre els objectes espacials vectorials en el conjunt de dades</description>
	</element>
	<element name="gmd:PT_FreeText" id="601.0">
		<label>Text lliure</label>
		<description>Descripció d'un element de metadades de text lliure multiidiomàtic</description>
	</element>
	<element name="gmd:RS_Identifier" id="208.0">
		<description>Identificador utilitzat per a sistemes de referència</description>
		<label>Identificador</label>
	</element>
	<element name="gmd:URL" id="608.0">
		<label>URL</label>
		<description>URL</description>
	</element>
	<element name="gmd:abstract" id="25.0">
		<label>Resum</label>
		<description>Breu resum narratiu del contingut del recurs o recursos</description>
		<condition>mandatory</condition>
	</element>
	<element name="gmd:accessConstraints" id="70.0">
		<label>Restriccions d'accés</label>
		<description>Restriccions d'accés aplicades per a assegurar la protecció de la privacitat o de la propietat intel·lectual, així com restriccions o limitacions especials per obtenir el recurs</description>
	</element>
	<element name="gmd:address" id="525.0" context="gmd:CI_ResponsibleParty">
		<label>Adreça</label>
		<description>Direcció de la part responsable</description>
	</element>
	<element name="gmd:address" id="389.0">
		<label>Adreça</label>
		<description>Adreça física i de correu electrònic on posar-se en contacte amb l'organització o individu</description>
	</element>
	<element name="gmd:administrativeArea" id="383.0">
		<label>Àrea administrativa</label>
		<description>Estat, província de la localització</description>
	</element>
	<element name="gmd:aggregateDataSetIdentifier" id="66.3">
		<label>Identificador del conjunt de dades agregades</label>
		<description>Informació d'identificació sobre el conjunt de dades agregades</description>
	</element>
	<element name="gmd:aggregateDataSetName" id="66.2">
		<label>Nom del conjunt de dades agregades</label>
		<description>Informació de citació sobre el conjunt de dades agregades</description>
		<_condition>Condicional si aggregateDataSetIdentifier no documentat?</_condition>
	</element>
	<element name="gmd:aggregationInfo" id="35.1">
		<label>Informació agregada</label>
		<description>Proporciona informació de conjunt de dades agregades</description>
	</element>
	<element name="gmd:alternateTitle" id="361.0">
		<label>Títol alternatiu</label>
		<description>Nom curt o nom en un altre idioma pel qual es coneix el recurs esmentat. Per exemple: "BT25M" com un títol alternatiu per a "Base Topogràfica escala 1:25 000"</description>
	</element>
	<element name="gmd:amendmentNumber" id="287.0">
		<label>Nombre d'esmena</label>
		<description>Modificació del nombre de la versió del format</description>
	</element>
	<element name="gmd:applicationProfile" id="399.0">
		<label>Perfil de l'aplicació</label>
		<description>Nom d'un perfil d'aplicació que pot utilitzar-se amb el recurs en línia</description>
	</element>
	<element name="gmd:applicationSchemaInfo" id="21.0">
		<label>Informació de l'esquema de l'aplicació</label>
		<abbrLabel>Esquema Apl.</abbrLabel>
		<description>Proporciona informació sobre l'esquema conceptual d'un conjunt de dades</description>
	</element>
	<element name="gmd:associationType" id="66.4">
		<label>Tipus d'associació</label>
		<description>Tipus d'associació del conjunt de dades agregades</description>
		<condition>mandatory</condition>
	</element>
	<element name="gmd:attributeDescription" id="240.0">
		<label>Descripció de l'atribut</label>
		<description>Descripció de l'atribut descrit pel valor de medició</description>
		<condition>mandatory</condition>
	</element>
	<element name="gmd:attributeInstances" id="153.0">
		<label>Instàncies de l'atribut</label>
		<description>Instàncies d'atribut a què s'aplica la informació</description>
		<condition/>
	</element>
	<element name="gmd:attributes" id="150.0">
		<label>Atributs</label>
		<description>Atributs als quals s'aplica la informació</description>
		<condition/>
	</element>
	<element name="gmd:authority" id="206.0">
		<label>Autoritat</label>
		<description>Persona o part responsable del manteniment de l'espai de noms</description>
	</element>
	<element name="gmd:axisDimensionProperties" id="159.0">
		<label>Propietats de les dimensions de l'eix</label>
		<description>Informació sobre propietats dels eixos espacio-temporals</description>
		<_condition>Obligatori</_condition>
	</element>
	<element name="gmd:bitsPerValue" id="264.0">
		<label>Bits per valor</label>
		<description>El nombre màxim de bits significatius en la representació no comprimida del valor de cada banda en cada píxel</description>
	</element>
	<element name="gmd:cameraCalibrationInformationAvailability" id="253.0">
		<label>Disponibilitat de la informació de la calibració de la càmera</label>
		<description>Indicació de si les constants que permeten correccions de calibratge de la càmera estan disponibles</description>
	</element>
	<element name="gmd:cellGeometry" id="160.0">
		<label>Geometria de la cel·la</label>
		<description>Identificació de dades de malla com a punt o cel·la</description>
		<condition>mandatory</condition>
	</element>
	<element name="gmd:centerPoint" id="166.0">
		<label>Centroide</label>
		<description>Localització a la Terra de la cel·la a mig camí entre els extrems oposats de la malla expressada en el sistema de referència de coordenades</description>
	</element>
	<element name="gmd:characterSet" id="4.0" context="gmd:MD_Metadata">
		<label>Codificació</label>
		<description>Nom complet de l'estàndard de codificació de caràcters utilitzat en el conjunt de metadades</description>
		<condition>conditional</condition>
		<_condition>Condicional / ISO/IEC 10.646-1 no s'utilitza i no està definit mitjançant la codificació?</_condition>
	</element>
	<element name="gmd:characterSet" id="40.0" context="gmd:MD_DataIdentification">
		<label>Codificació</label>
		<description>Nom complet de l'estàndard de codificació de caràcters utilitzat pel conjunt de dades</description>
		<_condition>Condicional / ISO 10.646-1 no s'utilitza?</_condition>
	</element>
	<element name="gmd:characterSet" id="4.0">
		<label>Codificació</label>
		<description>Nom complet de l'estàndard de codificació de caràcters utilitzat en el conjunt de metadades</description>
		<condition>conditional</condition>
	</element>
	<element name="gmd:checkPointAvailability" id="163.0">
		<description>Indicació de si els punts de posició geogràfica estan disponibles per a comprovar l'exactitud de les dades georeferenciada de la malla</description>
		<condition>mandatory</condition>
		<label>Disponibilitat de punts de control</label>
	</element>
	<element name="gmd:checkPointDescription" id="164.0">
		<description>Descripció dels punts de posició geogràfica utilitzats per provar l'exactitud de les dades georeferenciades de la malla</description>
		<condition>conditional</condition>
		<label>Descripció dels punts de control</label>
	</element>
	<element name="gmd:citation" id="24.0" context="gmd:MD_Identification">
		<label>Citació</label>
		<description>Dades de citació per al recurs o recursos</description>
	</element>
	<element name="gmd:citation" id="576.0" context="gmd:MD_Authority">
		<label>Citació</label>
		<description>Citació que pertany a l'autoritat</description>
	</element>
	<element name="gmd:citation" id="581.0" context="gmd:MD_Thesaurus">
		<label>Citació</label>
		<description>Citació del tesaure</description>
	</element>
	<element name="gmd:citation" id="581.0">
		<label>Citació</label>
		<description>Dades de citació per al recurs o recursos</description>
	</element>
	<element name="gmd:citedResponsibleParty" id="367.0">
		<label>Part responsable</label>
		<description>Nom i posició de la informació d'un individu o organització que és responsable del recurs</description>
	</element>
	<element name="gmd:city" id="382.0">
		<label>Ciutat</label>
		<description>Ciutat de la ubicació</description>
	</element>
	<element name="gmd:classification" id="74.0">
		<condition>mandatory</condition>
		<label>Classificació</label>
		<description>Nom de les restriccions de manipulació sobre el recurs o metadades</description>
	</element>
	<element name="gmd:classificationSystem" id="76.0">
		<label>Sistema de classificació</label>
		<description>Nom del sistema de classificació</description>
	</element>
	<element name="gmd:cloudCoverPercentage" id="248.0">
		<label>Percentatge de cobertura de núvols</label>
		<description>Àrea del conjunt de dades tapat per núvols, expressat com un percentatge de l'extensió espacial</description>
	</element>
	<element name="gmd:code" id="207.0" context="gmd:RS_Identifier">
		<label>Identificador únic del recurs</label>
		<description>Valor alfanumèric que identifica una instància al namespace</description>
		<condition>mandatory</condition>
	</element>
	<element name="gmd:code" id="207.0" context="gmd:MD_Identifier">
		<label>Identificador</label>
		<description>Valor alfanumèric que identifica una instància al namespace</description>
		<condition>mandatory</condition>
	</element>
	<element name="gmd:code" id="547.0" context="gmd:MD_CodeValue">
		<label>Codi</label>
		<description>Valor del codi</description>
		<help>Codi de valor (per exemple, numèric)</help>
	</element>
	<element name="gmd:codeSpace" id="208.1">
		<label>Espai de codis</label>
		<description>Nom o identificador de la persona o organització responsable de l'espai de noms</description>
		<helper>
			<option value="EPSG">EPSG</option>
		</helper>
	</element>
	<element name="gmd:collectiveTitle" id="371.0">
		<label>Títol col·lectiu</label>
		<description>Títol comú. NOTA el títol identifica col·lectivament els elements d'una sèrie, combinat amb la informació sobre els volums que estan disponibles a la font citada</description>
		<help>Aquest camp s'utilitza per anomenar les Geodades Bàsiques definides al GeoIV Annex I, i és possible que hi hagi más de un conjunto de dades "físics" assignats a una entrada legal. Per exemple, l'entrada 47 de "Sèrie de mapes geofísics" consisteix en 3 conjunts de dades: "Mapa geofísic 1:500000", "Mapa especial geofísic" i "Atles gravimètric 1:100000"</help>
	</element>
	<element name="gmd:complianceCode" id="234.0">
		<label>Codi de conformitat</label>
		<description>Indicació de si el catàleg d'objectes geogràfics citat compleix amb la norma ISO 19110</description>
	</element>
	<element name="gmd:compressionGenerationQuantity" id="250.0">
		<label>Quantitat de generacions de compressió</label>
		<description>El compte del nombre de cicles de compressió amb pèrdues realitzats sobre la imatge</description>
	</element>
	<element name="gmd:condition" id="312.0">
		<label>Condició</label>
		<description>Condició sota la qual l'element extès és obligatori</description>
	</element>
	<element name="gmd:constraintLanguage" id="323.0">
		<label>Restricció d'idioma</label>
		<description>Llenguatge formal utilitzat en l'Esquema d'Aplicació</description>
		<condition>mandatory</condition>
	</element>
	<element name="gmd:contact" id="8.0" context="gmd:MD_Metadata">
		<condition>mandatory</condition>
		<label>Contacte</label>
		<description>Part responsable de la Informació de metadades</description>
	</element>
	<element name="gmd:contact" id="148.1" context="gmd:MD_MaintenanceInformation">
		<label>Contacte</label>
		<description>Identificació i canals de comunicació amb la persona, persones i organitzacióamb responsabilitat en el manteniment de les metadades</description>
	</element>
	<element name="gmd:contact" id="8.0">
		<label>Autor de la metadada</label>
		<description>Part responsable de la Informació de metadades</description>
		<condition>mandatory</condition>
	</element>
	<element name="gmd:contactInfo" id="378.0">
		<description>Direcció de la part responsable</description>
		<label>Informació de contacte</label>
	</element>
	<element name="gmd:contactInstructions" id="392.0">
		<label>Instruccions de contacte</label>
		<description>Instruccions suplementàries sobre com o quan s'ha de posar en contacte amb la persona o organització</description>
	</element>
	<element name="gmd:contentInfo" id="16.0">
		<description>Proporciona informació sobre el catàleg d'objectes geogràfics i descriu les característiques de les dades de cobertura i d'imatge</description>
		<label>Informació del contingut</label>
		<abbrLabel>Info. Continguts</abbrLabel>
	</element>
	<element name="gmd:contentType" id="241.0">
		<label>Tipus de contingut</label>
		<description>Tipus d'informació representada pel valor d'una cel·la</description>
		<condition>mandatory</condition>
	</element>
	<element name="gmd:controlPointAvailability" id="171.0">
		<description>Indicació de si existeixen o no punts de control</description>
		<condition>mandatory</condition>
		<label>Disponibilitat de punts de control</label>
	</element>
	<element name="gmd:cornerPoints" id="165.0">
		<label>Punts de cantonada</label>
		<description>Ubicació a la Terra de les cel·les en els extrems de les diagonals que defineixen la cobertura de la malla, expressada en el sistema de referència de coordenades. Hi ha quatre cantonades en una malla georrectificada; han d'expressar almenys dues cantonades pertanyents a la mateixa diagonal</description>
		<condition>mandatory</condition>
	</element>
	<element name="gmd:country" id="612.0">
		<label>País</label>
		<description>País de l'adreça física</description>
	</element>
	<element name="gmd:country" id="508.0" context="gmd:MD_Legislation">
		<label>País</label>
		<description>País en el qual es va emetre la llei</description>
	</element>
	<element name="gmd:country" id="605.0" context="PT_Group">
		<label>País</label>
		<description>País del llenguatge utilitzat per documentar un text sense format</description>
	</element>
	<element name="gmd:credit" id="27.0">
		<label>Crèdit</label>
		<description>Reconeixement d'aquells que van contribuir al recurs o recursos</description>
	</element>
	<element name="gmd:dataQualityInfo" id="18.0">
		<label>Informació de la qualitat de les dades</label>
		<abbrLabel>Qualitat Dades</abbrLabel>
		<description>Proporciona avaluació global de la qualitat d'un recurs</description>
	</element>
	<element name="gmd:dataSetURI" id="11.1">
		<label>URI del conjunt de dades</label>
		<description>Uniform Resource Identifier (URI) del conjunt de dades a les quals s'apliquen les metadades</description>
		<help>Identificador Uniforme de Recursos (URI) del conjunt de dades a la qual s'apliquen les metadades. Aquest vincle fa referència directa al conjunt de dades llegibles per una màquina.</help>
	</element>
	<element name="gmd:dataType" id="313.0">
		<label>Tipus de dada</label>
		<description>Codi que identifica el tipus de valor proporcionat a l'element extès</description>
		<condition>mandatory</condition>
	</element>
	<element name="gmd:dataset" id="154.0">
		<description>Conjunt de dades al qual s'aplica la informació</description>
		<condition/>
		<label>Conjunt de dades</label>
	</element>
	<element name="gmd:date" id="570.0">
		<label>Data</label>
		<description>Data de referència per al recurs esmentat (AAAA-MM-DD)</description>
		<condition>mandatory</condition>
	</element>
	<element name="gmd:date" id="570.0" context="gmd:MD_Revision">
		<label>Data de la darrera modificació</label>
		<description>Data de la darrera modificació</description>
	</element>
	<element name="gmd:date" id="144.0" context="gmd:MD_MaintenanceInformation">
		<label>Data de la propera modificació</label>
		<description>Data de la revisió prevista per al recurs</description>
	</element>
	<element name="gmd:date" id="362.0" context="gmd:CI_Citation">
		<condition>mandatory</condition>
		<label>Data</label>
		<description>Data de referència per al recurs citat</description>
		<_condition>Obligatori</_condition>
	</element>
	<element name="gmd:date" id="394.0" context="gmd:CI_Date">
		<condition>mandatory</condition>
		<label>Data</label>
		<description>Data de referència per al recurs citat</description>
		<_condition>Obligatori</_condition>
	</element>
	<element name="gmd:dateOfNextUpdate" id="144.0">
		<label>Data de la propera modificació</label>
		<description>Data prevista per a la revisió del recurs (AAAA-MM-DD)</description>
	</element>
	<element name="gmd:dateStamp" id="9.0">
		<label>Data</label>
		<description>Data i hora en què es van crear les metadades (AAAA-MM-DDThh:mm:ss)</description>
		<condition>mandatory</condition>
	</element>
	<element name="gmd:dateTime" id="89.0">
		<label>Data/Hora</label>
		<description>Data i hora, o rang de dates i hores, en què aquesta etapa del processat va tenir lloc (AAAA-MM-DDThh:mm:ss)</description>
	</element>
	<element name="gmd:dateTime" id="89.0" context="LI_ProcessStep">
		<description>Data i hora, o rang de data i hora, en què aquest pas de procés va tenir lloc (AAAA-MM-DDThh:mm:ss)</description>
		<label>Data/Hora</label>
	</element>
	<element name="gmd:dateTime" id="106.0" context="gmd:DQ_Element">
		<label>Data/Hora</label>
		<description>Data o rang de dates en què es va aplicar una mesura de qualitat de dades</description>
	</element>
	<element name="gmd:dateType" id="395.0">
		<label>Tipus de data</label>
		<description>Esdeveniment utilitzat per a la data de referència</description>
		<condition>mandatory</condition>
	</element>
	<element name="gmd:definition" id="310.0">
		<label>Definició</label>
		<description>Definició de l'element extès</description>
		<condition>mandatory</condition>
	</element>
	<element name="gmd:deliveryPoint" id="381.0">
		<label>Punt de lliurament</label>
		<description>Línia de direcció per a la ubicació (com es descriu en la norma ISO 11180, annex A)</description>
	</element>
	<element name="gmd:denominator" id="57.0">
		<label>Denominador</label>
		<description>El nombre sota de la línia en una fracció vulgar</description>
		<condition>add either a denominator or a distance</condition>
		<helper>
			<option value="5000">1:5´000</option>
			<option value="10000">1:10´000</option>
			<option value="25000">1:25´000</option>
			<option value="50000">1:50´000</option>
			<option value="100000">1:100´000</option>
			<option value="200000">1:200´000</option>
			<option value="300000">1:300´000</option>
			<option value="500000">1:500´000</option>
			<option value="1000000">1:1´000´000</option>
		</helper>

	</element>
	<element name="gmd:density" id="293.0">
		<label>Densitat</label>
		<description>Densitat a què es registren les dades</description>
	</element>
	<element name="gmd:densityUnits" id="294.0">
		<label>Unitat de densitat</label>
		<description>Les unitats de mesura de la densitat de gravació</description>
		<condition>conditional</condition>
	</element>
	<element name="gmd:description" id="561.0">
		<label>Descripció</label>
		<description>Descripció de l'esdeveniment, incloent-hi els paràmetres relacionats o toleràncies</description>
	</element>
	<element name="gmd:description" id="561.0" context="gmd:MD_AbstractClass">
		<label>Descripció</label>
		<description>Descripció</description>
	</element>
	<element name="gmd:description" id="87.0" context="LI_ProcessStep">
		<condition>mandatory</condition>
		<label>Descripció</label>
		<description>Descripció de l'esdeveniment, incloent-hi els paràmetres relacionats o toleràncies</description>
	</element>
	<element name="gmd:description" id="93.0" context="LI_Source">
		<label>Descripció</label>
		<description>Descripció detallada del nivell de les dades d'origen</description>
		<_condition>Condicional / no es proporciona cap sourceExtent?</_condition>
	</element>
	<element name="gmd:description" id="335.0" context="gmd:EX_Extent">
		<label>Descripció</label>
		<description>Extensió espacial i temporal per a l'objecte de referència</description>
		<_condition>Condicional / geographicElement i temporalElement i verticalElement no documentats?</_condition>
	</element>
	<element name="gmd:description" id="401.0" context="gmd:CI_OnlineResource">
		<label>Descripció</label>
		<description>Descripció detallada de text del que el recurs en línia és o fa</description>
	</element>
	<element name="gmd:description" id="541.0" context="gmd:MD_CodeDomain">
		<label>Descripció</label>
		<description>Descripció del domini de codi</description>
	</element>
	<element name="gmd:description" id="549.0" context="gmd:MD_CodeValue">
		<label>Descripció del valor</label>
		<description>Descripció del valor</description>
	</element>
	<element name="gmd:description" id="552.0" context="gmd:MD_Attribute">
		<label>Descripció</label>
		<description>Descripció de l'atribut</description>
	</element>
	<element name="gmd:description" id="557.0" context="gmd:MD_Role">
		<label>Descripció</label>
		<description>Descripció del paper</description>
	</element>
	<element name="gmd:descriptiveKeywords" id="33.0">
		<label>Conjunt de paraules clau</label>
		<description>Proporciona paraules clau de categoria, el tipus i font de referència</description>
	</element>
	<element name="gmd:descriptor" id="258.0">
		<label>Descriptor</label>
		<description>Descripció de la gamma d'un valor de medició de cel·les</description>
	</element>
	<element name="gmd:dimension" id="242.0">
		<label>Dimensió</label>
		<description>Informació sobre les dimensions del valor del medició de cel·les</description>
	</element>
	<element name="gmd:dimensionName" id="180.0">
		<label>Nom de la dimensió</label>
		<description>Nom de l'eix</description>
		<condition>mandatory</condition>
	</element>
	<element name="gmd:dimensionSize" id="181.0">
		<label>Mida de la dimensió</label>
		<description>Nombre d'elements al llarg de l'eix</description>
		<condition>mandatory</condition>
	</element>
	<element name="gmd:distance" id="61.0">
		<label>Distància</label>
		<description>Distància a la mostra sobre la terra</description>
		<condition>Provide a distance if no equivalent Scale is documented</condition>
		<helper relAtt="uom">
			<option value="0.10" title="m">10 cm</option>
			<option value="0.25" title="m">25 cm</option>
			<option value="0.50" title="m">50 cm</option>
			<option value="1" title="m">1 m</option>
			<option value="30" title="m">30 m</option>
			<option value="100" title="m">100 m</option>
		</helper>
	</element>
	<element name="gmd:distributionFormat" id="271.0">
		<label>Format de la distribució</label>
		<condition>mandatory</condition>
		<description>Proporciona una descripció del format de distribució de les dades</description>
	</element>
	<element name="gmd:distributionInfo" id="17.0">
		<description>Proporciona informació sobre el distribuïdor i les opcions per obtenir el recurs</description>
		<label>Informació de la distribució</label>
		<abbrLabel>Distribució</abbrLabel>
	</element>
	<element name="gmd:distributionOrderProcess" id="281.0">
		<label>Distribució / procés de comanda</label>
		<description>Proporciona informació sobre com es pot obtenir el recurs, així com instruccions al respecte i informació sobre tarifes aplicables</description>
	</element>
	<element name="gmd:distributor" id="272.0">
		<label>Distribuïdor</label>
		<description>Proporciona informació sobre el distribuïdor</description>
	</element>
	<element name="gmd:distributorContact" id="280.0">
		<label>Contacte del distribuïdor</label>
		<description>Part a la qual es pot obtenir el recurs. Aquesta llista no té per què ser exhaustiva</description>
		<condition>mandatory</condition>
	</element>
	<element name="gmd:distributorFormat" id="282.0">
		<label>Format de distribució</label>
		<description>Proporciona informació sobre el format utilitzat pel distribuïdor</description>
		<condition>conditional</condition>
	</element>
	<element name="gmd:distributorTransferOptions" id="283.0">
		<label>Opcions de transferència de la distribució</label>
		<description>Proporciona informació sobre els mitjans tècnics i els mitjans utilitzats pel distribuïdor</description>
	</element>
	<element name="gmd:domainCode" id="309.0">
		<label>Codi del domini</label>
		<description>Codi de tres dígits assignat a l'element extès</description>
		<_condition>Condicional / és dataType? ¿¿CodelistElement??</_condition>
	</element>
	<element name="gmd:domainOfValidity" id="197.0">
		<label>Domini de validesa</label>
		<description>Rang de validesa per al sistema de referència</description>
	</element>
	<element name="gmd:domainValue" id="315.0">
		<label>Valor del domini</label>
		<description>Valors vàlids que es poden assignar a l'element extès</description>
		<_condition>Condicional / dataType no és 'codelist', 'enumeration' o 'codelistElement'</_condition>
	</element>
	<element name="gmd:eastBoundLongitude" id="345.0">
		<label>Límit est</label>
		<description>Coordenada més oriental del límit de l'extensió del conjunt de dades expressada com una longitud en graus decimals (signe positiu cap a l'Est)</description>
		<condition>mandatory</condition>
	</element>
	<element name="gmd:edition" id="363.0">
		<label>Edició</label>
		<description>Versió del recurs esmentat</description>
	</element>
	<element name="gmd:editionDate" id="364.0">
		<label>Data d'edició</label>
		<description>Data d'edició (AAAA-MM-DD)</description>
	</element>
	<element name="gmd:electronicMailAddress" id="386.0">
		<label>Adreça de correu electrònic</label>
		<description>Adreça de la bústia de correu electrònic de la persona o organització responsable</description>
	</element>
	<element name="gmd:environmentDescription" id="44.0">
		<label>Descripció de l'entorn</label>
		<description>Descripció del conjunt de dades de l'entorn de processament del productor, incloent elements com ara el programari, el sistema operatiu de l'ordinador, nom d'arxiu i la mida del conjunt de dades</description>
	</element>
	<element name="gmd:equivalentScale" id="60.0">
		<label>Escala equivalent</label>
		<description>Nivell de detall expressat com l'escala d'un mapa en paper equivalent</description>
		<_condition>Condicional / distància no documentada?</_condition>
	</element>
	<element name="gmd:errorStatistic" id="136.0">
		<label>Error estadístic</label>
		<description>Mètode estadístic usat per determinar el valor</description>
	</element>
	<element name="gmd:evaluationMethodDescription" id="104.0">
		<label>Descripció del mètode d'avaluació</label>
		<description>Descripció del mètode d'avaluació</description>
	</element>
	<element name="gmd:evaluationMethodType" id="103.0">
		<label>Mètode d'avaluació</label>
		<description>Tipus de mètode utilitzat per avaluar la qualitat del conjunt de dades</description>
	</element>
	<element name="gmd:evaluationProcedure" id="105.0">
		<label>Procediment d'avaluació</label>
		<description>Referència a la informació del procediment</description>
	</element>
	<element name="gmd:explanation" id="131.0">
		<label>Explicació</label>
		<description>Explicació del significat de conformitat per aquest resultat</description>
		<condition>mandatory</condition>
	</element>
	<element name="gmd:extendedElementInformation" id="305.0">
		<label>Informació extensa de l'element</label>
		<description>Proporciona informació sobre un nou element de metadades que no es troba en la norma ISO 19115 i que es requereix per a descriure les dades geogràfiques</description>
	</element>
	<element name="gmd:extensionOnLineResource" id="304.0">
		<label>Extensió dels recursos en línia</label>
		<description>Informació sobre fonts en línia que contenen el nom del perfil de la comunitat i els elements de metadades extesos. Informació per a tots els nous elements de metadades</description>
	</element>
	<element name="gmd:extent" id="45.0" context="gmd:MD_DataIdentification">
		<label>Extensió</label>
		<description>Informació de l'extensió de la informació, incloent-hi el polígon delimitador, i les extensions vertical i temporal del conjunt de dades</description>
		<_condition>Condicional / si hierarchylevel és "dataset"? Es requereix o bé
extent.geographicElement.EX_GeographicBoundingBox o bé
extent.geographicElement.EX_GeographicDescription</_condition>
	</element>
	<element name="gmd:extent" id="140.0" context="gmd:DQ_Scope">
		<label>Extensió</label>
		<description>Informació sobre l'extensió horitzontal, vertical i temporal de les dades especificades en l'abast</description>
	</element>
	<element name="gmd:extent" id="351.0" context="gmd:EX_TemporalExtent">
		<label>Extensió</label>
		<description>Data i hora del contingut del conjunt de dades</description>
		<_condition>obligatori</_condition>
	</element>
	<element name="gmd:extentTypeCode" id="340.0">
		<label>Codi del tipus d'extensió</label>
		<description>Indicació de si el polígon delimitador abasta una àrea coberta per les dades o una àrea en què les dades no són presents. Valors possibles: '1' per a la inclusió o '0' per l'exclusió</description>
	</element>
	<element name="gmd:facsimile" id="409.0">
		<label>Facsímil</label>
		<description>Número de telèfon d'una màquina de fax de la persona o organització responsable</description>
	</element>
	<element name="gmd:featureCatalogueCitation" id="238.0">
		<label>Citació del catàleg d'objectes geogràfics</label>
		<description>Referència bibliogràfica completa a un o més catàlegs d'objectes geogràfics externs</description>
		<condition>mandatory</condition>
	</element>
	<element name="gmd:featureInstances" id="152.0">
		<label>Instàncies d'objectes geogràfics</label>
		<description>Instàncies d'objectes geogràfics a les que s'aplica la informació</description>
		<condition/>
	</element>
	<element name="gmd:featureTypes" id="237.0">
		<label>Tipus d'objectes geogràfics</label>
		<description>Subconjunt dels tipus d'objectes geogràfics del catàleg d'objectes geogràfics citat que es donen en les dades</description>
	</element>
	<element name="gmd:features" id="151.0">
		<label>Objectes Geogràfics</label>
		<description>Objectes geogràfics als que s'aplica la informació</description>
		<condition/>
	</element>
	<element name="gmd:fees" id="299.0">
		<label>Quotes</label>
		<description>Tarifes i condicions per a la recuperació de recursos. Incloure unitats monetàries (com s'especifica a la norma ISO 4217)</description>
	</element>
	<element name="gmd:fileDecompressionTechnique" id="289.0">
		<label>Tècnica de descompressió del fitxer</label>
		<description>Recomanacions d'algoritmes o processos que es poden aplicar per llegir o descomprimir els recursos que s'han aplicat tècniques de compressió</description>
	</element>
	<element name="gmd:fileDescription" id="50.0">
		<label>Descripció del fitxer</label>
		<description>Descripció del text de la il·lustració</description>
	</element>
	<element name="gmd:fileIdentifier" id="2.0">
		<label>Identificador del fitxer</label>
		<description>Identificador únic per a aquest registre de metadades</description>
	</element>
	<element name="gmd:fileName" id="49.0">
		<label>Nom del fitxer</label>
		<description>Nom de l'arxiu que conté un gràfic que proporciona una il·lustració del conjunt de dades. Podria ser una URL a un document imatge públic.</description>
		<condition>mandatory</condition>
	</element>
	<element name="gmd:fileType" id="51.0">
		<label>Tipus de fitxer</label>
		<description>Format en el qual es codifica la il·lustració</description>
		<help>Format en el qual es codifica la il·lustració. Exemples: CGM, EPS, GIF, JPEG, PBM, PS,
TIFF, XWD</help>
	</element>
	<element name="gmd:filmDistortionInformationAvailability" id="254.0">
		<label>Disponibilitat d'informació sobre la distorsió del negatiu</label>
		<description>Indicació de si es disposa d'informació sobre les marques de calibratge</description>
	</element>
	<element name="gmd:formatDistributor" id="290.0">
		<label>Format del distribuidor</label>
		<description>Proporciona informació sobre el format del distribuïdor</description>
	</element>
	<element name="gmd:function" id="402.0">
		<label>Funció</label>
		<description>Codi de funció realitzada pel recurs en línia</description>
	</element>
	<element name="gmd:geographicElement" id="336.0">
		<label>Element geogràfic</label>
		<description>Proporciona component geogràfic de l'extensió de l'objecte referit</description>
		<_condition>Condicional / description i temporalElement i verticalElement no documentats?</_condition>
	</element>
	<element name="gmd:geographicIdentifier" id="349.0">
		<label>Identificador geogràfic</label>
		<description>Identificador usat per representar una zona geogràfica</description>
		<condition>mandatory</condition>
	</element>
	<element name="gmd:geometricObjectCount" id="185.0">
		<label>Nombre d'objectes geomètrics</label>
		<description>Nombre total d'ocurrències de l'objecte puntual o vectorial dins el conjunt de dades</description>
	</element>
	<element name="gmd:geometricObjectType" id="184.0">
		<label>Tipus d'objecte geomètric</label>
		<description>Nom dels objectes espacials puntuals o vectorials utilitzats per descriure localitzacions espacials zero-, uni- o bi-dimensionals en el conjunt de dades</description>
		<condition>mandatory</condition>
	</element>
	<element name="gmd:geometricObjects" id="178.0">
		<label>Objectes geomètrics</label>
		<description>Informació sobre els objectes geomètrics utilitzats en el conjunt de dades</description>
	</element>
	<element name="gmd:georeferencedParameters" id="174.0">
		<label>Paràmetres georrererenciats</label>
		<description>Paràmetres georrererenciats</description>
	</element>
	<element name="gmd:graphicOverview" id="31.0">
		<label>Mostra gràfica</label>
		<description>Proporciona una gràfica que il·lustra el recurs (ha d'incloure una llegenda per al gràfic)</description>
	</element>
	<element name="gmd:graphicsFile" id="325.0">
		<label>Fitxer de gràfics</label>
		<description>Esquema d'aplicació complet proveït com un fitxer gràfic</description>
	</element>
	<element name="gmd:handlingDescription" id="77.0">
		<label>Descripció de la manipulació</label>
		<description>Informació addicional sobre les restriccions en el maneig dels recursos</description>
	</element>
	<element name="gmd:hierarchyLevel" id="6.0">
		<label>Jerarquia</label>
		<description>Àmbit d'aplicació a la qual s'apliquen les metadades (vegeu l'annex H per obtenir més informació sobre els nivells de jerarquia de metadades)</description>
	</element>
	<element name="gmd:hierarchyLevelName" id="7.0">
		<label>Nom del nivell jeràrquic</label>
		<description>Nom dels nivells de jerarquia per als que es proporcionen les metadades</description>
		<_condition>Condicional / hierarchyLevel no és igual a "dataset"?</_condition>
	</element>
	<element name="gmd:hoursOfService" id="391.0">
		<label>Hores de servei</label>
		<description>Període de temps (inclosa la zona horària) en que es pot contactar amb l'organització o individu</description>
	</element>
	<element name="gmd:identificationInfo" id="15.0">
		<label>Informació d'identificació</label>
		<abbrLabel>Identificació</abbrLabel>
		<description>Informació bàsica sobre el recurs al que s'apliquen les metadades</description>
		<condition>mandatory</condition>
	</element>
	<element name="gmd:identifier" id="573.0">
		<label>Identificador</label>
		<description>Tipus d'identificador únic per al recurs. Per exemple: Codi Universal de Producte (UPC), o National Stock Number (NSN)</description>
	</element>
	<element name="gmd:identifier" id="573.0" context="gmd:CI_Citation">
		<label>Identificador del conjunt de dades/servei</label>
		<description>Identificador del conjunt de dades/servei</description>
	</element>
	<element name="gmd:identifier" id="575.0" context="gmd:MD_Authority">
		<label>Identificador</label>
		<description>Identificador que correspon a l'autoritat</description>
	</element>
	<element name="gmd:illuminationAzimuthAngle" id="245.0">
		<label>Angle azimutal de la il·luminació</label>
		<description>Azimut de la il·luminació mesurada en graus respecte al nord veritable en el moment de prendre la imatge. Per a imatges escanejades, es refereix el píxel central de la imatge</description>
	</element>
	<element name="gmd:illuminationElevationAngle" id="244.0">
		<label>Angle elevació de la il·luminació</label>
		<description>Elevació de la il·luminació mesurada en graus en la direcció de les agulles del rellotge des del pla destí en la intersecció de la línia òptica de visió respecte a la superfície de la Terra. Per a imatges escanejades, es refereix al píxel central de la imatge</description>
	</element>
	<element name="gmd:imageQualityCode" id="247.0">
		<label>Codi de la qualitat de la imatge</label>
		<description>Especifica la qualitat de la imatge</description>
		<help>especifica la qualitat de la imatge</help>
	</element>
	<element name="gmd:imagingCondition" id="246.0">
		<label>Condicions de formació d'imatges</label>
		<description>Condicions que van afectar la imatge</description>
	</element>
	<element name="gmd:includedWithDataset" id="236.0">
		<label>Inclòs al conjunt de dades</label>
		<description>Indicació de si el catàleg d'objectes geogràfics s'inclou o no en el conjunt de dades</description>
		<condition>mandatory</condition>
	</element>
	<element name="gmd:individualName" id="375.0">
		<label>Nom individual</label>
		<description>Nom de la persona responsable - cognoms, nom de pila, títol separats per un delimitador</description>
		<_condition>Condicional / organisationName i positionName no documentats?</_condition>
	</element>
	<element name="gmd:initiativeType" id="66.5">
		<label>Tipus d'iniciativa</label>
		<description>Tipus d'iniciativa sota la qual es va produir el conjunt agregat de dades</description>
	</element>
	<element name="gmd:issueIdentification" id="405.0">
		<label>Identificador de la sèrie</label>
		<description>Informació identificant l'expedició de la sèrie</description>
	</element>
	<element name="gmd:keyword" id="53.0">
		<label>Paraula clau</label>
		<description>Paraules comunament utilitzades, o paraules o frases formalitzades usades per descriure el tema</description>
	</element>
	<element name="gmd:language" id="3.0">
		<label>Idioma de les metadades</label>
		<description>Idioma utilitzat per a la documentació de metadades</description>
		<condition>conditional</condition>
	</element>
	<element name="gmd:language" context="gmd:MD_DataIdentification" id="39.0">
		<label>Idioma</label>
		<description>Idioma o idiomes utilitzats en el conjunt de dades</description>
		<help>idioma(es) que es fa(n) servir dins el conjunt de dades</help>
		<_condition>Obligatori</_condition>
	</element>
	<element name="gmd:language" context="gmd:MD_FeatureCatalogueDescription" id="235.0">
		<label>Idioma</label>
		<description>Idioma o idiomes usats en el catàleg</description>
	</element>
	<element name="gmd:lensDistortionInformationAvailability" id="255.0">
		<label>Disponibilitat d'informació sobre la distorsió de les lents</label>
		<description>Indicació de si la informació sobre les correccions d'aberració de la lent està o no disponible</description>
	</element>
	<element name="gmd:level" id="139.0">
		<label>Jerarquia</label>
		<description>Nivell jeràrquic de les dades especificat en l'abast</description>
		<condition>mandatory</condition>
	</element>
	<element name="gmd:levelDescription" id="141.0">
		<label>Descripció del nivell</label>
		<description>Descripció detallada sobre el nivell de les dades especificats en l'abast
</description>
		<_condition>Condicional / nivell no és igual a'dataset' o 'series'?</_condition>
	</element>
	<element name="gmd:lineage" id="81.0">
		<label>Llinatge</label>
		<description>Informació de qualitat no quantitativa sobre el llinatge de les dades especificats en l'abast</description>
		<_condition>Condicional / informe no proporcionat?</_condition>
	</element>
	<element name="gmd:linkage" id="397.0">
		<label>Enllaç</label>
		<description>Ubicació (direcció) per a l'accés en línia utilitzant una URL o esquema d'adreçament similar tal com http://www.statkart.no/isotc211</description>
		<condition>mandatory</condition>
	</element>
	<element name="gmd:maintenanceAndUpdateFrequency" id="143.0">
		<label>Manteniment i freqüència d'actualització</label>
		<description>Freqüència amb la qual es realitzen canvis i addicions al recurs després d'haver completat la primera versió</description>
		<condition>mandatory</condition>
	</element>
	<element name="gmd:maintenanceNote" id="148.0">
		<label>Nota de manteniment</label>
		<description>Informació relativa als requisits específics per al manteniment del recurs</description>
	</element>
	<element name="gmd:maxValue" id="260.0">
		<label>Valor màxim</label>
		<description>Longitud d'ona més llarga que el sensor és capaç de recollir dins d'una banda designada</description>
	</element>
	<element name="gmd:maximumValue" id="356.0">
		<label>Valor màxim</label>
		<description>Extensió vertical més alta continguda en el conjunt de dades</description>
		<condition>mandatory</condition>
	</element>
	<element name="gmd:measureDescription" id="102.0">
		<label>Descripció de la mesura</label>
		<description>Descripció de la mesura essent determinada</description>
	</element>
	<element name="gmd:measureIdentification" id="101.0">
		<label>Identificador de la mesura</label>
		<description>Codi identificant un procediment estàndard registrat</description>
	</element>
	<element name="gmd:mediumFormat" id="296.0">
		<label>Format del medi</label>
		<description>Mètode utilitzat per escriure al medi</description>
	</element>
	<element name="gmd:mediumNote" id="297.0">
		<label>Nota del medi</label>
		<description>Descripció d'altres limitacions o requisits per utilitzar el medi</description>
	</element>
	<element name="gmd:metadataConstraints" id="20.0" context="gmd:MD_Metadata">
		<label>Limitacions de la metadada</label>
		<abbrLabel>Restriccions</abbrLabel>
		<description>Proporciona restriccions en l'accés i ús de metadades</description>
	</element>
	<element name="gmd:metadataConstraints">
		<label>Limitacions de la metadada</label>
		<abbrLabel>Restriccions</abbrLabel>
		<description>Proporciona restriccions en l'accés i ús de les dades</description>
	</element>
	<element name="gmd:metadataExtensionInfo" id="14.0">
		<description>Informació que descriu les extensions de les metadades</description>
		<label>Informació de l'extensió de la metadada</label>
		<abbrLabel>Info. Extensió</abbrLabel>
	</element>
	<element name="gmd:metadataMaintenance" id="22.0">
		<label>Manteniment de la metadada</label>
		<abbrLabel>Manteniment</abbrLabel>
		<description>Proporciona informació sobre la freqüència de les actualitzacions de metadades, i l'abast d'aquests canvis</description>
	</element>
	<element name="gmd:metadataStandardName" id="10.0">
		<label>Nom estàndard de la metadada</label>
		<description>Nom de l'estàndard de metadades utilitzat (incloent-hi el nom del perfil)</description>
	</element>
	<element name="gmd:metadataStandardVersion" id="11.0">
		<label>Versió estàndard de la metadada</label>
		<description>Versió (perfil) de la norma de metadades utilitzada</description>
	</element>
	<element name="gmd:minValue" id="261.0">
		<label>Valor mínim</label>
		<description>Longitud d'ona més curta que el sensor és capaç de recollir dins d'una banda donada</description>
	</element>
	<element name="gmd:minimumValue" id="355.0">
		<label>Valor mínim</label>
		<description>Menor extensió vertical continguda en el conjunt de dades</description>
		<condition>mandatory</condition>
	</element>
	<element name="gmd:name" context="gmd:MD_AbstractClass" id="560.0">
		<label>Nom</label>
		<description>Nom</description>
	</element>
	<element name="gmd:name" context="gmd:MD_Medium" id="292.0">
		<label>Nom</label>
		<description>Nom del mitjà en el qual es pot rebre el recurs</description>
	</element>
	<element name="gmd:name" context="gmd:RS_ReferenceSystem" id="196.0">
		<label>Nom</label>
		<description>Nom del sistema de referència utilitzat</description>
		<condition>mandatory</condition>
	</element>
	<element name="gmd:name" context="gmd:MD_Format" id="285.0">
		<label>Nom</label>
		<description>Nom del format de transferència de dades</description>
		<help>nom del(s) format(s) de transferència de dades</help>
		<condition>mandatory</condition>
		<helper rel="gmd:version">
			<option value="Text">Text</option>
			<option value="ESRI Shapefile" title="1.0">ESRI Shapefile</option>
			<option value="Mapinfo MIF/MID" title="4.5">Mapinfo MIF/MID</option>
			<option value="Mapinfo TAB">Mapinfo TAB</option>
			<option value="KML">KML</option>
			<option value="GML" title="3.2.1">GML</option>
			<option value="GeoTIFF" title="1.0">GeoTIFF</option>
			<option value="TIFF">TIFF</option>
			<option value="ECW">ECW</option>
			<option value="JPEG2000">JPEG2000</option>
			<option value="ZIP">ZIP</option>
			<option value="PDF">PDF</option>
			<option value="PNG">PNG</option>
			<option value="JPEG">JPEG</option>
			<option value="OGC:WMC">OGC:WMC</option>
			<option value="OGC:OWS-C">OGC OWS Context</option>
		</helper>
	</element>
	<element name="gmd:name" context="gmd:MD_ExtendedElementInformation" id="307.0">
		<label>Nom</label>
		<description>Nom de l'element extès de metadades</description>
		<condition>mandatory</condition>
	</element>
	<element name="gmd:name" context="gmd:MD_ApplicationSchemaInformation" id="321.0">
		<label>Nom</label>
		<description>Nom de l'esquema d'aplicació utilitzat</description>
		<condition>mandatory</condition>
	</element>
	<element name="gmd:name" context="gmd:CI_OnlineResource" id="400.0">
		<label>Nom del recurs</label>
		<description>Nom del recurs en línia</description>
	</element>
	<element name="gmd:name" context="gmd:CI_Series" id="404.0">
		<label>Nom</label>
		<description>Nom de la sèrie o conjunt de dades agregades, dels quals el conjunt de dades n'és una part</description>
	</element>
	<element name="gmd:name" context="gmd:MD_CodeDomain" id="537.0">
		<label>Nom</label>
		<description>Nom del domini de codi</description>
	</element>
	<element name="gmd:name" context="gmd:MD_CodeValue" id="546.0">
		<label>Nom</label>
		<description>Nom del valor</description>
	</element>
	<element name="gmd:name" context="gmd:MD_Attribute" id="551.0">
		<label>Nom</label>
		<description>Nom de l'atribut</description>
	</element>
	<element name="gmd:name" context="gmd:MD_Role" id="556.0">
		<label>Nom</label>
		<description>Nom de rol</description>
	</element>
	<element name="gmd:name">
		<label>Nom</label>
		<description/>
	</element>
	<element name="gmd:nameOfMeasure" id="100.0">
		<label>Nom de la mesura</label>
		<description>Nom del test aplicat a la dada</description>
		<!-- ISO19138 Data quality basic measures Annex C - under revision ISO 
			19157 http://www.iso.org/iso/fr/catalogue_detail.htm?csnumber=32575 -->
		<helper rel="gmd:measureDescription">
			<option value="">- Exactitud temàtica / Exactitud de l'atribut quantitatiu -</option>
			<option value="Excess item" title="Indication that an item is incorrectly present in the data" id="ISO19138:2006:measure:1">Element en excés</option>
			<option value="Number of excess items" title="Number of items within the dataset, that should not have been in the dataset" id="ISO19138:2006:measure:2">Nombre d'elements sobrants</option>
			<option value="Rate of excess items" title="Number of excess items in the dataset in relation to the number of items that should have been present" id="ISO19138:2006:measure:3">Taxa d'elements sobrants</option>
			<option value="Number of duplicate feature instances" title="Total number of exact duplications of feature instances within the data. Count of all items in the data that are incorrectly extracted with duplicate geometrie" id="ISO19138:2006:measure:4">Nombre d'instàncies d'elements duplicats</option>
			<option value="Missing item" title="Indicator that shows that a specific item is missing in the data" id="ISO19138:2006:measure:5">Element inexistent</option>
			<option value="Number of missing items" title="Count of all items that should have been in the dataset and are missing" id="ISO19138:2006:measure:6">Elements no disponibles</option>
			<option value="Rate of missing items" title="Number of missing items in the dataset in relation to the number of items that should have been present" id="ISO19138:2006:measure:7">Taxa d'elements faltants</option>
			<option value="">-- Logical consistency / Conceptual consistency
				--
			</option>
			<option value="Conceptual schema noncompliance" title="Indication that an item is not compliant to the rules of the relevant conceptual schema" id="ISO19138:2006:measure:8">Incompliment de l'esquema conceptual</option>
			<option value="Conceptual schema compliance" title="Indication that an item complies with the rules of the relevant conceptual schema" id="ISO19138:2006:measure:9">Compliment de l'esquema conceptual</option>
			<option value="Number of items noncompliant to the rules of the conceptual schema" title="Count of all items in the dataset that are noncompliant to the rules of the conceptual schema. If the conceptual schema explicitly or implicitly describes rules, these rules have to be followed. Violations against such rules can e.g. be invalid placement of features within a defined tolerance, duplication of features and invalid overlap of features." id="ISO19138:2006:measure:10">Nombre d'elements que no compleixen les regles de l'esquema conceptual
			</option>
			<option value="Number of invalid overlaps of surfaces" title="Total number of erroneous overlaps within the data Which surfaces may overlap and which must not is application dependent. Not all overlapping surfaces are necessarily erroneous. When reporting this data quality measure the types of feature classes corresponding to the illegal overlapping surfaces have to be reported as well." id="ISO19138:2006:measure:11">Nombre de superposicions de superfície invàlides</option>
			<option value="Non-compliance rate with respect to the rules of the conceptual schema" title="Number of items in the dataset that are noncompliant to the rules of the conceptual schema in relation to the total number of these items supposed to be in the dataset" id="ISO19138:2006:measure:12">Taxa d'incompliment respecte a les regles de l'esquema conceptual</option>
			<option value=" Compliance rate with the rules of the conceptual schema" title="number of items in the dataset in compliance with the rules of the conceptual schema in relation to the total number of items" id="ISO19138:2006:measure:13">Taxa de compliment de les regles de l'esquema conceptual</option>
			<option value="">-- Logical consistency / Domain consistency --
			</option>
			<option value="Value domain non-conformance" title="Indication of if an item is not in conformance with its value domain" id="ISO19138:2006:measure:14">Domini de valors de no-conformitat</option>
			<option value="Value domain conformance" title="Indication of if an item is conforming to its value domain" id="ISO19138:2006:measure:15">Domini de valors de conformitat</option>
			<option value="Number of items not in conformance with their value domain" title="Count of all items in the dataset that are not in conformance with their value domain." id="ISO19138:2006:measure:16">Nombre d'elements en falta de conformitat amb el seu domini de valors</option>
			<option value="Value domain conformance rate" title="Number of items in the dataset that are in conformance with their value domain in relation to the total number of items in the dataset" id="ISO19138:2006:measure:17">Taxa de conformitat amb el domini de valors</option>
			<option value="Value domain non-conformance rate" title="the number of items in the dataset that are not in conformance with their value domain in relation to the total number of items" id="ISO19138:2006:measure:18">Taxa de no conformitat amb el domini de valors</option>
			<option value="Physical structure conflicts" title="Count of all items in the dataset that are stored in conflict with the physical structure of the dataset" id="ISO19138:2006:measure:19">Conflictes de l'estructura física</option>
			<option value="Physical structure conflict rate" title="Number of items in the dataset that are stored in conflict with the physical structure of the dataset divided by the total number of items" id="ISO19138:2006:measure:20">Taxa de conflictes en l'estructura física</option>
			<option value="">-- Logical consistency / Topological consistency
				--
			</option>
			<option value="Number of faulty point-curve connections" title="Number of faulty point-curve connections in the dataset. A point-curve connection exists where different curves touch. These curves have an intrinsic topological relationship that has to reflect the true constellation. If the point-curve connection contradicts the universe of discourse, the point-curve connection is faulty with respect to this data quality measure. The data quality measure counts the number of errors of this kind." id="ISO19138:2006:measure:21">Nombre de connexions punt-corba defectuosos</option>
			<option value="Rate of faulty point-curve connections" title="Number of faulty link node connections in relation to the number of supposed link node connections" id="ISO19138:2006:measure:22">Taxa de connexions punt-corba defectuosos</option>
			<option value="Number of missing connection due to undershoots" title="Count of items in the dataset, within the parameter tolerance, that are mismatched due to undershoots" id="ISO19138:2006:measure:23">Nombre connexions que falten a causa de sotstraces</option>
			<option value="Number of missing connections due to overshoots" title="Count of items in the dataset, within the parameter tolerance, that are mismatched due to overshoots" id="ISO19138:2006:measure:24">Nombre connexions que falten a causa de sobretraces</option>
			<option value="Number of invalid slivers" title="Count of all items in the dataset that are invalid sliver surfaces. A sliver is an unintended area that occurs when adjacent surfaces are not digitized properly. The borders of the adjacent surfaces may unintentionally gap or overlap by small amounts to cause a topological error." id="ISO19138:2006:measure:25">Nombre d'estelles (Slivers) no vàlides</option>
			<option value="Number of invalid self intersect errors" title="Count of all items in the data that illegally intersect with themselves" id="ISO19138:2006:measure:26">Nombre d'errors d'auto-intersecció</option>
			<option value="Number of invalid self overlap errors" title="Count of all items in the data that illegally self overlap" id="ISO19138:2006:measure:27">Nombre d'errors d'auto-solapament</option>
			<option value="">-- Positional accuracy / Absolute or external
				accuracy / General measures --
			</option>
			<option value="Mean value of positional uncertainties" title="Mean value of the positional uncertainties for a set of positions where the positional uncertainties are defined as the distance between a measured position and what is considered as the corresponding true position" id="ISO19138:2006:measure:28">Valor mitjà de la incertesa posicional</option>
			<option value="Mean value of positional uncertainties excluding outliers" title="For a set of points where the distance does not exceed a defined threshold the arithmetical average of distances between their measured positions and what is considered as the corresponding true positions" id="ISO19138:2006:measure:29">Valor mitjà de la incertesa posicional excloent-hi valors atípics
			</option>
			<option value="Number of positional uncertainties above a given threshold" title="Number of positional uncertainties above a given threshold for a set of positions. The errors are defined as the distance between a measured position and what is considered as the corresponding true position" id="ISO19138:2006:measure:30">Nombre d'incerteses posicionals que ultrapassen un llindar donat
			</option>
			<option value="Rate of positional errors above a given threshold" title="Number of positional uncertainties above a given threshold for a set of positions in relation to the total number of measured positions. The errors are defined as the distance between a measured position and what is considered as the corresponding true position." id="ISO19138:2006:measure:31">Taxa d'errors de posició per sobre d'un determinat llindar</option>
			<option value="Covariance matrix" title="A symmetrical square matrix with variances of point coordinates on the main diagonal and covariances between these coordinates as off-diagonal elements." id="ISO19138:2006:measure:32">Matriu de covariància</option>
			<option value="">-- Positional accuracy / Absolute or external
				accuracy / Vertical --
			</option>
			<option value="Linear error probable" title="Half length of the interval defined by an upper and a lower limit, in which the true value lies with probability 50%." id="ISO19138:2006:measure:33">Error lineal probable (LEP)</option>
			<option value="Standard linear error" title="Half length of the interval defined by an upper and a lower limit, in which the true value lies with probability 68.3%." id="ISO19138:2006:measure:34">Error lineal estándar</option>
			<option value="Linear map accuracy at 90% significance level" title="Half length of the interval defined by an upper and a lower limit, in which the true value lies with probability 90%." id="ISO19138:2006:measure:35">Exactitud lineal del mapa amb nivell de significació del 90%</option>
			<option value="Linear map accuracy at 95% significance level" title="Half length of the interval defined by an upper and a lower limit, in which the true value lies with probability 95%." id="ISO19138:2006:measure:36">Exactitud lineal del mapa amb nivell de significació del 95%</option>
			<option value="Linear map accuracy at 99% significance level" title="Half length of the interval defined by an upper and a lower limit, in which the true value lies with probability 99%." id="ISO19138:2006:measure:37">Exactitud lineal del mapa amb nivell de significació del 99%</option>
			<option value="Near certainty linear error" title="Half length of the interval defined by an upper and a lower limit, in which the true value lies with probability 99.8%." id="ISO19138:2006:measure:38">Error lineal Proper a la certesa (LNCE)</option>
			<option value="Root mean square error" title="Standard deviation, where the true value is not estimated from the observations but known a priori." id="ISO19138:2006:measure:39">Arrel de l'error quadràtic mitjà (RMSE)</option>
			<option value="Absolute linear error at 90% significance level of biased vertical data (Alternative 1)" title="The absolute vertical accuracy of the data’s coordinates, expressed in terms of linear error at 90% probability given that a bias is present." id="ISO19138:2006:measure:40">Error absolut lineal amb nivell de significança del 90% de les dades verticals esbiaixades (Alternativa 1)</option>
			<option value="Absolute linear error at 90% significance level of biased vertical data" title="The absolute vertical accuracy of the data’s coordinates, expressed in terms of linear error at 90% probability given that a bias is present." id="ISO19138:2006:measure:41">Error lineal absolut amb nivell de significança del 90% en les dades verticals esbiaixades</option>
			<option value="">-- Positional accuracy / Absolute or external
				accuracy / Horizontal --
			</option>
			<option value="Circular standard deviation" title="Radius describing a circle, in which the true point location lies with the probability of 39.4%." id="ISO19138:2006:measure:42">Desviació estàndard circular</option>
			<option value="Circular error probable" title="Radius describing a circle, in which the true point location lies with the probability of 50%." id="ISO19138:2006:measure:43">Error circular probable</option>
			<option value=" Circular map accuracy standard" title="Radius describing a circle, in which the true point location lies with the probability of 90%." id="ISO19138:2006:measure:44">Exactitud circular estàndard del mapa (CMAS)</option>
			<option value="Circular error at 95% significance level" title="Radius describing a circle, in which the true point location lies with the probability of 95%." id="ISO19138:2006:measure:45">Error circular amb nivell de significació del 95%</option>
			<option value="Circular near certainty error" title="Radius describing a circle, in which the true point location lies with the probability of 99.8%." id="ISO19138:2006:measure:46">Error circular proper a la certesa (LNCE)</option>
			<option value="Root mean square error of planimetry" title="Radius of a circle around the given point, in which the true value lies with probability P." id="ISO19138:2006:measure:47">Arrel de l'error quadràtic mitjà de la planimetria</option>
			<option value="Absolute circular error at 90% significance level of biased data (Alternative 2)" title="The absolute horizontal accuracy of the data’s coordinates, expressed in terms of circular error at 90% probability given that a bias is present." id="ISO19138:2006:measure:48">Error circular absolut amb nivell de significança del 90% de les dades esbiaixades (Alternativa 2)</option>
			<option value="Absolute circular error at 90% significance level of biased data" title="The absolute horizontal accuracy of the data’s coordinates, expressed in terms of circular error at 90% probability given that a bias is present." id="ISO19138:2006:measure:49">Error absolut circular amb nivell de significança del 90% de les dades
esbiaixades</option>
			<option value="Uncertainty ellipse" title="2D ellipse with the two main axes indicating the direction and magnitude of the highest and the lowest uncertainty of a 2D point" id="ISO19138:2006:measure:50">El·lipse d'incertesa</option>
			<option value="Confidence ellipse" title="2D ellipse with the two main axes indicating the direction and magnitude of the highest and the lowest uncertainty of a 2D point" id="ISO19138:2006:measure:51">El·lipse de confiança</option>
			<option value="">-- Positional accuracy / Relative or internal
				accuracy --
			</option>
			<option value="Relative vertical error" title="Evaluation of the random errors of one relief feature to another in the same dataset or on the same map/chart. It is a function of the random errors in the two elevations with respect to a common vertical datum." id="ISO19138:2006:measure:52">Error vertical relatiu</option>
			<option value="Relative horizontal error" title="Evaluation of the random errors in the horizontal position of one feature to another in the same dataset or on the same map/chart." id="ISO19138:2006:measure:53">Error horizontal relatiu</option>
			<option value="">-- Temporal accuracy / Accuracy of a time
				measurement --
			</option>
			<option value="Time accuracy at 68.3% significance level" title="Half length of the interval defined by an upper and a lower limit, in which the true value for the time instance lies with probability 68.3%." id="ISO19138:2006:measure:54">Exactitud temporal amb nivell de significació del 68,3%</option>
			<option value="Time accuracy at 50% significance level" title="Half length of the interval defined by an upper and a lower limit, in which the true value for the time instance lies with probability 50%." id="ISO19138:2006:measure:55">Exactitud temporal amb nivell de significació del 50%</option>
			<option value="Time accuracy at 90% significance level" title="Half length of the interval defined by an upper and a lower limit, in which the true value for the time instance lies with probability 90%." id="ISO19138:2006:measure:56">Exactitud temporal amb nivell de significació del 90%</option>
			<option value="Time accuracy at 95% significance level" title="Half length of the interval defined by an upper and a lower limit, in which the true value for the time instance lies with probability 95%." id="ISO19138:2006:measure:57">Exactitud temporal amb nivell de significació del 95%</option>
			<option value="Time accuracy at 99% significance level" title="Half length of the interval defined by an upper and a lower limit, in which the true value for the time instance lies with probability 99%." id="ISO19138:2006:measure:58">Exactitud temporal amb nivell de significació del 99%</option>
			<option value="Time accuracy at 99.8% significance level" title="Half length of the interval defined by an upper and a lower limit, in which the true value for the time instance lies with probability 99.8%." id="ISO19138:2006:measure:59">Exactitud temporal amb nivell de significació del 99,8%</option>
			<option value="">-- Thematic accuracy / Classification
				correctness --
			</option>
			<option value="Number of incorrectly classified features" title="Number of incorrectly classified features" id="ISO19138:2006:measure:60">Nombre d'objectes geogràfics incorrectament classificats</option>
			<option value="Misclassification rate" title="number of incorrectly classified features in relation to the number of features that are supposed to be there" id="ISO19138:2006:measure:61">Taxa d'errors de classificació</option>
			<option value="Misclassification matrix" title="matrix that indicates the number of items of class (i) classified as class (j)." id="ISO19138:2006:measure:62">Matriu de classificació errònia</option>
			<option value="Relative misclassification matrix" title="matrix that indicates the number of items of class (i) classified as class (i) divided by the number of items of class (i)" id="ISO19138:2006:measure:63">Matriu de classificació errònia relativa</option>
			<option value="Kappa coefficient" title="Coefficient to quantify the proportion of agreement of assignments to classes by removing misclassifications" id="ISO19138:2006:measure:64">Coeficient kappa</option>
			<option value="">-- Thematic accuracy / Non-quantitative
				attribute correctness --
			</option>
			<option value="Number of incorrect attribute values" title="Total number of erroneous attribute values within the relevant part of the dataset" id="ISO19138:2006:measure:65">Nombre de valors d'atribut incorrectes</option>
			<option value="Rate of correct attribute values" title="Number of correct attribute values in relation to the total number of attribute values" id="ISO19138:2006:measure:66">Taxa de valors d'atribut correctes</option>
			<option value="Rate of incorrect attribute values" title="Number of attribute values where incorrect values are assigned in relation to the total number of attribute values" id="ISO19138:2006:measure:67">Taxa de valors d'atribut incorrectes</option>
			<option value="">-- Thematic accuracy / Quantitative attribute
				accuracy --
			</option>
			<option value="Attribute value uncertainty at 68.3% significance level" title="Half length of the interval defined by an upper and a lower limit, in which the true value for the quantitative attribute lies with probability 68.3%." id="ISO19138:2006:measure:68">Incertesa del valor de l'atribut amb nivell de significació del 68,3%</option>
			<option value="Attribute value uncertainty at 50% significance level" title="Half length of the interval defined by an upper and a lower limit, in which the true value for the quantitative attribute lies with probability 50%." id="ISO19138:2006:measure:69">Incertesa del valor de l'atribut amb nivell de significació del 50%</option>
			<option value="Attribute value uncertainty at 90% significance level" title="Half length of the interval defined by an upper and a lower limit, in which the true value for the quantitative attribute lies with probability 90%." id="ISO19138:2006:measure:70">Incertesa del valor de l'atribut amb nivell de significació del 90%</option>
			<option value="Attribute value uncertainty at 95% significance level" title="Half length of the interval defined by an upper and a lower limit, in which the true value for the quantitative attribute lies with probability 95%." id="ISO19138:2006:measure:71">Incertesa del valor de l'atribut amb nivell de significació del 95%</option>
			<option value="Attribute value uncertainty at 99% significance level" title="Half length of the interval defined by an upper and a lower limit, in which the true value for the quantitative attribute lies with probability 99%." id="ISO19138:2006:measure:72">Incertesa del valor de l'atribut amb nivell de significació del 99%</option>
			<option value="Attribute value uncertainty at 99.8% significance level" title="Half length of the interval defined by an upper and a lower limit, in which the true value for the quantitative attribute lies with probability 99.8%." id="ISO19138:2006:measure:73">Incertesa del valor de l'atribut amb nivell de significació del 99,8%</option>
		</helper>
	</element>
	<element name="gmd:northBoundLatitude" id="347.0">
		<label>Límit nord</label>
		<description>Coordenada més al nord del límit de l'extensió del conjunt de dades expressada com una latitud en graus decimals (signe positiu cap al Nord)</description>
		<condition>mandatory</condition>
	</element>
	<element name="gmd:numberOfDimensions" id="158.0">
		<label>Nombre de dimensions</label>
		<description>Nombre d'eixos espacio-temporals independents</description>
		<condition>mandatory</condition>
	</element>
	<element name="gmd:obligation" id="311.0">
		<label>Obligació</label>
		<description>Obligatorietat de l'element exstès</description>
	</element>
	<element name="gmd:offLine" id="278.0">
		<label>Offline</label>
		<description>Informació sobre els mitjans de comunicació fora de línia mitjançant els quals es pot obtenir el recurs</description>
	</element>
	<element name="gmd:offset" id="267.0">
		<label>Offset</label>
		<description>El valor físic que correspon a un valor de cel·la de zero</description>
	</element>
	<element name="gmd:onLine" id="277.0">
		<label>Recurs en línia</label>
		<description>Informació sobre fonts en línia de les que es pot obtenir el recurs</description>
	</element>
	<element name="gmd:onlineResource" id="390.0">
		<help>Defineix la URL per accedir a la pàgina web</help>
		<label>Pàgina web</label>
		<description>Informació en línia que es pot utilitzar per contactar amb la persona o organització</description>
	</element>
	<element name="gmd:orderingInstructions" id="301.0">
		<label>Instruccions de la comanda</label>
		<description>Instruccions generals, termes i serveis prestats pel distribuïdor</description>
	</element>
	<element name="gmd:organisationName" id="376.0">
		<label>Nom de l'Organització</label>
		<description>Nom de l'organització responsable</description>
		<condition>conditional</condition>
	</element>
	<element name="gmd:orientationParameterAvailability" id="172.0">
		<label>Disponibilitat de paràmetres d'orientació</label>
		<description>Indicació de si estan disponibles els paràmetres d'orientació</description>
		<condition>mandatory</condition>
	</element>
	<element name="gmd:orientationParameterDescription" id="173.0">
		<label>Descripció de paràmetres d'orientació</label>
		<description>Descripció dels paràmetres usats per descriure l'orientació del sensor</description>
	</element>
	<element name="gmd:other" id="155.0">
		<label>Altres</label>
		<description>Classe d'informació que no cau dins de les altres categories a les que s'aplica la informació</description>
		<condition/>
	</element>
	<element name="gmd:otherCitationDetails" id="370.0">
		<label>Altres detalls de la citació</label>
		<description>Altra informació necessària per completar la citació que no està recollida en un altre lloc</description>
	</element>
	<element name="gmd:otherConstraints" id="72.0">
		<label>Altres resriccions</label>
		<description>Altres restriccions i requisits legals d'accés i ús del recurs</description>
		<condition>conditional</condition>
	</element>
	<element name="gmd:page" id="406.0">
		<label>Pàgina</label>
		<description>Detalls sobre en quines pàgines de la publicació es va publicar l'article</description>
	</element>
	<element name="gmd:parameterCitation" id="175.0">
		<label>Citació de paràmetres</label>
		<description>Referència que proporciona una descripció dels paràmetres</description>
	</element>
	<element name="gmd:parentEntity" id="316.0">
		<label>Element pare</label>
		<description>Nom de les entitats de metadades en què pot aparèixer aquest element extès de metadades. El nom pot ser un element estàndard de metadades o un altre element extès.</description>
		<condition>mandatory</condition>
	</element>
	<element name="gmd:parentIdentifier" id="5.0">
		<label>Identificador del pare</label>
		<description>Identificador del registre de metadades del qual aquestes metadades són un subconjunt (fill)</description>
	</element>
	<element name="gmd:pass" id="132.0">
		<label>Passa</label>
		<description>Indicació del resultat de la conformitat on 0 = no-conforme i 1 = conforme</description>
		<condition>mandatory</condition>
	</element>
	<element name="gmd:peakResponse" id="263.0">
		<label>Pic de resposta</label>
		<description>Longitud d'ona a la qual la resposta és la més alta</description>
	</element>
	<element name="gmd:phone" id="526.0">
		<label>Telèfon</label>
		<description>Números de telèfon en els quals es pot contactar amb l'organització o individu</description>
	</element>
	<element name="gmd:plannedAvailableDateTime" id="300.0">
		<label>Disponibilitat prevista</label>
		<description>Data i hora en què el conjunt de dades estarà disponible (AAAA-MM-DDThh:mm:ss)</description>
	</element>
	<element name="gmd:pointInPixel" id="167.0">
		<label>Punt al píxel</label>
		<description>Punt dins d'un píxel que es correspon amb la ubicació sobre la Terra d'aquest píxel</description>
		<condition>mandatory</condition>
	</element>
	<element name="gmd:pointOfContact" id="29.0">
		<label>Punt de contacte</label>
		<description>Identificació de, i mitjans de comunicació amb, persona(es) i organització(ns) associada(es) amb el recurs</description>
	</element>
	<element name="gmd:polygon" id="342.0">
		<label>Polígon</label>
		<description>Conjunts de punts que defineixen el polígon delimitador</description>
		<condition>mandatory</condition>
	</element>
	<element name="gmd:portrayalCatalogueCitation" id="269.0">
		<label>Citació del catàleg de representació</label>
		<description>Referència bibliogràfica del catàleg de representació esmentat</description>
		<condition>mandatory</condition>
	</element>
	<element name="gmd:portrayalCatalogueInfo" id="19.0">
		<label>Informació del catàleg de representació</label>
		<abbrLabel>Representació</abbrLabel>
		<description>Proporciona informació sobre el catàleg de regles definides per a la representació d'un recurs</description>
	</element>
	<element name="gmd:positionName" id="377.0">
		<label>Nom del càrrec</label>
		<description>Funció o càrrec de la persona responsable</description>
		<condition>conditional</condition>
	</element>
	<element name="gmd:postalCode" id="384.0">
		<label>Codi postal</label>
		<description>Codi postal</description>
	</element>
	<element name="gmd:presentationForm" id="368.0">
		<label>Formulari de presentació</label>
		<description>Mode en el qual es representa el recurs</description>
	</element>
	<element name="gmd:processStep" id="84.0">
		<label>Pas de procés</label>
		<description>Informació sobre un esdeveniment en el procés de creació de les dades especificat per l'abast</description>
		<condition>conditional</condition>
	</element>
	<element name="gmd:processingLevelCode" id="249.0">
		<label>Codi del nivell de processament</label>
		<description>Codi del distribuïdor de la imatge que identifica el nivell de processament radiomètric i geomètric que s'ha aplicat</description>
	</element>
	<element name="gmd:processor" id="90.0">
		<label>Processador</label>
		<description>Identificació i mitjans de comunicació amb persona(es) i organització(ns) associats al pas de procés</description>
	</element>
	<element name="gmd:protocol" id="398.0" alias="protocol">
		<label>Protoco</label>
		<description>Protocol de connexió que s'utilitzarà</description>
		<helper sort="true">
			<option value="ESRI:AIMS--http--configuration">Fitxer de configuració del servei de mapes ArcIMS (*.AXL)</option>
			<option value="ESRI:AIMS--http-get-feature">Servei d'Objectes Geogràfics d'ArcIMS</option>
			<option value="ESRI:AIMS--http-get-image">Servei d'imatges d'ArcIMS</option>
			<option value="GLG:KML-2.0-http-get-map">Servei KML de Google Earth (versió 2.0)</option>
			<option value="OGC:CSW">OGC-CSW Servei de catàleg per a la Web</option>
			<option value="OGC:KML">OGC-KML Keyhole Markup Language</option>
			<option value="OGC:GML">OGC-GML Llenguatge de Marcat Geogràfic</option>
			<option value="OGC:ODS">OGC-ODS Servei de directori OpenLS</option>
			<option value="OGC:OGS">OGC-ODS Servei de passarel·la OpenLS</option>
			<option value="OGC:OUS">OGC-ODS Servei d'utilitat OpenLS</option>
			<option value="OGC:OPS">OGC-ODS Servei de presentació OpenLS</option>
			<option value="OGC:ORS">OGC-ODS Servei d'enrutat OpenLS</option>
			<option value="OGC:SOS">OGC-SOS Servei d'Observació de Sensors</option>
			<option value="OGC:SPS">OGC-SPS Servei de Planificació de Sensors</option>
			<option value="OGC:SAS">OGC-SAS Servei d'Alerta de Sensors</option>
			<option value="OGC:WCS">OGC-WCS Servei Web de Cobertura</option>
			<option value="OGC:WCS-1.1.0-http-get-capabilities">OGC-WCS Servei Web de Cobertura (versió 1.1.0)</option>
			<option value="OGC:WCTS">OGC-WCTS Servei web de Transformació de Coordenades</option>
			<option value="OGC:WFS">OGC WFS-Servei Web d'Objectes Geogràfics</option>
			<option value="OGC:WFS-1.0.0-http-get-capabilities">OGC-WFS Servei Web d'Objectes Geogràfics (versió 1.0.0)</option>
			<option value="OGC:WFS-G">OGC-WFS-G Servei de Nomenclàtor</option>
			<option value="OGC:WMC">OGC-WMC Context de Mapa Web</option>
			<option value="OGC:WMS">OGC-WMS Servei Web de Mapes</option>
			<option value="OGC:WMS-1.1.1-http-get-capabilities">OGC-WMS Capacitats del servei (versió 1.1.1)</option>
			<option value="OGC:WMS-1.3.0-http-get-capabilities">OGC-WMS Capacitats del servei (versió 1.3.0)</option>
			<option value="OGC:WMS-1.1.1-http-get-map">OGC-WMS Servei Web de Mapes (versió 1.1.1)</option>
			<option value="OGC:WMS-1.3.0-http-get-map">OGC-WMS Servei Web de Mapes (versió 1.3.0)</option>
			<option value="OGC:SOS-1.0.0-http-get-observation">OGC-SOS Get Observation (versión 1.0.0)</option>
			<option value="OGC:SOS-1.0.0-http-post-observation">OGC-SOS Get Observation (POST) (versión 1.0.0)</option>
			<option value="OGC:WNS">OGC-WNS Servei Web de Notificació</option>
			<option value="OGC:WPS">OGC-WPS Servei Web de Processament</option>
			<option value="OGC:OWS-C">OGC OWS Context</option>
			<option value="WWW:DOWNLOAD-1.0-ftp--download">Fitxer per a descàrrega mitjançant FTP</option>
			<option value="WWW:DOWNLOAD-1.0-http--download">Fitxer per a descàrrega</option>
			<option value="FILE:GEO">Fitxer SIG</option>
			<option value="FILE:RASTER">Fitxer SIG RASTER</option>
			<option value="WWW:LINK-1.0-http--ical">iCalendar (URL)</option>
			<option value="WWW:LINK-1.0-http--link" default="">Adreça Web (URL)</option>
			<option value="WWW:LINK-1.0-http--partners">Adreça web del soci (URL)</option>
			<option value="WWW:LINK-1.0-http--related">Enllaç relacionat (URL)</option>
			<option value="WWW:LINK-1.0-http--rss">Butlletí de notícies RSS (URL)</option>
			<option value="WWW:LINK-1.0-http--samples">Demostració del producte (URL)</option>
			<option value="DB:POSTGIS">Taula de base de dades PostGIS</option>
			<option value="DB:ORACLE">Taula de base de dades ORACLE</option>
			<option value="WWW:LINK-1.0-http--opendap">URL OPeNDAP</option>
			<option value="RBNB:DATATURBINE">Data Turbine</option>
			<option value="UKST">Tipus de Servei Desconegut</option>
		</helper>
	</element>
	<element name="gmd:purpose" id="26.0">
		<label>Propòsit</label>
		<description>Resum de les intencions amb què es va desenvolupar el recurs</description>
	</element>
	<element name="gmd:radiometricCalibrationDataAvailability" id="252.0">
		<label>Disponibilitat de dades sobre la calibració radiomètrica</label>
		<description>Indicació de si es disposa o no de la informació de calibració radiomètrica per a generar el producte estàndard de dades radiomètricament calibrades</description>
	</element>
	<element name="gmd:rationale" id="88.0">
		<label>Raó</label>
		<description>Requisit o propòsit de l'etapa de processament</description>
	</element>
	<element name="gmd:rationale" id="318.0" context="gmd:MD_ExtendedElementInformation">
		<label>Raó</label>
		<description>Raó per crear l'element extès</description>
	</element>
	<element name="gmd:referenceSystemIdentifier" id="187.0">
		<label>Identificador del Sistema de Referència</label>
		<description>Nom del sistema de referència</description>
		<condition>conditional</condition>
	</element>
	<element name="gmd:referenceSystemInfo" id="13.0">
		<label>Informació del Sistema de Referència</label>
		<abbrLabel>Sist. Ref.</abbrLabel>
		<description>Descripció dels sistemes de referència espacials i temporals utilitzats en el conjunt de dades</description>
	</element>
	<element name="gmd:report" id="80.0">
		<label>Informe</label>
		<description>Informació quantitativa sobre la qualitat de les dades especificades en l'abast</description>
		<condition>conditional</condition>
	</element>
	<element name="gmd:resolution" id="182.0">
		<label>Resolució</label>
		<description>Grau de detall en el conjunt de dades de malla</description>
	</element>
	<element name="gmd:resourceConstraints" id="35.0">
		<label>Restriccions del recurs</label>
		<description>Proporciona informació sobre les restriccions que s'apliquen al recurs</description>
	</element>
	<element name="gmd:resourceFormat" id="32.0">
		<label>Format del recurs</label>
		<description>Proporciona una descripció del format del recurs</description>
	</element>
	<element name="gmd:resourceMaintenance" id="30.0">
		<label>Manteniment dels recursos</label>
		<description>Proporciona informació sobre la freqüència d'actualitzacions dels recursos i l'abast d'aquests canvis</description>
	</element>
	<element name="gmd:resourceSpecificUsage" id="34.0">
		<label>Ús específic del recurs</label>
		<description>Proporciona informació bàsica sobre l'aplicació específica per a la qual el recurs ha estat o està sent utilitzat per diferents usuaris</description>
	</element>
	<element name="gmd:result" id="107.0">
		<label>Resultat</label>
		<description>Valor (o conjunt de valors) obtinguts a partir de l'aplicació de mesures de qualitat de les dades, o el resultat d'avaluar el valor obtingut (o conjunt de valors) contra un nivell específic de qualitat acceptable</description>
		<condition>mandatory</condition>
	</element>
	<element name="gmd:role" id="566.0" context="gmd:MD_Association">
		<label>Rol</label>
		<description>Referència als objectius (rols) d'una associació concreta</description>
	</element>
	<element name="gmd:role" id="379.0">
		<label>Rol</label>
		<description>Funció realitzada per la part responsable</description>
		<condition>mandatory</condition>
	</element>
	<element name="gmd:rule" id="317.0">
		<label>Regla</label>
		<description>Especifica com es relaciona l'element extès amb d'altres elements i entitats existents</description>
		<condition>mandatory</condition>
	</element>
	<element name="gmd:scaleDenominator" id="94.0">
		<label>Denominador d'escala</label>
		<description>Denominador de la fracció representativa sobre un mapa d'origen</description>
	</element>
	<element name="gmd:scaleFactor" id="266.0">
		<label>Factor d'escala</label>
		<description>Factor d'escala que s'ha aplicat al valor de cel·la</description>
	</element>
	<element name="gmd:schemaAscii" id="324.0">
		<description>Esquema d'aplicació complet donat com un fitxer ASCII</description>
		<label>Esquema ASCII</label>
	</element>
	<element name="gmd:schemaLanguage" id="322.0">
		<label>Esquema de l'idioma</label>
		<description>Identificació del llenguatge d'esquema utilitzat</description>
		<condition>mandatory</condition>
	</element>
	<element name="gmd:scope" id="79.0">
		<label>Abast</label>
		<description>Les dades específiques a les quals s'aplica la informació de qualitat de dades</description>
	</element>
	<element name="gmd:sequenceIdentifier" id="257.0">
		<label>Identificador de la seqüència</label>
		<description>Número que identifica unívocament la instància de bandes de longitud d'ona en les quals opera el sensor</description>
	</element>
	<element name="gmd:series" id="369.0">
		<label>Sèries</label>
		<description>Informació sobre la sèrie o conjunt de dades agregades, dels quals el conjunt de dades n'és una part</description>
	</element>
	<element name="gmd:shortName" id="308.0">
		<label>Nom curt</label>
		<description>Forma curta adequada per a ús en un mètode d'aplicació tal com XML o SGML. NOTA poden ser usats altres mètodes</description>
	</element>
	<element name="gmd:softwareDevelopmentFile" id="326.0">
		<label>Fitxer de desenvolupament de software</label>
		<description>Esquema d'aplicació complet donat com un arxiu de desenvolupament de programari</description>
	</element>
	<element name="gmd:softwareDevelopmentFileFormat" id="327.0">
		<label>Format del fitxer de desenvolupament de software</label>
		<description>Format del fitxer de desenvolupament de programari en què està descrit l'esquema d'aplicació</description>
	</element>
	<element name="gmd:source" id="85.0">
		<label>Origen</label>
		<description>Informació sobre les dades d'origen utilitzats en la creació de les dades especificades en l'abast</description>
		<condition>mandatory</condition>
	</element>
	<element name="gmd:source" id="319.0" context="gmd:MD_ExtendedElementInformation">
		<condition>mandatory</condition>
		<label>Origen</label>
		<description>Nom de la persona o entitat que crea l'element extès</description>
	</element>
	<element name="gmd:sourceCitation" id="96.0">
		<label>Citació de la font</label>
		<description>Referència recomanada per a ser utilitzada per a les dades d'origen</description>
	</element>
	<element name="gmd:sourceExtent" id="97.0">
		<label>Extensió de la font</label>
		<description>La informació sobre l'extensió espacial, vertical i font de dades temporal</description>
		<condition>conditional</condition>
	</element>
	<element name="gmd:sourceReferenceSystem" id="95.0">
		<label>Sistema de referència de la font</label>
		<description>Sistema de referència espacial utilitzat per les dades d'origen</description>
	</element>
	<element name="gmd:sourceStep" id="98.0">
		<label>Pas de la font</label>
		<description>Informació sobre un esdeveniment en el procés de creació de les dades d'origen</description>
	</element>
	<element name="gmd:southBoundLatitude" id="346.0">
		<label>Límit sud</label>
		<description>Coordenada més al sud del límit de l'extensió del conjunt de dades expressada com una latitud en graus (signe positiu cap al Nord)</description>
		<condition>mandatory</condition>
	</element>
	<element name="gmd:spatialExtent" id="353.0">
		<label>Extensió espacial</label>
		<description>Component d'extensió espacial de l'extensió espacio-temporal composta</description>
		<condition>mandatory</condition>
	</element>
	<element name="gmd:spatialRepresentationInfo" id="12.0">
		<label>Informació de la representació espacial</label>
		<abbrLabel>Repr. Espacial</abbrLabel>
		<description>Representació digital de la informació espacial en el conjunt de dades</description>
	</element>
	<element name="gmd:spatialRepresentationType" id="37.0">
		<label>Tipus de representació espacial</label>
		<description>Mètode utilitzat per representar espacialment la informació geogràfica</description>
	</element>
	<element name="gmd:spatialResolution" id="38.0">
		<label>Resolució espacial</label>
		<description>Factor que proporciona una comprensió general de la densitat de les dades espacials en el conjunt de dades</description>
	</element>
	<element name="gmd:specificUsage" id="63.0">
		<label>Ús específic</label>
		<description>Breu descripció de l'ús del recurs i/o sèrie de recursos</description>
		<condition>mandatory</condition>
	</element>
	<element name="gmd:specification" id="130.0" context="gmd:DQ_ConformanceResult">
		<condition>mandatory</condition>
		<label>Especificació</label>
		<description>Citació de les especificacions o requeriments de l'usuari contra el qual s'està avaluant les dades</description>
	</element>
	<element name="gmd:specification" id="288.0" context="gmd:MD_Format">
		<label>Especificació</label>
		<description>Nom d'un subconjunt, perfil o especificació de producte del format</description>
	</element>
	<element name="gmd:specification">
		<label>Especificació</label>
	</element>
	<element name="gmd:statement" id="83.0">
		<label>Declaració</label>
		<description>Explicació general del coneixement del productor de dades sobre el llinatge d'un conjunt de dades</description>
		<condition>conditional</condition>
	</element>
	<element name="gmd:status" id="28.0">
		<label>Estat</label>
		<description>Estat del recurs</description>
	</element>
	<element name="gmd:supplementalInformation" id="46.0">
		<label>Informació suplementària</label>
		<description>Qualsevol altra informació descriptiva sobre el conjunt de dades</description>
	</element>
	<element name="gmd:temporalElement" id="337.0">
		<label>Element temporal</label>
		<description>Proporciona component temporal de l'extensió de l'objecte referit</description>
		<condition>conditional</condition>
	</element>
	<element name="gmd:textGroup" id="602.0">
		<label>Grup de text</label>
		<description>Grup de text</description>
	</element>
	<element name="gmd:thesaurusName" id="55.0">
		<label>Nom del tesaure</label>
		<description>Nom del tesaure registrat o una font autoritativa similar de paraules clau</description>
	</element>
	<element name="gmd:title" id="360.0">
		<label>Títol</label>
		<description>Nom amb el que es coneix el recurs esmentat</description>
		<condition>mandatory</condition>
	</element>
	<element name="gmd:title" id="507.0" context="gmd:MD_Legislation">
		<label>Títol</label>
		<description>Referència al títol legal</description>
	</element>
	<element name="gmd:toneGradation" id="265.0">
		<label>Gradació del to</label>
		<description>Nombre de valors numèrics discrets en les dades de la malla</description>
	</element>
	<element name="gmd:topicCategory" id="41.0">
		<label>Categoria temàtica</label>
		<description>Tema(es) principal(s) del conjunt de dades</description>
		<condition>mandatory</condition>
	</element>
	<element name="gmd:MD_TopicCategoryCode">
		<label>Codi de la categoria temàtica</label>
		<description>Classificació temàtica d'alt nivell per a dades geogràfiques per ajudar a l'agrupació i recerca dels conjunts de dades geogràfiques disponibles. També es pot utilitzar per agrupar paraules clau. Els exemples llistats no són exhaustius. NOTA S'entén que hi ha solapaments entre les diferents categories generals i s'exhorta l'usuari a seleccionar la més adequada.</description>
	</element>
	<element name="gmd:topologyLevel" id="177.0">
		<label>Nivell topològic</label>
		<description>Codi que identifica el grau de complexitat de les relacions espacials</description>
	</element>
	<element name="gmd:transferOptions" id="273.0">
		<label>Opcions de transferència</label>
		<description>Proporciona informació sobre els medis i els mitjans tècnics pels quals s'obtén un recurs des del distribuïdor</description>
	</element>
	<element name="gmd:transferSize" id="276.0">
		<label>Mida de la transferència</label>
		<description>Pes estimat d'una unitat en el format de transferència especificat, expressat en megabytes. La mida de transferència és > 0,0</description>
	</element>
	<element name="gmd:transformationDimensionDescription" id="168.0">
		<label>Descripció de la dimensió de transformació</label>
		<description>Descripció de la informació sobre quines de les dimensions són dimensions espacials</description>
	</element>
	<element name="gmd:transformationDimensionMapping" id="169.0">
		<label>Mapeig de la dimensió de transformació</label>
		<description>Informació sobre quines de les dimensions de la malla són les dimensions espacials</description>
	</element>
	<element name="gmd:transformationParameterAvailability" id="161.0">
		<label>Disponibilitat de paràmetres de transformació</label>
		<condition>mandatory</condition>
		<description>Indicació de si hi ha (estan disponibles) els paràmetres de transformació entre coordenades de la imatge i coordenades geogràfiques o del mapa</description>
	</element>
	<element name="gmd:triangulationIndicator" id="251.0">
		<label>indicador de triangulació</label>
		<description>Indicació de si s'ha realitzat o no la triangulació de la imatge</description>
	</element>
	<element name="gmd:turnaround" id="302.0">
		<label>Gir en rodó</label>
		<description>Temps típic de resposta d'una comanda</description>
	</element>
	<element name="gmd:type" id="54.0">
		<label>Tipus</label>
		<description>Temàtica usada per agrupar paraules clau similars</description>
	</element>
	<element name="gmd:type" id="540.0" context="gmd:MD_CodeDomain">
		<label>Tipus</label>
		<description>Tipus de dades del domini de codi</description>
	</element>
	<element name="gmd:type" id="543.0" context="gmd:MD_Type">
		<label>Definició de tipus</label>
		<description>Definició del tipus de dades</description>
		<help>Definició del tipus de dada, formal o informal (p.e. Text12, Línia)</help>
	</element>
	<element name="gmd:units" id="262.0">
		<label>Unitat del valor</label>
		<description>Unitats en què s'expressen les longituds d'ona dels sensors</description>
	</element>
	<element name="gmd:unitsOfDistribution" id="275.0">
		<label>Unitats de distribució</label>
		<description>Tessel·les, capes, àrees geogràfiques, etc., en els quals les dades estan disponibles</description>
	</element>
	<element name="gmd:updateScope" id="146.0">
		<label>Abast de l'actualització</label>
		<description>Abast de les dades a les quals s'aplica el manteniment</description>
	</element>
	<element name="gmd:updateScopeDescription" id="147.0">
		<label>Descripció de l'abast de l'actualització</label>
		<description>Informació addicional sobre l'abast o extensió del recurs</description>
	</element>
	<element name="gmd:usageDateTime" id="64.0">
		<label>Dia i hora d'ús</label>
		<description>Data i hora de la primera utilització o rang d'utilitzacions del recurs i/o sèrie de recursos (AAAA-MM-DDThh:mm:ss)</description>
	</element>
	<element name="gmd:useConstraints" id="71.0">
		<label>Restriccions d'ús</label>
		<description>Restriccions aplicades per a assegurar la protecció de la privacitat o de la propietat intel·lectual, així com restriccions, limitacions o avisos sobre l'us del recurs</description>
	</element>
	<element name="gmd:useLimitation" id="68.0">
		<label>Limitació de l'ús</label>
		<description>Limitació que afecta l'adequació d'un recurs a certs usos. Per exemple, _no apte per a la navegació_</description>
	</element>
	<element name="gmd:userContactInfo" id="66.0">
		<label>Informació de contacte de l'usuari</label>
		<description>Identificació i mitjans de comunicació amb les persones i organitzacions utilitzant el recurs</description>
		<condition>mandatory</condition>
	</element>
	<element name="gmd:userDefinedMaintenanceFrequency" id="145.0">
		<label>Freqüència de manteniment definida per l'usuari</label>
		<description>Període de manteniment diferent del dels definits</description>
	</element>
	<element name="gmd:userDeterminedLimitations" id="65.0">
		<label>Limitacions determinades per l'usuari</label>
		<description>Aplicacions, determinades per l'usuari, per a les que el recurs o sèrie de recursos no són adequats</description>
	</element>
	<element name="gmd:userNote" id="75.0">
		<label>Notes de l'usuari</label>
		<description>Explicació de l'aplicació de les restriccions legals o altres restriccions i requisits legals per a l'obtenció i ús del recurs o metadades</description>
	</element>
	<element name="gmd:value" id="137.0" context="gmd:DQ_QuantitativeResult">
		<condition>mandatory</condition>
		<label>Valor</label>
		<description>Valor o valors quantitatius, contingut determinat pel procediment d'avaluació utilitzat</description>
	</element>
	<element name="gmd:value">
		<label>Valor</label>
		<description/>
	</element>
	<element name="gmd:value" id="544.0" context="gmd:MD_Type">
		<label>Valor</label>
		<description>Valor del tipus de dades</description>
	</element>
	<element name="gmd:valueType" id="134.0">
		<label>Tipus de valor</label>
		<description>Valor o rang de valors del nivell de conformitat quantitativa</description>
		<helper>
			<option value="Boolean">Booleà</option>
			<option value="Real">Real</option>
			<option value="Integer">Enter</option>
			<option value="Ratio">Proporció</option>
			<option value="Percentage">Percentatge</option>
			<option value="Measure(s) (value(s) + unit(s))">Mesura(es) (valor(s) + unitat(s))</option>
		</helper>
	</element>
	<element name="gmd:valueUnit" id="135.0">
		<label>Unitat del valor</label>
		<description>Unitat del valor per informar d'un resultat de qualitat de dades</description>
		<condition>mandatory</condition>
	</element>
	<element name="gmd:version" id="208.2" context="gmd:RS_Identifier">
		<label>Versió</label>
		<description>Identificador de versió per a l'espai de noms</description>
	</element>
	<element name="gmd:version" id="286.0">
		<label>Versió</label>
		<description>Versió del format (data, número, etc.)</description>
		<condition>mandatory</condition>
	</element>
	<element name="gmd:verticalElement" id="338.0">
		<label>Element vertical</label>
		<description>Proporciona component vertical de l'extensió de l'objecte referit</description>
		<condition>conditional</condition>
	</element>
	<element name="gmd:voice" id="408.0">
		<label>Telèfon</label>
		<description>Número de telèfon mitjançant el qual es pot contactar amb l'organització o individu responsable</description>
	</element>
	<element name="gmd:volumes" id="295.0">
		<label>Volums</label>
		<description>Nombre d'elements en el medi identificat</description>
	</element>
	<element name="gmd:westBoundLongitude" id="344.0">
		<label>Límit oest</label>
		<description>Coordenada més occidental del límit de l'extensió del conjunt de dades expressada com una longitud en graus decimals (signe positiu cap a l'Est)</description>
		<condition>mandatory</condition>
	</element>
	<element name="gml:beginPosition">
		<label>Data d'inici</label>
		<description>Format com a 2007-09-12T15:00:00 (YYYY-MM-DDTHH:mm:ss)</description>
	</element>
>>>>>>> 68ac67a9

  </element>
  <element name="gmd:density" id="293.0">
    <label>Densitat</label>
    <description>Densitat amb que les dades s'han desat</description>
  </element>
  <element name="gmd:densityUnits" id="294.0">
    <label>Unitats de densitat</label>
    <description>Unitats de mesura en que s'expressa la densitat</description>
    <condition>conditional</condition>
  </element>
  <element name="gmd:description" id="561.0">
    <label>Descripció</label>
    <description>Descripció de l'esdeveniment incloent-hi els paràmetres
      relacionats o toleràncies
    </description>
  </element>
  <element name="gmd:description" id="561.0" context="gmd:MD_AbstractClass">
    <label>Descripció</label>
    <description>Descripció</description>
  </element>
  <element name="gmd:description" id="87.0" context="LI_ProcessStep">
    <condition>mandatory</condition>
    <label>Descripció</label>
    <description>Descripció de l'esdeveniment incloent-hi els paràmetres
      relacionats o toleràncies
    </description>
  </element>
  <element name="gmd:description" id="93.0" context="LI_Source">
    <label>Descripció</label>
    <description>Descripció detallada del nivell de la font de dades</description>
    <_condition>Conditional / sourceExtent not provided?</_condition>
  </element>
  <element name="gmd:description" id="335.0" context="gmd:EX_Extent">
    <label>Descripció</label>
    <description>Extensions temporal i espacial de l'objecte de referència</description>
    <_condition>Conditional / geographicElement and temporalElement and
      verticalElement not
      documented?
    </_condition>
  </element>
  <element name="gmd:description" id="401.0" context="gmd:CI_OnlineResource">
    <label>Descripció</label>
    <description>Descripció detallada del que és o fa el recurs en línia</description>
  </element>
  <element name="gmd:description" id="541.0" context="gmd:MD_CodeDomain">
    <label>Descripció</label>
    <description>Descripció del code domain</description>
  </element>
  <element name="gmd:description" id="549.0" context="gmd:MD_CodeValue">
    <label>Descripció del valor</label>
    <description>Descripció del valor</description>
  </element>
  <element name="gmd:description" id="552.0" context="gmd:MD_Attribute">
    <label>Descripció</label>
    <description>Descripció de l'atribut</description>
  </element>
  <element name="gmd:description" id="557.0" context="gmd:MD_Role">
    <label>Descripció</label>
    <description>Descripció del rol</description>
  </element>
  <element name="gmd:descriptiveKeywords" id="33.0">
    <label>Paraules clau descriptives</label>
    <description>Proporciona la categoria de les paraules clau, el seu
      tipus i la font de referència
    </description>
  </element>
  <element name="gmd:descriptor" id="258.0">
    <label>Descriptor</label>
    <description>Descripció del rang del valor mesurat a una cel·la</description>
  </element>
  <element name="gmd:dimension" id="242.0">
    <label>Dimensió</label>
    <description>Informació de la dimensió del valor mesurat a la cel·la</description>
  </element>
  <element name="gmd:dimensionName" id="180.0">
    <label>Nom de la dimensió</label>
    <description>Nom de l'eix</description>
    <condition>mandatory</condition>
  </element>
  <element name="gmd:dimensionSize" id="181.0">
    <label>Mida</label>
    <description>Número d'elements al llarg de l'eix</description>
    <condition>mandatory</condition>
  </element>
  <element name="gmd:distance" id="61.0">
    <label>Distància</label>
    <description>Ground sample distance(GSD)</description>
    <condition>Proporciona una distància en cas que l'escala equivalent no
      estigui documentada
    </condition>
    <helper>
      <option value="0.10">10 cm</option>
      <option value="0.25">25 cm</option>
      <option value="0.50">50 cm</option>
      <option value="1">1 m</option>
      <option value="30">30 m</option>
      <option value="100">100 m</option>
    </helper>
  </element>
  <element name="gmd:distributionFormat" id="271.0">
    <label>Format de distribució</label>
    <condition>mandatory</condition>
    <description>Proporciona informació sobre el format de distribució de
      les dades
    </description>
  </element>
  <element name="gmd:distributionInfo" id="17.0">
    <description>Proporciona informació sobre el distribuïdor i les
      opcions per obtenir el(s) recurs(os)
    </description>
    <label>Informació de distribució</label>
  </element>
  <element name="gmd:distributionOrderProcess" id="281.0">
    <label>Procés de comanda</label>
    <description>Proporciona informació sobre com es poden obtenir les
      dades, altres instruccions relacionades i el preu
    </description>
  </element>
  <element name="gmd:distributor" id="272.0">
    <label>Distribuïdor</label>
    <description>Proporciona informació sobre el distribuïdor</description>
  </element>
  <element name="gmd:distributorContact" id="280.0">
    <label>Contacte del distribuïdor</label>
    <description>Organisme on es pot obtenir el conjunt de dades. Aquesta
      llista no necessita ser exhaustiva
    </description>
    <condition>mandatory</condition>
  </element>
  <element name="gmd:distributorFormat" id="282.0">
    <label>Format de distribució</label>
    <description>Proporciona informació sobre el format de distribució de
      les dades
    </description>
    <condition>conditional</condition>
  </element>
  <element name="gmd:distributorTransferOptions" id="283.0">
    <label>Opcions de transferència</label>
    <description>Proporciona informació sobre els mitjans tècnics i el
      suport a partir del qual es poden obtenir les dades
    </description>
  </element>
  <element name="gmd:domainCode" id="309.0">
    <label>Coid de domini</label>
    <description>Codi de tres dígits assignat a un element estès</description>
    <_condition>Conditional / is dataType ?codelistElement??</_condition>
  </element>
  <element name="gmd:domainOfValidity" id="197.0">
    <label>Domini de validesa</label>
    <description>Rang vàlid pel sistema de referència</description>
  </element>
  <element name="gmd:domainValue" id="315.0">
    <label>Valor de domini</label>
    <description>Valors vàlids que es poden assignar a un element estès</description>
    <_condition>Conditonal / dataType not 'codelist', 'enumeration' or
      'codelistElement'
    </_condition>
  </element>
  <element name="gmd:eastBoundLongitude" id="345.0">
    <label>Coordenada límit a l'est</label>
    <description>Coordenada que es troba més a l'est de la superfície
      representada, expressada en longitud
    </description>
    <condition>mandatory</condition>
  </element>
  <element name="gmd:edition" id="363.0">
    <label>Edició</label>
    <description>Versió del recurs citat</description>
  </element>
  <element name="gmd:editionDate" id="364.0">
    <label>Data d'edició</label>
    <description>Data d'edició (YYYY-MM-DD)</description>
  </element>
  <element name="gmd:electronicMailAddress" id="386.0">
    <label>Adreça electrònica</label>
    <description>Adreça electrònica de l'individu o del grup responsable</description>
  </element>
  <element name="gmd:environmentDescription" id="44.0">
    <label>Descripció de l'entorn</label>
    <description>Descripció del conjunt de dades dins del seu entorn de
      producció i manteniment. Pot incloure seccions tals com el
      programari, el sistema operatiu del maquinari i la mida del fitxer
    </description>
  </element>
  <element name="gmd:equivalentScale" id="60.0">
    <label>Escala equivalent</label>
    <description>Nivell de detall expressat com l'escala comparable a la
      d'un mapa o un gràfic
    </description>
    <_condition>Conditional / distance not documented?</_condition>
  </element>
  <element name="gmd:errorStatistic" id="136.0">
    <label>Error estadístic</label>
    <description>Mètode estadístic utilitzat per determinar el valor</description>
  </element>
  <element name="gmd:evaluationMethodDescription" id="104.0">
    <label>Descripció del mètode d'avaluació</label>
    <description>Descripció del mètode d'avaluació</description>
  </element>
  <element name="gmd:evaluationMethodType" id="103.0">
    <label>Mètode d'avaluació</label>
    <description>Tipus de mètode usat per avaluar la qualitat del conjunt
      de dades
    </description>
  </element>
  <element name="gmd:evaluationProcedure" id="105.0">
    <label>Procediment d'avaluació</label>
    <description>Referència a informació sobre el procediment</description>
  </element>
  <element name="gmd:explanation" id="131.0">
    <label>Explicació</label>
    <description>Explicació del significat de conformitat per aquest
      resultat
    </description>
    <condition>mandatory</condition>
  </element>
  <element name="gmd:extendedElementInformation" id="305.0">
    <label>Informació de l'element estès</label>
    <description>Proporciona informació sobre una nova metadada no trobada
      a ISO 19115 i necessària per descriure dades geogràfiques
    </description>
  </element>
  <element name="gmd:extensionOnLineResource" id="304.0">
    <label>Recurs en línia de l'extensió</label>
    <description>Informació sobre les fonts en línia on s'inclou
      informació sobre el nom del perfil de metadades i els elements de
      metadades estesos
    </description>
  </element>
  <element name="gmd:extent" id="45.0" context="gmd:MD_DataIdentification">
    <label>Extensió</label>
    <description>Informació sobre l'extensió: coordenades límit del recurs
      i components verticals i temporals de l'extensió del recurs
    </description>
    <_condition>Conditional / if hierarchyLevel equals "dataset"? Either
      extent.geographicElement.EX_GeographicBoundingBox or
      extent.geographicElement.EX_GeographicDescription is required
    </_condition>
  </element>
  <element name="gmd:extent" id="140.0" context="gmd:DQ_Scope">
    <label>Extensió</label>
    <description>Informació sobre l'extensió horitzontal, vertical i
      temporal de les dades especificades en l'àmbit
    </description>
  </element>
  <element name="gmd:extent" id="351.0" context="gmd:EX_TemporalExtent">
    <label>Extensió</label>
    <description>Data i hora del contingut del conjunt de dades</description>
    <_condition>mandatory</_condition>
  </element>
  <element name="gmd:extentTypeCode" id="340.0">
    <label>Codi tipus de l'extensió</label>
    <description>Indica si el polígon envoltant abasta una àrea coberta
      per les dades o
      una àrea on no hi ha dades. Possibles valors: '1' per
      inclusió o '0' per exclusió
    </description>
  </element>
  <element name="gmd:facsimile" id="409.0">
    <label>Número de fax</label>
    <description>Número de telèfon o fax de l'individu o organització
      responsable
    </description>
  </element>
  <element name="gmd:featureCatalogueCitation" id="238.0">
    <label>Cita del catàleg d'objectes</label>
    <description>Referència bibliogràfica completa a un o més catàlegs
      d'objectes externs
    </description>
    <condition>mandatory</condition>
  </element>
  <element name="gmd:featureInstances" id="152.0">
    <label>Instàncies d'entitats</label>
    <description>Instàncies de les entitats a les que se'ls aplica la
      informació
    </description>
    <condition/>
  </element>
  <element name="gmd:featureTypes" id="237.0">
    <label>Tipus d'entitats</label>
    <description>Subconjunt de tipus d'entitats del catàleg d'entitats
      citat que ocorren a les dades
    </description>
  </element>
  <element name="gmd:features" id="151.0">
    <label>Entitats</label>
    <description>Entitats a les que aplica la informació</description>
    <condition/>
  </element>
  <element name="gmd:fees" id="299.0">
    <label>Tarifes</label>
    <description>Els preus i les condicions per obtenir el recurs. Inclou
      les unitats monetàries (segons ISO 4217)
    </description>
  </element>
  <element name="gmd:fileDecompressionTechnique" id="289.0">
    <label>Tècnica de descompressió de l'arxiu</label>
    <description>Recomanacions sbre els algorismes o processos que es
      poden aplicar per tal de llegir o descomprimir els recursos als que
      s'hagin aplicat tècniques de compressió
    </description>
  </element>
  <element name="gmd:fileDescription" id="50.0">
    <label>Descripció del fitxer</label>
    <description>Descripció del contingut de la imatge</description>
  </element>
  <element name="gmd:fileIdentifier" id="2.0">
    <label>Identificador del fitxer de metadades</label>
    <description>Identificador únic per a aquest arxiu de metadades</description>
  </element>
  <element name="gmd:fileName" id="49.0">
    <label>Nom del fitxer</label>
    <description>Nom de l'arxiu que conté el gràfic que proporciona una
      il·lustració del conjunt de dades
    </description>
    <condition>mandatory</condition>
  </element>
  <element name="gmd:fileType" id="51.0">
    <label>Tipus de fitxer</label>
    <description>Format de l'arxiu en que està codificada la imatge</description>
    <help>format de l'arxiu en que està codificada la imatge. Exemples:
      CGM, EPS, GIF, JPEG, PBM, PS, TIFF, XWD
    </help>
  </element>
  <element name="gmd:filmDistortionInformationAvailability" id="254.0">
    <label>Disponibilitat d'informació sobre la distorsió de la pel·lícula</label>
    <description>Indicació de la disponibilitat d'informació sobre la
      distorsió de la pel·lícula
    </description>
  </element>
  <element name="gmd:formatDistributor" id="290.0">
    <label>Format de distribució</label>
    <description>Proporciona informació sobre el format de distribució</description>
  </element>
  <element name="gmd:function" id="402.0">
    <label>Funció</label>
    <description>Codi de la funció realitzada per part del recurs en línia</description>
  </element>
  <element name="gmd:geographicElement" id="336.0">
    <label>Element geogràfic</label>
    <description>Proporciona la component geogràfica de l'extensió de
      l'objecte referenciat
    </description>
    <_condition>Conditional / description and temporalElement and
      verticalElement not
      documented?
    </_condition>
  </element>
  <element name="gmd:geographicIdentifier" id="349.0">
    <label>Identificador geogràfic</label>
    <description>Identificador usat per representar una àrea geogràfica</description>
    <condition>mandatory</condition>
  </element>
  <element name="gmd:geometricObjectCount" id="185.0">
    <label>Número d'objectes geomètrics</label>
    <description>Número total d'objectes de tipus punt o vector que
      apareixen al conjunt de dades
    </description>
  </element>
  <element name="gmd:geometricObjectType" id="184.0">
    <label>Tipus d'objectes geomètrics</label>
    <description>Nom dels objectes vectorials i puntuals utilitzats per
      localitzar ubicacions espacials de 0, 1 o 2 dimensions en el conjunt
      de dades
    </description>
    <condition>mandatory</condition>
  </element>
  <element name="gmd:geometricObjects" id="178.0">
    <label>Objectes geomètrics</label>
    <description>Informació dels objectes geomètrics usats al conjunt de
      dades
    </description>
  </element>
  <element name="gmd:georeferencedParameters" id="174.0">
    <label>Paràmetres de georeferenciació</label>
    <description>Paràmetres de georeferenciació</description>
  </element>
  <element name="gmd:graphicOverview" id="31.0">
    <label>Vista del gràfic</label>
    <description>Proporciona una li·lustració del conjunt de dades. El
      gràfic ha d'incloure una llegenda explicativa per a la seva
      implantació
    </description>
  </element>
  <element name="gmd:graphicsFile" id="325.0">
    <label>Fitxer de gràfics</label>
    <description>Esquema d'aplicació complet proporcionat com un arxiu
      gràfic
    </description>
  </element>
  <element name="gmd:handlingDescription" id="77.0">
    <label>Descripció de la manipulació</label>
    <description>Informació addicional sobre les restriccions de
      manipulació aplicables al recurs
    </description>
  </element>
  <element name="gmd:hierarchyLevel" id="6.0">
    <label>Nivell jeràrquic</label>
    <description>Àmbit d'aplicació de les metadades (vegeu annex H per a
      més informació sobre els nivells jeràrquics de les metadades)
    </description>
  </element>
  <element name="gmd:hierarchyLevelName" id="7.0">
    <label>Nom del nivell jeràrquic</label>
    <description>Nom dels nivells jerárquics</description>
    <_condition>Conditional / hierarchyLevel is not equal to "dataset"?</_condition>
  </element>
  <element name="gmd:hoursOfService" id="391.0">
    <label>Horari d'atenció</label>
    <description>Període de temps (incloent la zona horària) en que es pot
      contactar amb l'organizació o l'individu
    </description>
  </element>
  <element name="gmd:identificationInfo" id="15.0">
    <label>Informació d'identificació</label>
    <description>Informació bàsica sobre el(s) recurs(os) de la metadada</description>
    <condition>mandatory</condition>
  </element>
  <element name="gmd:identifier" id="573.0">
    <label>Identificador</label>
    <description>Identificador únic pel recurs. Exemple: Universal Product
      Code (UPC),
      National Stock Number (NSN)
    </description>
  </element>
  <element name="gmd:identifier" id="573.0" context="gmd:CI_Citation">
    <label>Identificador de la cita</label>
    <description>Identificador de la cita</description>
  </element>
  <element name="gmd:identifier" id="575.0" context="gmd:MD_Authority">
    <label>Identificador</label>
    <description>Identificador que pertany a l'autoritat</description>
  </element>
  <element name="gmd:illuminationAzimuthAngle" id="245.0">
    <label>Angle azimutal de la il·luminació</label>
    <description>Il·luminació azimutal mesurada en graus decimals en el
      sentit de les agulles del rellotge, des del nord verdader en
      l'instant de realització de la imatge. Per a imatges escanejades,
      referir-se al píxel central de la imatge
    </description>
  </element>
  <element name="gmd:illuminationElevationAngle" id="244.0">
    <label>Angle d'elevació de la il·luminació</label>
    <description>Elevació de la il·luminació mesurada en graus decimals en
      el sentit de les agulles del rellotge, des del pla d'intersecció de
      la línia òptica de visió amb la superfície de la terra
    </description>
  </element>
  <element name="gmd:imageQualityCode" id="247.0">
    <label>Codi de la qualitat de la imatge</label>
    <description>Codi alfanumèric que especifica la qualitat de la imatge</description>
    <help>especifica la qualitat de la imatge</help>
  </element>
  <element name="gmd:imagingCondition" id="246.0">
    <label>Condicions de la imatge</label>
    <description>Condicions que afecten la imatge</description>
  </element>
  <element name="gmd:includedWithDataset" id="236.0">
    <label>Inclòs en el conjunt de dades</label>
    <description>Indicació de si el catàleg d'objectes està inclós o no
      amb el conjunt de dades
    </description>
    <condition>mandatory</condition>
  </element>
  <element name="gmd:individualName" id="375.0">
    <label>Nom individual</label>
    <description>Nom, cognoms i càrrec de la persona responsable, separats
      per un
      delimitador
    </description>
    <_condition>Conditional / organisationName and positionName not
      documented?
    </_condition>
  </element>
  <element name="gmd:initiativeType" id="66.5">
    <label>Tipus d'iniciativa</label>
    <description>Tipus d'iniciativa sota la qual el conjunt de dades
      agregades va ser produït
    </description>
  </element>
  <element name="gmd:issueIdentification" id="405.0">
    <label>Identificació d'edició</label>
    <description>Informació que identifica l'edició de la sèrie</description>
  </element>
  <element name="gmd:keyword" id="53.0">
    <label>Paraula clau</label>
    <description>Paraules o frases, comunes o formals, que s'han usat per
      a descriure determinats aspectes del conjunt de dades
    </description>
  </element>
  <element name="gmd:language" context="gmd:MD_Metadata" id="3.0">
    <label>Idioma de la metadada</label>
    <description>Idioma utilitzat per a la documentació de les metadades</description>
    <condition>conditional</condition>
  </element>
  <element name="gmd:language" context="gmd:MD_DataIdentification"
           id="39.0">
    <label>Idiomes</label>
    <description>Llenguatge(s) utilitzat(s) dins del conjunt de dades</description>
    <help>llenguatge(s) utilitzat(s) dins del conjunt de dades</help>
    <_condition>Mandatory</_condition>
  </element>
  <element name="gmd:language" context="gmd:MD_FeatureCatalogueDescription"
           id="235.0">
    <label>Idioma</label>
    <description>Llenguatge(s) utilitzat(s) dins del catàleg</description>
  </element>
  <element name="gmd:lensDistortionInformationAvailability" id="255.0">
    <label>Disponibilitat d'informació sobre la distorsió de les lents</label>
    <description>Indicació de la disponibilitat d'informació sobre la
      distorsió de les lents
    </description>
  </element>
  <element name="gmd:level" id="139.0">
    <label>Nivell jeràrquic</label>
    <description>Nivell jeràrquic de les dades especificades en l'àmbit</description>
    <condition>mandatory</condition>
  </element>
  <element name="gmd:levelDescription" id="141.0">
    <label>Descripció del nivell</label>
    <description>Descripció detallada sobre el nivell de les dades
      especificades en l'àmbit
    </description>
    <_condition>Conditional / level not equal 'dataset' or 'series'?</_condition>
  </element>
  <element name="gmd:lineage" id="81.0">
    <label>Llinatge</label>
    <description>Informació de qualitat no quantitativa sobre el llinatge
      de les dades especificades en l'àmbit
    </description>
    <_condition>Conditional / report not provided?</_condition>
  </element>
  <element name="gmd:linkage" id="397.0">
    <label>Enllaç</label>
    <description>Localització (adreça) per a l'accés en línia utilitzant
      una direcció URL o un esquema de direcció similar, tal com
      http://www.statkart.no/isotc211
    </description>
    <condition>mandatory</condition>
  </element>
  <element name="gmd:maintenanceAndUpdateFrequency" id="143.0">
    <label>Freqüència de manteniment i actualització</label>
    <description>Freqüència amb que es realitzen els canvis i les
      actualizacions després que les metadades inicials o el conjunt de
      dades inicial estigui complet
    </description>
    <condition>mandatory</condition>
  </element>
  <element name="gmd:maintenanceNote" id="148.0">
    <label>Notes de manteniment</label>
    <description>Informació respecte els requisits específics per dur a
      terme el manteniment del
      recurs
    </description>
  </element>
  <element name="gmd:maxValue" id="260.0">
    <label>Valor màxim</label>
    <description>La longitud d'ona més llarga que el sensor és capaç
      d'enregistrar a una
      banda determinada
    </description>
  </element>
  <element name="gmd:maximumValue" id="356.0">
    <label>Valor màxim</label>
    <description>L'extensió vertical més alta continguda al conjunt de
      dades
    </description>
    <condition>mandatory</condition>
  </element>
  <element name="gmd:measureDescription" id="102.0">
    <label>Descripció de la mesura</label>
    <description>Descripció de la mesura o test que s'ha aplicat a les
      dades
    </description>
  </element>
  <element name="gmd:measureIdentification" id="101.0">
    <label>Identificació de la mesura</label>
    <description>Codi que identifica un procediment estàndard enregistrat</description>
  </element>
  <element name="gmd:mediumFormat" id="296.0">
    <label>Format de suport</label>
    <description>Mètode usat per escriure en el suport</description>
  </element>
  <element name="gmd:mediumNote" id="297.0">
    <label>Notes del suport</label>
    <description>Descripció sobre altres requeriments o limitacions per
      utilitzar el
      suport
    </description>
  </element>
  <element name="gmd:metadataConstraints" id="20.0" context="gmd:MD_Metadata">
    <label>Restriccions de les metadades</label>
    <description>Proporciona informació sobre les restriccions que
      s'apliquen a les metadades
    </description>
  </element>
  <element name="gmd:metadataConstraints">
    <label>Restriccions de les metadades</label>
    <description>Proporciona restriccions sobre l'accés i l'ús de les
      dades
    </description>
  </element>
  <element name="gmd:metadataExtensionInfo" id="14.0">
    <description>Informació estesa de les metadades</description>
    <label>Informació estesa de les metadades</label>
  </element>
  <element name="gmd:metadataMaintenance" id="22.0">
    <label>Manteniment de les metadades</label>
    <description>Proporciona informació sobre la freqüència de les
      actualitzacions de
      les metadades i l'àmbit d'aquestes actualitzacions
    </description>
  </element>
  <element name="gmd:metadataStandardName" id="10.0">
    <label>Nom de l'estàndard de metadades</label>
    <description>Nom de l'estàndard de metadades usat (inclou el nom del
      perfil) utilitzat
    </description>
  </element>
  <element name="gmd:metadataStandardVersion" id="11.0">
    <label>Versió de l'estàndard de metadades</label>
    <description>Versió (perfil) de l'estàndard de metadades utilitzat</description>
  </element>
  <element name="gmd:minValue" id="261.0">
    <label>Valor mínim</label>
    <description>Longitud d'ona més curta que el sensor és capaç
      d'enregistrar en una
      banda determinada
    </description>
  </element>
  <element name="gmd:minimumValue" id="355.0">
    <label>Valor mínim</label>
    <description>L'extensió vertical més baixa continguda al conjunt de
      dades
    </description>
    <condition>mandatory</condition>
  </element>
  <element name="gmd:name" context="gmd:MD_AbstractClass" id="560.0">
    <label>Nom</label>
    <description>Nom</description>
  </element>
  <element name="gmd:name" context="gmd:MD_Medium" id="292.0">
    <label>Nom</label>
    <description>Nom del suport físic amb que el recurs es pot distribuir</description>
  </element>
  <element name="gmd:name" context="gmd:RS_ReferenceSystem" id="196.0">
    <label>Nom</label>
    <description>Nom del sistema de referència utilitzat</description>
    <condition>mandatory</condition>
  </element>
  <element name="gmd:name" context="gmd:MD_Format" id="285.0">
    <label>Nom</label>
    <description>Nom del(s) format(s) de transferència usats</description>
    <help>nom del(s) format(s) de transferència</help>
    <condition>mandatory</condition>
    <helper rel="gmd:version">
      <option value="Text">Text</option>
      <option value="ESRI Shapefile" title="1.0">ESRI Shapefile</option>
      <option value="Mapinfo MIF/MID" title="4.5">Mapinfo MIF/MID</option>
      <option value="Mapinfo TAB">Mapinfo TAB</option>
      <option value="KML">KML</option>
      <option value="GML" title="3.2.1">GML</option>
      <option value="GeoTIFF" title="1.0">GeoTIFF</option>
      <option value="TIFF">TIFF</option>
      <option value="ECW">ECW</option>
      <option value="JPEG2000">JPEG2000</option>
      <option value="ZIP">ZIP</option>
      <option value="PDF">PDF</option>
      <option value="PNG">PNG</option>
      <option value="JPEG">JPEG</option>
      <option value="OGC:WMC">OGC:WMC</option>
      <option value="OGC:OWS Context">OGC:OWS Context</option>
    </helper>
  </element>


  <element name="gmd:name" context="gmd:MD_ExtendedElementInformation"
           id="307.0">
    <label>Nom</label>
    <description>Nom de l'element de metadada estès</description>
    <condition>mandatory</condition>
  </element>
  <element name="gmd:name" context="gmd:MD_ApplicationSchemaInformation"
           id="321.0">
    <label>Nom</label>
    <description>Nom de l'esquema d'aplicació usat</description>
    <condition>mandatory</condition>
  </element>
  <element name="gmd:name" context="gmd:CI_OnlineResource" id="400.0">
    <label>Nom del recurs</label>
    <description>Nom del recurs en línia</description>
  </element>
  <element name="gmd:name" context="gmd:CI_Series" id="404.0">
    <label>Nom</label>
    <description>Nom de les sèries o del conjunt de dades agregat del que
      el conjunt de dades forma part
    </description>
  </element>
  <element name="gmd:name" context="gmd:MD_CodeDomain" id="537.0">
    <label>Nom</label>
    <description>Nom del codi de domini</description>
  </element>
  <element name="gmd:name" context="gmd:MD_CodeValue" id="546.0">
    <label>Nom</label>
    <description>Nom del valor</description>
  </element>
  <element name="gmd:name" context="gmd:MD_Attribute" id="551.0">
    <label>Nom</label>
    <description>Nom de l'atribut</description>
  </element>
  <element name="gmd:name" context="gmd:MD_Role" id="556.0">
    <label>Nom</label>
    <description>Nom del rol</description>
  </element>
  <element name="gmd:name">
    <label>Nom</label>
    <description/>
  </element>
  <element name="gmd:nameOfMeasure" id="100.0">
    <label>Nom de la mesura</label>
    <description>Nom del test aplicat a les dades</description>
  </element>
  <element name="gmd:northBoundLatitude" id="347.0">
    <label>Coordenada límit al nord</label>
    <description>Coordenada que es troba més al nord de la superficie
      representada, expressada en latitud
    </description>
    <condition>mandatory</condition>
  </element>
  <element name="gmd:numberOfDimensions" id="158.0">
    <label>Nombre de dimensions</label>
    <description>Número d'eixos espacials-temporals independents</description>
    <condition>mandatory</condition>
  </element>
  <element name="gmd:obligation" id="311.0">
    <label>Obligació</label>
    <description>Obligació de l'element estès</description>
  </element>
  <element name="gmd:offLine" id="278.0">
    <label>Fora de línia</label>
    <description>Informació necessària per a obtenir, per mètodes
      convencionals (fora de línia), el conjunt de dades
    </description>
  </element>
  <element name="gmd:offset" id="267.0">
    <label>Desplaçament</label>
    <description>Valor físic corresponent a un valor de cel·la zero
      (offset)
    </description>
  </element>
  <element name="gmd:onLine" id="277.0">
    <label>Recurs en línia</label>
    <description>Informació sobre les fonts en línia on es pot obtenir
      informació del conjunt de dades, l'especificació o el perfil
    </description>
  </element>
  <element name="gmd:onlineResource" id="390.0">
    <help>Defineix l'URL per accedir al lloc web</help>
    <label>Lloc web</label>
    <description>Informació en línia que es pot usar per contactar
      l'individu o l'organització
    </description>
  </element>
  <element name="gmd:orderingInstructions" id="301.0">
    <label>Instruccions per a la comanda</label>
    <description>Instruccions generals, així com els serveis associats i
      les condicions especials especificades pel distribuïdor
    </description>
  </element>
  <element name="gmd:organisationName" id="376.0">
    <label>Nom de l'organització</label>
    <description>Nom de l'organització responsable</description>
    <condition>conditional</condition>
  </element>
  <element name="gmd:orientationParameterAvailability" id="172.0">
    <label>Disponibilitat de paràmetres d'orientació</label>
    <description>Indicació de si els paràmetres d'orientació estan
      disponibles
    </description>
    <condition>mandatory</condition>
  </element>
  <element name="gmd:orientationParameterDescription" id="173.0">
    <label>Descripció del paràmetres d'orientació</label>
    <description>Descripció dels paràmetres utilitzats per descriure
      l'orientació del sensor
    </description>
  </element>
  <element name="gmd:other" id="155.0">
    <label>Altres</label>
    <description>Informació que no es troba a les altres categories</description>
    <condition/>
  </element>
  <element name="gmd:otherCitationDetails" id="370.0">
    <label>Altres detalls de la cita</label>
    <description>Informacions requerides per tal de completar la cita i
      que no es proporcionen en altres ítems
    </description>
  </element>
  <element name="gmd:otherConstraints" id="72.0">
    <label>Altres restriccion</label>
    <description>Altres restriccions i requisits legals previs per a tenir
      accés i utilitzar el recurs
    </description>
    <condition>conditional</condition>
  </element>
  <element name="gmd:page" id="406.0">
    <label>Pàgina</label>
    <description>Detalls de les pàgines de la publicació on es va publicar
      l'article
    </description>
  </element>
  <element name="gmd:parameterCitation" id="175.0">
    <label>Cita de paràmetres</label>
    <description>Referència que proporciona una descripció dels paràmetres</description>
  </element>
  <element name="gmd:parentEntity" id="316.0">
    <label>Entitat pare</label>
    <description>Nom de l'entitat(s) de metadades sota la qual l'element
      estès pot estar situat. El(s) nom(s) poden ser element(s) stàndards
      de metadades o un(s) altre(s) element(s)
    </description>
    <condition>mandatory</condition>
  </element>
  <element name="gmd:parentIdentifier" id="5.0">
    <label>Identificador del pare</label>
    <description>Identificador de fitxer de la metadada pare de la que
      aquesta metadada n'és un subconjunt (fill)
    </description>
  </element>
  <element name="gmd:pass" id="132.0">
    <label>Aprovació</label>
    <description>Indicació de la conformitat del resultat on 0 = No
      aprovat i 1 = Aprovat
    </description>
    <condition>mandatory</condition>
  </element>
  <element name="gmd:peakResponse" id="263.0">
    <label>Resposta pic</label>
    <description>Longitud d'ona en que la resposta és la més alta</description>
  </element>
  <element name="gmd:phone" id="388.0">
    <label>Telèfon</label>
    <description>Números de telèfons amb els que es pot contactar
      l'organització o individu responsable
    </description>
  </element>
  <element name="gmd:phone" id="407.0">
    <label>Phone</label>
    <description>Telephone numbers at which the organization or individual
      may be
      contacted
    </description>
  </element>
  <element name="gmd:phone" id="526.0">
    <label>Telèfon</label>
    <description>Números de telèfon per contactar l'organitzacio o
      l'individu
    </description>
  </element>
  <element name="gmd:plannedAvailableDateTime" id="300.0">
    <label>Data prevista de disponibilitat de les dades</label>
    <description>Data en que el recurs estarà disponible
      (CCYY-MM-DDThh:mm:ss)
    </description>
  </element>
  <element name="gmd:pointInPixel" id="167.0">
    <label>Punt en un píxel</label>
    <description>Punt en un píxel corresponent a la localització del
      terreny en el píxel
    </description>
    <condition>mandatory</condition>
  </element>
  <element name="gmd:pointOfContact" id="29.0">
    <label>Punt de contacte</label>
    <description>Identificació sobre l'individu o organització als efectes
      de consultes i dubtes referents al(s) recurs(os)
    </description>
  </element>
  <element name="gmd:polygon" id="342.0">
    <label>Polígon</label>
    <description>Conjunt de punts que defineixen el polígon envoltant
      (Bounding Box)
    </description>
    <condition>mandatory</condition>
  </element>
  <element name="gmd:portrayalCatalogueCitation" id="269.0">
    <label>Cita del catàleg de representació</label>
    <description>Referència bibliogràfica del catàleg de representació
      utilitzat
    </description>
    <condition>mandatory</condition>
  </element>
  <element name="gmd:portrayalCatalogueInfo" id="19.0">
    <label>Informació del catàleg de representació</label>
    <description>Proporciona informació sobre les regles del catàleg
      definides per a la representació del(s) recurs(os)
    </description>
  </element>
  <element name="gmd:positionName" id="377.0">
    <label>Càrrec</label>
    <description>Rol o càrrec que ocupa la persona responsable</description>
    <condition>conditional</condition>
  </element>
  <element name="gmd:postalCode" id="384.0">
    <label>Codi postal</label>
    <description>Codi postal</description>
  </element>
  <element name="gmd:presentationForm" id="368.0">
    <label>Forma de presentació</label>
    <description>Forma amb que es representa el recurs citat</description>
  </element>
  <element name="gmd:processStep" id="84.0">
    <label>Pas del procés</label>
    <description>Descripció de l'esdeveniment, dins del procés
      d'elaboració de la dada, especificat pel seu àmbit
    </description>
    <condition>conditional</condition>
  </element>
  <element name="gmd:processingLevelCode" id="249.0">
    <label>Codi del nivell de processament</label>
    <description>Codi del distribuïdor que identifica el nivell de
      processament geomètric i radiomètric aplicat a la imatge
    </description>
  </element>
  <element name="gmd:processor" id="90.0">
    <label>Processador</label>
    <description>Identificació de les persones i organitzacions associades
      al procés de producció i els mecanismes de comunicació entre ells
    </description>
  </element>
  <element name="gmd:protocol" id="398.0" alias="protocol">
    <label>Protocol</label>
    <description>Protocol de connexió a utilitzar</description>
    <helper>
      <option show="y" value="ESRI:AIMS--http--configuration">ArcIMS Map Service Arxiu de
        configuració (*.AXL)
      </option>
      <option show="y" value="ESRI:AIMS--http-get-feature">ArcIMS Internet Feature Map Service
      </option>
      <option show="-" value="ESRI:AIMS--http-get-image">ArcIMS Internet Image Map Service</option>
      <option show="y" value="GLG:KML-2.0-http-get-map">Google Earth KML service (ver 2.0)</option>
      <option show="-" value="OGC:CSW">OGC-CSW Catalogue Service for the Web</option>
      <option show="-" value="OGC:KML">OGC-KML Keyhole Markup Language</option>
      <option show="-" value="OGC:GML">OGC-GML Geography Markup Language</option>
      <option show="-" value="OGC:ODS">OGC-ODS OpenLS Directory Service</option>
      <option show="-" value="OGC:OGS">OGC-ODS OpenLS Gateway Service</option>
      <option show="-" value="OGC:OUS">OGC-ODS OpenLS Utility Service</option>
      <option show="-" value="OGC:OPS">OGC-ODS OpenLS Presentation Service</option>
      <option show="-" value="OGC:ORS">OGC-ODS OpenLS Route Service</option>
      <option show="-" value="OGC:SOS">OGC-SOS Sensor Observation Service</option>
      <option show="-" value="OGC:SPS">OGC-SPS Sensor Planning Service</option>
      <option show="-" value="OGC:SAS">OGC-SAS Sensor Alert Service</option>
      <option show="-" value="OGC:WCS">OGC-WCS Web Coverage Service</option>
      <option show="-" value="FILE:GEO">GIS file</option>
      <option show="-" value="FILE:RASTER">GIS RASTER file</option>
      <option show="-" value="DB:POSTGIS">PostGIS database table</option>
      <option show="-" value="DB:ORACLE">ORACLE database table</option>
      <option show="y" value="WWW:LINK-1.0-http--opendap">OPeNDAP URL</option>
      <option show="y" value="RBNB:DATATURBINE">Data Turbine</option>
      <option show="y" value="OGC:WCS-1.1.0-http-get-capabilities">OGC-WCS Web Coverage Service (ver
        1.1.0)
      </option>
      <option show="-" value="OGC:WCTS">OGC-WCTS Web Coordinate Transformation Service</option>
      <option show="-" value="OGC:WFS">OGC-WFS Web Feature Service</option>
      <option show="y" value="OGC:WFS-1.0.0-http-get-capabilities">OGC-WFS Web Feature Service (ver
        1.0.0)
      </option>
      <option show="-" value="OGC:WFS-G">OGC-WFS-G Gazzetteer Service</option>
      <option show="y" value="OGC:WMC-1.1.0-http-get-capabilities">OGC-WMC Web Map Context (ver
        1.1)
      </option>
      <option show="-" value="OGC:WMS">Servei de Mapes OGC-WMS</option>
      <option show="-" value="OGC:WMS-1.1.1-http-get-capabilities">Servei Capabilities OGC-WMS (ver
        1.1.1)
      </option>
      <option show="-" value="OGC:WMS-1.3.0-http-get-capabilities">Servei Capabilities OGC-WMS (ver
        1.3.0)
      </option>
      <option show="-" value="OGC:WMS-1.1.1-http-get-map">Servei de Mapes OGC-WMS (ver 1.1.1)
      </option>
      <option show="-" value="OGC:WMS-1.3.0-http-get-map">Servei de Mapes OGC-WMS (ver 1.3.0)
      </option>
      <option show="-" value="OGC:SOS-1.0.0-http-get-observation">OGC-SOS Get Observation (ver
        1.0.0)
      </option>
      <option show="-" value="OGC:SOS-1.0.0-http-post-observation">OGC-SOS Get Observation (POST)
        (ver 1.0.0)
      </option>
      <option show="-" value="OGC:WNS">OGC-WNS Web Notification Service</option>
      <option show="-" value="OGC:WPS">OGC-WPS Web Processing Service</option>
      <option show="-" value="WWW:DOWNLOAD-1.0-ftp--download">Arxiu per la descàrrega (FTP)</option>
      <option show="-" value="WWW:DOWNLOAD-1.0-http--download">Arxiu per la descàrrega</option>
      <option show="y" value="WWW:LINK-1.0-http--ical">iCalendar (URL)</option>
      <option show="y" value="WWW:LINK-1.0-http--link">Adreça web (URL)</option>
      <option show="y" value="WWW:LINK-1.0-http--partners">Partner web address (URL)</option>
      <option show="y" value="WWW:LINK-1.0-http--related">Related link (URL)</option>
      <option show="y" value="WWW:LINK-1.0-http--rss">RSS News feed (URL)</option>
      <option show="y" value="WWW:LINK-1.0-http--samples">Showcase product (URL)</option>
      <option show="-" value="UKST">Unknown Service Type</option>
    </helper>
  </element>
  <element name="gmd:purpose" id="26.0">
    <label>Propòsit</label>
    <description>Explicació de la finalitat per la qual s'ha desenvolupat
      el recurs
    </description>
  </element>
  <element name="gmd:radiometricCalibrationDataAvailability" id="252.0">
    <label>Disponibilitat de dades de calibratge radiomètric</label>
    <description>Indicació de la disponibilitat d'informació sobre el
      calibratge radiomètric de la imatge
    </description>
  </element>
  <element name="gmd:rationale" id="88.0">
    <label>Justificació</label>
    <description>Requeriment o propòsit del pas de procés</description>
  </element>
  <element name="gmd:rationale" id="318.0"
           context="gmd:MD_ExtendedElementInformation">
    <label>Justificació</label>
    <description>Raons per crear l'element estès</description>
  </element>
  <element name="gmd:referenceSystemIdentifier" id="187.0">
    <label>Identificador del sistema de referèncis</label>
    <description>Nom del sistema de referència</description>
    <condition>conditional</condition>
  </element>
  <element name="gmd:referenceSystemInfo" id="13.0">
    <label>Informació del sistema de referència</label>
    <description>Descripció del sistema de referència temporal i espacial
      usat en el conjunt de
      dades
    </description>
  </element>
  <element name="gmd:report" id="80.0">
    <label>Informe</label>
    <description>Informació quantitativa de la qualitat de les dades
      especificades en l'àmbit
    </description>
    <condition>conditional</condition>
  </element>
  <element name="gmd:resolution" id="182.0">
    <label>Resolució</label>
    <description>Grau de detall en el conjunt de dades ràster</description>
  </element>
  <element name="gmd:resourceConstraints" id="35.0">
    <label>Restriccions del recurs</label>
    <description>Proporciona informació sobre les restriccions aplicades
      al(s) recurs(os)
    </description>
  </element>
  <element name="gmd:resourceFormat" id="32.0">
    <label>Format del recurs</label>
    <description>Proporciona una descripció del(s) format(s) del(s)
      recurs(os)
    </description>
  </element>
  <element name="gmd:resourceMaintenance" id="30.0">
    <label>Manteniment del recurs</label>
    <description>Proporciona informació sobre la freqüència de les
      actualitzacions del conjunt de dades i l'ambit d'aquestes
      actualitzacions
    </description>
  </element>
  <element name="gmd:resourceSpecificUsage" id="34.0">
    <label>Ús específic del recurs</label>
    <description>Proporciona informació bàsica de les aplicacions
      específiques en les quals els usuaris usa(en) el(s) recurs(os)
    </description>
  </element>
  <element name="gmd:result" id="107.0">
    <label>Resultat</label>
    <description>Valor(s) obtinguts d'aplicar una mesura de qualitat de
      les dades o del resultat d'avaluar el(s) valor(s) obtinguts contra un
      nivell de conformitat acceptable
    </description>
    <condition>mandatory</condition>
  </element>
  <element name="gmd:role" id="566.0" context="gmd:MD_Association">
    <label>Rol</label>
    <description>Reference to the ends (roles) of a concrete association</description>
  </element>
  <element name="gmd:role" id="379.0">
    <label>Rol</label>
    <description>Funció realizada per l'equip responsable</description>
    <condition>mandatory</condition>
  </element>
  <element name="gmd:rule" id="317.0">
    <label>Regla</label>
    <description>Especifica com es relaciona l'element estès amb altres
      entitats i elements existents
    </description>
    <condition>mandatory</condition>
  </element>
  <element name="gmd:scaleDenominator" id="94.0">
    <label>Denominador d'escala</label>
    <description>Denominador de la fracció representativa del mapa font</description>
  </element>
  <element name="gmd:scaleFactor" id="266.0">
    <label>Factor d'escala</label>
    <description>Factor d'escala que ha estat aplicat al valor de la
      cel·la
    </description>
  </element>
  <element name="gmd:schemaAscii" id="324.0">
    <description>L'esquema complet d'aplicació en un arxiu ASCII</description>
    <label>Esquema ASCII</label>
  </element>
  <element name="gmd:schemaLanguage" id="322.0">
    <label>Llenguatge de l'esquema</label>
    <description>Identificació del llenguatge d'esquema utilitzat</description>
    <condition>mandatory</condition>
  </element>
  <element name="gmd:scope" id="79.0">
    <label>Àmbit</label>
    <description>Dades específiques a les que se'ls aplica la informació
      de qualitat de les dades
    </description>
  </element>
  <element name="gmd:sequenceIdentifier" id="257.0">
    <label>Identificador de seqüència</label>
    <description>Número que identifica unívocament instàncies de bandes de
      longituds
      d'ona a les que opera un sensor
    </description>
  </element>
  <element name="gmd:series" id="369.0">
    <label>Sèries</label>
    <description>Informació sobre la sèrie o el conjunt de dades agregat
      del que forma part el conjunt de dades que es cita
    </description>
  </element>
  <element name="gmd:series" id="369.0">
    <label>Sèries</label>
    <description>Informació sobre la sèrie o el conjunt de dades agregat
      del que forma part el conjunt de dades que es cita
    </description>
  </element>
  <element name="gmd:shortName" id="308.0">
    <label>Nom abreujat</label>
    <description>Forma abreujada apropiada per ser utilitzada en un mètode
      d'implementació com XML o
      SGML. També es poden usar altres mètodes
    </description>
  </element>
  <element name="gmd:softwareDevelopmentFile" id="326.0">
    <label>Fitxer de desenvolupament de programari</label>
    <description>L'esquema complet de l'aplicació en un arxiu de
      desenvolupament de programari
    </description>
  </element>
  <element name="gmd:softwareDevelopmentFileFormat" id="327.0">
    <label>Format del fitxer de desenvolupament de programari</label>
    <description>Format de programari utilitzat per la modelització</description>
  </element>
  <element name="gmd:source" id="85.0">
    <label>Font</label>
    <description>Informació sobre la font documental utilitzada en la
      creació de les dades
    </description>
    <condition>mandatory</condition>
  </element>
  <element name="gmd:source" id="319.0"
           context="gmd:MD_ExtendedElementInformation">
    <condition>mandatory</condition>
    <label>Font</label>
    <description>Nom de la persona o de l'organizació que ha creat
      l'element estès
    </description>
  </element>
  <element name="gmd:sourceCitation" id="96.0">
    <label>Cita de la font</label>
    <description>Referència recomanada per la font de dades</description>
  </element>
  <element name="gmd:sourceExtent" id="97.0">
    <label>Extensió de la font</label>
    <description>Informació de l'extensió espacial, temporal i vertical de
      la font
    </description>
    <condition>conditional</condition>
  </element>
  <element name="gmd:sourceReferenceSystem" id="95.0">
    <label>Sistema de referència de la font</label>
    <description>Sistema de referència espacial utilitzat a la font</description>
  </element>
  <element name="gmd:sourceStep" id="98.0">
    <label>Pas de la font</label>
    <description>Descripció d'un esdeveniment dins del procés d'elaboració
      de les dades de la font
    </description>
  </element>
  <element name="gmd:southBoundLatitude" id="346.0">
    <label>Coordenada límit al sud</label>
    <description>Coordenada que es troba més al sud de la superfície
      representada, expressada en latitud
    </description>
    <condition>mandatory</condition>
  </element>
  <element name="gmd:spatialExtent" id="353.0">
    <label>Extensió espacial</label>
    <description>Extensió espacial sobre els components verticals i
      temporals de l'extensió del recurs
    </description>
    <condition>mandatory</condition>
  </element>
  <element name="gmd:spatialRepresentationInfo" id="12.0">
    <label>Informació de la representació espacial</label>
    <description>Representació digital de la informació espacial al
      conjunt de
      dades
    </description>
  </element>
  <element name="gmd:spatialRepresentationType" id="37.0">
    <label>Tipus de representació espacial</label>
    <description>Mètode utilitzat per representar espacialment la
      informació geogràfica
    </description>
  </element>
  <element name="gmd:spatialResolution" id="38.0">
    <label>Resolució espacial</label>
    <description>Factor que proporciona una comprensió general de la
      densitat de les dades espacials al conjunt de dades
    </description>
  </element>
  <element name="gmd:specificUsage" id="63.0">
    <label>Ús específic</label>
    <description>Breu descripció del recurs i/o de les sèries</description>
    <condition>mandatory</condition>
  </element>
  <element name="gmd:specification" id="130.0" context="gmd:DQ_ConformanceResult">
    <condition>mandatory</condition>
    <label>Especificació</label>
    <description>Cita de l'especificació del producte o dels requeriments
      d'usuari amb els que la dada està essent avaluada
    </description>
  </element>
  <element name="gmd:specification" id="288.0" context="gmd:MD_Format">
    <label>Especificació</label>
    <description>Nom de l'especificació del producte, del subconjunt o del
      perfil del
      format
    </description>
  </element>
  <element name="gmd:specification">
    <label>Especificació</label>
  </element>
  <element name="gmd:statement" id="83.0">
    <label>Descripció</label>
    <description>Explicació general del coneixement del productor de les
      dades pel que fa al llinatge
    </description>
    <condition>conditional</condition>
  </element>
  <element name="gmd:status" id="28.0">
    <label>Estat</label>
    <description>Estat del(s) recurs(os)</description>
  </element>
  <element name="gmd:supplementalInformation" id="46.0">
    <label>Informació addicional</label>
    <description>Qualsevol altra informació descriptiva sobre el conjunt
      de dades
    </description>
  </element>
  <element name="gmd:temporalElement" id="337.0">
    <label>Element temporal</label>
    <description>Proporciona el component temporal de l'extensió de
      l'objecte considerat
    </description>
    <condition>conditional</condition>
  </element>
  <element name="gmd:textGroup" id="602.0">
    <label>TextGroup</label>
    <description>TextGroup</description>
  </element>
  <element name="gmd:thesaurusName" id="55.0">
    <label>Nom del tesaurus</label>
    <description>Nom del tesaurus registrat o de la font autoritzada de
      paraules clau
    </description>
  </element>
  <element name="gmd:title" id="360.0">
    <label>Títol</label>
    <description>Nom pel que és conegut el recurs que es cita</description>
    <condition>mandatory</condition>
  </element>
  <element name="gmd:title" id="507.0" context="gmd:MD_Legislation">
    <label>Títol</label>
    <description>Referència al títol legal</description>
  </element>
  <element name="gmd:toneGradation" id="265.0">
    <label>Gradació de to</label>
    <description>Nombre de valors numèrics discrets a les dades ràster</description>
  </element>
  <element name="gmd:topicCategory" id="41.0">
    <label>Categoria del tema</label>
    <description>Tema(es) principal(s) del conjunt de dades</description>
    <condition>mandatory</condition>
  </element>
  <element name="gmd:MD_TopicCategoryCode">
    <label>Codi de categoria del tema</label>
    <description>Classificació geogràfica temàtica d'alt nivell per ajudar
      a l'agrupament i la cerca d'informació geogràfica disponible. També
      es pot usar per agrupar paraules clau. Nota: s'entén que hi ha
      solapaments entre les categories i que l'usuari ha d'escollir la més
      apropiada
    </description>
  </element>
  <element name="gmd:topologyLevel" id="177.0">
    <label>Nivell topològic</label>
    <description>Codi que identifica el grau de complexitat de les
      relacions
      espacials
    </description>
  </element>
  <element name="gmd:transferOptions" id="273.0">
    <label>Opcions de transferència</label>
    <description>Proporciona informació sobre els mitjans tècnics i el
      suport a partir del qual es poden obtenir les dades
    </description>
  </element>
  <element name="gmd:transferSize" id="276.0">
    <label>Volum de transferència</label>
    <description>Grandària o estimació de la grandària amb que les dades
      seran transferides (els valors es donaran en megabytes). El volum de
      transferència és més gran que 0
    </description>
  </element>
  <element name="gmd:transformationDimensionDescription" id="168.0">
    <label>Descripció de la dimensió de la transformació</label>
    <description>Descripció de la informació sobre quines dimensions
      ràster són dimensions espacials
    </description>
  </element>
  <element name="gmd:transformationDimensionMapping" id="169.0">
    <label>Correspondència de dimensions de la transformació</label>
    <description>Informació sobre quines dimensions ràster són dimensions
      espacials
    </description>
  </element>
  <element name="gmd:transformationParameterAvailability" id="161.0">
    <label>Disponibilitat de paràmetres de transformació</label>
    <condition>mandatory</condition>
    <description>Indicació de l'existència (i disponibilitat) de
      paràmetres de transformació entre les coordenades de la imatge i les
      coordenades geogràfiques (si estan disponibles)
    </description>
  </element>
  <element name="gmd:triangulationIndicator" id="251.0">
    <label>Indicació de la triangulació aplicada</label>
    <description>Indicació de si s'ha dut a terme algun procés de
      triangulació sobre la imatge
    </description>
  </element>
  <element name="gmd:turnaround" id="302.0">
    <label>Temps de lliurament</label>
    <description>Temps necessari per a completar una comanda</description>
  </element>
  <element name="gmd:type" id="54.0">
    <label>Tipus</label>
    <description>Assumpte (tema) utilitzat per agrupar paraules clau
      similars
    </description>
  </element>
  <element name="gmd:type" id="540.0" context="gmd:MD_CodeDomain">
    <label>Tipus</label>
    <description>Tipus de dada del codi de domini</description>
  </element>
  <element name="gmd:type" id="543.0" context="gmd:MD_Type">
    <label>Definició de tipus</label>
    <description>Definició de tipus de dada</description>
    <help>Definició de tipus de dada, formal o informal (per exemple.
      Text12, Línia)
    </help>
  </element>
  <element name="gmd:units" id="262.0">
    <label>Unitats</label>
    <description>Unitats amb que s'expressen les longituds d'ona del
      sensor
    </description>
  </element>
  <element name="gmd:unitsOfDistribution" id="275.0">
    <label>Unitat de distribució</label>
    <description>Tessel·les, capes, àrees geogràfiques, etc. amb que les
      dades estan disponibles
    </description>
  </element>
  <element name="gmd:updateScope" id="146.0">
    <label>Àmbit de l'actualització</label>
    <description>Àmbit de les dades per les que s'efectua el manteniment</description>
  </element>
  <element name="gmd:updateScopeDescription" id="147.0">
    <label>Descripció de l'àmbit de l'actualització</label>
    <description>Informació addicional sobre el rang o l'extensió del
      recurs
    </description>
  </element>
  <element name="gmd:usageDateTime" id="64.0">
    <label>Horari d'ús</label>
    <description>Data i hora del primer ús o rang d'usos dels recursos i/o
      de les sèries (YYYY-MM-DDThh:mm:ss)
    </description>
  </element>
  <element name="gmd:useConstraints" id="71.0">
    <label>Restriccions d'ús</label>
    <description>Restriccions d'ús aplicades per assegurar la protecció de
      la privacitat o propietat intel·lectual i qualsevol restricció o
      advertència especial a l'ús del recurs
    </description>
  </element>
  <element name="gmd:useLimitation" id="68.0">
    <label>Limitacions d'ús</label>
    <description>Limitacions que afecten a la capacitat o conveniència en
      l'ús del recurs
    </description>
  </element>
  <element name="gmd:userContactInfo" id="66.0">
    <label>Informació de contacte de l'usuari</label>
    <description>Identificació i manera de comunicar-se amb la persona(es)
      i organizació(ns) que usen el recurs
    </description>
    <condition>mandatory</condition>
  </element>
  <element name="gmd:userDefinedMaintenanceFrequency" id="145.0">
    <label>Freqüència de manteniment definida per l'usuari</label>
    <description>Període de manteniment diferent del definit</description>
  </element>
  <element name="gmd:userDeterminedLimitations" id="65.0">
    <label>Limitacions definides per l'usuari</label>
    <description>Aplicacions, determinades per l'usuari, per les que el
      recurs i/o les sèries
      no són adients
    </description>
  </element>
  <element name="gmd:userNote" id="75.0">
    <label>Nota d'usuari</label>
    <description>Explicació de l'aplicació de les restriccions legals o
      d'altres restriccions i prerequisits legals per l'obtenció i l'ús del
      recurs o de la metadada
    </description>
  </element>
  <element name="gmd:value" id="137.0" context="gmd:DQ_QuantitativeResult">
    <condition>mandatory</condition>
    <label>Valor</label>
    <description>Valor(s) quantitatiu(s) amb contingut determinat pel
      procediment d'avaluació
    </description>
  </element>
  <element name="gmd:value">
    <label>Valor</label>
    <description/>
  </element>
  <element name="gmd:value" id="544.0" context="gmd:MD_Type">
    <label>Valor</label>
    <description>Valor de tipus de dada</description>
  </element>
  <element name="gmd:valueType" id="134.0">
    <label>Tipus de valor</label>
    <description>Tipus de valor per informar sobre el resultat quantitatiu
      de la qualitat de les dades
    </description>
  </element>
  <element name="gmd:valueUnit" id="135.0">
    <label>Unitats</label>
    <description>Unitats de valor per informar sobre el resultat de la
      qualitat de les dades
    </description>
    <condition>mandatory</condition>
  </element>
  <element name="gmd:version" id="208.2" context="gmd:RS_Identifier">
    <label>Versió</label>
    <description>Identificador de la versió per l'espai de noms</description>
  </element>
  <element name="gmd:version" id="286.0">
    <label>Versió</label>
    <description>Versió del format (data, número, etc.)</description>
    <condition>mandatory</condition>
  </element>
  <element name="gmd:verticalElement" id="338.0">
    <label>Element vertical</label>
    <description>Proporciona el component vertical de l'extensió de
      l'objecte
      considerat
    </description>
    <condition>conditional</condition>
  </element>
  <element name="gmd:voice" id="408.0">
    <label>Número de telèfon</label>
    <description>Números de telèfon per a contactar amb l'organització o
      individu responsable
    </description>
  </element>
  <element name="gmd:volumes" id="295.0">
    <label>Volums</label>
    <description>Número d'ítems identificats en el suport</description>
  </element>
  <element name="gmd:westBoundLongitude" id="344.0">
    <label>Coordenada límit a l'oest</label>
    <description>Coordenada que es troba més a l'oest de la superficie
      representada, expressada en longitud
    </description>
    <condition>mandatory</condition>
  </element>
  <element name="gml:beginPosition">
    <label>Posició inicial</label>
    <description>Amb format 2007-09-12T15:00:00 (YYYY-MM-DDTHH:mm:ss)</description>
  </element>

  <element name="gml:endPosition">
    <label>Posició final</label>
    <description>Amb format 2007-09-12T15:00:00 (YYYY-MM-DDTHH:mm:ss)</description>
  </element>

  <element name="gml:relatedTime">
    <label>Related time</label>
    <description>Defines the relation of a given time to the object.</description>
  </element>

  <element name="gml:coordinates">
    <label>Coordenades</label>
    <description>Usat per enregistrar una llista de tuples de coordenades</description>
  </element>

  <element name="gml:Polygon">
    <label>Polígon</label>
    <description>Un gml:Polygon és una superfície especial que ve definida
      per un únic tros de superfície. El límit d'aquest tros és coplanar i
      el polígon usa interpolació planar en el seu interior
    </description>
  </element>

  <element name="gml:Point">
    <label>Punt</label>
    <description>Un gml:Point ve definit per una única tupla de
      coordenades
    </description>
    <example>74. -37.</example>
  </element>

  <element name="gml:LineString">
    <label>Línia</label>
    <description>Una gml:LineString és una corba especial que consisteix
      en un únic segment amb interpolació lineal. Es defineix per dues o
      més tuples de coordenades, amb interpolació lineal entre elles
    </description>
  </element>

  <element name="gml:LinearRing">
    <label>Linear ring</label>
    <description>Un gml:LinearRing es defineix per quatre o més tuples de
      coordenades, amb interpolació lineal entre elles; la primera i
      l'última coordenada cal que coincideixin
    </description>
  </element>

  <element name="gml:exterior">
    <label>Límit extern</label>
    <description>El límit extern d'un sòlid</description>
  </element>

  <element name="gml:interior">
    <label>Límit intern</label>
    <description>El límit intern d'un sòlid</description>
  </element>


  <element name="gml:begin">
    <label>Inici</label>
    <description/>
  </element>
  <element name="gml:end">
    <label>Final</label>
    <description/>
  </element>
  <element name="gml:duration">
    <label>Durada</label>
    <description/>
  </element>
  <element name="gml:timeInterval">
    <label>Interval de temps</label>
    <description/>
  </element>
  <element name="gml:TimeInstant">
    <label>Període de temps</label>
    <description/>
  </element>
  <element name="gml:TimePosition">
    <label>Data inicial</label>
    <description/>
  </element>
  <element name="gml:TimePeriod">
    <label>Període de temps</label>
    <description/>
  </element>
  <element name="gml:TimeNode">
    <label>Time node</label>
    <description/>
  </element>
  <element name="gml:TimeEdge">
    <label>Time edge</label>
    <description/>
  </element>
  <element name="gml:ProjectedCRS">
    <label>Projecció CRS</label>
    <description/>
  </element>


<<<<<<< HEAD
  <element name="gml:id" id="191.0" context="gmd:MD_CRS">
    <label>El·lipsoide</label>
    <description>Identificació de l'el·lipsoide utilitzat</description>
    <help>identificació de l'el·lipsoide</help>
  </element>
  <element name="id" id="191.0">
    <label>Identificador</label>
    <description>Identificador únic</description>
  </element>

  <element name="srv:SV_ServiceIdentification">
    <label>Identificació dels serveis (19119)</label>
    <description>Identificació dels serveis ISO 19119-2005</description>
  </element>
  <element name="srv:SV_ParameterDirection">
    <label>Parameter direction</label>
  </element>
  <element name="srv:serviceType"><!-- readonly="true" -->
    <label>Tipus de servei</label>
    <description>Classificació dels tipus de servei</description>
    <helper>
      <option value="OGC:WMS">OGC Web Map Service (OGC:WMS)</option>
      <option value="OGC:WFS">OGC Web Feature Service (OGC:WFS)</option>
      <option value="OGC:WCS">OGC Web Coverage Service (OGC:WCS)</option>
      <option value="W3C:HTML:DOWNLOAD">Download (W3C:HTML:DOWNLOAD)</option>
      <option value="W3C:HTML:LINK">Information (W3C:HTML:LINK)</option>
      <!-- INSPIRE Service type defined in MD IR / 1.3.1 Spatial data service
				type <option value="discovery">Discovery Service (discovery)</option> <option
				value="view">View Service (view)</option> <option value="download">Download
				Service (download)</option> <option value="transformation">Transformation
				Service (transformation)</option> <option value="other">Other Services (other)</option> -->
    </helper>
  </element>
  <element name="srv:serviceTypeVersion">
    <label>Versió del servei</label>
    <description>Versió del servei. Al mantenir la versió com un atribut
      separat, els usuaris poden buscar fàcilment tots els serveis d'un
      tipus, independentment de la versió
    </description>
  </element>
  <element name="srv:accessProperties">
    <label>Propietats d'accés</label>
    <description>Informació sobre la disponibilitat del servei. Per
      exemple preu, disponibilitat, instruccions per fer la comanda
    </description>
  </element>
  <element name="srv:restrictions">
    <label>Restriccions</label>
    <description>Restriccions legals i de seguretat sobre l'accés a un
      servei i sobre la distribució de dades via aquest servei
    </description>
  </element>
  <element name="srv:containsOperations">
    <label>Operacions</label>
    <description>Proporciona informació sobre les operacions que
      proporciona el servei
    </description>
  </element>
  <element name="srv:operatesOn">
    <label>Opera amb</label>
    <description>Proporciona informació sobre els conjunts de dades sobre
      els que opera el servei
    </description>
  </element>
  <element name="srv:operationName">
    <label>Nom de l'operació</label>
    <description>Nom de l'operació</description>
  </element>
  <element name="srv:SV_OperationMetadata">
    <label>Operacions</label>
    <description>Informació sobre les operacions</description>
  </element>
  <element name="srv:DCP">
    <label>Plataforma distribuïda de còmput</label>
    <description>Plataforma distribuïda de còmput (DCP) sobre la que
      l'operació ha estat implementada
    </description>
  </element>
  <element name="srv:operationDescription">
    <label>Descripció de l'operació</label>
    <description>Descripció de l'operació usant text lliure</description>
  </element>
  <element name="srv:invocationName">
    <label>Nom d'invocació</label>
    <description>El nom usat per invocar aquesta interfície dins del
      context de les plataformes distribuïdes de còmput (DCP). El nom és
      idèntic per a tots els DCP
    </description>
  </element>
  <element name="srv:parameters">
    <label>Paràmetres</label>
    <description>Els paràmetres requerits per aquesta interfície</description>
  </element>
  <element name="srv:SV_Parameter">
    <label>Paràmetre</label>
    <description>Els paràmetres requerits per aquesta interfície</description>
  </element>
  <element name="srv:direction">
    <label>Direcció</label>
  </element>
  <element name="srv:valueType">
    <label>Tipus de valor</label>
  </element>
  <element name="srv:connectPoint">
    <label>Punt de connexió</label>
    <description>Procés per accedir a l'interfície del servei</description>
  </element>
  <element name="srv:dependsOn">
    <label>Depèn de</label>
    <description>Llista d'operacions que s'han de completar immediatament
      abans que s'invoqui l'operació actual, estructurada com una llista
      per calcular les rutes predecessores alternatives i conjunts per
      capturar les rutes predecessores paral·leles
    </description>
  </element>
  <element name="srv:providerName">
    <label>Nom del proveïdor</label>
    <description>Nom del proveïdor del servei</description>
  </element>
  <element name="srv:serviceContact">
    <label>Contacte</label>
    <description>Informació per contactar amb el proveïdor del servei</description>
  </element>
  <element name="srv:name">
    <label>Nom</label>
    <description>El nom usat pel servei per aquesta cadena o per aquest
      paràmetre
    </description>
  </element>
  <element name="srv:description">
    <label>Descripció</label>
    <description>Explicació del serveis que són a la cadena, així com la
      sortida resultant o el rol del paràmetre
    </description>
  </element>
  <element name="srv:optionality">
    <label>Opcional</label>
    <description>Indicació de l'opcionalitat del paràmetre</description>
  </element>
  <element name="srv:repeatability">
    <label>Repetibilitat</label>
    <description>Indica si es pot indicar més d'un valor pel paràmetre</description>
  </element>
  <element name="srv:coupledResource">
    <label>Recurs acoblat</label>
    <description>Detalls dels serveis acoblats amb aquest</description>
    <inspireInfo>Opcional a INSPIRE</inspireInfo>
  </element>
  <element name="srv:SV_CoupledResource">
    <label>Recurs acoblat</label>
    <description>Informació sobre el recurs acoblat</description>
  </element>
  <element name="srv:identifier">
    <label>Identificador</label>
    <description>Identificador del recurs on és aplicable aquesta operació</description>
  </element>
  <element name="srv:couplingType">
    <label>Tipus d'acoblament</label>
    <description>Tipus d'acoblament</description>
  </element>
  <element name="srv:extent">
    <label>Extensió</label>
    <description>Extensió temporal/geogràfica del servei</description>
  </element>
  <element name="srv:keywords">
    <label>Paraules clau</label>
    <description>Paraules clau que descriuen el servei</description>
  </element>
  <element name="gmd:locale">
    <label>Altres idiomes</label>
    <description>Aquesta secció serveix per definir altres idiomes de
      metadades (metadades multillenguatge).
    </description>
  </element>
  <element name="gmd:describes">
    <label>Descriu</label>
    <description>Descriu</description>
  </element>
  <element name="gmd:propertyType">
    <label>Tipus de propietat</label>
    <description>Tipus de propietat</description>
  </element>
  <element name="gmd:PT_Locale">
    <label>Idioma</label>
    <description>Idioma</description>
  </element>
  <element name="gmd:PT_LocaleContainer">
    <label>PT_ContenidorLocal</label>
    <description>PT_ContenidorLocal</description>
  </element>
  <element name="gmd:featureType">
    <label>Tipus d'entitat</label>
    <description>Subconjunt de tipus d'entitat del catàleg d'entitats
      citat que apareixen a les dades
    </description>
  </element>
  <element name="gmd:featureAttribute">
    <label>Feature attribute</label>
    <description/>
  </element>
  <element name="gmd:DS_Association">
    <label>DS_Association</label>
    <description>DS_Association</description>
  </element>
  <element name="gmd:DS_DataSet">
    <label>DS_DataSet</label>
    <description>DS_DataSet</description>
  </element>
  <element name="gmd:DS_Initiative">
    <label>DS_Initiative</label>
    <description>DS_Initiative</description>
  </element>
  <element name="gmd:DS_OtherAggregate">
    <label>DS_OtherAggregate</label>
    <description>DS_OtherAggregate</description>
  </element>
  <element name="gmd:DS_Platform">
    <label>DS_Platform</label>
    <description>DS_Platform</description>
  </element>
  <element name="gmd:DS_ProductionSeries">
    <label>DS_ProductionSeries</label>
    <description>DS_ProductionSeries</description>
  </element>
  <element name="gmd:DS_Sensor">
    <label>DS_Sensor</label>
    <description>DS_Sensor</description>
  </element>
  <element name="gmd:DS_Series">
    <label>DS_Series</label>
    <description>DS_Series</description>
  </element>
  <element name="gmd:DS_StereoMate">
    <label>DS_StereoMate</label>
    <description>DS_StereoMate</description>
  </element>
  <element name="gmd:languageCode">
    <label>Idioma</label>
    <description>Codi d'idioma</description>
  </element>
  <element name="gmd:characterEncoding">
    <label>Character encoding</label>
    <description>CharacterEncoding</description>
  </element>
  <element name="uuidref">
    <label>uuid de la metadada</label>
    <description>Identificador únic</description>
  </element>
  <element name="uom">
    <label>Unitats de mesura</label>
    <description/>
    <helper>
      <option value="m">metres</option>
    </helper>
  </element>
  <element name="gco:Record">
    <label>Registre</label>
    <description/>
  </element>
  <element name="gco:Binary">
    <label>Binari</label>
    <description/>
  </element>
  <element name="gco:MemberName">
    <label>Nom del membre</label>
    <description/>
  </element>
  <element name="gco:aName">
    <label>Nom</label>
    <description/>
  </element>
  <element name="gco:aName" context="gco:TypeName">
    <label>Nom del tipus</label>
    <description/>
    <helper>
      <option value="BOOLEAN">BOOLEAN</option>
      <option value="BYTE">BYTE</option>
      <option value="CHARACTER">CHARACTER</option>
      <option value="DATE">DATE</option>
      <option value="DATETIME">DATETIME</option>
      <option value="DOUBLE">DOUBLE</option>
      <option value="FLOAT">FLOAT</option>
      <option value="INTEGER">INTEGER</option>
      <option value="NUMERIC">NUMERIC</option>
      <option value="REAL">REAL</option>
      <option value="SERIAL">SERIAL</option>
      <option value="VARCHAR">VARCHAR</option>
      <option value="TEXT">TEXT</option>
    </helper>
  </element>
  <element name="gco:attributeType">
    <label>Attribute type</label>
    <description/>
  </element>
  <element name="gco:TypeName">
    <label>Nom del tipus</label>
    <description/>
  </element>
  <element name="gco:LocalName">
    <label>Nom local</label>
    <description/>
  </element>
  <element name="gco:ScopedName">
    <label>Scoped name</label>
    <description/>
  </element>
  <element name="gmd:has">
    <label>Has</label>
    <description>Has</description>
  </element>
  <element name="gmd:MD_PixelOrientationCode">
    <label>Codi de l'orientació del píxel</label>
    <description>Point in a pixel corresponding to the Earth location of the pixel</description>
  </element>
  <element name="gmd:MD_ObligationCode">
    <label>Codi d'obligació</label>
    <description>Obligació de l'element o de l'entitat</description>
  </element>
  <element name="gmd:maximumOccurrence">
    <label>Nombre màxim d'ocurrències</label>
    <description>Nombre màxim d'ocurrències de l'element estès</description>
  </element>
  <element name="gco:localName">
    <label>Nom</label>
    <description/>
  </element>
  <element name="gmd:composedOf">
    <label>ComposedOf</label>
    <description>ComposedOf</description>
  </element>
  <element name="gmd:partOf">
    <label>PartOf</label>
    <description>PartOf</description>
  </element>
  <element name="gmd:seriesMetadata">
    <label>SeriesMetadata</label>
    <description>SeriesMetadata</description>
  </element>
  <element name="gmd:subset">
    <label>Subset</label>
    <description>Subset</description>
  </element>
  <element name="gmd:superset">
    <label>Superset</label>
    <description>Superset</description>
  </element>
  <element name="gmd:CI_RoleCode">
    <label>Role code</label>
    <description/>
  </element>
  <element name="gts:TM_PeriodDuration">
    <label>Període</label>
    <description>
      El tipus de dada per la duració permet definir un interval de temps.
=======
	<element name="srv:SV_ServiceIdentification">
		<label>Identificació del servei (19119)</label>
		<description>Servei d'identificació de la norma ISO 19119-2005</description>
	</element>
	<element name="srv:SV_ParameterDirection">
		<label>Direcció del paràmetre</label>
	</element>
	<element name="srv:serviceType"><!-- readonly="true" -->
		<label>Tipus de servei</label>
		<description>Nom del tipus de servei procedent d'un registre de serveis. Per exemple, els valors dels atributs Namespace i el nom dels atributs GeneralName poden ser 'OGC' i 'catàleg'</description>
		<helper>
			<option value="OGC:WMS">Servei Web de Mapes OGC (OGC:WMS)</option>
			<option value="OGC:WFS">Servei Web d'Objectes Geogràfics OGC (OGC:WFS)</option>
			<option value="OGC:WCS">Servei Web de Cobertura OGC (OGC:WCS)</option>
			<option value="W3C:HTML:DOWNLOAD">Descàrrega (W3C:HTML:DOWNLOAD)</option>
			<option value="W3C:HTML:LINK">Informació (W3C:HTML:LINK)</option>
			<!--INSPIRE Service type defined in MD IR / 1.3.1 Spatial data service 
				type <option value="discovery">Discovery Service (discovery)</option> <option 
				value="view">View Service (view)</option> <option value="download">Download 
				Service (download)</option> <option value="transformation">Transformation 
				Service (transformation)</option> <option value="other">Other Services (other)</option> -->
		</helper>
	</element>
	<element name="srv:serviceTypeVersion">
		<label>Versió del servei</label>
		<description>Fa possible la recerca basada en la versió del tipus de servei. Per exemple, és possible que només s'estigui interessat en els serveis de catàleg OGC v.1.1. Si la versió es manté com un atribut independent, els usuaris poden cercar fàcilment tots els serveis d'un tipus, independentment de la seva versió</description>
	</element>
	<element name="srv:accessProperties">
		<label>Propietats d'accés</label>
		<description>Informació sobre la disponibilitat dels serveis. p.e. quotes, disponibilitat, instruccions de petició</description>
	</element>
	<element name="srv:restrictions">
		<label>Restriccions</label>
		<description>Restriccions legals i de seguretat en l'accés al servei i distribució de les dades generades pel servei</description>
	</element>
	<element name="srv:containsOperations">
		<label>Conté operacions</label>
		<description>Proporciona informació sobre les operacions que componen el servei</description>
	</element>
	<element name="srv:operatesOn">
		<label>Opera sobre</label>
		<description>Proporciona informació sobre els conjunts de dades sobre les quals opera el servei</description>
	</element>
	<element name="srv:operationName">
		<label>Nom de l'operació</label>
		<description>Un identificador únic per a aquesta interfície</description>
	</element>
	<element name="srv:SV_OperationMetadata">
		<label>Operació</label>
		<description>Operació de metadades</description>
	</element>
	<element name="srv:DCP">
		<label>Plataformes de computació distribuïda</label>
		<description>Plataformes de computació distribuïda sobre les que s'ha implementat l'operació</description>
	</element>
	<element name="srv:operationDescription">
		<label>Descripció de la operació</label>
		<description>Descripció de text lliure de la intencionalitat de l'operació i els seus resultats</description>
	</element>
	<element name="srv:invocationName">
		<label>Nom de la invocació</label>
		<description>El nom utilitzat per invocar aquesta interfície en el context de la DCP. El nom és idèntic per a totes les DCPs</description>
	</element>
	<element name="srv:parameters">
		<label>Paràmetres</label>
		<description>Els paràmetres que es requereixen per a aquesta interfície</description>
	</element>
	<element name="srv:SV_Parameter">
		<label>Paràmetre</label>
		<description>Els paràmetres que es requereixen per a aquesta interfície</description>
	</element>
	<element name="srv:direction">
		<label>Direcció</label>
	</element>
	<element name="srv:valueType">
		<label>Tipus de valor</label>
	</element>
	<element name="srv:connectPoint">
		<label>Punt de connexió</label>
		<description>Punt d'accés a la interfície de servei</description>
	</element>
	<element name="srv:dependsOn">
		<label>Depèn de</label>
		<description>Llista de les operacions que han de completar-se immediatament abans d'invocar l'operació actual, estructurada com una llista per capturar camins predecessors alternatius i conjunts per capturar de camins predecessors paral·lels</description>
	</element>
	<element name="srv:providerName">
		<label>Nom del proveïdor</label>
		<description>Un identificador únic per a aquesta organització</description>
	</element>
	<element name="srv:serviceContact">
		<label>Contacte del servei</label>
		<description>Informació per posar-se en contacte amb el proveïdor de serveis</description>
	</element>
	<element name="srv:name">
		<label>Nom</label>
		<description>El nom, tal com l'utilitza el servei per a aquesta cadena o paràmetre
</description>
	</element>
	<element name="srv:description">
		<label>Descripció</label>
		<description>Explicació narrativa dels serveis de la cadena i de la sortida resultant, o la funció del paràmetre</description>
	</element>
	<element name="srv:optionality">
		<label>Opcionalitat</label>
		<description>Indicació de si el paràmetre és obligatori</description>
	</element>
	<element name="srv:repeatability">
		<label>Repetibilitat</label>
		<description>Indicació de si podria proporcionar-se més d'un valor del paràmetre</description>
	</element>
	<element name="srv:coupledResource">
		<label>Recurs acoblat</label>
		<description>Detalls dels serveis acoblats a aquest</description>
		<inspireInfo>Optional in INSPIRE</inspireInfo>
	</element>
	<element name="srv:SV_CoupledResource">
		<label>Recurs acoblat</label>
		<description>Detalls dels serveis acoblats a aquest</description>
	</element>
	<element name="srv:identifier">
		<label>Identificador</label>
		<description>Identificador del recurs al que s'aplica l'operació</description>
	</element>
	<element name="srv:couplingType">
		<label>Tipus d'acoblament</label>
		<description>Tipus d'acoblament</description>
	</element>
	<element name="srv:SV_CouplingType">
		<label>Tipus d'acoblament</label>
		<description>Tipus d'acoblament</description>
	</element>
	<element name="srv:extent">
		<label>Extensió</label>
		<description>Extensió geogràfica/temporal del servei</description>
	</element>
	<element name="srv:keywords">
		<label>Paraules clau</label>
		<description>Paraules clau que descriuen el servei</description>
	</element>
	<element name="gmd:locale">
		<label>Altre idioma</label>
		<description>Utilitzeu aquesta secció per definir un altre idioma de metadades (metadades multilingües).</description>
	</element>
	<element name="gmd:describes">
		<label>Descriu</label>
		<description>Descriu</description>
	</element>
	<element name="gmd:propertyType">
		<label>Tipus de propietat</label>
		<description>Tipus de propietat</description>
	</element>
	<element name="gmd:PT_Locale">
		<label>Localització</label>
		<description>Localització</description>
	</element>
	<element name="gmd:PT_LocaleContainer">
		<label>PT_LocaleContainer</label>
		<description>PT_LocaleContainer</description>
	</element>
	<element name="gmd:featureType">
		<label>Tipus d'objecte geogràfic</label>
		<description>Subconjunt dels tipus d'objectes geogràfics del catàleg d'objectes geogràfics citat que es donen en les dades</description>
	</element>
	<element name="gmd:featureAttribute">
		<label>Atribut d'objecte geogràfic</label>
		<description/>
	</element>
	<element name="gmd:DS_Association">
		<label>DS_Association</label>
		<description>DS_Association</description>
	</element>
	<element name="gmd:DS_DataSet">
		<label>DS_DataSet</label>
		<description>DS_DataSet</description>
	</element>
	<element name="gmd:DS_Initiative">
		<label>DS_Initiative</label>
		<description>DS_Initiative</description>
	</element>
	<element name="gmd:DS_OtherAggregate">
		<label>DS_OtherAggregate</label>
		<description>DS_OtherAggregate</description>
	</element>
	<element name="gmd:DS_Platform">
		<label>DS_Platform</label>
		<description>DS_Platform</description>
	</element>
	<element name="gmd:DS_ProductionSeries">
		<label>DS_ProductionSeries</label>
		<description>DS_ProductionSeries</description>
	</element>
	<element name="gmd:DS_Sensor">
		<label>DS_Sensor</label>
		<description>DS_Sensor</description>
	</element>
	<element name="gmd:DS_Series">
		<label>DS_Series</label>
		<description>DS_Series</description>
	</element>
	<element name="gmd:DS_StereoMate">
		<label>DS_StereoMate</label>
		<description>DS_StereoMate</description>
	</element>
	<element name="gmd:languageCode">
		<label>Idioma</label>
		<description>Codi d'idioma</description>
	</element>
	<element name="gmd:LanguageCode">
		<label>Codi d'idioma ISO</label>
		<description>Codi d'idioma</description>
	</element>
	<element name="gmd:characterEncoding">
		<label>Codificació de caracters</label>
		<description>Codificació de caràcters</description>
	</element>
	<element name="uuidref">
		<label>UUID de la metadada</label>
		<description>Identificador únic</description>
	</element>
	<element name="uom">
		<label>Unitat de mesura</label>
		<description/>
		<helper>
			<option value="m">metres</option>
		</helper>
	</element>
	<element name="gco:Record">
		<label>Registre</label>
		<description/>
	</element>
	<element name="gco:Binary">
		<label>Binari</label>
		<description/>
	</element>
	<element name="gco:MemberName">
		<label>Nom del membre</label>
		<description/>
	</element>
	<element name="gco:aName">
		<label>Nom</label>
		<description/>
	</element>
	<element name="gco:aName" context="gco:TypeName">
		<label>Nom del tipus</label>
		<description/>
		<helper>
			<option value="BOOLEAN">BOOLEAN</option>
			<option value="BYTE">BYTE</option>
			<option value="CHARACTER">CHARACTER</option>
			<option value="DATE">DATE</option>
			<option value="DATETIME">DATETIME</option>
			<option value="DOUBLE">DOUBLE</option>
			<option value="FLOAT">FLOAT</option>
			<option value="INTEGER">INTEGER</option>
			<option value="NUMERIC">NUMERIC</option>
			<option value="REAL">REAL</option>
			<option value="SERIAL">SERIAL</option>
			<option value="VARCHAR">VARCHAR</option>
			<option value="TEXT">TEXT</option>
		</helper>
	</element>
	<element name="gco:attributeType">
		<label>Tipus d'atribut</label>
		<description/>
	</element>
	<element name="gco:TypeName">
		<label>Nom del tipus</label>
		<description/>
	</element>
	<element name="gco:LocalName">
		<label>Nom local</label>
		<description/>
	</element>
	<element name="gco:ScopedName">
		<label>Nom acotat</label>
		<description/>
	</element>
	<element name="gmd:has">
		<label>Té</label>
		<description>Té</description>
	</element>
	<element name="gmd:MD_PixelOrientationCode">
		<label>Codi de la orientació del píxel</label>
		<description>Punt dins d'un píxel que es correspon amb la ubicació sobre la Terra d'aquest píxel</description>
	</element>
	<element name="gmd:MD_ObligationCode">
		<label>Codi d'obligació</label>
		<description>Obligatorietat de l'element o entitat</description>
	</element>
	<element name="gmd:maximumOccurrence">
		<label>Ocurrències màximes</label>
		<description>Màxima ocurrència de l'element extès</description>
	</element>
	<element name="gco:localName">
		<label>Nom</label>
		<description/>
	</element>
	<element name="gmd:composedOf">
		<label>Composat per</label>
		<description>Composat per</description>
	</element>
	<element name="gmd:partOf">
		<label>Part de</label>
		<description>Part de</description>
	</element>
	<element name="gmd:seriesMetadata">
		<label>Sèrie de metadades</label>
		<description>Sèrie de metadades</description>
	</element>
	<element name="gmd:subset">
		<label>Subconjunt</label>
		<description>Subconjunt</description>
	</element>
	<element name="gmd:superset">
		<label>Superconjunt</label>
		<description>Superconjunt</description>
	</element>
	<element name="gmd:CI_RoleCode">
		<label>Tipus de rol</label>
		<description/>
	</element>
	<element name="gts:TM_PeriodDuration">
		<label>Durada del període</label>
		<description>El tipus de dades de durada s'utilitza per especificar un interval de temps.
>>>>>>> 68ac67a9

      El format és el següent "PnYnMnDTnHnMnS", on:

<<<<<<< HEAD
      * P període (obligatori)
      * nY : anys
      * nM : nesos
      * nD : dies
      * T indica l'inici de la secció de temps (obligatori si s'especifica hores, minuts o segons)
      * nH : hores
      * nM : minuts
      * nS : segons
    </description>
  </element>
  <element name="gco:CharacterString">
    <label>Text</label>
    <description/>
  </element>
  <element name="gco:nilReason">
    <label>Nil reason attribute</label>
    <description/>
  </element>
  <element name="srv:DCPList">
    <label>Llista de plataformes distribuïdes de còmput</label>
  </element>
  <element name="gmd:verticalCRS">
    <label>CRS vertical</label>
    <description>Proporciona informació sobre l'origen des d'on es mesuren els valors de les
      elevacions màxima i mínima
    </description>
  </element>
  <element name="gmx:FileName">
    <label>Nom del fitxer</label>
    <description>Nom del fitxer i URL font.</description>
  </element>
  <element name="src">
    <label>URL font</label>
    <description>URL del document.</description>
  </element>
  <element name="gmx:Anchor">
    <label>Anchor</label>
    <description>Supports hyper-linking capabilities and ensures a web-like implementation of
      CharacterStrings
    </description>
  </element>
  <element name="xlink:href">
    <label>Link href</label>
    <description>Supplies the data that allows an XLink application to find a remote resource (or
      resource fragment) [W3C XLINK]
    </description>
  </element>
  <!-- ==================================================== -->
  <element name="hidden-elements">
    <label>Hidden Elements</label>
    <description>Child elements and attributes have been hidden because you do no have access to
      view those elements
    </description>
  </element>
  <!-- ==================================================== -->
  <element name="gmx:name">
    <label>Name</label>
    <description>Feature catalogue name</description>
  </element>
  <element name="gmx:scope">
    <label>Scope</label>
    <description>Scope definition</description>
  </element>
  <element name="gmx:versionNumber">
    <label>Version</label>
    <description>Catalogue version</description>
  </element>
  <element name="gmx:versionDate">
    <label>Date</label>
    <description>Catalogue date</description>
  </element>
  <element name="gmx:fieldOfApplication">
    <label>Field of application</label>
    <description>Field of application</description>
  </element>
=======
* P indica el període (obligatori)
* NI indica el nombre d'anys
* NM indica el nombre de mesos
* Nd indica el nombre de dies
* T indica el començament d'una secció de temps (necessari si s'ha d'especificar hores, minuts o segons)
* NH indica el nombre d'hores
* NM indica el nombre de minuts
* NS indica el nombre de segons</description>
    </element>
    <element name="gco:CharacterString">
        <label>Text</label>
        <description/>
    </element>
    <element name="gco:nilReason">
        <label>Motiu de la nul·litat</label>
        <description/>
    </element>
    <element name="srv:DCPList">
        <label>Llista de plataformes de computació distribuïda</label>
    </element>
    <element name="gmd:verticalCRS">
        <label>CRS vertical</label>
        <description>Proporciona informació sobre l'origen des del qual es mesuren els valors màxims i mínims d'elevació</description>
    </element>
    <element name="gmx:FileName">
        <label>Nom del fitxer</label>
        <description>Nom d'arxiu i URL d'origen.</description>
    </element>
    <element name="src">
        <label>URL de la font</label>
        <description>URL del document.</description>
    </element>
		<element name="gmx:Anchor">
				<label>Anclatge</label>
				<description>Suporta capacitats d'hipervincles i assegura una implementació tipus web de CharacterStrings</description>
		</element>
		<element name="xlink:href">
			<label>Href de l'enllaç</label>
			<description>Proporciona les dades que permeten l'aplicació de XLink per trobar un recurs remot (o fragment de recurs) [W3C XLink]</description>
		</element>
  	<!-- ==================================================== -->
    <element name="hidden-elements">
        <label>Elements ocults</label>
        <description>Els elements secundaris i atributs s'han ocultat perquè vostè no té els permisos necessaris per veure aquests elements</description>
    </element>
    <!-- ==================================================== -->
    <element name="gmx:name"> 
        <label>Nom</label> 
        <description>Nom del catàleg d'objectes geogràfics</description> 
    </element> 
    <element name="gmx:scope"> 
        <label>Abast</label> 
        <description>Definició de l'abast</description> 
    </element> 
    <element name="gmx:versionNumber"> 
        <label>Versió</label> 
        <description>Versió del catàleg</description> 
    </element> 
    <element name="gmx:versionDate"> 
        <label>Data</label> 
        <description>Data del catàleg</description> 
    </element> 
    <element name="gmx:fieldOfApplication"> 
        <label>Camp d'aplicació</label> 
        <description>Camp d'aplicació</description> 
    </element>
    <element name="gml:axis">
        <label>Eix</label>
    </element>
    <element name="gml:axisAbbrev">
        <label>Abreviació de l'eix</label>
    </element>
    <element name="gml:axisDirection">
        <label>Direcció de l'eix</label>
    </element>
    <element name="gml:maximumValue">
        <label>Valor màxim</label>
    </element>
    <element name="gml:minimumValue">
        <label>Valor mínim</label>
    </element>
    <element name="gml:scope">
        <label>Abast</label>
    </element>
    <element name="gml:VerticalCRS">
        <label>CRS vertical</label>
    </element>
    <element name="gml:remarks">
        <label>Observacions</label>
    </element>
    <element name="gml:domainOfValidity">
        <label>Domini de validesa</label>
    </element>
    <element name="gml:verticalCS">
        <label>CS vertical</label>
    </element>
    <element name="gml:VerticalCS">
        <label>CS vertical</label>
    </element>
    <element name="gml:CoordinateSystemAxis">
        <label>Eix del sistema de coordenades</label>
    </element>
    <element name="gml:rangeMeaning">
        <label>Signifcat del rang</label>
    </element>
    <element name="gml:verticalDatum">
        <label>Datum vertical</label>
    </element>
    <element name="gml:VerticalDatum">
        <label>Datum vertical</label>
    </element>
    <element name="gml:realizationEpoch">
        <label>Època de realització</label>
    </element>
    <element name="gmd:MD_ProgressCode">
        <label>Progrés</label>
    </element>
    <element name="gmd:MD_MaintenanceFrequencyCode">
        <label>Freqüència de manteniment</label>
    </element>
    <element name="gmd:MD_SpatialRepresentationTypeCode">
        <label>Tipus de representació espacial</label>
    </element>
    <element name="gmd:MD_CharacterSetCode">
        <label>Conjunt de caràcters</label>
    </element>
    <element name="gmd:MD_TopologyLevelCode">
        <label>Nivell de topologia</label>
    </element>
    <element name="gmd:MD_GeometricObjectTypeCode">
        <label>Tipus d'objecte geomètric</label>
    </element>
    <element name="gmd:MD_RestrictionCode" context="gmd:accessConstraints">
        <label>Restricció d'accés</label>
    </element>
    <element name="gmd:MD_RestrictionCode" context="gmd:useConstraints">
        <label>Restricció d'ús</label>
    </element>
    <element name="gmd:DS_AssociationTypeCode">
        <label>Tipus d'associació</label>
    </element>
    <element name="gmd:DS_InitiativeTypeCode">
        <label>Tipus d'iniciativa</label>
    </element>
    <element name="gmd:CI_DateTypeCode">
        <label>Codi de tipus de data</label>
    </element>
    <element name="gmd:CI_PresentationFormCode">
        <label>Codi de formulari de presentació</label>
    </element>
    <element name="gmd:Country">
        <label>País</label>
    </element>
    <element name="gmd:DQ_EvaluationMethodTypeCode">
        <label>Codi de tipus de mètode d'avaluació</label>
        <description>Tipus de mètode per a avaluar una mesura de qualitat de dades identificades</description>
    </element>
    <element name="gmd:LocalisedCharacterString">
        <label>Cadena de caràcters localitzada</label>
    </element>
    <element name="gmd:MD_CellGeometryCode">
        <label>Codi de geometria de cel·la</label>
    </element>
    <element name="gmd:MD_ClassificationCode">
        <label>Codi de classificació</label>
    </element>
    <element name="gmd:MD_CoverageContentTypeCode">
        <label>Codi de tipus de contingut</label>
        <description>Tipus específic d'informacions representades a la cel·la</description>
    </element>
    <element name="gmd:MD_DatatypeCode">
        <label>Codi de tipus de dades</label>
  		<description>Tipus de dades de l'element o entitat</description>
    </element>
    <element name="gmd:MD_DimensionNameTypeCode">
        <label>Codi de tipus de nom de dimensió</label>
    </element>
    <element name="gmd:MD_DistributionUnits">
        <label>Unitats de distribucio</label>
    </element>
    <element name="gmd:MD_ImagingConditionCode">
        <label>Codi de la condició de la imatge</label>
    </element>
    <element name="gmd:MD_KeywordTypeCode">
        <label>Codi de tipus de paraula clau</label>
    </element>
    <element name="gmd:MD_MediumFormatCode">
        <label>Mètode utilitzat per escriure als mitjans</label>
    </element>
    <element name="gmd:MD_MediumNameCode">
        <label>Nom del mitjà</label>
    </element>
    <element name="gmd:MD_RestrictionCode">
        <label>Restricció</label>
    </element>
    <element name="gml:BaseUnit">
        <label>Unitat base</label>
    </element>
    <element name="gml:ConventionalUnit">
        <label>Unitat convencional</label>
    </element>
    <element name="gml:DerivedUnit">
        <label>Unitat derivada</label>
    </element>
    <element name="gml:UnitDefinition">
        <label>Definició d'unitat</label>
    </element>
    <element name="gmx:MimeFileType">
        <label>Tipus de fitxer Mime</label>
    </element>
    <element name="gmx:ML_BaseUnit">
        <label>Unitat base</label>
    </element>
    <element name="gmx:ML_ConventionalUnit">
        <label>Unitat convencional</label>
    </element>
    <element name="gmx:ML_DerivedUnit">
        <label>Unitat derivada</label>
    </element>
    <element name="gmx:ML_UnitDefinition">
        <label>Definició d'unitat</label>
    </element>
    <element name="gmx:MX_ScopeCode">
        <label>Codi</label>
    </element>
    <element name="idec:rccCategory">
        <label>Categoria RCC</label>
    </element>
    <element name="idec:rccPCCIdCode">
        <label>Codi RCC PCC Id</label>
    </element>
    <element name="idec:rccSubCategory">
        <label>Subcategoria RCC</label>
    </element>
>>>>>>> 68ac67a9
</labels><|MERGE_RESOLUTION|>--- conflicted
+++ resolved
@@ -1,4 +1,3 @@
-<<<<<<< HEAD
 <?xml version="1.0" encoding="UTF-8"?>
 <!--
   ~ Copyright (C) 2001-2016 Food and Agriculture Organization of the
@@ -23,985 +22,7 @@
   ~ Rome - Italy. email: geonetwork@osgeo.org
   -->
 
-<labels xmlns:gmd="http://www.isotc211.org/2005/gmd" xmlns:gts="http://www.isotc211.org/2005/gts"
-        xmlns:gco="http://www.isotc211.org/2005/gco" xmlns:gml="http://www.opengis.net/gml"
-        xmlns:srv="http://www.isotc211.org/2005/srv" xmlns:gmx="http://www.isotc211.org/2005/gmx">
-
-  <element name="gmd:MD_ScopeCode">
-    <label>Codi de l'àmbit</label>
-    <description>Tipus d'informació del recurs que es documenta</description>
-  </element>
-  <element name="code" id="207.0" context="gmd:MD_Identifier">
-    <label>Codi</label>
-    <description>Codi alfanumèric que identifica la instància</description>
-    <help>Codi alfanumèric que identifica la instància</help>
-  </element>
-  <element name="code">
-    <label>Codi del sistema</label>
-    <description>Codi, per exemple el codi EPSG.</description>
-  </element>
-  <element name="code" id="547.0" context="gmd:MD_CodeValue">
-    <label>Codi</label>
-    <description>Valor del codi</description>
-    <help>Valor del codi (per exemple: numèric)</help>
-  </element>
-  <element name="codeSpace" id="208.1">
-    <label>Autoritat de referència</label>
-    <description>Autoritat responsable de la codificació. Per exemple:
-      EPSG
-    </description>
-  </element>
-  <element name="gco:Date" id="364.0" context="gmd:CI_Citation">
-    <label>Data d'edició</label>
-    <description>Data d'edició</description>
-  </element>
-  <element name="gco:Date" id="393.0">
-    <label>Data</label>
-    <description>El format és 2007-09-12 (YYYY-MM-DD)</description>
-    <help>data de referència</help>
-    <_condition>Useu obligació/condició per l'objecte referenciat</_condition>
-  </element>
-  <element name="gco:DateTime" id="64.0" context="gmd:MD_Usage">
-    <description>El format és 2007-09-12T15:00:00 (YYYY-MM-DDTHH:mm:ss)</description>
-    <label>Període d'ús</label>
-    <help>data i hora del primer ús o del primer període d'ús del recurs
-      i/o de la sèrie
-    </help>
-  </element>
-  <element name="gco:DateTime" id="300.0" context="gmd:MD_StandardOrderProcess">
-    <description>El format és 2007-09-12T15:00:00 (YYYY-MM-DDTHH:mm:ss)</description>
-    <label>Data prevista de disponibilitat de les dades</label>
-    <help>data en què el conjunt de dades estarà disponible</help>
-  </element>
-  <!--<element name="gmd:dateTime"> <label>DateTime</label> <description>Date
-		and time or range of date and time on or over which the process step occurred
-		(YYYY-MM-DDThh:mm:ss)</description> </element> -->
-  <element name="gco:Measure" id="100.0" context="gmd:DQ_Element">
-    <label>Nom de la mesura</label>
-    <description>Nom de la mesura que s'ha aplicat a les dades</description>
-  </element>
-  <element name="gco:Measure" id="357.0" context="gmd:EX_VerticalExtent">
-    <label>Unitats de mesura</label>
-    <description>Unitats de mesura utilitzades per expressar l'extensió
-      vertical. Exemples: metres, peus,
-      mil·límetres
-    </description>
-    <_condition>M</_condition>
-  </element>
-  <element name="gmd:CI_Address" id="380.0">
-    <label>Adreça</label>
-    <description>Adreça per contactar amb l'organització o individu
-      responsable
-    </description>
-    <_condition>Useu obligació/condició per l'objecte referenciat</_condition>
-  </element>
-  <element name="gmd:CI_Citation" id="359.0">
-    <label>Cita</label>
-    <description>Referència estandarditzada per a la cita d'un recurs</description>
-    <_condition>Useu obligació/condició per l'objecte referenciat</_condition>
-  </element>
-  <element name="gmd:CI_Contact" id="387.0">
-    <label>Contacte</label>
-    <description>Informació necessària per permetre el contacte amb la
-      persona responsable o amb l'organització
-    </description>
-    <_condition>Useu obligació/condició per l'objecte referenciat</_condition>
-  </element>
-  <element name="gmd:CI_Date" id="393.0">
-    <label>Data</label>
-    <description>Data de referència (YYYY-MM-DD)</description>
-    <_condition>Useu obligació/condició per l'objecte referenciat</_condition>
-  </element>
-  <element name="gmd:CI_OnlineResource" id="396.0">
-    <label>Recurs en línia</label>
-    <description>Informació sobre les fonts en línia on s'inclou
-      informació dels elements de metadades estesos d'un conjunt de dades,
-      de les especificacions o dels perfils
-    </description>
-    <_condition>Useu obligació/condició per l'objecte referenciat</_condition>
-  </element>
-  <element name="gmd:CI_ResponsibleParty" id="374.0">
-    <label>Grup responsable</label>
-    <description>Identificació de la(es) persona(es) i organitzacions
-      associades a un recurs, i els mecanismes per a comunicar-se amb ells
-    </description>
-    <_condition>Useu obligació/condició per l'objecte referenciat</_condition>
-  </element>
-  <element name="gmd:CI_Series" id="403.0">
-    <label>Sèries</label>
-    <description>Informació sobre la sèrie o l'agregat del qual forma part
-      el recurs que es cita
-    </description>
-    <_condition>Useu obligació/condició per l'objecte referenciat</_condition>
-  </element>
-  <element name="gmd:CI_Telephone" id="407.0">
-    <label>Telèfon</label>
-    <description>Números de telèfons a partir dels quals es pot contactar
-      amb l'organització o l'individu responsable
-    </description>
-    <_condition>Useu obligació/condició per l'objecte referenciat</_condition>
-  </element>
-  <element name="gmd:DQ_AbsoluteExternalPositionalAccuracy" id="117.0">
-    <label>Exactitud posicional externa absoluta</label>
-    <description>Proximitat dels valors de coordenades amb els valors
-      acceptats o verdaders
-    </description>
-  </element>
-  <element name="gmd:DQ_AccuracyOfATimeMeasurement" id="121.0">
-    <label>Exactitud d'una mesura temporal</label>
-    <description>Correcció de les referències temporals d'un ítem (fa
-      referència a l'enregistrament de l'error de la mesura temporal)
-    </description>
-  </element>
-  <element name="gmd:DQ_CompletenessCommission" id="109.0">
-    <label>Comissió de la completesa</label>
-    <description>Presència d'objectes, els seus atributs i les seves
-      relacions en relació a la realitat representada
-    </description>
-  </element>
-  <element name="gmd:DQ_CompletenessOmission" id="110.0">
-    <label>Omissió de la completesa</label>
-    <description>Absència d'informació (objectes amb els seus atributs i
-      les seves relacions) en el conjunt de dades en relació a la realitat
-      representada
-    </description>
-  </element>
-  <element name="gmd:DQ_ConceptualConsistency" id="112.0">
-    <label>Consistència conceptual</label>
-    <description>Com s'adiuen les dades a les regles lògiques de l'esquema
-      conceptual
-    </description>
-  </element>
-  <element name="gmd:DQ_ConformanceResult" id="129.0">
-    <label>Resultat de la conformitat</label>
-    <description>Informació sobre la conformitat del resultat del test
-      aplicat en relació a un determinat nivell de qualitat especificat com
-      a acceptable
-    </description>
-  </element>
-  <element name="gmd:DQ_DataQuality" id="78.0">
-    <label>Qualitat de les dades</label>
-    <description>Informació sobre la qualitat de les dades especificades
-      en l'àmbit
-    </description>
-  </element>
-  <element name="gmd:DQ_DomainConsistency" id="113.0">
-    <label>Consistència de domini</label>
-    <description>Concordança dels valors segons els valors del domini</description>
-  </element>
-  <element name="gmd:DQ_FormatConsistency" id="114.0">
-    <label>Consistència formal</label>
-    <description>Grau amb el qual les dades són emmagatzemades en
-      concordança amb l'estructura física del conjunt de dades
-    </description>
-  </element>
-  <element name="gmd:DQ_GriddedDataPositionalAccuracy" id="118.0">
-    <label>Exactitud posicional de les dades de quadrícula</label>
-    <description>Proximitat dels valors de posició de les dades ràster amb
-      els valors acceptats o verdaders
-    </description>
-  </element>
-  <element name="gmd:DQ_NonQuantitativeAttributeAccuracy" id="126.0">
-    <label>Correcció dels atributs no quantitatius</label>
-    <description>Correcció dels atributs no quantitatius</description>
-  </element>
-  <element name="gmd:DQ_QuantitativeAttributeAccuracy" id="127.0">
-    <label>Exactitud dels atributs quantitatius</label>
-    <description>>Exactitud dels atributs quantitatius</description>
-  </element>
-  <element name="gmd:DQ_QuantitativeResult" id="133.0">
-    <label>Resultat quantitatiu</label>
-    <description>Valors o informació sobre els valors obtinguts de
-      l'aplicació de la mesura de qualitat
-    </description>
-  </element>
-  <element name="gmd:DQ_RelativeInternalPositionalAccuracy" id="119.0">
-    <label>Exactitud posicional interna relativa</label>
-    <description>Proximitat de les posicions relatives dels objectes
-      respecte les seves posicions relatives acceptades o verdaderes
-    </description>
-  </element>
-  <element name="gmd:DQ_Scope" id="138.0">
-    <label>Àmbit</label>
-    <description>Descripció de les dades especificades en l'àmbit</description>
-    <help>característiques de les dades sobre les que es descriu la
-      informació de qualitat
-    </help>
-  </element>
-  <element name="gmd:DQ_TemporalConsistency" id="122.0">
-    <label>Exactitud temporal</label>
-    <description>Correcció de les seqüències o dels esdeveniments ordenats</description>
-  </element>
-  <element name="gmd:DQ_TemporalValidity" id="123.0">
-    <label>Validació temporal</label>
-    <description>Validesa de la informació respecte al temps</description>
-  </element>
-  <element name="gmd:DQ_ThematicClassificationCorrectness" id="125.0">
-    <label>Correcció de la classificació temàtica</label>
-    <description>Correcció de les classes assignades als objectes o als
-      seus atributs d'un univers de discussió
-    </description>
-  </element>
-  <element name="gmd:DQ_TopologicalConsistency" id="115.0">
-    <label>Consistència topològica</label>
-    <description>Correcció de les característiques topològiques
-      codificades de manera explícita en el conjunt de dades
-    </description>
-  </element>
-  <element name="gmd:EX_BoundingPolygon" id="341.0">
-    <label>Polígon envoltant</label>
-    <description>envoltant que enclou el conjunt de dades, expressat com
-      el conjunt tancat de coordenades (x,y) del polígon (l'últim punt
-      coincideix amb el primer)
-    </description>
-  </element>
-  <element name="gmd:EX_Extent" id="334.0">
-    <label>Extensió</label>
-    <description>Informació sobre l'extensió espacial, vertical i temporal</description>
-  </element>
-  <element name="gmd:EX_GeographicBoundingBox" id="343.0">
-    <label>Coordenades límits</label>
-    <description>Posició geogràfica del conjunt de dades (Bounding Box)</description>
-  </element>
-  <element name="gmd:EX_GeographicDescription" id="348.0">
-    <label>Descripció geogràfica</label>
-    <description>Descripció de l'àrea geogràfica</description>
-  </element>
-  <element name="gmd:EX_SpatialTemporalExtent" id="352.0">
-    <label>Extensió temporal espacial</label>
-    <description>Extensió respecte a la data/hora i els límits espacials
-      (boundaries)
-    </description>
-  </element>
-  <element name="gmd:EX_TemporalExtent" id="350.0">
-    <label>Extensió temporal</label>
-    <description>Període de temps cobert pel contingut del conjunt de
-      dades
-    </description>
-  </element>
-  <element name="gmd:EX_VerticalExtent" id="354.0">
-    <label>Extensió vertical</label>
-    <description>Domini vertical del conjunt de dades</description>
-  </element>
-  <element name="gmd:ISBN" id="372.0">
-    <label>ISBN</label>
-    <description>International Standard Book Number</description>
-  </element>
-  <element name="gmd:ISSN" id="373.0">
-    <label>ISSN</label>
-    <description>International Standard Serial Number</description>
-  </element>
-  <element name="gmd:LI_Lineage" id="82.0">
-    <label>Llinatge</label>
-    <description>Informació sobre els esdeveniment o les fonts documentals
-      utilitzades per generar les dades especificades sobre l'àmbit o bé la
-      manca de coneixement del llinatge
-    </description>
-  </element>
-  <element name="gmd:LI_ProcessStep" id="86.0">
-    <label>Pas del procés</label>
-    <description>Descripció de l'esdeveniment, dins del procés
-      d'elaboració de la dada, especificat pel seu àmbit
-    </description>
-    <help>informació sobre un esdeveniment o transformació durant la vida
-      d'un conjunt de dades incloent el procés usat per mantenir el conjunt
-      de dades
-    </help>
-  </element>
-  <element name="gmd:LI_Source" id="92.0">
-    <label>Font</label>
-    <description>Informació sobre la font documental utilitzada en la
-      creació de les dades
-    </description>
-  </element>
-  <element name="gmd:MD_AggregateInformation" id="66.1">
-    <label>Informació agregada</label>
-    <description>Informació sobre el conjunt de dades agregades</description>
-  </element>
-  <element name="gmd:MD_ApplicationSchemaInformation" id="320.0">
-    <description>Informació sobre l'esquema utilitzat per generar el
-      conjunt de dades
-    </description>
-    <label>Informació de l'esquema d'aplicació</label>
-  </element>
-  <element name="gmd:MD_Band" id="259.0">
-    <label>Banda</label>
-    <description>Rang de longituds d'ona a l'espectre electromagnètic</description>
-    <help>rang de longituds d'ona a l'espectre electromagnètic</help>
-  </element>
-  <element name="gmd:MD_BrowseGraphic" id="48.0">
-    <description>gràfic que proporciona una il·lustració del conjunt de
-      dades (ha d'incloure una
-      llegenda pel gràfic)
-    </description>
-    <label>Vista gràfica</label>
-  </element>
-  <element name="gmd:MD_Constraints" id="67.0">
-    <label>Restriccions</label>
-    <description>Restriccions pel que fa a l'accés i a l'ús d'un recurs o
-      d'una metadada
-    </description>
-  </element>
-  <element name="gmd:MD_CoverageDescription" id="239.0">
-    <label>Descripció de la cobertura</label>
-    <description>Información sobre el contingut ràster</description>
-  </element>
-  <element name="gmd:MD_DataIdentification" id="36.0">
-    <label>Identificació de les dades</label>
-    <description>Informació necessària per a identificar el conjunt de
-      dades
-    </description>
-  </element>
-  <element name="gmd:MD_DigitalTransferOptions" id="274.0">
-    <label>Opcions de transferència digital</label>
-    <description>Mètodes tècnics i suports pels quals un recurs s'obté del
-      distribuïdor
-    </description>
-  </element>
-  <element name="gmd:MD_Dimension" id="179.0">
-    <label>Dimensió</label>
-    <description>Propietats dels eixos</description>
-  </element>
-  <element name="gmd:MD_Distribution" id="270.0">
-    <label>Distribució</label>
-    <description>Informació sobre el distribuïdor i les opcions per
-      obtenir les dades
-    </description>
-  </element>
-  <element name="gmd:MD_Distributor" id="279.0">
-    <label>Distribuïdor</label>
-    <description>Informació sobre el distribuïdor de les dades</description>
-  </element>
-  <element name="gmd:MD_ExtendedElementInformation" id="306.0">
-    <description>Nova metadada, no trobada a ISO 19115 i necessària per
-      descriure dades geogràfiques
-    </description>
-    <label>Informació de l'element estès</label>
-  </element>
-  <element name="gmd:MD_FeatureCatalogueDescription" id="233.0">
-    <label>Descripció del catàleg d'entitats</label>
-    <description>Informació que identifica el catàleg d'entitats o el seu
-      esquema conceptual
-    </description>
-  </element>
-  <element name="gmd:MD_Format" id="284.0">
-    <label>Format</label>
-    <description>Descripció de la representació de les dades en registres,
-      arxius, missatges o canals de transmissió segons les estructures del
-      llenguatge utilitzat
-    </description>
-  </element>
-  <element name="gmd:MD_GeometricObjects" id="183.0">
-    <label>Objectes geomètrics</label>
-    <description>Número d'objectes, llistats per tipus d'objecte
-      geomètric, utilitzats al conjunt
-      de dades
-    </description>
-  </element>
-  <element name="gmd:MD_Georectified" id="162.0">
-    <label>Georectificat</label>
-    <description>ràster amb les cel·les regularment espaiades en un
-      sistema de coordenades geogràfiques o cartesianes, definit en el
-      sistema de referència espacial (SRS), de manera que cada cel·la del
-      ràster pugui ser geolocalitzada mitjançant les seves coordenades
-      ràster, l'origen de la quadrícula, l'espaiament de cel·la i
-      l'orientació
-    </description>
-  </element>
-  <element name="gmd:MD_Georeferenceable" id="170.0">
-    <label>Georeferenciable</label>
-    <description>Ràster amb cel·les espaiades irregularment en un sistema
-      de coordenades projectat, on cadascuna de les cel·les pot ser
-      geolocalitzada usant informació de geolocalització subministrada amb
-      les dades per no pot ser geolocalitzada només a partir de les
-      propietats del ràster
-    </description>
-  </element>
-  <element name="gmd:MD_GridSpatialRepresentation" id="157.0">
-    <label>Representació espacial de la quadrícula</label>
-    <description>Informació sobre els objectes espacials ràster en el
-      conjunt de dades
-    </description>
-  </element>
-  <element name="gmd:MD_Identifier" id="205.0">
-    <label>Identificador</label>
-    <description>Valor únic que identifica un objecte en un espai de noms</description>
-  </element>
-  <element name="gmd:MD_ImageDescription" id="243.0">
-    <label>Descripció de la imatge</label>
-    <description>Informació sobre l'adequació d'una imatge pel seu ús</description>
-  </element>
-  <element name="gmd:MD_Keywords" id="52.0">
-    <label>Paraules clau</label>
-    <description>paraules clau, amb el seu tipus i una referència a la
-      font de procedència
-    </description>
-  </element>
-  <element name="gmd:MD_LegalConstraints" id="69.0">
-    <label>Restriccions legal</label>
-    <description>Requisits i limitacions legals previs a l'accés i a l'ús
-      del conjunt de dades
-    </description>
-  </element>
-  <element name="gmd:MD_MaintenanceInformation" id="142.0">
-    <label>Informació del manteniment</label>
-    <description>Informació sobre l'àmbit i la freqüència de les
-      actualitzacions
-    </description>
-  </element>
-  <element name="gmd:MD_Medium" id="291.0">
-    <label>Suport</label>
-    <description>Informació sobre el suport físic amb que el recurs es pot
-      distribuir
-    </description>
-  </element>
-  <element name="gmd:MD_Metadata" id="1.0">
-    <label>Metadada</label>
-    <description>Entitat arrel que defineix metadades d'un o diversos
-      recursos
-    </description>
-  </element>
-  <element name="gmd:MD_MetadataExtensionInformation" id="303.0">
-    <label>Informació estesa de les metadades</label>
-    <description>Informació descriptiva de les metadades esteses</description>
-  </element>
-  <element name="gmd:MD_PortrayalCatalogueReference" id="268.0">
-    <label>Referència al catàleg de representació</label>
-    <description>Informació sobre el catàleg de regles definides per a la
-      representació del recurs
-    </description>
-  </element>
-  <element name="gmd:MD_RangeDimension" id="256.0">
-    <label>Rang de les dimensions</label>
-    <description>Informació del rang de cada dimensió del valor mesurat a
-      una
-      cel·la
-    </description>
-  </element>
-  <element name="gmd:MD_ReferenceSystem" id="186.0">
-    <label>Sistema de referència</label>
-    <description>Informació sobre el sistema de referència</description>
-    <help>informació sobre el sistema de referència</help>
-  </element>
-  <element name="gmd:MD_RepresentativeFraction" id="56.0">
-    <label>Fracció representativa</label>
-    <description>Derivat de l'escala</description>
-  </element>
-  <element name="gmd:MD_Resolution" id="59.0">
-    <label>Resolució</label>
-    <description>Grau de detall expressat com un factor d'escala o com una
-      distància
-    </description>
-  </element>
-  <element name="gmd:MD_ScopeDescription" id="149.0">
-    <label>Descripció de l'àmbit</label>
-    <description>Descripció del tipus d'informació</description>
-    <condition>Atributs, objectes, instàncies d'objectes, instàncies
-      d'atributs, conjunts de dades o altres
-    </condition>
-  </element>
-  <element name="gmd:MD_SecurityConstraints" id="73.0">
-    <label>Restriccions de seguretat</label>
-    <description>Informació sobre les restriccions de seguretat (nacional
-      o altres limitacions) imposades al recurs o a les metadades
-    </description>
-  </element>
-  <element name="gmd:MD_ServiceIdentification" id="47.0">
-    <label>Identificació de serveis</label>
-    <description>Identificació dels serveis que un proveïdor posa a
-      l'abast d'altres serveis mitjançant una sèrie d'interfícies que
-      defineixen el seu comportament (veure ISO 19119 per obtenir més
-      informació)
-    </description>
-  </element>
-  <element name="gmd:MD_StandardOrderProcess" id="298.0">
-    <label>Procediment estàndard de comanda</label>
-    <description>Com es poden obtenir o rebre els recursos, les
-      instruccions relacionades i el preu
-    </description>
-  </element>
-  <element name="gmd:MD_Usage" id="62.0">
-    <label>Ús</label>
-    <description>Breu descripció del mode en què el(s) recurs(os) es(són)
-      usat(s)
-    </description>
-  </element>
-  <element name="gmd:MD_VectorSpatialRepresentation" id="176.0">
-    <label>Representació espacial vectorial</label>
-    <description>Informació dels objectes espacials vectorials del conjunt
-      de
-      dades
-    </description>
-  </element>
-  <element name="gmd:PT_FreeText" id="601.0">
-    <label>Text lliure</label>
-    <description>Descripció d'un element multi-llenguatge de metadades</description>
-  </element>
-  <element name="gmd:RS_Identifier" id="208.0">
-    <description>Identificador</description>
-    <label>Identificador</label>
-  </element>
-  <element name="gmd:URL" id="608.0">
-    <label>URL</label>
-    <description>URL</description>
-  </element>
-  <element name="gmd:abstract" id="25.0">
-    <label>Resum</label>
-    <description>Breu descripció del contingut del(s) recurs(os)</description>
-    <condition>mandatory</condition>
-  </element>
-  <element name="gmd:accessConstraints" id="70.0">
-    <label>Restriccions d'accés</label>
-    <description>Restriccions d'accés per assegurar la protecció de la
-      privacitat o de la propietat intel·lectual i qualsevol restricció
-      especial o limitació per obtenir el recurs
-    </description>
-  </element>
-  <element name="gmd:address" id="525.0" context="gmd:CI_ResponsibleParty">
-    <label>Adreça</label>
-    <description>Adreça del grup responsable</description>
-  </element>
-  <element name="gmd:address" id="389.0">
-    <label>Adreça</label>
-    <description>Adreça física i de correu amb que es pot contactar amb
-      l'individu o bé amb l'organització
-    </description>
-  </element>
-  <element name="gmd:administrativeArea" id="383.0">
-    <label>Àrea administrativa</label>
-    <description>Estat, província de la localització</description>
-  </element>
-  <element name="gmd:aggregateDataSetIdentifier" id="66.3">
-    <label>Identificador del conjunt de dades agregat</label>
-    <description>Informació d'identificació de les dades agregades</description>
-  </element>
-  <element name="gmd:aggregateDataSetName" id="66.2">
-    <label>Nom del conjunt de dades agregades</label>
-    <description>Informació de la cita sobre el conjunt de dades agregades</description>
-    <_condition>C / if aggregateDataSetIdentifier not documented?</_condition>
-  </element>
-  <element name="gmd:aggregationInfo" id="35.1">
-    <label>Informació agregada</label>
-    <description>Proporciona informació sobre el conjunt de dades
-      agregades
-    </description>
-  </element>
-  <element name="gmd:alternateTitle" id="361.0">
-    <label>Títol alternatiu</label>
-    <description>Àlies o el nom en un altre idioma amb què la informació
-      és coneguda.
-      Exemple: "DCW" és un títol alternatiu per "Digital Chart of the World"
-    </description>
-  </element>
-  <element name="gmd:amendmentNumber" id="287.0">
-    <label>Número d'actualització</label>
-    <description>Número d'actualització de la versió del format</description>
-  </element>
-  <element name="gmd:applicationProfile" id="399.0">
-    <label>Perfil de l'aplicació</label>
-    <description>Nom d'un perfil d'aplicació que pot ser usat amb el
-      recurs en línia
-    </description>
-  </element>
-  <element name="gmd:applicationSchemaInfo" id="21.0">
-    <label>Informació de l'esquema d'aplicació</label>
-    <description>Proporciona informació sobre l'esquema conceptual
-      utilitzat per construir el conjunt de dades
-    </description>
-  </element>
-  <element name="gmd:associationType" id="66.4">
-    <label>Tipus d'associació</label>
-    <description>Tipus d'associació del conjunt de dades agregades</description>
-    <condition>mandatory</condition>
-  </element>
-  <element name="gmd:attributeDescription" id="240.0">
-    <label>Descripció de l'atribut</label>
-    <description>Descripció de l'atribut descrit pel valor mesurat</description>
-    <condition>mandatory</condition>
-  </element>
-  <element name="gmd:attributeInstances" id="153.0">
-    <label>Instàncies dels atributs</label>
-    <description>Instàncies d'atributs als que se'ls aplica la informació</description>
-    <condition/>
-  </element>
-  <element name="gmd:attributes" id="150.0">
-    <label>Atributs</label>
-    <description>Atributs als que se'ls aplica la informació</description>
-    <condition/>
-  </element>
-  <element name="gmd:authority" id="206.0">
-    <label>Autoritat</label>
-    <description>Persona o organització responsable del manteniment de
-      l'espai de noms
-    </description>
-  </element>
-  <element name="gmd:axisDimensionProperties" id="159.0">
-    <label>Propietats de les dimensions dels eixos</label>
-    <description>Informació espacial-temporal sobre les propietats dels
-      eixos
-    </description>
-    <_condition>M</_condition>
-  </element>
-  <element name="gmd:bitsPerValue" id="264.0">
-    <label>Bits per valor</label>
-    <description>Número màxim de bits significatius, en la representació
-      sense comprimir, pel valor de cada banda de cada pixel
-    </description>
-  </element>
-  <element name="gmd:cameraCalibrationInformationAvailability"
-           id="253.0">
-    <label>Disponibilitat d'informació sobre el calibratge de la càmera</label>
-    <description>Indicació sobre si estan disponibles les constants que
-      permeten les
-      correccions de calibratge de la càmera
-    </description>
-  </element>
-  <element name="gmd:cellGeometry" id="160.0">
-    <label>Geometria de les cel·les</label>
-    <description>Identificació de les dades ràster com a punts o com a
-      cel·les
-    </description>
-    <condition>mandatory</condition>
-  </element>
-  <element name="gmd:centerPoint" id="166.0">
-    <label>Punt central</label>
-    <description>Ubicació sobre el terreny, en el sistema de coordenades
-      definit pel sistema de
-      referència espacial i per les coordenades de
-      ràster, de la cel·la que es troba al punt mig dels extrems oposats de
-      la quadrícula
-    </description>
-  </element>
-  <element name="gmd:characterSet" id="4.0" context="gmd:MD_Metadata">
-    <label>Codificació</label>
-    <description>Nom complet de l'estàndard de codificació de caràcters
-      utilitzat en el conjunt de metadades
-    </description>
-    <condition>conditional</condition>
-    <_condition>conditional / ISO/IEC 10646-1 not used and not defined by
-      encoding?
-    </_condition>
-  </element>
-  <element name="gmd:characterSet" id="40.0" context="gmd:MD_DataIdentification">
-    <label>Codificació</label>
-    <description>Nom complet de l'estàndard de codificació de caràcters
-      utilitzat en el conjunt de metadades
-    </description>
-    <_condition>Conditional / ISO 10646-1 not used?</_condition>
-  </element>
-  <element name="gmd:characterSet" id="4.0">
-    <label>Codificació</label>
-    <description>Nom complet de l'estàndard de codificació de caràcters
-      utilitzat en el conjunt de metadades
-    </description>
-    <condition>conditional</condition>
-  </element>
-  <element name="gmd:checkPointAvailability" id="163.0">
-    <description>Indicació de si existeixen punts de posició geogràfica
-      disponibles per contrastar l'exactitud de les dades ràster
-      georeferenciades
-    </description>
-    <condition>mandatory</condition>
-    <label>Disponibilitat de punts de control</label>
-  </element>
-  <element name="gmd:checkPointDescription" id="164.0">
-    <description>Dscripció dels punts de posició geogràfica usats per
-      testejar l'exactitud de les dades ràster georeferenciades
-    </description>
-    <condition>conditional</condition>
-    <label>Descripció dels punts de control</label>
-  </element>
-  <element name="gmd:citation" id="24.0" context="gmd:MD_Identification">
-    <label>Cita</label>
-    <description>Cita de les dades d'un(s) recurs(os)</description>
-  </element>
-  <element name="gmd:citation" id="576.0" context="gmd:MD_Authority">
-    <label>Cita</label>
-    <description>Cita que pertany a l'autoritat</description>
-  </element>
-  <element name="gmd:citation" id="581.0" context="gmd:MD_Thesaurus">
-    <label>Cita</label>
-    <description>Cita del tesaurus</description>
-  </element>
-  <element name="gmd:citation" id="581.0">
-    <label>Cita</label>
-    <description>Cita de les dades d'un(s) recurs(os)</description>
-  </element>
-  <element name="gmd:citedResponsibleParty" id="367.0">
-    <label>Grup responsable de la cita</label>
-    <description>Nom i informació de la posició de l'individu o
-      organització que és responsable del recurs que es cita
-    </description>
-  </element>
-  <element name="gmd:city" id="382.0">
-    <label>Ciutat</label>
-    <description>Nom de la ciutat</description>
-  </element>
-  <element name="gmd:classification" id="74.0">
-    <condition>mandatory</condition>
-    <label>Classificació</label>
-    <description>Nom de les restriccions de manipulació d'un recurs o de
-      les metadades
-    </description>
-  </element>
-  <element name="gmd:classificationSystem" id="76.0">
-    <label>Sistema de classificació</label>
-    <description>Nom del sistema de classificació</description>
-  </element>
-  <element name="gmd:cloudCoverPercentage" id="248.0">
-    <label>Percentatge de nuvolositat</label>
-    <description>Àrea del conjunt de dades enfosquida per núvols,
-      expressat com a percentatge de
-      l'extensió espacial
-    </description>
-  </element>
-  <element name="gmd:code" id="207.0" context="gmd:RS_Identifier">
-    <label>Unique resource identifier</label>
-    <description>Alphanumeric value identifying an instance in the
-      namespace
-    </description>
-    <condition>mandatory</condition>
-  </element>
-  <element name="gmd:code" id="207.0" context="gmd:MD_Identifier">
-    <label>Codi</label>
-    <description>Valor alfanumèric que identifica una instància a un espai
-      de noms
-    </description>
-    <condition>mandatory</condition>
-  </element>
-  <element name="gmd:code" id="547.0" context="gmd:MD_CodeValue">
-    <label>Code</label>
-    <description>Valor del codi</description>
-    <help>Valor del codi (exemple: numèric)</help>
-  </element>
-  <element name="gmd:codeSpace" id="208.1">
-    <label>Espai de codis</label>
-    <description>Nom o identificador de l'individu o organització
-      repsonsable de l'espai de noms
-    </description>
-    <helper>
-      <option value="EPSG">EPSG</option>
-    </helper>
-  </element>
-  <element name="gmd:collectiveTitle" id="371.0">
-    <label>Títol col·lectiu</label>
-    <description>Títol comú amb la nota de les tendències. Nota: aquest
-      títol identifica els elements d'una sèrie de manera col·lectiva,
-      combinats amb informació sobre quins volums estan disponibles a la
-      font citada
-    </description>
-    <help>Aquest camp s'usa per les Basic Geodata definides al GeoIV Annex
-      I, donat que és possible que hi hagi més d'un conjunt de dades
-      "físic" assignat a 1 entrada legal. Exemple: Entrada n. 47
-      "Geophysikalisches Kartenwerk" consisteix en 3 conjunts de dades
-      "Geophysikalische Karten 1:500000", "Geophysikalische Spezialkarten"
-      i "Gravimetrischer Atlas 1:100000"
-    </help>
-  </element>
-  <element name="gmd:complianceCode" id="234.0">
-    <label>Codi de conformitat</label>
-    <description>Indicació de si el catàleg d'entitats és compatible amb
-      la norma ISO19110
-    </description>
-  </element>
-  <element name="gmd:compressionGenerationQuantity" id="250.0">
-    <label>Quantitat de compressió generada</label>
-    <description>Recompte del nombre de píxels perduts en els diferents
-      cicles de compressió duts a terme sobre la imatge
-    </description>
-  </element>
-  <element name="gmd:condition" id="312.0">
-    <label>Condició</label>
-    <description>Condició sota la qual l'element estès és obligatori</description>
-  </element>
-  <element name="gmd:constraintLanguage" id="323.0">
-    <label>Llenguatge de restricció</label>
-    <description>Llenguatge formal usat a l'esquema d'aplicació</description>
-    <condition>mandatory</condition>
-  </element>
-  <element name="gmd:contact" id="8.0" context="gmd:MD_Metadata">
-    <condition>mandatory</condition>
-    <label>Contacte</label>
-    <description>Grup responsable de l'informació de les metadades</description>
-  </element>
-  <element name="gmd:contact" id="148.1" context="gmd:MD_MaintenanceInformation">
-    <label>Contacte</label>
-    <description>Identificació i manera de comunicar-se amb la(es)
-      persona(es) i organizació(ns) responsables del manteniment de les
-      metadades
-    </description>
-  </element>
-  <element name="gmd:contact" id="8.0">
-    <label>Autor de les metadades</label>
-    <description>Grup responsable de la informació de les metadades</description>
-    <condition>mandatory</condition>
-  </element>
-  <element name="gmd:contactInfo" id="378.0">
-    <description>Adreça del grup responsable</description>
-    <label>Informació de contacte</label>
-  </element>
-  <element name="gmd:contactInstructions" id="392.0">
-    <label>Instruccions de contacte</label>
-    <description>Instruccions addicionals sobre com o quan contactar amb
-      l'individu o l'organització
-    </description>
-  </element>
-  <element name="gmd:contentInfo" id="16.0">
-    <description>Proporciona informació sobre el catàleg d'entitats i
-      descriu les característiques de les dades de cobertures i d'imatges
-    </description>
-    <label>Informació del contingut</label>
-  </element>
-  <element name="gmd:contentType" id="241.0">
-    <label>Tipus de contingut</label>
-    <description>Tipus d'informació representada pel valor de la cel·la</description>
-    <condition>mandatory</condition>
-  </element>
-  <element name="gmd:controlPointAvailability" id="171.0">
-    <description>Indicació de l'existència de punts de control</description>
-    <condition>mandatory</condition>
-    <label>Disponibilitat de punts de control</label>
-  </element>
-  <element name="gmd:cornerPoints" id="165.0">
-    <label>Punts de cantonada</label>
-    <description>Ubicació sobre el terreny, en el sistema de coordenades
-      definit pel sistema de
-      referència espacial i per les coordenades
-      ràster, de les cel·les en els extrems oposats de dues diagonals de la
-      cobertura del ràster. Hi ha quatre punts de cantonada a un ràster
-      georectificat; es requereix com a mínim dos punts de cantonada al
-      llarg d'una diagonal
-    </description>
-    <condition>mandatory</condition>
-  </element>
-  <element name="gmd:country" id="612.0">
-    <label>País</label>
-    <description>País</description>
-  </element>
-  <element name="gmd:country" id="508.0" context="gmd:MD_Legislation">
-    <label>País</label>
-    <description>País on es va dictar la llei</description>
-  </element>
-  <element name="gmd:country" id="605.0" context="PT_Group">
-    <label>País</label>
-    <description>País on s'usa l'idioma per documentar el text pla</description>
-  </element>
-  <element name="gmd:credit" id="27.0">
-    <label>Crèdit</label>
-    <description>Reconeixement a la persona(es) que han contribuït al(s)
-      recurs(os)
-    </description>
-  </element>
-  <element name="gmd:dataQualityInfo" id="18.0">
-    <label>Informació de la qualitat de les dades</label>
-    <description>Proporciona una avaluació global de la qualitat d'un(s)
-      recurs(os)
-    </description>
-  </element>
-  <element name="gmd:dataSetURI" id="11.1">
-    <label>URI del conjunt de dades</label>
-    <description>Uniformed Resource Identifier (URI) del conjunt de dades
-      documentat a la metadada
-    </description>
-    <help>Uniformed Resource Identifier (URI) del conjunt de dades
-      documentat a la metadada. Aquest enllaç fa referència directa al
-      conjunt de dades.
-    </help>
-  </element>
-  <element name="gmd:dataType" id="313.0">
-    <label>Tipus de dada</label>
-    <description>Codi que identifica el tipus de valor proporcionat a
-      l'element estès
-    </description>
-    <condition>mandatory</condition>
-  </element>
-  <element name="gmd:dataset" id="154.0">
-    <description>Conjunt de dades a les que se'ls aplica la informació</description>
-    <condition/>
-    <label>Conjunt de dades</label>
-  </element>
-  <element name="gmd:date" id="570.0">
-    <label>Data</label>
-    <description>Data de referència del recurs citat (YYYY-MM-DD)</description>
-    <condition>mandatory</condition>
-  </element>
-  <element name="gmd:date" id="570.0" context="gmd:MD_Revision">
-    <label>Data de l'última actualització</label>
-    <description>Data de l'última actualització</description>
-  </element>
-  <element name="gmd:date" id="144.0" context="gmd:MD_MaintenanceInformation">
-    <label>Data de la pròxima actualització</label>
-    <description>Data programada per a la revisió del recurs</description>
-  </element>
-  <element name="gmd:date" id="362.0" context="gmd:CI_Citation">
-    <condition>mandatory</condition>
-    <label>Data</label>
-    <description>Data de referència del recurs citat</description>
-    <_condition>M</_condition>
-  </element>
-  <element name="gmd:date" id="394.0" context="gmd:CI_Date">
-    <condition>mandatory</condition>
-    <label>Data</label>
-    <description>Data de referència del recurs citat</description>
-    <_condition>M</_condition>
-  </element>
-  <element name="gmd:dateOfNextUpdate" id="144.0">
-    <label>Data de la pròxima actualització</label>
-    <description>Data programada per a la revisió del recurs (YYYY-MM-DD)</description>
-  </element>
-  <element name="gmd:dateStamp" id="9.0">
-    <label>Data de creació de la metadada</label>
-    <description>Data de creació de la metadada (YYYY-MM-DDThh:mm:ss)</description>
-    <condition>mandatory</condition>
-  </element>
-  <!--<element name="gmd:dateTime" id="89.0"> <label>Date / Time</label> <description>Date
-		and time or range of date and time on or over which the process step occurred
-		(YYYY-MM-DDThh:mm:ss)</description> </element> -->
-  <element name="gmd:dateTime" id="89.0" context="LI_ProcessStep">
-    <description>Data i hora o rangs de dates i hores en què es va produir
-      el pas de procés (YYYY-MM-DDThh:mm:ss)
-    </description>
-    <label>Data i hora</label>
-  </element>
-  <element name="gmd:dateTime" id="106.0" context="gmd:DQ_Element">
-    <label>Data i hora</label>
-    <description>Data i hora durant les quals es va aplicar una mesura de
-      qualitat a les dades
-    </description>
-  </element>
-  <element name="gmd:dateType" id="395.0">
-    <label>Tipus de data</label>
-    <description>Esdeveniment usat per fer referència a una data</description>
-    <condition>mandatory</condition>
-  </element>
-  <element name="gmd:definition" id="310.0">
-    <label>Definició</label>
-    <description>Definició de l'element estès</description>
-    <condition>mandatory</condition>
-  </element>
-  <element name="gmd:deliveryPoint" id="381.0">
-    <label>Punt de lliurament</label>
-    <description>Adreça per la localització (segons descripció a l'ISO
-      11180, annex A)
-    </description>
-  </element>
-  <element name="gmd:denominator" id="57.0">
-    <label>Denominador d'escala</label>
-    <description>Número sota la línia en una fracció qualsevol</description>
-    <condition>afegeixi un denominador o bé una distància</condition>
-    <helper>
-      <option value="5000">1:5.000</option>
-      <option value="10000">1:10.000</option>
-      <option value="25000">1:25.000</option>
-      <option value="50000">1:50.000</option>
-      <option value="100000">1:100.000</option>
-      <option value="200000">1:200.000</option>
-      <option value="300000">1:300.000</option>
-      <option value="500000">1:500.000</option>
-      <option value="1000000">1:1.000.000</option>
-    </helper>
-=======
-<?xml version="1.0" encoding="UTF-8"?><labels xmlns:xsi="http://www.w3.org/2001/XMLSchema-instance" xsi:noNamespaceSchemaLocation="../../../labels.xsd" xmlns:gco="http://www.isotc211.org/2005/gco" xmlns:gmd="http://www.isotc211.org/2005/gmd" xmlns:srv="http://www.isotc211.org/2005/srv" xmlns:gml="http://www.opengis.net/gml" xmlns:gts="http://www.isotc211.org/2005/gts" xmlns:gmx="http://www.isotc211.org/2005/gmx">
+<labels xmlns:xsi="http://www.w3.org/2001/XMLSchema-instance" xsi:noNamespaceSchemaLocation="../../../labels.xsd" xmlns:gco="http://www.isotc211.org/2005/gco" xmlns:gmd="http://www.isotc211.org/2005/gmd" xmlns:srv="http://www.isotc211.org/2005/srv" xmlns:gml="http://www.opengis.net/gml" xmlns:gts="http://www.isotc211.org/2005/gts" xmlns:gmx="http://www.isotc211.org/2005/gmx">
 	<element name="gmd:CI_OnLineFunctionCode">
 		<label>Funció del recurs en línia</label>
 		<description></description>
@@ -1050,7 +71,7 @@
 	</element>
 	<element name="gco:DateTime">
 		<label>Data i hora</label>
-		<description>Data i hora, o rang de data i hora, en què aquest pas de procés va tenir lloc (AAAA-MM-DDThh:mm:ss)</description> 
+		<description>Data i hora, o rang de data i hora, en què aquest pas de procés va tenir lloc (AAAA-MM-DDThh:mm:ss)</description>
 	</element>
 	<element name="gco:Measure" id="100.0" context="gmd:DQ_Element">
 		<label>Nom de la mesura</label>
@@ -2319,7 +1340,7 @@
 	<element name="gmd:nameOfMeasure" id="100.0">
 		<label>Nom de la mesura</label>
 		<description>Nom del test aplicat a la dada</description>
-		<!-- ISO19138 Data quality basic measures Annex C - under revision ISO 
+		<!-- ISO19138 Data quality basic measures Annex C - under revision ISO
 			19157 http://www.iso.org/iso/fr/catalogue_detail.htm?csnumber=32575 -->
 		<helper rel="gmd:measureDescription">
 			<option value="">- Exactitud temàtica / Exactitud de l'atribut quantitatiu -</option>
@@ -3012,1971 +2033,162 @@
 		<label>Data d'inici</label>
 		<description>Format com a 2007-09-12T15:00:00 (YYYY-MM-DDTHH:mm:ss)</description>
 	</element>
->>>>>>> 68ac67a9
 
-  </element>
-  <element name="gmd:density" id="293.0">
-    <label>Densitat</label>
-    <description>Densitat amb que les dades s'han desat</description>
-  </element>
-  <element name="gmd:densityUnits" id="294.0">
-    <label>Unitats de densitat</label>
-    <description>Unitats de mesura en que s'expressa la densitat</description>
-    <condition>conditional</condition>
-  </element>
-  <element name="gmd:description" id="561.0">
-    <label>Descripció</label>
-    <description>Descripció de l'esdeveniment incloent-hi els paràmetres
-      relacionats o toleràncies
-    </description>
-  </element>
-  <element name="gmd:description" id="561.0" context="gmd:MD_AbstractClass">
-    <label>Descripció</label>
-    <description>Descripció</description>
-  </element>
-  <element name="gmd:description" id="87.0" context="LI_ProcessStep">
-    <condition>mandatory</condition>
-    <label>Descripció</label>
-    <description>Descripció de l'esdeveniment incloent-hi els paràmetres
-      relacionats o toleràncies
-    </description>
-  </element>
-  <element name="gmd:description" id="93.0" context="LI_Source">
-    <label>Descripció</label>
-    <description>Descripció detallada del nivell de la font de dades</description>
-    <_condition>Conditional / sourceExtent not provided?</_condition>
-  </element>
-  <element name="gmd:description" id="335.0" context="gmd:EX_Extent">
-    <label>Descripció</label>
-    <description>Extensions temporal i espacial de l'objecte de referència</description>
-    <_condition>Conditional / geographicElement and temporalElement and
-      verticalElement not
-      documented?
-    </_condition>
-  </element>
-  <element name="gmd:description" id="401.0" context="gmd:CI_OnlineResource">
-    <label>Descripció</label>
-    <description>Descripció detallada del que és o fa el recurs en línia</description>
-  </element>
-  <element name="gmd:description" id="541.0" context="gmd:MD_CodeDomain">
-    <label>Descripció</label>
-    <description>Descripció del code domain</description>
-  </element>
-  <element name="gmd:description" id="549.0" context="gmd:MD_CodeValue">
-    <label>Descripció del valor</label>
-    <description>Descripció del valor</description>
-  </element>
-  <element name="gmd:description" id="552.0" context="gmd:MD_Attribute">
-    <label>Descripció</label>
-    <description>Descripció de l'atribut</description>
-  </element>
-  <element name="gmd:description" id="557.0" context="gmd:MD_Role">
-    <label>Descripció</label>
-    <description>Descripció del rol</description>
-  </element>
-  <element name="gmd:descriptiveKeywords" id="33.0">
-    <label>Paraules clau descriptives</label>
-    <description>Proporciona la categoria de les paraules clau, el seu
-      tipus i la font de referència
-    </description>
-  </element>
-  <element name="gmd:descriptor" id="258.0">
-    <label>Descriptor</label>
-    <description>Descripció del rang del valor mesurat a una cel·la</description>
-  </element>
-  <element name="gmd:dimension" id="242.0">
-    <label>Dimensió</label>
-    <description>Informació de la dimensió del valor mesurat a la cel·la</description>
-  </element>
-  <element name="gmd:dimensionName" id="180.0">
-    <label>Nom de la dimensió</label>
-    <description>Nom de l'eix</description>
-    <condition>mandatory</condition>
-  </element>
-  <element name="gmd:dimensionSize" id="181.0">
-    <label>Mida</label>
-    <description>Número d'elements al llarg de l'eix</description>
-    <condition>mandatory</condition>
-  </element>
-  <element name="gmd:distance" id="61.0">
-    <label>Distància</label>
-    <description>Ground sample distance(GSD)</description>
-    <condition>Proporciona una distància en cas que l'escala equivalent no
-      estigui documentada
-    </condition>
-    <helper>
-      <option value="0.10">10 cm</option>
-      <option value="0.25">25 cm</option>
-      <option value="0.50">50 cm</option>
-      <option value="1">1 m</option>
-      <option value="30">30 m</option>
-      <option value="100">100 m</option>
-    </helper>
-  </element>
-  <element name="gmd:distributionFormat" id="271.0">
-    <label>Format de distribució</label>
-    <condition>mandatory</condition>
-    <description>Proporciona informació sobre el format de distribució de
-      les dades
-    </description>
-  </element>
-  <element name="gmd:distributionInfo" id="17.0">
-    <description>Proporciona informació sobre el distribuïdor i les
-      opcions per obtenir el(s) recurs(os)
-    </description>
-    <label>Informació de distribució</label>
-  </element>
-  <element name="gmd:distributionOrderProcess" id="281.0">
-    <label>Procés de comanda</label>
-    <description>Proporciona informació sobre com es poden obtenir les
-      dades, altres instruccions relacionades i el preu
-    </description>
-  </element>
-  <element name="gmd:distributor" id="272.0">
-    <label>Distribuïdor</label>
-    <description>Proporciona informació sobre el distribuïdor</description>
-  </element>
-  <element name="gmd:distributorContact" id="280.0">
-    <label>Contacte del distribuïdor</label>
-    <description>Organisme on es pot obtenir el conjunt de dades. Aquesta
-      llista no necessita ser exhaustiva
-    </description>
-    <condition>mandatory</condition>
-  </element>
-  <element name="gmd:distributorFormat" id="282.0">
-    <label>Format de distribució</label>
-    <description>Proporciona informació sobre el format de distribució de
-      les dades
-    </description>
-    <condition>conditional</condition>
-  </element>
-  <element name="gmd:distributorTransferOptions" id="283.0">
-    <label>Opcions de transferència</label>
-    <description>Proporciona informació sobre els mitjans tècnics i el
-      suport a partir del qual es poden obtenir les dades
-    </description>
-  </element>
-  <element name="gmd:domainCode" id="309.0">
-    <label>Coid de domini</label>
-    <description>Codi de tres dígits assignat a un element estès</description>
-    <_condition>Conditional / is dataType ?codelistElement??</_condition>
-  </element>
-  <element name="gmd:domainOfValidity" id="197.0">
-    <label>Domini de validesa</label>
-    <description>Rang vàlid pel sistema de referència</description>
-  </element>
-  <element name="gmd:domainValue" id="315.0">
-    <label>Valor de domini</label>
-    <description>Valors vàlids que es poden assignar a un element estès</description>
-    <_condition>Conditonal / dataType not 'codelist', 'enumeration' or
-      'codelistElement'
-    </_condition>
-  </element>
-  <element name="gmd:eastBoundLongitude" id="345.0">
-    <label>Coordenada límit a l'est</label>
-    <description>Coordenada que es troba més a l'est de la superfície
-      representada, expressada en longitud
-    </description>
-    <condition>mandatory</condition>
-  </element>
-  <element name="gmd:edition" id="363.0">
-    <label>Edició</label>
-    <description>Versió del recurs citat</description>
-  </element>
-  <element name="gmd:editionDate" id="364.0">
-    <label>Data d'edició</label>
-    <description>Data d'edició (YYYY-MM-DD)</description>
-  </element>
-  <element name="gmd:electronicMailAddress" id="386.0">
-    <label>Adreça electrònica</label>
-    <description>Adreça electrònica de l'individu o del grup responsable</description>
-  </element>
-  <element name="gmd:environmentDescription" id="44.0">
-    <label>Descripció de l'entorn</label>
-    <description>Descripció del conjunt de dades dins del seu entorn de
-      producció i manteniment. Pot incloure seccions tals com el
-      programari, el sistema operatiu del maquinari i la mida del fitxer
-    </description>
-  </element>
-  <element name="gmd:equivalentScale" id="60.0">
-    <label>Escala equivalent</label>
-    <description>Nivell de detall expressat com l'escala comparable a la
-      d'un mapa o un gràfic
-    </description>
-    <_condition>Conditional / distance not documented?</_condition>
-  </element>
-  <element name="gmd:errorStatistic" id="136.0">
-    <label>Error estadístic</label>
-    <description>Mètode estadístic utilitzat per determinar el valor</description>
-  </element>
-  <element name="gmd:evaluationMethodDescription" id="104.0">
-    <label>Descripció del mètode d'avaluació</label>
-    <description>Descripció del mètode d'avaluació</description>
-  </element>
-  <element name="gmd:evaluationMethodType" id="103.0">
-    <label>Mètode d'avaluació</label>
-    <description>Tipus de mètode usat per avaluar la qualitat del conjunt
-      de dades
-    </description>
-  </element>
-  <element name="gmd:evaluationProcedure" id="105.0">
-    <label>Procediment d'avaluació</label>
-    <description>Referència a informació sobre el procediment</description>
-  </element>
-  <element name="gmd:explanation" id="131.0">
-    <label>Explicació</label>
-    <description>Explicació del significat de conformitat per aquest
-      resultat
-    </description>
-    <condition>mandatory</condition>
-  </element>
-  <element name="gmd:extendedElementInformation" id="305.0">
-    <label>Informació de l'element estès</label>
-    <description>Proporciona informació sobre una nova metadada no trobada
-      a ISO 19115 i necessària per descriure dades geogràfiques
-    </description>
-  </element>
-  <element name="gmd:extensionOnLineResource" id="304.0">
-    <label>Recurs en línia de l'extensió</label>
-    <description>Informació sobre les fonts en línia on s'inclou
-      informació sobre el nom del perfil de metadades i els elements de
-      metadades estesos
-    </description>
-  </element>
-  <element name="gmd:extent" id="45.0" context="gmd:MD_DataIdentification">
-    <label>Extensió</label>
-    <description>Informació sobre l'extensió: coordenades límit del recurs
-      i components verticals i temporals de l'extensió del recurs
-    </description>
-    <_condition>Conditional / if hierarchyLevel equals "dataset"? Either
-      extent.geographicElement.EX_GeographicBoundingBox or
-      extent.geographicElement.EX_GeographicDescription is required
-    </_condition>
-  </element>
-  <element name="gmd:extent" id="140.0" context="gmd:DQ_Scope">
-    <label>Extensió</label>
-    <description>Informació sobre l'extensió horitzontal, vertical i
-      temporal de les dades especificades en l'àmbit
-    </description>
-  </element>
-  <element name="gmd:extent" id="351.0" context="gmd:EX_TemporalExtent">
-    <label>Extensió</label>
-    <description>Data i hora del contingut del conjunt de dades</description>
-    <_condition>mandatory</_condition>
-  </element>
-  <element name="gmd:extentTypeCode" id="340.0">
-    <label>Codi tipus de l'extensió</label>
-    <description>Indica si el polígon envoltant abasta una àrea coberta
-      per les dades o
-      una àrea on no hi ha dades. Possibles valors: '1' per
-      inclusió o '0' per exclusió
-    </description>
-  </element>
-  <element name="gmd:facsimile" id="409.0">
-    <label>Número de fax</label>
-    <description>Número de telèfon o fax de l'individu o organització
-      responsable
-    </description>
-  </element>
-  <element name="gmd:featureCatalogueCitation" id="238.0">
-    <label>Cita del catàleg d'objectes</label>
-    <description>Referència bibliogràfica completa a un o més catàlegs
-      d'objectes externs
-    </description>
-    <condition>mandatory</condition>
-  </element>
-  <element name="gmd:featureInstances" id="152.0">
-    <label>Instàncies d'entitats</label>
-    <description>Instàncies de les entitats a les que se'ls aplica la
-      informació
-    </description>
-    <condition/>
-  </element>
-  <element name="gmd:featureTypes" id="237.0">
-    <label>Tipus d'entitats</label>
-    <description>Subconjunt de tipus d'entitats del catàleg d'entitats
-      citat que ocorren a les dades
-    </description>
-  </element>
-  <element name="gmd:features" id="151.0">
-    <label>Entitats</label>
-    <description>Entitats a les que aplica la informació</description>
-    <condition/>
-  </element>
-  <element name="gmd:fees" id="299.0">
-    <label>Tarifes</label>
-    <description>Els preus i les condicions per obtenir el recurs. Inclou
-      les unitats monetàries (segons ISO 4217)
-    </description>
-  </element>
-  <element name="gmd:fileDecompressionTechnique" id="289.0">
-    <label>Tècnica de descompressió de l'arxiu</label>
-    <description>Recomanacions sbre els algorismes o processos que es
-      poden aplicar per tal de llegir o descomprimir els recursos als que
-      s'hagin aplicat tècniques de compressió
-    </description>
-  </element>
-  <element name="gmd:fileDescription" id="50.0">
-    <label>Descripció del fitxer</label>
-    <description>Descripció del contingut de la imatge</description>
-  </element>
-  <element name="gmd:fileIdentifier" id="2.0">
-    <label>Identificador del fitxer de metadades</label>
-    <description>Identificador únic per a aquest arxiu de metadades</description>
-  </element>
-  <element name="gmd:fileName" id="49.0">
-    <label>Nom del fitxer</label>
-    <description>Nom de l'arxiu que conté el gràfic que proporciona una
-      il·lustració del conjunt de dades
-    </description>
-    <condition>mandatory</condition>
-  </element>
-  <element name="gmd:fileType" id="51.0">
-    <label>Tipus de fitxer</label>
-    <description>Format de l'arxiu en que està codificada la imatge</description>
-    <help>format de l'arxiu en que està codificada la imatge. Exemples:
-      CGM, EPS, GIF, JPEG, PBM, PS, TIFF, XWD
-    </help>
-  </element>
-  <element name="gmd:filmDistortionInformationAvailability" id="254.0">
-    <label>Disponibilitat d'informació sobre la distorsió de la pel·lícula</label>
-    <description>Indicació de la disponibilitat d'informació sobre la
-      distorsió de la pel·lícula
-    </description>
-  </element>
-  <element name="gmd:formatDistributor" id="290.0">
-    <label>Format de distribució</label>
-    <description>Proporciona informació sobre el format de distribució</description>
-  </element>
-  <element name="gmd:function" id="402.0">
-    <label>Funció</label>
-    <description>Codi de la funció realitzada per part del recurs en línia</description>
-  </element>
-  <element name="gmd:geographicElement" id="336.0">
-    <label>Element geogràfic</label>
-    <description>Proporciona la component geogràfica de l'extensió de
-      l'objecte referenciat
-    </description>
-    <_condition>Conditional / description and temporalElement and
-      verticalElement not
-      documented?
-    </_condition>
-  </element>
-  <element name="gmd:geographicIdentifier" id="349.0">
-    <label>Identificador geogràfic</label>
-    <description>Identificador usat per representar una àrea geogràfica</description>
-    <condition>mandatory</condition>
-  </element>
-  <element name="gmd:geometricObjectCount" id="185.0">
-    <label>Número d'objectes geomètrics</label>
-    <description>Número total d'objectes de tipus punt o vector que
-      apareixen al conjunt de dades
-    </description>
-  </element>
-  <element name="gmd:geometricObjectType" id="184.0">
-    <label>Tipus d'objectes geomètrics</label>
-    <description>Nom dels objectes vectorials i puntuals utilitzats per
-      localitzar ubicacions espacials de 0, 1 o 2 dimensions en el conjunt
-      de dades
-    </description>
-    <condition>mandatory</condition>
-  </element>
-  <element name="gmd:geometricObjects" id="178.0">
-    <label>Objectes geomètrics</label>
-    <description>Informació dels objectes geomètrics usats al conjunt de
-      dades
-    </description>
-  </element>
-  <element name="gmd:georeferencedParameters" id="174.0">
-    <label>Paràmetres de georeferenciació</label>
-    <description>Paràmetres de georeferenciació</description>
-  </element>
-  <element name="gmd:graphicOverview" id="31.0">
-    <label>Vista del gràfic</label>
-    <description>Proporciona una li·lustració del conjunt de dades. El
-      gràfic ha d'incloure una llegenda explicativa per a la seva
-      implantació
-    </description>
-  </element>
-  <element name="gmd:graphicsFile" id="325.0">
-    <label>Fitxer de gràfics</label>
-    <description>Esquema d'aplicació complet proporcionat com un arxiu
-      gràfic
-    </description>
-  </element>
-  <element name="gmd:handlingDescription" id="77.0">
-    <label>Descripció de la manipulació</label>
-    <description>Informació addicional sobre les restriccions de
-      manipulació aplicables al recurs
-    </description>
-  </element>
-  <element name="gmd:hierarchyLevel" id="6.0">
-    <label>Nivell jeràrquic</label>
-    <description>Àmbit d'aplicació de les metadades (vegeu annex H per a
-      més informació sobre els nivells jeràrquics de les metadades)
-    </description>
-  </element>
-  <element name="gmd:hierarchyLevelName" id="7.0">
-    <label>Nom del nivell jeràrquic</label>
-    <description>Nom dels nivells jerárquics</description>
-    <_condition>Conditional / hierarchyLevel is not equal to "dataset"?</_condition>
-  </element>
-  <element name="gmd:hoursOfService" id="391.0">
-    <label>Horari d'atenció</label>
-    <description>Període de temps (incloent la zona horària) en que es pot
-      contactar amb l'organizació o l'individu
-    </description>
-  </element>
-  <element name="gmd:identificationInfo" id="15.0">
-    <label>Informació d'identificació</label>
-    <description>Informació bàsica sobre el(s) recurs(os) de la metadada</description>
-    <condition>mandatory</condition>
-  </element>
-  <element name="gmd:identifier" id="573.0">
-    <label>Identificador</label>
-    <description>Identificador únic pel recurs. Exemple: Universal Product
-      Code (UPC),
-      National Stock Number (NSN)
-    </description>
-  </element>
-  <element name="gmd:identifier" id="573.0" context="gmd:CI_Citation">
-    <label>Identificador de la cita</label>
-    <description>Identificador de la cita</description>
-  </element>
-  <element name="gmd:identifier" id="575.0" context="gmd:MD_Authority">
-    <label>Identificador</label>
-    <description>Identificador que pertany a l'autoritat</description>
-  </element>
-  <element name="gmd:illuminationAzimuthAngle" id="245.0">
-    <label>Angle azimutal de la il·luminació</label>
-    <description>Il·luminació azimutal mesurada en graus decimals en el
-      sentit de les agulles del rellotge, des del nord verdader en
-      l'instant de realització de la imatge. Per a imatges escanejades,
-      referir-se al píxel central de la imatge
-    </description>
-  </element>
-  <element name="gmd:illuminationElevationAngle" id="244.0">
-    <label>Angle d'elevació de la il·luminació</label>
-    <description>Elevació de la il·luminació mesurada en graus decimals en
-      el sentit de les agulles del rellotge, des del pla d'intersecció de
-      la línia òptica de visió amb la superfície de la terra
-    </description>
-  </element>
-  <element name="gmd:imageQualityCode" id="247.0">
-    <label>Codi de la qualitat de la imatge</label>
-    <description>Codi alfanumèric que especifica la qualitat de la imatge</description>
-    <help>especifica la qualitat de la imatge</help>
-  </element>
-  <element name="gmd:imagingCondition" id="246.0">
-    <label>Condicions de la imatge</label>
-    <description>Condicions que afecten la imatge</description>
-  </element>
-  <element name="gmd:includedWithDataset" id="236.0">
-    <label>Inclòs en el conjunt de dades</label>
-    <description>Indicació de si el catàleg d'objectes està inclós o no
-      amb el conjunt de dades
-    </description>
-    <condition>mandatory</condition>
-  </element>
-  <element name="gmd:individualName" id="375.0">
-    <label>Nom individual</label>
-    <description>Nom, cognoms i càrrec de la persona responsable, separats
-      per un
-      delimitador
-    </description>
-    <_condition>Conditional / organisationName and positionName not
-      documented?
-    </_condition>
-  </element>
-  <element name="gmd:initiativeType" id="66.5">
-    <label>Tipus d'iniciativa</label>
-    <description>Tipus d'iniciativa sota la qual el conjunt de dades
-      agregades va ser produït
-    </description>
-  </element>
-  <element name="gmd:issueIdentification" id="405.0">
-    <label>Identificació d'edició</label>
-    <description>Informació que identifica l'edició de la sèrie</description>
-  </element>
-  <element name="gmd:keyword" id="53.0">
-    <label>Paraula clau</label>
-    <description>Paraules o frases, comunes o formals, que s'han usat per
-      a descriure determinats aspectes del conjunt de dades
-    </description>
-  </element>
-  <element name="gmd:language" context="gmd:MD_Metadata" id="3.0">
-    <label>Idioma de la metadada</label>
-    <description>Idioma utilitzat per a la documentació de les metadades</description>
-    <condition>conditional</condition>
-  </element>
-  <element name="gmd:language" context="gmd:MD_DataIdentification"
-           id="39.0">
-    <label>Idiomes</label>
-    <description>Llenguatge(s) utilitzat(s) dins del conjunt de dades</description>
-    <help>llenguatge(s) utilitzat(s) dins del conjunt de dades</help>
-    <_condition>Mandatory</_condition>
-  </element>
-  <element name="gmd:language" context="gmd:MD_FeatureCatalogueDescription"
-           id="235.0">
-    <label>Idioma</label>
-    <description>Llenguatge(s) utilitzat(s) dins del catàleg</description>
-  </element>
-  <element name="gmd:lensDistortionInformationAvailability" id="255.0">
-    <label>Disponibilitat d'informació sobre la distorsió de les lents</label>
-    <description>Indicació de la disponibilitat d'informació sobre la
-      distorsió de les lents
-    </description>
-  </element>
-  <element name="gmd:level" id="139.0">
-    <label>Nivell jeràrquic</label>
-    <description>Nivell jeràrquic de les dades especificades en l'àmbit</description>
-    <condition>mandatory</condition>
-  </element>
-  <element name="gmd:levelDescription" id="141.0">
-    <label>Descripció del nivell</label>
-    <description>Descripció detallada sobre el nivell de les dades
-      especificades en l'àmbit
-    </description>
-    <_condition>Conditional / level not equal 'dataset' or 'series'?</_condition>
-  </element>
-  <element name="gmd:lineage" id="81.0">
-    <label>Llinatge</label>
-    <description>Informació de qualitat no quantitativa sobre el llinatge
-      de les dades especificades en l'àmbit
-    </description>
-    <_condition>Conditional / report not provided?</_condition>
-  </element>
-  <element name="gmd:linkage" id="397.0">
-    <label>Enllaç</label>
-    <description>Localització (adreça) per a l'accés en línia utilitzant
-      una direcció URL o un esquema de direcció similar, tal com
-      http://www.statkart.no/isotc211
-    </description>
-    <condition>mandatory</condition>
-  </element>
-  <element name="gmd:maintenanceAndUpdateFrequency" id="143.0">
-    <label>Freqüència de manteniment i actualització</label>
-    <description>Freqüència amb que es realitzen els canvis i les
-      actualizacions després que les metadades inicials o el conjunt de
-      dades inicial estigui complet
-    </description>
-    <condition>mandatory</condition>
-  </element>
-  <element name="gmd:maintenanceNote" id="148.0">
-    <label>Notes de manteniment</label>
-    <description>Informació respecte els requisits específics per dur a
-      terme el manteniment del
-      recurs
-    </description>
-  </element>
-  <element name="gmd:maxValue" id="260.0">
-    <label>Valor màxim</label>
-    <description>La longitud d'ona més llarga que el sensor és capaç
-      d'enregistrar a una
-      banda determinada
-    </description>
-  </element>
-  <element name="gmd:maximumValue" id="356.0">
-    <label>Valor màxim</label>
-    <description>L'extensió vertical més alta continguda al conjunt de
-      dades
-    </description>
-    <condition>mandatory</condition>
-  </element>
-  <element name="gmd:measureDescription" id="102.0">
-    <label>Descripció de la mesura</label>
-    <description>Descripció de la mesura o test que s'ha aplicat a les
-      dades
-    </description>
-  </element>
-  <element name="gmd:measureIdentification" id="101.0">
-    <label>Identificació de la mesura</label>
-    <description>Codi que identifica un procediment estàndard enregistrat</description>
-  </element>
-  <element name="gmd:mediumFormat" id="296.0">
-    <label>Format de suport</label>
-    <description>Mètode usat per escriure en el suport</description>
-  </element>
-  <element name="gmd:mediumNote" id="297.0">
-    <label>Notes del suport</label>
-    <description>Descripció sobre altres requeriments o limitacions per
-      utilitzar el
-      suport
-    </description>
-  </element>
-  <element name="gmd:metadataConstraints" id="20.0" context="gmd:MD_Metadata">
-    <label>Restriccions de les metadades</label>
-    <description>Proporciona informació sobre les restriccions que
-      s'apliquen a les metadades
-    </description>
-  </element>
-  <element name="gmd:metadataConstraints">
-    <label>Restriccions de les metadades</label>
-    <description>Proporciona restriccions sobre l'accés i l'ús de les
-      dades
-    </description>
-  </element>
-  <element name="gmd:metadataExtensionInfo" id="14.0">
-    <description>Informació estesa de les metadades</description>
-    <label>Informació estesa de les metadades</label>
-  </element>
-  <element name="gmd:metadataMaintenance" id="22.0">
-    <label>Manteniment de les metadades</label>
-    <description>Proporciona informació sobre la freqüència de les
-      actualitzacions de
-      les metadades i l'àmbit d'aquestes actualitzacions
-    </description>
-  </element>
-  <element name="gmd:metadataStandardName" id="10.0">
-    <label>Nom de l'estàndard de metadades</label>
-    <description>Nom de l'estàndard de metadades usat (inclou el nom del
-      perfil) utilitzat
-    </description>
-  </element>
-  <element name="gmd:metadataStandardVersion" id="11.0">
-    <label>Versió de l'estàndard de metadades</label>
-    <description>Versió (perfil) de l'estàndard de metadades utilitzat</description>
-  </element>
-  <element name="gmd:minValue" id="261.0">
-    <label>Valor mínim</label>
-    <description>Longitud d'ona més curta que el sensor és capaç
-      d'enregistrar en una
-      banda determinada
-    </description>
-  </element>
-  <element name="gmd:minimumValue" id="355.0">
-    <label>Valor mínim</label>
-    <description>L'extensió vertical més baixa continguda al conjunt de
-      dades
-    </description>
-    <condition>mandatory</condition>
-  </element>
-  <element name="gmd:name" context="gmd:MD_AbstractClass" id="560.0">
-    <label>Nom</label>
-    <description>Nom</description>
-  </element>
-  <element name="gmd:name" context="gmd:MD_Medium" id="292.0">
-    <label>Nom</label>
-    <description>Nom del suport físic amb que el recurs es pot distribuir</description>
-  </element>
-  <element name="gmd:name" context="gmd:RS_ReferenceSystem" id="196.0">
-    <label>Nom</label>
-    <description>Nom del sistema de referència utilitzat</description>
-    <condition>mandatory</condition>
-  </element>
-  <element name="gmd:name" context="gmd:MD_Format" id="285.0">
-    <label>Nom</label>
-    <description>Nom del(s) format(s) de transferència usats</description>
-    <help>nom del(s) format(s) de transferència</help>
-    <condition>mandatory</condition>
-    <helper rel="gmd:version">
-      <option value="Text">Text</option>
-      <option value="ESRI Shapefile" title="1.0">ESRI Shapefile</option>
-      <option value="Mapinfo MIF/MID" title="4.5">Mapinfo MIF/MID</option>
-      <option value="Mapinfo TAB">Mapinfo TAB</option>
-      <option value="KML">KML</option>
-      <option value="GML" title="3.2.1">GML</option>
-      <option value="GeoTIFF" title="1.0">GeoTIFF</option>
-      <option value="TIFF">TIFF</option>
-      <option value="ECW">ECW</option>
-      <option value="JPEG2000">JPEG2000</option>
-      <option value="ZIP">ZIP</option>
-      <option value="PDF">PDF</option>
-      <option value="PNG">PNG</option>
-      <option value="JPEG">JPEG</option>
-      <option value="OGC:WMC">OGC:WMC</option>
-      <option value="OGC:OWS Context">OGC:OWS Context</option>
-    </helper>
-  </element>
+	<element name="gml:endPosition">
+		<label>Data de finalització</label>
+		<description>Format com a 2007-09-12T15:00:00 (YYYY-MM-DDTHH:mm:ss)</description>
+	</element>
+
+	<element name="gml:relatedTime">
+		<label>Temps relacionat</label>
+		<description>Defineix la relació d'un temps donat a l'objecte.</description>
+	</element>
+
+	<element name="gml:coordinates">
+		<label>Coordenades</label>
+		<description>S'utilitza per entrar una sèrie de tuples o coordenades.</description>
+	</element>
+
+	<element name="gml:Polygon">
+		<label>Polígon</label>
+		<description>Un gml:Polygon és una superfície espacial que es defineix per un sol retall de superfície. El límit d'aquest retall és coplanar i el polígon utilitza la interpolació plana al seu interior.</description>
+	</element>
+
+	<element name="gml:Point">
+		<label>Punt</label>
+		<description>Un gml:Point es defineix per una sola tupla de coordenades.</description>
+		<example>74. -37.</example>
+	</element>
+
+	<element name="gml:LineString">
+		<label>Línia</label>
+		<description>Una gml:LineString és una corba especial que consisteix en un sol segment amb interpolació lineal. Es defineix per dos o més tuples de coordenades, amb interpolació lineal entre elles.</description>
+	</element>
+
+	<element name="gml:LinearRing">
+		<label>Anella</label>
+		<description>Un GML:LinearRing es defineix per quatre o més tuples de coordenades, amb interpolació lineal entre elles; les primeres i últimes coordenades han de ser coincidents.</description>
+	</element>
+
+	<element name="gml:exterior">
+		<label>Límit exterior</label>
+		<description>El límit exterior d'un sòlid.</description>
+	</element>
+
+	<element name="gml:interior">
+		<label>Límit interior</label>
+		<description>El límit interior d'un sòlid</description>
+	</element>
 
 
-  <element name="gmd:name" context="gmd:MD_ExtendedElementInformation"
-           id="307.0">
-    <label>Nom</label>
-    <description>Nom de l'element de metadada estès</description>
-    <condition>mandatory</condition>
-  </element>
-  <element name="gmd:name" context="gmd:MD_ApplicationSchemaInformation"
-           id="321.0">
-    <label>Nom</label>
-    <description>Nom de l'esquema d'aplicació usat</description>
-    <condition>mandatory</condition>
-  </element>
-  <element name="gmd:name" context="gmd:CI_OnlineResource" id="400.0">
-    <label>Nom del recurs</label>
-    <description>Nom del recurs en línia</description>
-  </element>
-  <element name="gmd:name" context="gmd:CI_Series" id="404.0">
-    <label>Nom</label>
-    <description>Nom de les sèries o del conjunt de dades agregat del que
-      el conjunt de dades forma part
-    </description>
-  </element>
-  <element name="gmd:name" context="gmd:MD_CodeDomain" id="537.0">
-    <label>Nom</label>
-    <description>Nom del codi de domini</description>
-  </element>
-  <element name="gmd:name" context="gmd:MD_CodeValue" id="546.0">
-    <label>Nom</label>
-    <description>Nom del valor</description>
-  </element>
-  <element name="gmd:name" context="gmd:MD_Attribute" id="551.0">
-    <label>Nom</label>
-    <description>Nom de l'atribut</description>
-  </element>
-  <element name="gmd:name" context="gmd:MD_Role" id="556.0">
-    <label>Nom</label>
-    <description>Nom del rol</description>
-  </element>
-  <element name="gmd:name">
-    <label>Nom</label>
-    <description/>
-  </element>
-  <element name="gmd:nameOfMeasure" id="100.0">
-    <label>Nom de la mesura</label>
-    <description>Nom del test aplicat a les dades</description>
-  </element>
-  <element name="gmd:northBoundLatitude" id="347.0">
-    <label>Coordenada límit al nord</label>
-    <description>Coordenada que es troba més al nord de la superficie
-      representada, expressada en latitud
-    </description>
-    <condition>mandatory</condition>
-  </element>
-  <element name="gmd:numberOfDimensions" id="158.0">
-    <label>Nombre de dimensions</label>
-    <description>Número d'eixos espacials-temporals independents</description>
-    <condition>mandatory</condition>
-  </element>
-  <element name="gmd:obligation" id="311.0">
-    <label>Obligació</label>
-    <description>Obligació de l'element estès</description>
-  </element>
-  <element name="gmd:offLine" id="278.0">
-    <label>Fora de línia</label>
-    <description>Informació necessària per a obtenir, per mètodes
-      convencionals (fora de línia), el conjunt de dades
-    </description>
-  </element>
-  <element name="gmd:offset" id="267.0">
-    <label>Desplaçament</label>
-    <description>Valor físic corresponent a un valor de cel·la zero
-      (offset)
-    </description>
-  </element>
-  <element name="gmd:onLine" id="277.0">
-    <label>Recurs en línia</label>
-    <description>Informació sobre les fonts en línia on es pot obtenir
-      informació del conjunt de dades, l'especificació o el perfil
-    </description>
-  </element>
-  <element name="gmd:onlineResource" id="390.0">
-    <help>Defineix l'URL per accedir al lloc web</help>
-    <label>Lloc web</label>
-    <description>Informació en línia que es pot usar per contactar
-      l'individu o l'organització
-    </description>
-  </element>
-  <element name="gmd:orderingInstructions" id="301.0">
-    <label>Instruccions per a la comanda</label>
-    <description>Instruccions generals, així com els serveis associats i
-      les condicions especials especificades pel distribuïdor
-    </description>
-  </element>
-  <element name="gmd:organisationName" id="376.0">
-    <label>Nom de l'organització</label>
-    <description>Nom de l'organització responsable</description>
-    <condition>conditional</condition>
-  </element>
-  <element name="gmd:orientationParameterAvailability" id="172.0">
-    <label>Disponibilitat de paràmetres d'orientació</label>
-    <description>Indicació de si els paràmetres d'orientació estan
-      disponibles
-    </description>
-    <condition>mandatory</condition>
-  </element>
-  <element name="gmd:orientationParameterDescription" id="173.0">
-    <label>Descripció del paràmetres d'orientació</label>
-    <description>Descripció dels paràmetres utilitzats per descriure
-      l'orientació del sensor
-    </description>
-  </element>
-  <element name="gmd:other" id="155.0">
-    <label>Altres</label>
-    <description>Informació que no es troba a les altres categories</description>
-    <condition/>
-  </element>
-  <element name="gmd:otherCitationDetails" id="370.0">
-    <label>Altres detalls de la cita</label>
-    <description>Informacions requerides per tal de completar la cita i
-      que no es proporcionen en altres ítems
-    </description>
-  </element>
-  <element name="gmd:otherConstraints" id="72.0">
-    <label>Altres restriccion</label>
-    <description>Altres restriccions i requisits legals previs per a tenir
-      accés i utilitzar el recurs
-    </description>
-    <condition>conditional</condition>
-  </element>
-  <element name="gmd:page" id="406.0">
-    <label>Pàgina</label>
-    <description>Detalls de les pàgines de la publicació on es va publicar
-      l'article
-    </description>
-  </element>
-  <element name="gmd:parameterCitation" id="175.0">
-    <label>Cita de paràmetres</label>
-    <description>Referència que proporciona una descripció dels paràmetres</description>
-  </element>
-  <element name="gmd:parentEntity" id="316.0">
-    <label>Entitat pare</label>
-    <description>Nom de l'entitat(s) de metadades sota la qual l'element
-      estès pot estar situat. El(s) nom(s) poden ser element(s) stàndards
-      de metadades o un(s) altre(s) element(s)
-    </description>
-    <condition>mandatory</condition>
-  </element>
-  <element name="gmd:parentIdentifier" id="5.0">
-    <label>Identificador del pare</label>
-    <description>Identificador de fitxer de la metadada pare de la que
-      aquesta metadada n'és un subconjunt (fill)
-    </description>
-  </element>
-  <element name="gmd:pass" id="132.0">
-    <label>Aprovació</label>
-    <description>Indicació de la conformitat del resultat on 0 = No
-      aprovat i 1 = Aprovat
-    </description>
-    <condition>mandatory</condition>
-  </element>
-  <element name="gmd:peakResponse" id="263.0">
-    <label>Resposta pic</label>
-    <description>Longitud d'ona en que la resposta és la més alta</description>
-  </element>
-  <element name="gmd:phone" id="388.0">
-    <label>Telèfon</label>
-    <description>Números de telèfons amb els que es pot contactar
-      l'organització o individu responsable
-    </description>
-  </element>
-  <element name="gmd:phone" id="407.0">
-    <label>Phone</label>
-    <description>Telephone numbers at which the organization or individual
-      may be
-      contacted
-    </description>
-  </element>
-  <element name="gmd:phone" id="526.0">
-    <label>Telèfon</label>
-    <description>Números de telèfon per contactar l'organitzacio o
-      l'individu
-    </description>
-  </element>
-  <element name="gmd:plannedAvailableDateTime" id="300.0">
-    <label>Data prevista de disponibilitat de les dades</label>
-    <description>Data en que el recurs estarà disponible
-      (CCYY-MM-DDThh:mm:ss)
-    </description>
-  </element>
-  <element name="gmd:pointInPixel" id="167.0">
-    <label>Punt en un píxel</label>
-    <description>Punt en un píxel corresponent a la localització del
-      terreny en el píxel
-    </description>
-    <condition>mandatory</condition>
-  </element>
-  <element name="gmd:pointOfContact" id="29.0">
-    <label>Punt de contacte</label>
-    <description>Identificació sobre l'individu o organització als efectes
-      de consultes i dubtes referents al(s) recurs(os)
-    </description>
-  </element>
-  <element name="gmd:polygon" id="342.0">
-    <label>Polígon</label>
-    <description>Conjunt de punts que defineixen el polígon envoltant
-      (Bounding Box)
-    </description>
-    <condition>mandatory</condition>
-  </element>
-  <element name="gmd:portrayalCatalogueCitation" id="269.0">
-    <label>Cita del catàleg de representació</label>
-    <description>Referència bibliogràfica del catàleg de representació
-      utilitzat
-    </description>
-    <condition>mandatory</condition>
-  </element>
-  <element name="gmd:portrayalCatalogueInfo" id="19.0">
-    <label>Informació del catàleg de representació</label>
-    <description>Proporciona informació sobre les regles del catàleg
-      definides per a la representació del(s) recurs(os)
-    </description>
-  </element>
-  <element name="gmd:positionName" id="377.0">
-    <label>Càrrec</label>
-    <description>Rol o càrrec que ocupa la persona responsable</description>
-    <condition>conditional</condition>
-  </element>
-  <element name="gmd:postalCode" id="384.0">
-    <label>Codi postal</label>
-    <description>Codi postal</description>
-  </element>
-  <element name="gmd:presentationForm" id="368.0">
-    <label>Forma de presentació</label>
-    <description>Forma amb que es representa el recurs citat</description>
-  </element>
-  <element name="gmd:processStep" id="84.0">
-    <label>Pas del procés</label>
-    <description>Descripció de l'esdeveniment, dins del procés
-      d'elaboració de la dada, especificat pel seu àmbit
-    </description>
-    <condition>conditional</condition>
-  </element>
-  <element name="gmd:processingLevelCode" id="249.0">
-    <label>Codi del nivell de processament</label>
-    <description>Codi del distribuïdor que identifica el nivell de
-      processament geomètric i radiomètric aplicat a la imatge
-    </description>
-  </element>
-  <element name="gmd:processor" id="90.0">
-    <label>Processador</label>
-    <description>Identificació de les persones i organitzacions associades
-      al procés de producció i els mecanismes de comunicació entre ells
-    </description>
-  </element>
-  <element name="gmd:protocol" id="398.0" alias="protocol">
-    <label>Protocol</label>
-    <description>Protocol de connexió a utilitzar</description>
-    <helper>
-      <option show="y" value="ESRI:AIMS--http--configuration">ArcIMS Map Service Arxiu de
-        configuració (*.AXL)
-      </option>
-      <option show="y" value="ESRI:AIMS--http-get-feature">ArcIMS Internet Feature Map Service
-      </option>
-      <option show="-" value="ESRI:AIMS--http-get-image">ArcIMS Internet Image Map Service</option>
-      <option show="y" value="GLG:KML-2.0-http-get-map">Google Earth KML service (ver 2.0)</option>
-      <option show="-" value="OGC:CSW">OGC-CSW Catalogue Service for the Web</option>
-      <option show="-" value="OGC:KML">OGC-KML Keyhole Markup Language</option>
-      <option show="-" value="OGC:GML">OGC-GML Geography Markup Language</option>
-      <option show="-" value="OGC:ODS">OGC-ODS OpenLS Directory Service</option>
-      <option show="-" value="OGC:OGS">OGC-ODS OpenLS Gateway Service</option>
-      <option show="-" value="OGC:OUS">OGC-ODS OpenLS Utility Service</option>
-      <option show="-" value="OGC:OPS">OGC-ODS OpenLS Presentation Service</option>
-      <option show="-" value="OGC:ORS">OGC-ODS OpenLS Route Service</option>
-      <option show="-" value="OGC:SOS">OGC-SOS Sensor Observation Service</option>
-      <option show="-" value="OGC:SPS">OGC-SPS Sensor Planning Service</option>
-      <option show="-" value="OGC:SAS">OGC-SAS Sensor Alert Service</option>
-      <option show="-" value="OGC:WCS">OGC-WCS Web Coverage Service</option>
-      <option show="-" value="FILE:GEO">GIS file</option>
-      <option show="-" value="FILE:RASTER">GIS RASTER file</option>
-      <option show="-" value="DB:POSTGIS">PostGIS database table</option>
-      <option show="-" value="DB:ORACLE">ORACLE database table</option>
-      <option show="y" value="WWW:LINK-1.0-http--opendap">OPeNDAP URL</option>
-      <option show="y" value="RBNB:DATATURBINE">Data Turbine</option>
-      <option show="y" value="OGC:WCS-1.1.0-http-get-capabilities">OGC-WCS Web Coverage Service (ver
-        1.1.0)
-      </option>
-      <option show="-" value="OGC:WCTS">OGC-WCTS Web Coordinate Transformation Service</option>
-      <option show="-" value="OGC:WFS">OGC-WFS Web Feature Service</option>
-      <option show="y" value="OGC:WFS-1.0.0-http-get-capabilities">OGC-WFS Web Feature Service (ver
-        1.0.0)
-      </option>
-      <option show="-" value="OGC:WFS-G">OGC-WFS-G Gazzetteer Service</option>
-      <option show="y" value="OGC:WMC-1.1.0-http-get-capabilities">OGC-WMC Web Map Context (ver
-        1.1)
-      </option>
-      <option show="-" value="OGC:WMS">Servei de Mapes OGC-WMS</option>
-      <option show="-" value="OGC:WMS-1.1.1-http-get-capabilities">Servei Capabilities OGC-WMS (ver
-        1.1.1)
-      </option>
-      <option show="-" value="OGC:WMS-1.3.0-http-get-capabilities">Servei Capabilities OGC-WMS (ver
-        1.3.0)
-      </option>
-      <option show="-" value="OGC:WMS-1.1.1-http-get-map">Servei de Mapes OGC-WMS (ver 1.1.1)
-      </option>
-      <option show="-" value="OGC:WMS-1.3.0-http-get-map">Servei de Mapes OGC-WMS (ver 1.3.0)
-      </option>
-      <option show="-" value="OGC:SOS-1.0.0-http-get-observation">OGC-SOS Get Observation (ver
-        1.0.0)
-      </option>
-      <option show="-" value="OGC:SOS-1.0.0-http-post-observation">OGC-SOS Get Observation (POST)
-        (ver 1.0.0)
-      </option>
-      <option show="-" value="OGC:WNS">OGC-WNS Web Notification Service</option>
-      <option show="-" value="OGC:WPS">OGC-WPS Web Processing Service</option>
-      <option show="-" value="WWW:DOWNLOAD-1.0-ftp--download">Arxiu per la descàrrega (FTP)</option>
-      <option show="-" value="WWW:DOWNLOAD-1.0-http--download">Arxiu per la descàrrega</option>
-      <option show="y" value="WWW:LINK-1.0-http--ical">iCalendar (URL)</option>
-      <option show="y" value="WWW:LINK-1.0-http--link">Adreça web (URL)</option>
-      <option show="y" value="WWW:LINK-1.0-http--partners">Partner web address (URL)</option>
-      <option show="y" value="WWW:LINK-1.0-http--related">Related link (URL)</option>
-      <option show="y" value="WWW:LINK-1.0-http--rss">RSS News feed (URL)</option>
-      <option show="y" value="WWW:LINK-1.0-http--samples">Showcase product (URL)</option>
-      <option show="-" value="UKST">Unknown Service Type</option>
-    </helper>
-  </element>
-  <element name="gmd:purpose" id="26.0">
-    <label>Propòsit</label>
-    <description>Explicació de la finalitat per la qual s'ha desenvolupat
-      el recurs
-    </description>
-  </element>
-  <element name="gmd:radiometricCalibrationDataAvailability" id="252.0">
-    <label>Disponibilitat de dades de calibratge radiomètric</label>
-    <description>Indicació de la disponibilitat d'informació sobre el
-      calibratge radiomètric de la imatge
-    </description>
-  </element>
-  <element name="gmd:rationale" id="88.0">
-    <label>Justificació</label>
-    <description>Requeriment o propòsit del pas de procés</description>
-  </element>
-  <element name="gmd:rationale" id="318.0"
-           context="gmd:MD_ExtendedElementInformation">
-    <label>Justificació</label>
-    <description>Raons per crear l'element estès</description>
-  </element>
-  <element name="gmd:referenceSystemIdentifier" id="187.0">
-    <label>Identificador del sistema de referèncis</label>
-    <description>Nom del sistema de referència</description>
-    <condition>conditional</condition>
-  </element>
-  <element name="gmd:referenceSystemInfo" id="13.0">
-    <label>Informació del sistema de referència</label>
-    <description>Descripció del sistema de referència temporal i espacial
-      usat en el conjunt de
-      dades
-    </description>
-  </element>
-  <element name="gmd:report" id="80.0">
-    <label>Informe</label>
-    <description>Informació quantitativa de la qualitat de les dades
-      especificades en l'àmbit
-    </description>
-    <condition>conditional</condition>
-  </element>
-  <element name="gmd:resolution" id="182.0">
-    <label>Resolució</label>
-    <description>Grau de detall en el conjunt de dades ràster</description>
-  </element>
-  <element name="gmd:resourceConstraints" id="35.0">
-    <label>Restriccions del recurs</label>
-    <description>Proporciona informació sobre les restriccions aplicades
-      al(s) recurs(os)
-    </description>
-  </element>
-  <element name="gmd:resourceFormat" id="32.0">
-    <label>Format del recurs</label>
-    <description>Proporciona una descripció del(s) format(s) del(s)
-      recurs(os)
-    </description>
-  </element>
-  <element name="gmd:resourceMaintenance" id="30.0">
-    <label>Manteniment del recurs</label>
-    <description>Proporciona informació sobre la freqüència de les
-      actualitzacions del conjunt de dades i l'ambit d'aquestes
-      actualitzacions
-    </description>
-  </element>
-  <element name="gmd:resourceSpecificUsage" id="34.0">
-    <label>Ús específic del recurs</label>
-    <description>Proporciona informació bàsica de les aplicacions
-      específiques en les quals els usuaris usa(en) el(s) recurs(os)
-    </description>
-  </element>
-  <element name="gmd:result" id="107.0">
-    <label>Resultat</label>
-    <description>Valor(s) obtinguts d'aplicar una mesura de qualitat de
-      les dades o del resultat d'avaluar el(s) valor(s) obtinguts contra un
-      nivell de conformitat acceptable
-    </description>
-    <condition>mandatory</condition>
-  </element>
-  <element name="gmd:role" id="566.0" context="gmd:MD_Association">
-    <label>Rol</label>
-    <description>Reference to the ends (roles) of a concrete association</description>
-  </element>
-  <element name="gmd:role" id="379.0">
-    <label>Rol</label>
-    <description>Funció realizada per l'equip responsable</description>
-    <condition>mandatory</condition>
-  </element>
-  <element name="gmd:rule" id="317.0">
-    <label>Regla</label>
-    <description>Especifica com es relaciona l'element estès amb altres
-      entitats i elements existents
-    </description>
-    <condition>mandatory</condition>
-  </element>
-  <element name="gmd:scaleDenominator" id="94.0">
-    <label>Denominador d'escala</label>
-    <description>Denominador de la fracció representativa del mapa font</description>
-  </element>
-  <element name="gmd:scaleFactor" id="266.0">
-    <label>Factor d'escala</label>
-    <description>Factor d'escala que ha estat aplicat al valor de la
-      cel·la
-    </description>
-  </element>
-  <element name="gmd:schemaAscii" id="324.0">
-    <description>L'esquema complet d'aplicació en un arxiu ASCII</description>
-    <label>Esquema ASCII</label>
-  </element>
-  <element name="gmd:schemaLanguage" id="322.0">
-    <label>Llenguatge de l'esquema</label>
-    <description>Identificació del llenguatge d'esquema utilitzat</description>
-    <condition>mandatory</condition>
-  </element>
-  <element name="gmd:scope" id="79.0">
-    <label>Àmbit</label>
-    <description>Dades específiques a les que se'ls aplica la informació
-      de qualitat de les dades
-    </description>
-  </element>
-  <element name="gmd:sequenceIdentifier" id="257.0">
-    <label>Identificador de seqüència</label>
-    <description>Número que identifica unívocament instàncies de bandes de
-      longituds
-      d'ona a les que opera un sensor
-    </description>
-  </element>
-  <element name="gmd:series" id="369.0">
-    <label>Sèries</label>
-    <description>Informació sobre la sèrie o el conjunt de dades agregat
-      del que forma part el conjunt de dades que es cita
-    </description>
-  </element>
-  <element name="gmd:series" id="369.0">
-    <label>Sèries</label>
-    <description>Informació sobre la sèrie o el conjunt de dades agregat
-      del que forma part el conjunt de dades que es cita
-    </description>
-  </element>
-  <element name="gmd:shortName" id="308.0">
-    <label>Nom abreujat</label>
-    <description>Forma abreujada apropiada per ser utilitzada en un mètode
-      d'implementació com XML o
-      SGML. També es poden usar altres mètodes
-    </description>
-  </element>
-  <element name="gmd:softwareDevelopmentFile" id="326.0">
-    <label>Fitxer de desenvolupament de programari</label>
-    <description>L'esquema complet de l'aplicació en un arxiu de
-      desenvolupament de programari
-    </description>
-  </element>
-  <element name="gmd:softwareDevelopmentFileFormat" id="327.0">
-    <label>Format del fitxer de desenvolupament de programari</label>
-    <description>Format de programari utilitzat per la modelització</description>
-  </element>
-  <element name="gmd:source" id="85.0">
-    <label>Font</label>
-    <description>Informació sobre la font documental utilitzada en la
-      creació de les dades
-    </description>
-    <condition>mandatory</condition>
-  </element>
-  <element name="gmd:source" id="319.0"
-           context="gmd:MD_ExtendedElementInformation">
-    <condition>mandatory</condition>
-    <label>Font</label>
-    <description>Nom de la persona o de l'organizació que ha creat
-      l'element estès
-    </description>
-  </element>
-  <element name="gmd:sourceCitation" id="96.0">
-    <label>Cita de la font</label>
-    <description>Referència recomanada per la font de dades</description>
-  </element>
-  <element name="gmd:sourceExtent" id="97.0">
-    <label>Extensió de la font</label>
-    <description>Informació de l'extensió espacial, temporal i vertical de
-      la font
-    </description>
-    <condition>conditional</condition>
-  </element>
-  <element name="gmd:sourceReferenceSystem" id="95.0">
-    <label>Sistema de referència de la font</label>
-    <description>Sistema de referència espacial utilitzat a la font</description>
-  </element>
-  <element name="gmd:sourceStep" id="98.0">
-    <label>Pas de la font</label>
-    <description>Descripció d'un esdeveniment dins del procés d'elaboració
-      de les dades de la font
-    </description>
-  </element>
-  <element name="gmd:southBoundLatitude" id="346.0">
-    <label>Coordenada límit al sud</label>
-    <description>Coordenada que es troba més al sud de la superfície
-      representada, expressada en latitud
-    </description>
-    <condition>mandatory</condition>
-  </element>
-  <element name="gmd:spatialExtent" id="353.0">
-    <label>Extensió espacial</label>
-    <description>Extensió espacial sobre els components verticals i
-      temporals de l'extensió del recurs
-    </description>
-    <condition>mandatory</condition>
-  </element>
-  <element name="gmd:spatialRepresentationInfo" id="12.0">
-    <label>Informació de la representació espacial</label>
-    <description>Representació digital de la informació espacial al
-      conjunt de
-      dades
-    </description>
-  </element>
-  <element name="gmd:spatialRepresentationType" id="37.0">
-    <label>Tipus de representació espacial</label>
-    <description>Mètode utilitzat per representar espacialment la
-      informació geogràfica
-    </description>
-  </element>
-  <element name="gmd:spatialResolution" id="38.0">
-    <label>Resolució espacial</label>
-    <description>Factor que proporciona una comprensió general de la
-      densitat de les dades espacials al conjunt de dades
-    </description>
-  </element>
-  <element name="gmd:specificUsage" id="63.0">
-    <label>Ús específic</label>
-    <description>Breu descripció del recurs i/o de les sèries</description>
-    <condition>mandatory</condition>
-  </element>
-  <element name="gmd:specification" id="130.0" context="gmd:DQ_ConformanceResult">
-    <condition>mandatory</condition>
-    <label>Especificació</label>
-    <description>Cita de l'especificació del producte o dels requeriments
-      d'usuari amb els que la dada està essent avaluada
-    </description>
-  </element>
-  <element name="gmd:specification" id="288.0" context="gmd:MD_Format">
-    <label>Especificació</label>
-    <description>Nom de l'especificació del producte, del subconjunt o del
-      perfil del
-      format
-    </description>
-  </element>
-  <element name="gmd:specification">
-    <label>Especificació</label>
-  </element>
-  <element name="gmd:statement" id="83.0">
-    <label>Descripció</label>
-    <description>Explicació general del coneixement del productor de les
-      dades pel que fa al llinatge
-    </description>
-    <condition>conditional</condition>
-  </element>
-  <element name="gmd:status" id="28.0">
-    <label>Estat</label>
-    <description>Estat del(s) recurs(os)</description>
-  </element>
-  <element name="gmd:supplementalInformation" id="46.0">
-    <label>Informació addicional</label>
-    <description>Qualsevol altra informació descriptiva sobre el conjunt
-      de dades
-    </description>
-  </element>
-  <element name="gmd:temporalElement" id="337.0">
-    <label>Element temporal</label>
-    <description>Proporciona el component temporal de l'extensió de
-      l'objecte considerat
-    </description>
-    <condition>conditional</condition>
-  </element>
-  <element name="gmd:textGroup" id="602.0">
-    <label>TextGroup</label>
-    <description>TextGroup</description>
-  </element>
-  <element name="gmd:thesaurusName" id="55.0">
-    <label>Nom del tesaurus</label>
-    <description>Nom del tesaurus registrat o de la font autoritzada de
-      paraules clau
-    </description>
-  </element>
-  <element name="gmd:title" id="360.0">
-    <label>Títol</label>
-    <description>Nom pel que és conegut el recurs que es cita</description>
-    <condition>mandatory</condition>
-  </element>
-  <element name="gmd:title" id="507.0" context="gmd:MD_Legislation">
-    <label>Títol</label>
-    <description>Referència al títol legal</description>
-  </element>
-  <element name="gmd:toneGradation" id="265.0">
-    <label>Gradació de to</label>
-    <description>Nombre de valors numèrics discrets a les dades ràster</description>
-  </element>
-  <element name="gmd:topicCategory" id="41.0">
-    <label>Categoria del tema</label>
-    <description>Tema(es) principal(s) del conjunt de dades</description>
-    <condition>mandatory</condition>
-  </element>
-  <element name="gmd:MD_TopicCategoryCode">
-    <label>Codi de categoria del tema</label>
-    <description>Classificació geogràfica temàtica d'alt nivell per ajudar
-      a l'agrupament i la cerca d'informació geogràfica disponible. També
-      es pot usar per agrupar paraules clau. Nota: s'entén que hi ha
-      solapaments entre les categories i que l'usuari ha d'escollir la més
-      apropiada
-    </description>
-  </element>
-  <element name="gmd:topologyLevel" id="177.0">
-    <label>Nivell topològic</label>
-    <description>Codi que identifica el grau de complexitat de les
-      relacions
-      espacials
-    </description>
-  </element>
-  <element name="gmd:transferOptions" id="273.0">
-    <label>Opcions de transferència</label>
-    <description>Proporciona informació sobre els mitjans tècnics i el
-      suport a partir del qual es poden obtenir les dades
-    </description>
-  </element>
-  <element name="gmd:transferSize" id="276.0">
-    <label>Volum de transferència</label>
-    <description>Grandària o estimació de la grandària amb que les dades
-      seran transferides (els valors es donaran en megabytes). El volum de
-      transferència és més gran que 0
-    </description>
-  </element>
-  <element name="gmd:transformationDimensionDescription" id="168.0">
-    <label>Descripció de la dimensió de la transformació</label>
-    <description>Descripció de la informació sobre quines dimensions
-      ràster són dimensions espacials
-    </description>
-  </element>
-  <element name="gmd:transformationDimensionMapping" id="169.0">
-    <label>Correspondència de dimensions de la transformació</label>
-    <description>Informació sobre quines dimensions ràster són dimensions
-      espacials
-    </description>
-  </element>
-  <element name="gmd:transformationParameterAvailability" id="161.0">
-    <label>Disponibilitat de paràmetres de transformació</label>
-    <condition>mandatory</condition>
-    <description>Indicació de l'existència (i disponibilitat) de
-      paràmetres de transformació entre les coordenades de la imatge i les
-      coordenades geogràfiques (si estan disponibles)
-    </description>
-  </element>
-  <element name="gmd:triangulationIndicator" id="251.0">
-    <label>Indicació de la triangulació aplicada</label>
-    <description>Indicació de si s'ha dut a terme algun procés de
-      triangulació sobre la imatge
-    </description>
-  </element>
-  <element name="gmd:turnaround" id="302.0">
-    <label>Temps de lliurament</label>
-    <description>Temps necessari per a completar una comanda</description>
-  </element>
-  <element name="gmd:type" id="54.0">
-    <label>Tipus</label>
-    <description>Assumpte (tema) utilitzat per agrupar paraules clau
-      similars
-    </description>
-  </element>
-  <element name="gmd:type" id="540.0" context="gmd:MD_CodeDomain">
-    <label>Tipus</label>
-    <description>Tipus de dada del codi de domini</description>
-  </element>
-  <element name="gmd:type" id="543.0" context="gmd:MD_Type">
-    <label>Definició de tipus</label>
-    <description>Definició de tipus de dada</description>
-    <help>Definició de tipus de dada, formal o informal (per exemple.
-      Text12, Línia)
-    </help>
-  </element>
-  <element name="gmd:units" id="262.0">
-    <label>Unitats</label>
-    <description>Unitats amb que s'expressen les longituds d'ona del
-      sensor
-    </description>
-  </element>
-  <element name="gmd:unitsOfDistribution" id="275.0">
-    <label>Unitat de distribució</label>
-    <description>Tessel·les, capes, àrees geogràfiques, etc. amb que les
-      dades estan disponibles
-    </description>
-  </element>
-  <element name="gmd:updateScope" id="146.0">
-    <label>Àmbit de l'actualització</label>
-    <description>Àmbit de les dades per les que s'efectua el manteniment</description>
-  </element>
-  <element name="gmd:updateScopeDescription" id="147.0">
-    <label>Descripció de l'àmbit de l'actualització</label>
-    <description>Informació addicional sobre el rang o l'extensió del
-      recurs
-    </description>
-  </element>
-  <element name="gmd:usageDateTime" id="64.0">
-    <label>Horari d'ús</label>
-    <description>Data i hora del primer ús o rang d'usos dels recursos i/o
-      de les sèries (YYYY-MM-DDThh:mm:ss)
-    </description>
-  </element>
-  <element name="gmd:useConstraints" id="71.0">
-    <label>Restriccions d'ús</label>
-    <description>Restriccions d'ús aplicades per assegurar la protecció de
-      la privacitat o propietat intel·lectual i qualsevol restricció o
-      advertència especial a l'ús del recurs
-    </description>
-  </element>
-  <element name="gmd:useLimitation" id="68.0">
-    <label>Limitacions d'ús</label>
-    <description>Limitacions que afecten a la capacitat o conveniència en
-      l'ús del recurs
-    </description>
-  </element>
-  <element name="gmd:userContactInfo" id="66.0">
-    <label>Informació de contacte de l'usuari</label>
-    <description>Identificació i manera de comunicar-se amb la persona(es)
-      i organizació(ns) que usen el recurs
-    </description>
-    <condition>mandatory</condition>
-  </element>
-  <element name="gmd:userDefinedMaintenanceFrequency" id="145.0">
-    <label>Freqüència de manteniment definida per l'usuari</label>
-    <description>Període de manteniment diferent del definit</description>
-  </element>
-  <element name="gmd:userDeterminedLimitations" id="65.0">
-    <label>Limitacions definides per l'usuari</label>
-    <description>Aplicacions, determinades per l'usuari, per les que el
-      recurs i/o les sèries
-      no són adients
-    </description>
-  </element>
-  <element name="gmd:userNote" id="75.0">
-    <label>Nota d'usuari</label>
-    <description>Explicació de l'aplicació de les restriccions legals o
-      d'altres restriccions i prerequisits legals per l'obtenció i l'ús del
-      recurs o de la metadada
-    </description>
-  </element>
-  <element name="gmd:value" id="137.0" context="gmd:DQ_QuantitativeResult">
-    <condition>mandatory</condition>
-    <label>Valor</label>
-    <description>Valor(s) quantitatiu(s) amb contingut determinat pel
-      procediment d'avaluació
-    </description>
-  </element>
-  <element name="gmd:value">
-    <label>Valor</label>
-    <description/>
-  </element>
-  <element name="gmd:value" id="544.0" context="gmd:MD_Type">
-    <label>Valor</label>
-    <description>Valor de tipus de dada</description>
-  </element>
-  <element name="gmd:valueType" id="134.0">
-    <label>Tipus de valor</label>
-    <description>Tipus de valor per informar sobre el resultat quantitatiu
-      de la qualitat de les dades
-    </description>
-  </element>
-  <element name="gmd:valueUnit" id="135.0">
-    <label>Unitats</label>
-    <description>Unitats de valor per informar sobre el resultat de la
-      qualitat de les dades
-    </description>
-    <condition>mandatory</condition>
-  </element>
-  <element name="gmd:version" id="208.2" context="gmd:RS_Identifier">
-    <label>Versió</label>
-    <description>Identificador de la versió per l'espai de noms</description>
-  </element>
-  <element name="gmd:version" id="286.0">
-    <label>Versió</label>
-    <description>Versió del format (data, número, etc.)</description>
-    <condition>mandatory</condition>
-  </element>
-  <element name="gmd:verticalElement" id="338.0">
-    <label>Element vertical</label>
-    <description>Proporciona el component vertical de l'extensió de
-      l'objecte
-      considerat
-    </description>
-    <condition>conditional</condition>
-  </element>
-  <element name="gmd:voice" id="408.0">
-    <label>Número de telèfon</label>
-    <description>Números de telèfon per a contactar amb l'organització o
-      individu responsable
-    </description>
-  </element>
-  <element name="gmd:volumes" id="295.0">
-    <label>Volums</label>
-    <description>Número d'ítems identificats en el suport</description>
-  </element>
-  <element name="gmd:westBoundLongitude" id="344.0">
-    <label>Coordenada límit a l'oest</label>
-    <description>Coordenada que es troba més a l'oest de la superficie
-      representada, expressada en longitud
-    </description>
-    <condition>mandatory</condition>
-  </element>
-  <element name="gml:beginPosition">
-    <label>Posició inicial</label>
-    <description>Amb format 2007-09-12T15:00:00 (YYYY-MM-DDTHH:mm:ss)</description>
-  </element>
+	<element name="gml:begin">
+		<label>Inici</label>
+		<description/>
+	</element>
+	<element name="gml:end">
+		<label>Final</label>
+		<description/>
+	</element>
+	<element name="gml:duration">
+		<label>Durada</label>
+		<description>S'ajusta a la sintaxi de la norma ISO 8601 per a la durada temporal tal com la implementa el tipus duration de XML Schema.</description>
+	</element>
+	<element name="gml:timeInterval">
+		<label>Interval de temps</label>
+		<description>s'ajusta a la norma ISO 11404, que es basa en valors de coma flotant per a la longitud temporal.
+La sintaxi ISO 11404 especifica l'ús d'un sencer positiu juntament amb valors radix i factor. La resolució de l'interval de temps és una fracció radix^(-factor) de la unitat de temps especificada.
+El valor de la unitat o bé se selecciona d'entre les unitats per intervals de temps de la norma ISO 31-1:1992, o és una altra unitat adequada. La codificació es defineix en GML a gml:TimeUnitType. El segon component d'aquest tipus d'unió proporciona un mètode per indicar unitats de temps diferents de les sis unitats estàndard donades en l'enumeració.</description>
+	</element>
+	<element name="gml:name">
+		<label>Nom</label>
+		<description/>
+	</element>
+	<element name="gml:metaDataProperty">
+		<label>Propietat de la metadada</label>
+		<description/>
+	</element>
+	<element name="gml:identifier">
+		<label>Identificador</label>
+		<description/>
+	</element>
+	<element name="gml:description">
+		<label>Descripció</label>
+		<description>Descripció textual de l'element</description>
+	</element>
+	<element name="gml:descriptionReference">
+		<label>Descripció de referència</label>
+		<description/>
+	</element>
+	<element name="gml:TimeInstant">
+		<label>Instant de temps</label>
+		<description/>
+	</element>
+	<element name="gml:TimePosition">
+		<label>Posició temporal</label>
+		<description/>
+	</element>
+	<element name="gml:timePosition">
+		<label>Posició temporal</label>
+		<description/>
+	</element>
+	<element name="gml:TimePeriod">
+		<label>Període de temps</label>
+		<description/>
+	</element>
+	<element name="gml:TimeNode">
+		<label>Node de temps</label>
+		<description/>
+	</element>
+	<element name="gml:TimeEdge">
+		<label>Límit de temps</label>
+		<description/>
+	</element>
+	<element name="gml:ProjectedCRS">
+		<label>CRS projectat</label>
+		<description/>
+	</element>
 
-  <element name="gml:endPosition">
-    <label>Posició final</label>
-    <description>Amb format 2007-09-12T15:00:00 (YYYY-MM-DDTHH:mm:ss)</description>
-  </element>
+	<element name="gml:id">
+		<label>Identificador</label>
+		<description>Identificador únic</description>
+	</element>
 
-  <element name="gml:relatedTime">
-    <label>Related time</label>
-    <description>Defines the relation of a given time to the object.</description>
-  </element>
-
-  <element name="gml:coordinates">
-    <label>Coordenades</label>
-    <description>Usat per enregistrar una llista de tuples de coordenades</description>
-  </element>
-
-  <element name="gml:Polygon">
-    <label>Polígon</label>
-    <description>Un gml:Polygon és una superfície especial que ve definida
-      per un únic tros de superfície. El límit d'aquest tros és coplanar i
-      el polígon usa interpolació planar en el seu interior
-    </description>
-  </element>
-
-  <element name="gml:Point">
-    <label>Punt</label>
-    <description>Un gml:Point ve definit per una única tupla de
-      coordenades
-    </description>
-    <example>74. -37.</example>
-  </element>
-
-  <element name="gml:LineString">
-    <label>Línia</label>
-    <description>Una gml:LineString és una corba especial que consisteix
-      en un únic segment amb interpolació lineal. Es defineix per dues o
-      més tuples de coordenades, amb interpolació lineal entre elles
-    </description>
-  </element>
-
-  <element name="gml:LinearRing">
-    <label>Linear ring</label>
-    <description>Un gml:LinearRing es defineix per quatre o més tuples de
-      coordenades, amb interpolació lineal entre elles; la primera i
-      l'última coordenada cal que coincideixin
-    </description>
-  </element>
-
-  <element name="gml:exterior">
-    <label>Límit extern</label>
-    <description>El límit extern d'un sòlid</description>
-  </element>
-
-  <element name="gml:interior">
-    <label>Límit intern</label>
-    <description>El límit intern d'un sòlid</description>
-  </element>
+	<element name="gml:id" id="191.0" context="gmd:MD_CRS">
+		<label>El·lipsoide</label>
+		<description>Identitat de l'el·lipsoide utilitzat</description>
+		<help>identificació de l'el·lipsoide utilitzat</help>
+	</element>
+	<element name="id" id="191.0">
+		<label>Identificador</label>
+		<description>Identificador únic</description>
+	</element>
+	<element name="indeterminatePosition">
+		<label>Posició indeterminada</label>
+		<description/>
+	</element>
+	<element name="frame">
+		<label>Marc</label>
+		<description>Proporciona una referència URI que identifica una descripció del sistema de referència</description>
+	</element>
+	<element name="calendarEraName">
+		<label>Nom de l'era del calendari</label>
+		<description/>
+	</element>
+	<element name="unit">
+		<label>Unitat</label>
+		<description/>
+	</element>
+	<element name="radix">
+		<label>Base</label>
+		<description/>
+	</element>
+	<element name="factor">
+		<label>Factor</label>
+		<description/>
+	</element>
 
 
-  <element name="gml:begin">
-    <label>Inici</label>
-    <description/>
-  </element>
-  <element name="gml:end">
-    <label>Final</label>
-    <description/>
-  </element>
-  <element name="gml:duration">
-    <label>Durada</label>
-    <description/>
-  </element>
-  <element name="gml:timeInterval">
-    <label>Interval de temps</label>
-    <description/>
-  </element>
-  <element name="gml:TimeInstant">
-    <label>Període de temps</label>
-    <description/>
-  </element>
-  <element name="gml:TimePosition">
-    <label>Data inicial</label>
-    <description/>
-  </element>
-  <element name="gml:TimePeriod">
-    <label>Període de temps</label>
-    <description/>
-  </element>
-  <element name="gml:TimeNode">
-    <label>Time node</label>
-    <description/>
-  </element>
-  <element name="gml:TimeEdge">
-    <label>Time edge</label>
-    <description/>
-  </element>
-  <element name="gml:ProjectedCRS">
-    <label>Projecció CRS</label>
-    <description/>
-  </element>
 
-
-<<<<<<< HEAD
-  <element name="gml:id" id="191.0" context="gmd:MD_CRS">
-    <label>El·lipsoide</label>
-    <description>Identificació de l'el·lipsoide utilitzat</description>
-    <help>identificació de l'el·lipsoide</help>
-  </element>
-  <element name="id" id="191.0">
-    <label>Identificador</label>
-    <description>Identificador únic</description>
-  </element>
-
-  <element name="srv:SV_ServiceIdentification">
-    <label>Identificació dels serveis (19119)</label>
-    <description>Identificació dels serveis ISO 19119-2005</description>
-  </element>
-  <element name="srv:SV_ParameterDirection">
-    <label>Parameter direction</label>
-  </element>
-  <element name="srv:serviceType"><!-- readonly="true" -->
-    <label>Tipus de servei</label>
-    <description>Classificació dels tipus de servei</description>
-    <helper>
-      <option value="OGC:WMS">OGC Web Map Service (OGC:WMS)</option>
-      <option value="OGC:WFS">OGC Web Feature Service (OGC:WFS)</option>
-      <option value="OGC:WCS">OGC Web Coverage Service (OGC:WCS)</option>
-      <option value="W3C:HTML:DOWNLOAD">Download (W3C:HTML:DOWNLOAD)</option>
-      <option value="W3C:HTML:LINK">Information (W3C:HTML:LINK)</option>
-      <!-- INSPIRE Service type defined in MD IR / 1.3.1 Spatial data service
-				type <option value="discovery">Discovery Service (discovery)</option> <option
-				value="view">View Service (view)</option> <option value="download">Download
-				Service (download)</option> <option value="transformation">Transformation
-				Service (transformation)</option> <option value="other">Other Services (other)</option> -->
-    </helper>
-  </element>
-  <element name="srv:serviceTypeVersion">
-    <label>Versió del servei</label>
-    <description>Versió del servei. Al mantenir la versió com un atribut
-      separat, els usuaris poden buscar fàcilment tots els serveis d'un
-      tipus, independentment de la versió
-    </description>
-  </element>
-  <element name="srv:accessProperties">
-    <label>Propietats d'accés</label>
-    <description>Informació sobre la disponibilitat del servei. Per
-      exemple preu, disponibilitat, instruccions per fer la comanda
-    </description>
-  </element>
-  <element name="srv:restrictions">
-    <label>Restriccions</label>
-    <description>Restriccions legals i de seguretat sobre l'accés a un
-      servei i sobre la distribució de dades via aquest servei
-    </description>
-  </element>
-  <element name="srv:containsOperations">
-    <label>Operacions</label>
-    <description>Proporciona informació sobre les operacions que
-      proporciona el servei
-    </description>
-  </element>
-  <element name="srv:operatesOn">
-    <label>Opera amb</label>
-    <description>Proporciona informació sobre els conjunts de dades sobre
-      els que opera el servei
-    </description>
-  </element>
-  <element name="srv:operationName">
-    <label>Nom de l'operació</label>
-    <description>Nom de l'operació</description>
-  </element>
-  <element name="srv:SV_OperationMetadata">
-    <label>Operacions</label>
-    <description>Informació sobre les operacions</description>
-  </element>
-  <element name="srv:DCP">
-    <label>Plataforma distribuïda de còmput</label>
-    <description>Plataforma distribuïda de còmput (DCP) sobre la que
-      l'operació ha estat implementada
-    </description>
-  </element>
-  <element name="srv:operationDescription">
-    <label>Descripció de l'operació</label>
-    <description>Descripció de l'operació usant text lliure</description>
-  </element>
-  <element name="srv:invocationName">
-    <label>Nom d'invocació</label>
-    <description>El nom usat per invocar aquesta interfície dins del
-      context de les plataformes distribuïdes de còmput (DCP). El nom és
-      idèntic per a tots els DCP
-    </description>
-  </element>
-  <element name="srv:parameters">
-    <label>Paràmetres</label>
-    <description>Els paràmetres requerits per aquesta interfície</description>
-  </element>
-  <element name="srv:SV_Parameter">
-    <label>Paràmetre</label>
-    <description>Els paràmetres requerits per aquesta interfície</description>
-  </element>
-  <element name="srv:direction">
-    <label>Direcció</label>
-  </element>
-  <element name="srv:valueType">
-    <label>Tipus de valor</label>
-  </element>
-  <element name="srv:connectPoint">
-    <label>Punt de connexió</label>
-    <description>Procés per accedir a l'interfície del servei</description>
-  </element>
-  <element name="srv:dependsOn">
-    <label>Depèn de</label>
-    <description>Llista d'operacions que s'han de completar immediatament
-      abans que s'invoqui l'operació actual, estructurada com una llista
-      per calcular les rutes predecessores alternatives i conjunts per
-      capturar les rutes predecessores paral·leles
-    </description>
-  </element>
-  <element name="srv:providerName">
-    <label>Nom del proveïdor</label>
-    <description>Nom del proveïdor del servei</description>
-  </element>
-  <element name="srv:serviceContact">
-    <label>Contacte</label>
-    <description>Informació per contactar amb el proveïdor del servei</description>
-  </element>
-  <element name="srv:name">
-    <label>Nom</label>
-    <description>El nom usat pel servei per aquesta cadena o per aquest
-      paràmetre
-    </description>
-  </element>
-  <element name="srv:description">
-    <label>Descripció</label>
-    <description>Explicació del serveis que són a la cadena, així com la
-      sortida resultant o el rol del paràmetre
-    </description>
-  </element>
-  <element name="srv:optionality">
-    <label>Opcional</label>
-    <description>Indicació de l'opcionalitat del paràmetre</description>
-  </element>
-  <element name="srv:repeatability">
-    <label>Repetibilitat</label>
-    <description>Indica si es pot indicar més d'un valor pel paràmetre</description>
-  </element>
-  <element name="srv:coupledResource">
-    <label>Recurs acoblat</label>
-    <description>Detalls dels serveis acoblats amb aquest</description>
-    <inspireInfo>Opcional a INSPIRE</inspireInfo>
-  </element>
-  <element name="srv:SV_CoupledResource">
-    <label>Recurs acoblat</label>
-    <description>Informació sobre el recurs acoblat</description>
-  </element>
-  <element name="srv:identifier">
-    <label>Identificador</label>
-    <description>Identificador del recurs on és aplicable aquesta operació</description>
-  </element>
-  <element name="srv:couplingType">
-    <label>Tipus d'acoblament</label>
-    <description>Tipus d'acoblament</description>
-  </element>
-  <element name="srv:extent">
-    <label>Extensió</label>
-    <description>Extensió temporal/geogràfica del servei</description>
-  </element>
-  <element name="srv:keywords">
-    <label>Paraules clau</label>
-    <description>Paraules clau que descriuen el servei</description>
-  </element>
-  <element name="gmd:locale">
-    <label>Altres idiomes</label>
-    <description>Aquesta secció serveix per definir altres idiomes de
-      metadades (metadades multillenguatge).
-    </description>
-  </element>
-  <element name="gmd:describes">
-    <label>Descriu</label>
-    <description>Descriu</description>
-  </element>
-  <element name="gmd:propertyType">
-    <label>Tipus de propietat</label>
-    <description>Tipus de propietat</description>
-  </element>
-  <element name="gmd:PT_Locale">
-    <label>Idioma</label>
-    <description>Idioma</description>
-  </element>
-  <element name="gmd:PT_LocaleContainer">
-    <label>PT_ContenidorLocal</label>
-    <description>PT_ContenidorLocal</description>
-  </element>
-  <element name="gmd:featureType">
-    <label>Tipus d'entitat</label>
-    <description>Subconjunt de tipus d'entitat del catàleg d'entitats
-      citat que apareixen a les dades
-    </description>
-  </element>
-  <element name="gmd:featureAttribute">
-    <label>Feature attribute</label>
-    <description/>
-  </element>
-  <element name="gmd:DS_Association">
-    <label>DS_Association</label>
-    <description>DS_Association</description>
-  </element>
-  <element name="gmd:DS_DataSet">
-    <label>DS_DataSet</label>
-    <description>DS_DataSet</description>
-  </element>
-  <element name="gmd:DS_Initiative">
-    <label>DS_Initiative</label>
-    <description>DS_Initiative</description>
-  </element>
-  <element name="gmd:DS_OtherAggregate">
-    <label>DS_OtherAggregate</label>
-    <description>DS_OtherAggregate</description>
-  </element>
-  <element name="gmd:DS_Platform">
-    <label>DS_Platform</label>
-    <description>DS_Platform</description>
-  </element>
-  <element name="gmd:DS_ProductionSeries">
-    <label>DS_ProductionSeries</label>
-    <description>DS_ProductionSeries</description>
-  </element>
-  <element name="gmd:DS_Sensor">
-    <label>DS_Sensor</label>
-    <description>DS_Sensor</description>
-  </element>
-  <element name="gmd:DS_Series">
-    <label>DS_Series</label>
-    <description>DS_Series</description>
-  </element>
-  <element name="gmd:DS_StereoMate">
-    <label>DS_StereoMate</label>
-    <description>DS_StereoMate</description>
-  </element>
-  <element name="gmd:languageCode">
-    <label>Idioma</label>
-    <description>Codi d'idioma</description>
-  </element>
-  <element name="gmd:characterEncoding">
-    <label>Character encoding</label>
-    <description>CharacterEncoding</description>
-  </element>
-  <element name="uuidref">
-    <label>uuid de la metadada</label>
-    <description>Identificador únic</description>
-  </element>
-  <element name="uom">
-    <label>Unitats de mesura</label>
-    <description/>
-    <helper>
-      <option value="m">metres</option>
-    </helper>
-  </element>
-  <element name="gco:Record">
-    <label>Registre</label>
-    <description/>
-  </element>
-  <element name="gco:Binary">
-    <label>Binari</label>
-    <description/>
-  </element>
-  <element name="gco:MemberName">
-    <label>Nom del membre</label>
-    <description/>
-  </element>
-  <element name="gco:aName">
-    <label>Nom</label>
-    <description/>
-  </element>
-  <element name="gco:aName" context="gco:TypeName">
-    <label>Nom del tipus</label>
-    <description/>
-    <helper>
-      <option value="BOOLEAN">BOOLEAN</option>
-      <option value="BYTE">BYTE</option>
-      <option value="CHARACTER">CHARACTER</option>
-      <option value="DATE">DATE</option>
-      <option value="DATETIME">DATETIME</option>
-      <option value="DOUBLE">DOUBLE</option>
-      <option value="FLOAT">FLOAT</option>
-      <option value="INTEGER">INTEGER</option>
-      <option value="NUMERIC">NUMERIC</option>
-      <option value="REAL">REAL</option>
-      <option value="SERIAL">SERIAL</option>
-      <option value="VARCHAR">VARCHAR</option>
-      <option value="TEXT">TEXT</option>
-    </helper>
-  </element>
-  <element name="gco:attributeType">
-    <label>Attribute type</label>
-    <description/>
-  </element>
-  <element name="gco:TypeName">
-    <label>Nom del tipus</label>
-    <description/>
-  </element>
-  <element name="gco:LocalName">
-    <label>Nom local</label>
-    <description/>
-  </element>
-  <element name="gco:ScopedName">
-    <label>Scoped name</label>
-    <description/>
-  </element>
-  <element name="gmd:has">
-    <label>Has</label>
-    <description>Has</description>
-  </element>
-  <element name="gmd:MD_PixelOrientationCode">
-    <label>Codi de l'orientació del píxel</label>
-    <description>Point in a pixel corresponding to the Earth location of the pixel</description>
-  </element>
-  <element name="gmd:MD_ObligationCode">
-    <label>Codi d'obligació</label>
-    <description>Obligació de l'element o de l'entitat</description>
-  </element>
-  <element name="gmd:maximumOccurrence">
-    <label>Nombre màxim d'ocurrències</label>
-    <description>Nombre màxim d'ocurrències de l'element estès</description>
-  </element>
-  <element name="gco:localName">
-    <label>Nom</label>
-    <description/>
-  </element>
-  <element name="gmd:composedOf">
-    <label>ComposedOf</label>
-    <description>ComposedOf</description>
-  </element>
-  <element name="gmd:partOf">
-    <label>PartOf</label>
-    <description>PartOf</description>
-  </element>
-  <element name="gmd:seriesMetadata">
-    <label>SeriesMetadata</label>
-    <description>SeriesMetadata</description>
-  </element>
-  <element name="gmd:subset">
-    <label>Subset</label>
-    <description>Subset</description>
-  </element>
-  <element name="gmd:superset">
-    <label>Superset</label>
-    <description>Superset</description>
-  </element>
-  <element name="gmd:CI_RoleCode">
-    <label>Role code</label>
-    <description/>
-  </element>
-  <element name="gts:TM_PeriodDuration">
-    <label>Període</label>
-    <description>
-      El tipus de dada per la duració permet definir un interval de temps.
-=======
 	<element name="srv:SV_ServiceIdentification">
 		<label>Identificació del servei (19119)</label>
 		<description>Servei d'identificació de la norma ISO 19119-2005</description>
@@ -5301,87 +2513,9 @@
 	<element name="gts:TM_PeriodDuration">
 		<label>Durada del període</label>
 		<description>El tipus de dades de durada s'utilitza per especificar un interval de temps.
->>>>>>> 68ac67a9
 
-      El format és el següent "PnYnMnDTnHnMnS", on:
+L'interval de temps s'especifica de la següent manera "PnYnMnDTnHnMnS", on:
 
-<<<<<<< HEAD
-      * P període (obligatori)
-      * nY : anys
-      * nM : nesos
-      * nD : dies
-      * T indica l'inici de la secció de temps (obligatori si s'especifica hores, minuts o segons)
-      * nH : hores
-      * nM : minuts
-      * nS : segons
-    </description>
-  </element>
-  <element name="gco:CharacterString">
-    <label>Text</label>
-    <description/>
-  </element>
-  <element name="gco:nilReason">
-    <label>Nil reason attribute</label>
-    <description/>
-  </element>
-  <element name="srv:DCPList">
-    <label>Llista de plataformes distribuïdes de còmput</label>
-  </element>
-  <element name="gmd:verticalCRS">
-    <label>CRS vertical</label>
-    <description>Proporciona informació sobre l'origen des d'on es mesuren els valors de les
-      elevacions màxima i mínima
-    </description>
-  </element>
-  <element name="gmx:FileName">
-    <label>Nom del fitxer</label>
-    <description>Nom del fitxer i URL font.</description>
-  </element>
-  <element name="src">
-    <label>URL font</label>
-    <description>URL del document.</description>
-  </element>
-  <element name="gmx:Anchor">
-    <label>Anchor</label>
-    <description>Supports hyper-linking capabilities and ensures a web-like implementation of
-      CharacterStrings
-    </description>
-  </element>
-  <element name="xlink:href">
-    <label>Link href</label>
-    <description>Supplies the data that allows an XLink application to find a remote resource (or
-      resource fragment) [W3C XLINK]
-    </description>
-  </element>
-  <!-- ==================================================== -->
-  <element name="hidden-elements">
-    <label>Hidden Elements</label>
-    <description>Child elements and attributes have been hidden because you do no have access to
-      view those elements
-    </description>
-  </element>
-  <!-- ==================================================== -->
-  <element name="gmx:name">
-    <label>Name</label>
-    <description>Feature catalogue name</description>
-  </element>
-  <element name="gmx:scope">
-    <label>Scope</label>
-    <description>Scope definition</description>
-  </element>
-  <element name="gmx:versionNumber">
-    <label>Version</label>
-    <description>Catalogue version</description>
-  </element>
-  <element name="gmx:versionDate">
-    <label>Date</label>
-    <description>Catalogue date</description>
-  </element>
-  <element name="gmx:fieldOfApplication">
-    <label>Field of application</label>
-    <description>Field of application</description>
-  </element>
-=======
 * P indica el període (obligatori)
 * NI indica el nombre d'anys
 * NM indica el nombre de mesos
@@ -5430,23 +2564,23 @@
     <!-- ==================================================== -->
     <element name="gmx:name"> 
         <label>Nom</label> 
-        <description>Nom del catàleg d'objectes geogràfics</description> 
-    </element> 
-    <element name="gmx:scope"> 
-        <label>Abast</label> 
-        <description>Definició de l'abast</description> 
-    </element> 
-    <element name="gmx:versionNumber"> 
-        <label>Versió</label> 
-        <description>Versió del catàleg</description> 
-    </element> 
-    <element name="gmx:versionDate"> 
-        <label>Data</label> 
-        <description>Data del catàleg</description> 
-    </element> 
-    <element name="gmx:fieldOfApplication"> 
-        <label>Camp d'aplicació</label> 
-        <description>Camp d'aplicació</description> 
+        <description>Nom del catàleg d'objectes geogràfics</description>
+    </element>
+    <element name="gmx:scope">
+        <label>Abast</label>
+        <description>Definició de l'abast</description>
+    </element>
+    <element name="gmx:versionNumber">
+        <label>Versió</label>
+        <description>Versió del catàleg</description>
+    </element>
+    <element name="gmx:versionDate">
+        <label>Data</label>
+        <description>Data del catàleg</description>
+    </element>
+    <element name="gmx:fieldOfApplication">
+        <label>Camp d'aplicació</label>
+        <description>Camp d'aplicació</description>
     </element>
     <element name="gml:axis">
         <label>Eix</label>
@@ -5607,14 +2741,4 @@
     <element name="gmx:MX_ScopeCode">
         <label>Codi</label>
     </element>
-    <element name="idec:rccCategory">
-        <label>Categoria RCC</label>
-    </element>
-    <element name="idec:rccPCCIdCode">
-        <label>Codi RCC PCC Id</label>
-    </element>
-    <element name="idec:rccSubCategory">
-        <label>Subcategoria RCC</label>
-    </element>
->>>>>>> 68ac67a9
 </labels>