<?xml version="1.0" encoding="UTF-8"?>
<!--
  ~ Copyright (C) 2001-2016 Food and Agriculture Organization of the
  ~ United Nations (FAO-UN), United Nations World Food Programme (WFP)
  ~ and United Nations Environment Programme (UNEP)
  ~
  ~ This program is free software; you can redistribute it and/or modify
  ~ it under the terms of the GNU General Public License as published by
  ~ the Free Software Foundation; either version 2 of the License, or (at
  ~ your option) any later version.
  ~
  ~ This program is distributed in the hope that it will be useful, but
  ~ WITHOUT ANY WARRANTY; without even the implied warranty of
  ~ MERCHANTABILITY or FITNESS FOR A PARTICULAR PURPOSE. See the GNU
  ~ General Public License for more details.
  ~
  ~ You should have received a copy of the GNU General Public License
  ~ along with this program; if not, write to the Free Software
  ~ Foundation, Inc., 51 Franklin St, Fifth Floor, Boston, MA 02110-1301, USA
  ~
  ~ Contact: Jeroen Ticheler - FAO - Viale delle Terme di Caracalla 2,
  ~ Rome - Italy. email: geonetwork@osgeo.org
  -->

<strings>
  <understandResource>Information about the dataset</understandResource>
  <relatedResources>Related services and linked data</relatedResources>
  <techInfo>Technical information</techInfo>
  <contactInfo>Contact information</contactInfo>
  <mdContactInfo>Metadata contact</mdContactInfo>
  <refDate>Reference date</refDate>
  <temporalRef>Temporal information</temporalRef>
  <constraintInfo>Access constraint information</constraintInfo>
  <xml_iso19139>Save this metadata as an ISO19139 XML file</xml_iso19139>
  <xml_iso19139Tooai_dc>Save this metadata as an OAI Dublin Core XML file</xml_iso19139Tooai_dc>

  <!-- New strings added for the AngularJS editor -->
  <!-- View and tabs -->
  <advanced>Full</advanced>
  <default>Simple</default>
  <simple>Simple</simple>
  <inspire>INSPIRE</inspire>
  <inspire_sds>SDS</inspire_sds>

  <keywordFrom>Keywords - </keywordFrom>
  <resource>Resource</resource>
  <xml>XML</xml>
  <metadata>Metadata</metadata>
  <identificationInfo>Identification</identificationInfo>
  <distributionInfo>Distribution</distributionInfo>
  <dataQualityInfo>Quality</dataQualityInfo>
  <spatialRepresentationInfo>Spatial rep.</spatialRepresentationInfo>
  <referenceSystemInfo>Ref. system</referenceSystemInfo>
  <contentInfo>Content</contentInfo>
  <portrayalCatalogueInfo>Portrayal</portrayalCatalogueInfo>
  <metadataConstraints>Md. constraints</metadataConstraints>
  <metadataMaintenance>Md. maintenance</metadataMaintenance>
  <applicationSchemaInfo>Schema info</applicationSchemaInfo>
  <noThesaurusName>Keywords</noThesaurusName>
  <bboxesSection>Geographic coverage</bboxesSection>
  <overviews>Overviews</overviews>
  <metadataInXML>XML</metadataInXML>
  <providedBy>Provided by</providedBy>
  <shareOnSocialSite>Share on social sites</shareOnSocialSite>
  <viewMode>Views</viewMode>
  <linkToPortal>Access to the portal</linkToPortal>
  <linkToPortal-help>Read here the full details and access to the data.</linkToPortal-help>
  <citationProposal>Citation proposal</citationProposal>
  <citationProposal-help>This proposal was automatically generated, check if the metadata authors did not specified custom citation requirements.</citationProposal-help>
  <associatedResources>Associated resources</associatedResources>

  <!-- XSD error translation -->
  <invalidElement>Invalid content found at element </invalidElement>
  <onElementOf>One of the following elements </onElementOf>
  <isExpected> is expected.</isExpected>
  <isNotComplete> is not complete.</isNotComplete>
  <elementLocated> Parent element is </elementLocated>
  <missingElement>Missing element in </missingElement>
  <invalidValue>Invalid or missing value.</invalidValue>
  <notValidFor> is not a valid value for </notValidFor>
  <xsdErrorIs>XSD error is: </xsdErrorIs>
  <inElement> in element </inElement>
  <enum1>Value </enum1>
  <enum2> is not valid for the field </enum2>
  <enum3>Potential values are: </enum3>

  <!-- INSPIRE view labels and help -->
  <url>Online resource</url>
  <identifier>Resource identifier</identifier>
  <rsIdentifier>Projection</rsIdentifier>
  <referenceDate>Temporal information</referenceDate>
  <creationDate>Creation date</creationDate>
  <hierarchyLevel>Hierarchy level</hierarchyLevel>
  <publicationDate>Publication date</publicationDate>
  <revisionDate>Revision date</revisionDate>
  <temporalRangeSection>Temporal extent</temporalRangeSection>
  <beginPosition>Begin</beginPosition>
  <endPosition>End</endPosition>
  <conformity>Conformity</conformity>
  <conformity_title>Title</conformity_title>
  <conformity_date>Date</conformity_date>
  <explanation>Explanation</explanation>
  <pass>Conformity</pass>
  <indeterminatePosition>Indeterminate position</indeterminatePosition>
  <pointOfContact>Contact for the resource</pointOfContact>
  <metadataPointOfContact>Contact for the metadata</metadataPointOfContact>
  <organisationName>Organisation name</organisationName>
  <electronicMailAddress>Email</electronicMailAddress>
  <role>Role</role>
  <encoding>Encoding</encoding>
  <inspireTheme>INSPIRE themes</inspireTheme>
  <inspireThemeURI>INSPIRE themes</inspireThemeURI>
  <format>Format</format>
  <format_version>Version</format_version>
  <format_specification>Specification</format_specification>
  <lineage>Lineage</lineage>
  <spatialResolution>Spatial resolution (scale)</spatialResolution>
  <spatialDistance>Spatial resolution (distance)</spatialDistance>
  <accessConstraints>Access constraints</accessConstraints>
  <useConstraints>Use constraints</useConstraints>
  <useLimitation>Use limitation</useLimitation>
  <add-resource-id>Compute resource identifier</add-resource-id>
  <add-resource-idHelp>Compose the resource identifier using the catalog URL and the metadata
    identifier (eg. http://www.organization.org/catalogue/5391bf69-44bc-4ea0-8cc0-6cf6c3bc81ae).
  </add-resource-idHelp>
  <add-extent-from-geokeywords>Compute extent from keyword</add-extent-from-geokeywords>
  <add-extent-from-geokeywordsHelp>Analyze each keyword of type place and add matching extent.
  </add-extent-from-geokeywordsHelp>
  <classificationSection>Classification of data and services</classificationSection>
  <temporalSection>Temporal reference</temporalSection>
  <restrictionsSection>Restrictions on access and use</restrictionsSection>
  <metadataSection>Metadata information</metadataSection>
  <responsibleOrganisationSection>Responsible organization (s)</responsibleOrganisationSection>
  <qualityAndValiditySection>Quality and validity</qualityAndValiditySection>
  <spatialRepresentationType>Spatial representation type</spatialRepresentationType>
  <topicCategory>Topic category code</topicCategory>
  <metadataLanguage>Metadata language</metadataLanguage>
  <inspireServiceTaxonomy>INSPIRE Service Taxonomy</inspireServiceTaxonomy>
  <otherConstraints>Other constraints</otherConstraints>
  <operatesOn>Coupled resource</operatesOn>
  <extent>Geographic bounding box</extent>
  <freeTextKeywords>Other keywords</freeTextKeywords>
  <resource_url>URL</resource_url>
  <resource_protocol>Protocol</resource_protocol>

  <addCrs>Projection</addCrs>
  <addCrs4936>ETRS89-XYZ</addCrs4936>
  <addCrs4937>ETRS89-GRS80h</addCrs4937>
  <addCrs4258>ETRS89-GRS80</addCrs4258>
  <addCrs3035>ETRS89-LAEA</addCrs3035>
  <addCrs3034>ETRS89-LCC</addCrs3034>
  <addCrs3038>ETRS89-TM26N</addCrs3038>
  <addCrs3039>ETRS89-TM27N</addCrs3039>
  <addCrs3040>ETRS89-TM28N</addCrs3040>
  <addCrs3041>ETRS89-TM29N</addCrs3041>
  <addCrs3042>ETRS89-TM30N</addCrs3042>
  <addCrs3043>ETRS89-TM31N</addCrs3043>
  <addCrs3044>ETRS89-TM32N</addCrs3044>
  <addCrs3045>ETRS89-TM33N</addCrs3045>
  <addCrs3046>ETRS89-TM34N</addCrs3046>
  <addCrs3047>ETRS89-TM35N</addCrs3047>
  <addCrs3048>ETRS89-TM36N</addCrs3048>
  <addCrs3049>ETRS89-TM37N</addCrs3049>
  <addCrs3050>ETRS89-TM38N</addCrs3050>
  <addCrs3051>ETRS89-TM39N</addCrs3051>
  <addCrs5730>EVRS</addCrs5730>
  <addCrs7409>ETRS89-GRS80-EVRS</addCrs7409>

  <!-- String for INSPIRE SDS tab -->

  <inspire_sds_cc1>Conformance class 1: invocable</inspire_sds_cc1>
  <inspire_sds_cc2>Conformance class 2: interoperable</inspire_sds_cc2>
  <inspire_sds_cc3>Conformance class 3: harmonized</inspire_sds_cc3>

  <sds-category>Category</sds-category>
  <inspire_add_pass>Add pass element</inspire_add_pass>
  <sds-add-dataquality>Add DataQuality element</sds-add-dataquality>
  <sds-add-dataqualityHelp>TG4: For each spatial data service, there shall be one and only one set
    of quality information (dataQualityInfo element) scoped to “service”.
  </sds-add-dataqualityHelp>
  <sds-add-tech-spec>Add a technical specification</sds-add-tech-spec>
  <sds-add-tech-specHelp>TG8: The Specification metadata element shall at least refer to or contain
    one technical specification to which the invocable spatial data service fully conforms,
    providing all the necessary technical elements, to actually invoke the service and enable its
    usage.
  </sds-add-tech-specHelp>
  <sds-tech-spec>Technical specification</sds-tech-spec>
  <conformity_desc>Tech spec title</conformity_desc>
  <conformity_linkage>Tech spec URL</conformity_linkage>


  <sds-section-qos>Quality of Service</sds-section-qos>
  <sds-add-qualityofservice>Add missing Quality of Service criteria</sds-add-qualityofservice>
  <sds-add-qualityofserviceHelp>INSPIRE SDS requires three quality of service criteria to be
    reported in the metadata: Availability, Performance and Capacity. This button will add the
    missing criteria.
  </sds-add-qualityofserviceHelp>
  <qos_measure>Measure:</qos_measure>
  <qos_uom>UOM</qos_uom>
  <qos_description>Description</qos_description>
  <qos_value>Value</qos_value>
  <sds-section-crs>Coordinate reference system</sds-section-crs>

  <sds-fix-category>Fix the Category element</sds-fix-category>
  <sds-fix-categoryHelp>(Rec1) Replace gco:CharacterString with gmx:Anchor in the description
    metadata element.
  </sds-fix-categoryHelp>

  <sds-accesspoint>Access Point URL</sds-accesspoint>
  <sds-add-accesspoint>Add Access Point</sds-add-accesspoint>

  <sds-endpoint>Endpoint URL</sds-endpoint>
  <sds-add-endpoint>Add Endpoint</sds-add-endpoint>

  <sds-addNoConstraints>No Limitation</sds-addNoConstraints>
  <sds-addNoConstraintsHelp>Add an element that documents that there are no limitation for this
    service.
  </sds-addNoConstraintsHelp>
  <sds-addUnknownConstraints>Unknown Limitation</sds-addUnknownConstraints>
  <sds-addConstraints>Customizable constraints</sds-addConstraints>

  <sds>
    <noConditionsApply>No conditions apply</noConditionsApply>
    <conditionsUnknown>Conditions unknown</conditionsUnknown>
  </sds>

  <sds-limitation>Limitation</sds-limitation>

  <sds-section-custodian>Responsible custodian</sds-section-custodian>
  <sds-addOperation>Add Operation</sds-addOperation>

<<<<<<< HEAD
  <logo>logo</logo>
  <overview>overview</overview>
  <thumbnail>thumbnail</thumbnail>
  <north>north</north>
  <east>east</east>
  <south>south</south>
  <west>west</west>
=======
  <trueValue>Yes</trueValue>
  <falseValue>No</falseValue>
  <nilValue>Undefined</nilValue>
>>>>>>> 7771e817
</strings><|MERGE_RESOLUTION|>--- conflicted
+++ resolved
@@ -229,7 +229,6 @@
   <sds-section-custodian>Responsible custodian</sds-section-custodian>
   <sds-addOperation>Add Operation</sds-addOperation>
 
-<<<<<<< HEAD
   <logo>logo</logo>
   <overview>overview</overview>
   <thumbnail>thumbnail</thumbnail>
@@ -237,9 +236,8 @@
   <east>east</east>
   <south>south</south>
   <west>west</west>
-=======
   <trueValue>Yes</trueValue>
   <falseValue>No</falseValue>
   <nilValue>Undefined</nilValue>
->>>>>>> 7771e817
+
 </strings>