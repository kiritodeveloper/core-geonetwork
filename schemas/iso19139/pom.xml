<?xml version="1.0" encoding="UTF-8"?>
<project xmlns:xsi="http://www.w3.org/2001/XMLSchema-instance"
         xmlns="http://maven.apache.org/POM/4.0.0"
         xsi:schemaLocation="http://maven.apache.org/POM/4.0.0 http://maven.apache.org/xsd/maven-4.0.0.xsd">
  <parent>
<<<<<<< HEAD
    <artifactId>gn-schemas</artifactId>
    <groupId>org.geonetwork-opensource</groupId>
    <version>4.0</version>
=======
    <artifactId>schemas</artifactId>
    <groupId>org.geonetwork-opensource.schemas</groupId>
    <version>3.11.0-SNAPSHOT</version>
>>>>>>> 9048da5c
  </parent>
  <modelVersion>4.0.0</modelVersion>

  <artifactId>gn-schema-iso19139</artifactId>
  <name>GeoNetwork schema plugin for ISO19139/119 standards</name>
  <packaging>jar</packaging>

  <dependencies>
    <dependency>
<<<<<<< HEAD
      <groupId>${project.groupId}</groupId>
      <artifactId>gn-schema-core</artifactId>
      <version>${project.version}</version>
    </dependency>
    <dependency>
      <groupId>${project.groupId}</groupId>
      <artifactId>gn-schema-core</artifactId>
=======
      <groupId>org.geonetwork-opensource.schemas</groupId>
      <artifactId>schema-core</artifactId>
      <version>${project.version}</version>
    </dependency>
    <dependency>
      <groupId>org.geonetwork-opensource.schemas</groupId>
      <artifactId>schema-core</artifactId>
>>>>>>> 9048da5c
      <version>${project.version}</version>
      <type>test-jar</type>
      <scope>test</scope>
    </dependency>
    <dependency>
      <groupId>org.xmlunit</groupId>
      <artifactId>xmlunit-core</artifactId>
    </dependency>
    <dependency>
      <groupId>org.xmlunit</groupId>
      <artifactId>xmlunit-matchers</artifactId>
    </dependency>
  </dependencies>


  <build>
    <plugins>
      <plugin>
        <artifactId>maven-jar-plugin</artifactId>
        <executions>
          <execution>
            <id>test-jar</id>
            <goals>
              <goal>test-jar</goal>
            </goals>
          </execution>
        </executions>
      </plugin>
      <plugin>
        <groupId>org.apache.maven.plugins</groupId>
        <artifactId>maven-resources-plugin</artifactId>
        <executions>
          <execution>
            <id>copy-xls</id>
            <phase>process-test-resources</phase>
            <goals>
              <goal>copy-resources</goal>
            </goals>
            <configuration>
              <outputDirectory>${project.build.directory}/test-classes/index-fields
              </outputDirectory>
              <resources>
                <resource>
                  <directory>src/main/plugin/iso19139/index-fields</directory>
                </resource>
              </resources>
            </configuration>
          </execution>
        </executions>
      </plugin>
    </plugins>
    <resources>
      <resource>
        <directory>src/main/config/translations</directory>
        <targetPath>META-INF/catalog/locales</targetPath>
      </resource>
      <resource>
        <directory>src/main/resources</directory>
      </resource>
    </resources>
    <testResources>
      <testResource>
        <directory>src/test/resources/org/fao/geonet</directory>
      </testResource>
      <testResource>
        <directory>src/main/plugin/iso19139</directory>
      </testResource>
    </testResources>

    <plugins>
      <plugin>
        <artifactId>maven-assembly-plugin</artifactId>
        <executions>
          <execution>
            <id>plugin-assembly</id>
            <phase>package</phase>
            <goals><goal>single</goal></goals>
            <inherited>false</inherited>
            <configuration>
             <appendAssemblyId>false</appendAssemblyId>
             <descriptors>
              <descriptor>src/assembly/schema-plugin.xml</descriptor>
             </descriptors>
            </configuration>
          </execution>
        </executions>
      </plugin>
    </plugins>

  </build>

  <profiles>
    <profile>
      <id>run-static-analysis</id>
      <activation>
        <property>
          <name>!skipTests</name>
        </property>
      </activation>
      <build>
        <plugins>
          <plugin>
            <groupId>org.codehaus.mojo</groupId>
            <artifactId>findbugs-maven-plugin</artifactId>
          </plugin>
        </plugins>
      </build>
    </profile>
  </profiles>
</project><|MERGE_RESOLUTION|>--- conflicted
+++ resolved
@@ -3,15 +3,9 @@
          xmlns="http://maven.apache.org/POM/4.0.0"
          xsi:schemaLocation="http://maven.apache.org/POM/4.0.0 http://maven.apache.org/xsd/maven-4.0.0.xsd">
   <parent>
-<<<<<<< HEAD
     <artifactId>gn-schemas</artifactId>
-    <groupId>org.geonetwork-opensource</groupId>
-    <version>4.0</version>
-=======
-    <artifactId>schemas</artifactId>
     <groupId>org.geonetwork-opensource.schemas</groupId>
-    <version>3.11.0-SNAPSHOT</version>
->>>>>>> 9048da5c
+    <version>4.0.0-alpha.2</version>
   </parent>
   <modelVersion>4.0.0</modelVersion>
 
@@ -21,23 +15,13 @@
 
   <dependencies>
     <dependency>
-<<<<<<< HEAD
-      <groupId>${project.groupId}</groupId>
+      <groupId>org.geonetwork-opensource.schemas</groupId>
       <artifactId>gn-schema-core</artifactId>
       <version>${project.version}</version>
     </dependency>
     <dependency>
-      <groupId>${project.groupId}</groupId>
+      <groupId>org.geonetwork-opensource.schemas</groupId>
       <artifactId>gn-schema-core</artifactId>
-=======
-      <groupId>org.geonetwork-opensource.schemas</groupId>
-      <artifactId>schema-core</artifactId>
-      <version>${project.version}</version>
-    </dependency>
-    <dependency>
-      <groupId>org.geonetwork-opensource.schemas</groupId>
-      <artifactId>schema-core</artifactId>
->>>>>>> 9048da5c
       <version>${project.version}</version>
       <type>test-jar</type>
       <scope>test</scope>
@@ -54,41 +38,6 @@
 
 
   <build>
-    <plugins>
-      <plugin>
-        <artifactId>maven-jar-plugin</artifactId>
-        <executions>
-          <execution>
-            <id>test-jar</id>
-            <goals>
-              <goal>test-jar</goal>
-            </goals>
-          </execution>
-        </executions>
-      </plugin>
-      <plugin>
-        <groupId>org.apache.maven.plugins</groupId>
-        <artifactId>maven-resources-plugin</artifactId>
-        <executions>
-          <execution>
-            <id>copy-xls</id>
-            <phase>process-test-resources</phase>
-            <goals>
-              <goal>copy-resources</goal>
-            </goals>
-            <configuration>
-              <outputDirectory>${project.build.directory}/test-classes/index-fields
-              </outputDirectory>
-              <resources>
-                <resource>
-                  <directory>src/main/plugin/iso19139/index-fields</directory>
-                </resource>
-              </resources>
-            </configuration>
-          </execution>
-        </executions>
-      </plugin>
-    </plugins>
     <resources>
       <resource>
         <directory>src/main/config/translations</directory>
