--- conflicted
+++ resolved
@@ -1,12 +1,8 @@
 <?xml version="1.0" encoding="UTF-8"?>
 <editor xmlns:xsi="http://www.w3.org/2001/XMLSchema-instance"
-<<<<<<< HEAD
-  xsi:noNamespaceSchemaLocation="../../../../../../config-editor.xsd">
-=======
         xmlns:dc="http://purl.org/dc/elements/1.1/"
         xmlns:dct="http://purl.org/dc/terms/"
         xsi:noNamespaceSchemaLocation="../../../../../../config-editor.xsd">
->>>>>>> 171af840
 
   <!-- Form field type configuration. Default is text. -->
   <fields>
