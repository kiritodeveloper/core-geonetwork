<?xml version="1.0" encoding="UTF-8"?>
<!--
  ~ Copyright (C) 2001-2016 Food and Agriculture Organization of the
  ~ United Nations (FAO-UN), United Nations World Food Programme (WFP)
  ~ and United Nations Environment Programme (UNEP)
  ~
  ~ This program is free software; you can redistribute it and/or modify
  ~ it under the terms of the GNU General Public License as published by
  ~ the Free Software Foundation; either version 2 of the License, or (at
  ~ your option) any later version.
  ~
  ~ This program is distributed in the hope that it will be useful, but
  ~ WITHOUT ANY WARRANTY; without even the implied warranty of
  ~ MERCHANTABILITY or FITNESS FOR A PARTICULAR PURPOSE. See the GNU
  ~ General Public License for more details.
  ~
  ~ You should have received a copy of the GNU General Public License
  ~ along with this program; if not, write to the Free Software
  ~ Foundation, Inc., 51 Franklin St, Fifth Floor, Boston, MA 02110-1301, USA
  ~
  ~ Contact: Jeroen Ticheler - FAO - Viale delle Terme di Caracalla 2,
  ~ Rome - Italy. email: geonetwork@osgeo.org
  -->

<project xmlns:xsi="http://www.w3.org/2001/XMLSchema-instance"
         xmlns="http://maven.apache.org/POM/4.0.0"
         xsi:schemaLocation="http://maven.apache.org/POM/4.0.0 http://maven.apache.org/xsd/maven-4.0.0.xsd">
  <parent>
    <artifactId>schemas</artifactId>
    <groupId>org.geonetwork-opensource</groupId>
<<<<<<< HEAD
    <version>3.4</version>
=======
    <version>3.5.0-SNAPSHOT</version>
>>>>>>> 228111f3
  </parent>
  <modelVersion>4.0.0</modelVersion>

  <artifactId>schema-core</artifactId>
  <name>GeoNetwork schema plugins core</name>

  <dependencies>
    <dependency>
      <groupId>org.jdom</groupId>
      <artifactId>jdom</artifactId>
    </dependency>
    <dependency>
      <groupId>com.google.guava</groupId>
      <artifactId>guava</artifactId>
    </dependency>
    <dependency>
      <groupId>${project.groupId}</groupId>
      <artifactId>common</artifactId>
      <version>${gn.project.version}</version>
    </dependency>
    <dependency>
      <groupId>com.fasterxml.jackson.core</groupId>
      <artifactId>jackson-annotations</artifactId>
    </dependency>
    <dependency>
      <groupId>com.fasterxml.jackson.core</groupId>
      <artifactId>jackson-databind</artifactId>
    </dependency>
  </dependencies>

  <build>
    <plugins>
      <plugin>
        <artifactId>maven-jar-plugin</artifactId>
        <version>2.5</version>
        <executions>
          <execution>
            <id>test-jar</id>
            <goals>
              <goal>test-jar</goal>
            </goals>
          </execution>
        </executions>
      </plugin>
    </plugins>
  </build>

  <profiles>
    <profile>
      <id>run-static-analysis</id>
      <activation>
        <property>
          <name>!skipTests</name>
        </property>
      </activation>
      <build>
        <plugins>
          <plugin>
            <groupId>org.codehaus.mojo</groupId>
            <artifactId>findbugs-maven-plugin</artifactId>
          </plugin>
        </plugins>
      </build>
    </profile>
  </profiles>
</project><|MERGE_RESOLUTION|>--- conflicted
+++ resolved
@@ -28,11 +28,7 @@
   <parent>
     <artifactId>schemas</artifactId>
     <groupId>org.geonetwork-opensource</groupId>
-<<<<<<< HEAD
-    <version>3.4</version>
-=======
     <version>3.5.0-SNAPSHOT</version>
->>>>>>> 228111f3
   </parent>
   <modelVersion>4.0.0</modelVersion>
 
@@ -51,7 +47,7 @@
     <dependency>
       <groupId>${project.groupId}</groupId>
       <artifactId>common</artifactId>
-      <version>${gn.project.version}</version>
+      <version>${project.version}</version>
     </dependency>
     <dependency>
       <groupId>com.fasterxml.jackson.core</groupId>
