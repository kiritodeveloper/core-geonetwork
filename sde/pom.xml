--- conflicted
+++ resolved
@@ -5,18 +5,13 @@
   <parent>
     <groupId>org.geonetwork-opensource</groupId>
     <artifactId>geonetwork</artifactId>
-<<<<<<< HEAD
     <version>3.1.0-SNAPSHOT</version>
-=======
-    <version>3.0.2-SNAPSHOT</version>
->>>>>>> 028f8561
   </parent>
   
   
   <!-- =========================================================== -->
   <!--     Module Description                                      -->
   <!-- =========================================================== -->
-  <groupId>org.geonetwork-opensource</groupId>
   <artifactId>dummy-api</artifactId>
   <packaging>jar</packaging>
   <name>ArcSDE module (dummy-api)</name>
