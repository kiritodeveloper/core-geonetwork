/*
 * Copyright (C) 2001-2016 Food and Agriculture Organization of the
 * United Nations (FAO-UN), United Nations World Food Programme (WFP)
 * and United Nations Environment Programme (UNEP)
 *
 * This program is free software; you can redistribute it and/or modify
 * it under the terms of the GNU General Public License as published by
 * the Free Software Foundation; either version 2 of the License, or (at
 * your option) any later version.
 *
 * This program is distributed in the hope that it will be useful, but
 * WITHOUT ANY WARRANTY; without even the implied warranty of
 * MERCHANTABILITY or FITNESS FOR A PARTICULAR PURPOSE. See the GNU
 * General Public License for more details.
 *
 * You should have received a copy of the GNU General Public License
 * along with this program; if not, write to the Free Software
 * Foundation, Inc., 51 Franklin St, Fifth Floor, Boston, MA 02110-1301, USA
 *
 * Contact: Jeroen Ticheler - FAO - Viale delle Terme di Caracalla 2,
 * Rome - Italy. email: geonetwork@osgeo.org
 */

package org.fao.geonet.listener.metadata.draft;

import org.fao.geonet.constants.Geonet;
import org.fao.geonet.domain.AbstractMetadata;
import org.fao.geonet.domain.ISODate;
import org.fao.geonet.domain.MetadataStatus;
import org.fao.geonet.domain.StatusValue;
import org.fao.geonet.events.md.MetadataPublished;
import org.fao.geonet.kernel.datamanager.IMetadataStatus;
import org.fao.geonet.kernel.datamanager.IMetadataUtils;
import org.fao.geonet.repository.StatusValueRepository;
import org.fao.geonet.utils.Log;
import org.springframework.beans.factory.annotation.Autowired;
import org.springframework.context.ApplicationListener;
import org.springframework.data.jpa.repository.Modifying;
import org.springframework.stereotype.Component;
import org.springframework.transaction.annotation.Propagation;
import org.springframework.transaction.annotation.Transactional;
import org.springframework.transaction.event.TransactionalEventListener;

import jeeves.server.context.ServiceContext;

/**
 * When a record with workflow enabled gets published, status will automatically
 * change to approved
 *
 * @author delawen
 */
@Component
public class ApprovePublishedRecord implements ApplicationListener<MetadataPublished> {

    @Autowired
    private IMetadataStatus metadataStatus;

    @Autowired
    private DraftUtilities draftUtilities;

    @Autowired
    private StatusValueRepository statusValueRepository;

    @Autowired
    IMetadataUtils metadataUtils;

    @Override
    @Transactional
    public void onApplicationEvent(MetadataPublished event) {
    }

    @TransactionalEventListener(fallbackExecution = true)
    @Transactional(propagation = Propagation.REQUIRES_NEW, readOnly = false)
    @Modifying(clearAutomatically = true)
    public void doAfterCommit(MetadataPublished event) {

        Log.debug(Geonet.DATA_MANAGER, "Metadata with id " + event.getMd().getId() + " published.");

        try {
            // Only do something if the workflow is enabled
            MetadataStatus previousStatus = metadataStatus.getStatus(event.getMd().getId());
            if (previousStatus != null) {
                draftUtilities.replaceMetadataWithDraft(event.getMd());
                if (!Integer.valueOf(StatusValue.Status.APPROVED).equals(previousStatus.getStatusValue().getId())) {
                    changeToApproved(event.getMd(), previousStatus);
                }
            }
        } catch (Exception e) {
            Log.error(Geonet.DATA_MANAGER, "Error upgrading workflow of " + event.getMd(), e);
        }
    }

    private void changeToApproved(AbstractMetadata md, MetadataStatus previousStatus)
        throws NumberFormatException, Exception {
        // This status should be associated to original record, not draft
        MetadataStatus status = new MetadataStatus();
        status.setChangeMessage("Record published.");
        status.setPreviousState(previousStatus.getCurrentState());
<<<<<<< HEAD
        status.setStatusValue(statusValueRepository.findById(Integer.valueOf(StatusValue.Status.APPROVED)).get());

        MetadataStatusId mdStatusId = new MetadataStatusId();
        mdStatusId.setStatusId(Integer.valueOf(StatusValue.Status.APPROVED));
        mdStatusId.setMetadataId(md.getId());
        mdStatusId.setChangeDate(new ISODate());
        mdStatusId.setUserId(ServiceContext.get().getUserSession().getUserIdAsInt());
        status.setId(mdStatusId);
=======
        status.setStatusValue(statusValueRepository.findOne(Integer.valueOf(StatusValue.Status.APPROVED)));
        status.setMetadataId(md.getId());
        status.setUuid(md.getUuid());
        status.setTitles(metadataUtils.extractTitles(Integer.toString(md.getId())));
        status.setChangeDate(new ISODate());
        status.setUserId(ServiceContext.get().getUserSession().getUserIdAsInt());
>>>>>>> 3fd0c872

        metadataStatus.setStatusExt(status);

        Log.trace(Geonet.DATA_MANAGER, "Metadata with id " + md.getId() + " automatically approved due to publishing.");
    }

}<|MERGE_RESOLUTION|>--- conflicted
+++ resolved
@@ -96,23 +96,12 @@
         MetadataStatus status = new MetadataStatus();
         status.setChangeMessage("Record published.");
         status.setPreviousState(previousStatus.getCurrentState());
-<<<<<<< HEAD
         status.setStatusValue(statusValueRepository.findById(Integer.valueOf(StatusValue.Status.APPROVED)).get());
-
-        MetadataStatusId mdStatusId = new MetadataStatusId();
-        mdStatusId.setStatusId(Integer.valueOf(StatusValue.Status.APPROVED));
-        mdStatusId.setMetadataId(md.getId());
-        mdStatusId.setChangeDate(new ISODate());
-        mdStatusId.setUserId(ServiceContext.get().getUserSession().getUserIdAsInt());
-        status.setId(mdStatusId);
-=======
-        status.setStatusValue(statusValueRepository.findOne(Integer.valueOf(StatusValue.Status.APPROVED)));
         status.setMetadataId(md.getId());
         status.setUuid(md.getUuid());
         status.setTitles(metadataUtils.extractTitles(Integer.toString(md.getId())));
         status.setChangeDate(new ISODate());
         status.setUserId(ServiceContext.get().getUserSession().getUserIdAsInt());
->>>>>>> 3fd0c872
 
         metadataStatus.setStatusExt(status);
 
