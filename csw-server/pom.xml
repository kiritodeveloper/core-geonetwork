--- conflicted
+++ resolved
@@ -36,37 +36,6 @@
   <name>GeoNetwork CSW server</name>
 
 
-<<<<<<< HEAD
-	<dependencies>
-		<dependency>
-			<groupId>${project.groupId}</groupId>
-			<artifactId>core</artifactId>
-			<version>${project.version}</version>
-		</dependency>
-		<dependency>
-			<groupId>${project.groupId}</groupId>
-			<artifactId>domain</artifactId>
-			<version>${project.version}</version>
-            <classifier>tests</classifier>
-            <scope>test</scope>
-		</dependency>
-    <dependency>
-      <groupId>org.geotools</groupId>
-      <artifactId>gt-jts-wrapper</artifactId>
-      <version>${geotools.version}</version>
-    </dependency>
-    <dependency>
-			<groupId>${project.groupId}</groupId>
-			<artifactId>core</artifactId>
-			<version>${project.version}</version>
-            <classifier>tests</classifier>
-            <scope>test</scope>
-		</dependency>
-        <dependency>
-            <groupId>org.springframework</groupId>
-            <artifactId>spring-test</artifactId>
-        </dependency>
-=======
   <dependencies>
     <dependency>
       <groupId>${project.groupId}</groupId>
@@ -81,6 +50,11 @@
       <scope>test</scope>
     </dependency>
     <dependency>
+      <groupId>org.geotools</groupId>
+      <artifactId>gt-jts-wrapper</artifactId>
+      <version>${geotools.version}</version>
+    </dependency>
+    <dependency>
       <groupId>${project.groupId}</groupId>
       <artifactId>core</artifactId>
       <version>${project.version}</version>
@@ -91,7 +65,6 @@
       <groupId>org.springframework</groupId>
       <artifactId>spring-test</artifactId>
     </dependency>
->>>>>>> 8f8044c8
 
     <dependency>
       <groupId>org.jdom</groupId>
