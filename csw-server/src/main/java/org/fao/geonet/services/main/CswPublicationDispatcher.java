//=============================================================================
//===	Copyright (C) 2001-2007 Food and Agriculture Organization of the
//===	United Nations (FAO-UN), United Nations World Food Programme (WFP)
//===	and United Nations Environment Programme (UNEP)
//===
//===	This program is free software; you can redistribute it and/or modify
//===	it under the terms of the GNU General Public License as published by
//===	the Free Software Foundation; either version 2 of the License, or (at
//===	your option) any later version.
//===
//===	This program is distributed in the hope that it will be useful, but
//===	WITHOUT ANY WARRANTY; without even the implied warranty of
//===	MERCHANTABILITY or FITNESS FOR A PARTICULAR PURPOSE. See the GNU
//===	General Public License for more details.
//===
//===	You should have received a copy of the GNU General Public License
//===	along with this program; if not, write to the Free Software
//===	Foundation, Inc., 51 Franklin St, Fifth Floor, Boston, MA 02110-1301, USA
//===
//===	Contact: Jeroen Ticheler - FAO - Viale delle Terme di Caracalla 2,
//===	Rome - Italy. email: geonetwork@osgeo.org
//==============================================================================

package org.fao.geonet.services.main;

import jeeves.constants.Jeeves;

import org.fao.geonet.Logger;

import jeeves.server.ServiceConfig;
import jeeves.server.context.ServiceContext;

import org.fao.geonet.GeonetContext;
import org.fao.geonet.constants.Geonet;
import org.fao.geonet.component.csw.CatalogDispatcher;
import org.fao.geonet.kernel.setting.SettingManager;
import org.fao.geonet.kernel.setting.Settings;
import org.fao.geonet.services.NotInReadOnlyModeService;
import org.jdom.Element;

import java.nio.file.Path;
import java.util.List;
import java.util.Map;

/**
 * Accepts CSW Publication operations.
 */
public class CswPublicationDispatcher extends NotInReadOnlyModeService {
    private Logger logger;

    private String cswServiceSpecificContraint;

    /**
     *
     * @param appPath
     * @param config
     * @throws Exception
     */
    @Override
    public void init(Path appPath, ServiceConfig config) throws Exception {
        super.init(appPath, config);
        cswServiceSpecificContraint = config.getValue(Geonet.Elem.FILTER);
    }

    /**
     *
     * @param params
     * @param context
     * @return
     * @throws Exception
     */
    @Override
<<<<<<< HEAD
	public Element serviceSpecificExec(Element params, ServiceContext context) throws Exception {
		logger = context.getLogger();

		GeonetContext gc = (GeonetContext) context.getHandlerContext(Geonet.CONTEXT_NAME);
		SettingManager settingMan = gc.getBean(SettingManager.class);
		boolean cswEnable    = settingMan.getValueAsBool(Settings.SYSTEM_CSW_ENABLE, false);
=======
    public Element serviceSpecificExec(Element params, ServiceContext context) throws Exception {
        logger = context.getLogger();

        GeonetContext gc = (GeonetContext) context.getHandlerContext(Geonet.CONTEXT_NAME);
        SettingManager settingMan = gc.getBean(SettingManager.class);
        boolean cswEnable = settingMan.getValueAsBool("system/csw/enable", false);
>>>>>>> 8f8044c8

        Element response = new Element(Jeeves.Elem.RESPONSE);

        String operation;
        // KVP encoding
        if (params.getName().equals("request")) {
            Map<String, String> hm = CatalogDispatcher.extractParams(params);
            operation = hm.get("request");
            if (operation == null) {
                Element info = new Element("info")
                    .setText("No 'request' parameter found");
                response.addContent(info);
                return response;
            }
        }
        // SOAP encoding
        else if (params.getName().equals("Envelope")) {
            Element soapBody = params.getChild("Body",
                org.jdom.Namespace.getNamespace("http://www.w3.org/2003/05/soap-envelope"));
            @SuppressWarnings("unchecked")
            List<Element> payloadList = soapBody.getChildren();
            Element payload = payloadList.get(0);
            operation = payload.getName();
        }
        // POX
        else {
            operation = params.getName();
        }

        if (operation == null) {
            Element info = new Element("info").setText("Request parameter is not defined.");
            response.addContent(info);
        } else if (!operation.equals("Harvest") && !operation.equals("Transaction")) {
            Element info = new Element("info").setText("Not a CSW Publication operation: " + operation + ". Did you mean to use the CSW Discovery service? Use service name /csw");
            response.addContent(info);
        }

        // FIXME : response should be more explicit, an exception should be return ?
        if (!cswEnable) {
            logger.info("CSW is disabled");
            Element info = new Element("info").setText("CSW is disabled");
            response.addContent(info);
        } else {
            response = gc.getBean(CatalogDispatcher.class).dispatch(params, context, cswServiceSpecificContraint);
        }
        return response;
    }
}<|MERGE_RESOLUTION|>--- conflicted
+++ resolved
@@ -70,21 +70,12 @@
      * @throws Exception
      */
     @Override
-<<<<<<< HEAD
-	public Element serviceSpecificExec(Element params, ServiceContext context) throws Exception {
-		logger = context.getLogger();
-
-		GeonetContext gc = (GeonetContext) context.getHandlerContext(Geonet.CONTEXT_NAME);
-		SettingManager settingMan = gc.getBean(SettingManager.class);
-		boolean cswEnable    = settingMan.getValueAsBool(Settings.SYSTEM_CSW_ENABLE, false);
-=======
     public Element serviceSpecificExec(Element params, ServiceContext context) throws Exception {
         logger = context.getLogger();
 
         GeonetContext gc = (GeonetContext) context.getHandlerContext(Geonet.CONTEXT_NAME);
         SettingManager settingMan = gc.getBean(SettingManager.class);
-        boolean cswEnable = settingMan.getValueAsBool("system/csw/enable", false);
->>>>>>> 8f8044c8
+        boolean cswEnable    = settingMan.getValueAsBool(Settings.SYSTEM_CSW_ENABLE, false);
 
         Element response = new Element(Jeeves.Elem.RESPONSE);
 
