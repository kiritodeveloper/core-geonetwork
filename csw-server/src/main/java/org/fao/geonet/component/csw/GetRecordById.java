--- conflicted
+++ resolved
@@ -23,21 +23,7 @@
 
 package org.fao.geonet.component.csw;
 
-<<<<<<< HEAD
-=======
-import java.util.Iterator;
-import java.util.Map;
-
-import com.google.common.base.Optional;
-
->>>>>>> 8f8044c8
-import jeeves.server.context.ServiceContext;
-
-import org.fao.geonet.kernel.SchemaManager;
-import org.fao.geonet.kernel.csw.services.getrecords.ISearchController;
-import org.fao.geonet.utils.Log;
 import org.fao.geonet.Util;
-
 import org.fao.geonet.constants.Geonet;
 import org.fao.geonet.csw.common.Csw;
 import org.fao.geonet.csw.common.ElementSetName;
@@ -47,15 +33,20 @@
 import org.fao.geonet.csw.common.exceptions.MissingParameterValueEx;
 import org.fao.geonet.csw.common.exceptions.NoApplicableCodeEx;
 import org.fao.geonet.domain.Pair;
+import org.fao.geonet.kernel.SchemaManager;
 import org.fao.geonet.kernel.csw.CatalogConfiguration;
 import org.fao.geonet.kernel.csw.CatalogService;
 import org.fao.geonet.kernel.csw.services.AbstractOperation;
+import org.fao.geonet.kernel.csw.services.getrecords.ISearchController;
+import org.fao.geonet.utils.Log;
 import org.jdom.Element;
 import org.springframework.beans.factory.annotation.Autowired;
 import org.springframework.stereotype.Component;
 
 import java.util.Iterator;
 import java.util.Map;
+
+import jeeves.server.context.ServiceContext;
 
 //=============================================================================
 
@@ -80,25 +71,11 @@
     @Autowired
     private SchemaManager _schemaManager;
 
-<<<<<<< HEAD
-	//---------------------------------------------------------------------------
-	//---
-	//--- API methods
-	//---
-	//---------------------------------------------------------------------------
-=======
-    @Autowired
-    public GetRecordById(ApplicationContext applicationContext) {
-        _searchController = new SearchController(applicationContext);
-    }
-
-
     //---------------------------------------------------------------------------
     //---
     //--- API methods
     //---
     //---------------------------------------------------------------------------
->>>>>>> 8f8044c8
 
     public String getName() {
         return NAME;
@@ -106,28 +83,14 @@
 
     //---------------------------------------------------------------------------
 
-<<<<<<< HEAD
-	public Element execute(Element request, ServiceContext context) throws CatalogException {
-		checkService(request);
-		checkVersion(request);
-		//-- Added for CSW 2.0.2 compliance by warnock@awcubed.com
-		checkOutputFormat(request);
-		//--------------------------------------------------------
-
-		Element response = new Element(getName() +"Response", Csw.NAMESPACE_CSW);
-=======
     public Element execute(Element request, ServiceContext context) throws CatalogException {
         checkService(request);
         checkVersion(request);
         //-- Added for CSW 2.0.2 compliance by warnock@awcubed.com
         checkOutputFormat(request);
-        String outSchema = OutputSchema.parse(request.getAttributeValue("outputSchema"), _schemaManager);
         //--------------------------------------------------------
 
-        ElementSetName setName = getElementSetName(request, ElementSetName.SUMMARY);
-
         Element response = new Element(getName() + "Response", Csw.NAMESPACE_CSW);
->>>>>>> 8f8044c8
 
         @SuppressWarnings("unchecked")
         Iterator<Element> ids = request.getChildren("Id", Csw.NAMESPACE_CSW).iterator();
@@ -135,84 +98,18 @@
         if (!ids.hasNext())
             throw new MissingParameterValueEx("id");
 
-<<<<<<< HEAD
-		try {
+        try {
             StringBuilder query1 = new StringBuilder();
             query1.append("+_uuid:(");
             int count = 0;
-            while(ids.hasNext()) {
+            while (ids.hasNext()) {
                 if (count > 0) {
                     query1.append(" ");
-=======
-        try {
-            while (ids.hasNext()) {
-                String uuid = ids.next().getText();
-                GeonetContext gc = (GeonetContext) context.getHandlerContext(Geonet.CONTEXT_NAME);
-                String id = gc.getBean(DataManager.class).getMetadataId(uuid);
-
-                // Metadata not found, search for next ids
-                if (id == null)
-                    continue;
-                //throw new InvalidParameterValueEx("uuid", "Can't find metadata with uuid "+uuid);
-
-
-                // Apply CSW service specific constraint
-                String cswServiceSpecificContraint = request.getChildText(Geonet.Elem.FILTER);
-
-                if (StringUtils.isNotEmpty(cswServiceSpecificContraint)) {
-                    if (Log.isDebugEnabled(Geonet.CSW_SEARCH))
-                        Log.debug(Geonet.CSW_SEARCH, "GetRecordById (cswServiceSpecificContraint): " + cswServiceSpecificContraint);
-
-                    cswServiceSpecificContraint = cswServiceSpecificContraint + " +_id: " + id;
-                    if (Log.isDebugEnabled(Geonet.CSW_SEARCH))
-                        Log.debug(Geonet.CSW_SEARCH, "GetRecordById (cswServiceSpecificContraint with uuid): " + cswServiceSpecificContraint);
-
-                    Element filterExpr = new Element("Filter", Csw.NAMESPACE_OGC);
-
-                    Pair<Element, Element> results = _searchController.search(context, 0, 1, ResultType.HITS, "csw",
-                        ElementSetName.BRIEF, filterExpr, Csw.FILTER_VERSION_1_1, null, null, null, 0, cswServiceSpecificContraint, null);
-
-
-                    if (Log.isDebugEnabled(Geonet.CSW_SEARCH))
-                        Log.debug(Geonet.CSW_SEARCH, "GetRecordById cswServiceSpecificContraint result: " + Xml.getString(results.two()));
-
-                    int numOfResults = Integer.parseInt(results.two().getAttributeValue("numberOfRecordsMatched"));
-
-                    if (numOfResults == 0)
-                        continue;
-                }
-
-                // Check if the current user has access
-                // to the requested MD
-                Lib.resource.checkPrivilege(context, id, ReservedOperation.view);
-
-                final SettingInfo settingInfo = gc.getBean(SearchManager.class).getSettingInfo();
-                final String displayLanguage = LuceneSearcher.determineLanguage(context, request, settingInfo).presentationLanguage;
-                Element md = SearchController.retrieveMetadata(context, id, setName, outSchema, null, null, ResultType.RESULTS, null,
-                    displayLanguage);
-
-                if (md != null) {
-                    final Map<String, GetRecordByIdMetadataTransformer> transformers = context.getApplicationContext()
-                        .getBeansOfType(GetRecordByIdMetadataTransformer.class);
-                    for (GetRecordByIdMetadataTransformer transformer : transformers.values()) {
-                        final Optional<Element> transformedMd = transformer.apply(context, md, outSchema);
-                        if (transformedMd.isPresent()) {
-                            md = transformedMd.get();
-                        }
-                    }
-
-                    response.addContent(md);
-
-                    if (_catalogConfig.isIncreasePopularity()) {
-                        gc.getBean(DataManager.class).increasePopularity(context, id);
-                    }
->>>>>>> 8f8044c8
                 }
                 final String uuid = ids.next().getText();
                 query1.append(uuid);
                 count++;
             }
-<<<<<<< HEAD
             query1.append(")");
             String query = query1.toString();
             if (Log.isDebugEnabled(Geonet.CSW_SEARCH))
@@ -222,63 +119,11 @@
                 ElementSetName.BRIEF, null, Csw.FILTER_VERSION_1_1, null, null, null, 0, query, null);
             response.addContent(results.two());
             return response;
-		} catch (Exception e) {
-			context.error("Raised : "+ e);
-			context.error(" (C) Stacktrace is\n"+Util.getStackTrace(e));
-			throw new NoApplicableCodeEx(e.toString());
-		}
-	}
-
-    //---------------------------------------------------------------------------
-
-	public Element adaptGetRequest(Map<String, String> params)
-	{
-		String service     = params.get("service");
-		String version     = params.get("version");
-		String elemSetName = params.get("elementsetname");
-		String ids         = params.get("id");
-
-		//-- Added for CSW 2.0.2 compliance by warnock@awcubed.com
-		String outputFormat = params.get("outputformat");
-		String outputSchema = params.get("outputschema");
-		//--------------------------------------------------------
-
-		Element request = new Element(getName(), Csw.NAMESPACE_CSW);
-
-		setAttrib(request, "service", service);
-		setAttrib(request, "version", version);
-
-		//-- Added for CSW 2.0.2 compliance by warnock@awcubed.com
-		setAttrib(request, "outputFormat",  outputFormat);
-		setAttrib(request, "outputSchema",  outputSchema);
-		//--------------------------------------------------------
-
-		fill(request, "Id", ids);
-
-		addElement(request, "ElementSetName", elemSetName);
-
-		return request;
-	}
-
-	//---------------------------------------------------------------------------
-
-	public Element retrieveValues(String parameterName) throws CatalogException {
-		// TODO
-		return null;
-	}
-
-	//---------------------------------------------------------------------------
-	//---
-	//--- Private methods
-	//---
-	//---------------------------------------------------------------------------
-=======
         } catch (Exception e) {
             context.error("Raised : " + e);
             context.error(" (C) Stacktrace is\n" + Util.getStackTrace(e));
             throw new NoApplicableCodeEx(e.toString());
         }
-        return response;
     }
 
     //---------------------------------------------------------------------------
@@ -323,7 +168,6 @@
     //--- Private methods
     //---
     //---------------------------------------------------------------------------
->>>>>>> 8f8044c8
 
     //-- Added for CSW 2.0.2 compliance by warnock@awcubed.com
     private void checkOutputFormat(Element request) throws InvalidParameterValueEx {
