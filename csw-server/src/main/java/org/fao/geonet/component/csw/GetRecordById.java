--- conflicted
+++ resolved
@@ -106,67 +106,6 @@
 			throw new MissingParameterValueEx("id");
 
 		try {
-<<<<<<< HEAD
-			while(ids.hasNext())
-			{
-				String  uuid = ids.next().getText();
-				GeonetContext gc = (GeonetContext) context.getHandlerContext(Geonet.CONTEXT_NAME);
-				String id = gc.getBean(DataManager.class).getMetadataId(uuid);
-
-				// Metadata not found, search for next ids
-				if (id == null)
-					continue;
-					//throw new InvalidParameterValueEx("uuid", "Can't find metadata with uuid "+uuid);
-
-
-                // Apply CSW service specific constraint
-                String cswServiceSpecificContraint = request.getChildText(Geonet.Elem.FILTER);
-                Pair<Element, Element> results;
-                if (StringUtils.isNotEmpty(cswServiceSpecificContraint)) {
-                    if(Log.isDebugEnabled(Geonet.CSW_SEARCH))
-                        Log.debug(Geonet.CSW_SEARCH, "GetRecordById (cswServiceSpecificContraint): " + cswServiceSpecificContraint);
-
-                    cswServiceSpecificContraint = cswServiceSpecificContraint + " +_uuid:\"" + id + "\"";
-                    if(Log.isDebugEnabled(Geonet.CSW_SEARCH))
-                        Log.debug(Geonet.CSW_SEARCH, "GetRecordById (cswServiceSpecificContraint with uuid): " + cswServiceSpecificContraint);
-
-                    Element filterExpr = new Element("Filter", Csw.NAMESPACE_OGC);
-
-                   results = _searchController.search(context, 0, 1, ResultType.HITS, "csw",
-                            ElementSetName.BRIEF,  filterExpr, Csw.FILTER_VERSION_1_1, null, null, null, 0, cswServiceSpecificContraint, null);
-
-
-                    if(Log.isDebugEnabled(Geonet.CSW_SEARCH))
-                        Log.debug(Geonet.CSW_SEARCH, "GetRecordById cswServiceSpecificContraint result: " + Xml.getString(results.two()));
-
-                    int numOfResults = Integer.parseInt(results.two().getAttributeValue("numberOfRecordsMatched"));
-
-                    if (numOfResults == 0)
-                        continue;
-                }
-
-				// Check if the current user has access
-			    // to the requested MD
-                Lib.resource.checkPrivilege(context, id, ReservedOperation.view);
-
-                Element md = results.two();
-				if (md != null) {
-                    final Map<String, GetRecordByIdMetadataTransformer> transformers = context.getApplicationContext()
-                            .getBeansOfType(GetRecordByIdMetadataTransformer.class);
-                    for (GetRecordByIdMetadataTransformer transformer : transformers.values()) {
-                        final Optional<Element> transformedMd = transformer.apply(context, md, outSchema);
-                        if (transformedMd.isPresent()) {
-                            md = transformedMd.get();
-                        }
-                    }
-
-					response.addContent(md);
-
-                    if (_catalogConfig.isIncreasePopularity()) {
-                        gc.getBean(DataManager.class).increasePopularity(context, id);
-                    }
-                }
-=======
 			while(ids.hasNext()) {
                 String uuid = ids.next().getText();
                 String cswServiceSpecificContraint = "+_uuid:\"" + uuid + "\"";
@@ -176,7 +115,6 @@
                 Pair<Element, Element> results = _searchController.search(context, 1, 1, ResultType.HITS, "csw",
                     ElementSetName.BRIEF, null, Csw.FILTER_VERSION_1_1, null, null, null, 0, cswServiceSpecificContraint, null);
                 response.addContent(results.two());
->>>>>>> 53a65649
             }
             return response;
 		} catch (Exception e) {
