--- conflicted
+++ resolved
@@ -25,12 +25,6 @@
 
 import com.vividsolutions.jts.util.Assert;
 
-<<<<<<< HEAD
-=======
-import jeeves.server.UserSession;
-import jeeves.server.context.ServiceContext;
-
->>>>>>> 8f8044c8
 import org.fao.geonet.GeonetContext;
 import org.fao.geonet.Util;
 import org.fao.geonet.constants.Edit;
@@ -89,12 +83,9 @@
 
     static final String NAME = "Transaction";
     @Autowired
-<<<<<<< HEAD
+    SchemaManager _schemaManager;
+    @Autowired
     private ISearchController _searchController;
-=======
-    SchemaManager _schemaManager;
-    private SearchController _searchController;
->>>>>>> 8f8044c8
     @Autowired
     private FieldMapper _fieldMapper;
 
