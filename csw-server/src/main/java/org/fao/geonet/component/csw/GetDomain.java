--- conflicted
+++ resolved
@@ -42,11 +42,12 @@
 import org.springframework.context.ApplicationContext;
 import org.springframework.stereotype.Component;
 
-import java.util.*;
-
-import static org.fao.geonet.kernel.search.LuceneSearcher.parseLuceneQuery;
-
-//=============================================================================
+import java.util.ArrayList;
+import java.util.Arrays;
+import java.util.List;
+import java.util.Map;
+import java.util.SortedSet;
+
 @Component(CatalogService.BEAN_PREFIX + GetDomain.NAME)
 public class GetDomain extends AbstractOperation implements CatalogService {
 
@@ -86,10 +87,8 @@
 
             GeonetContext gc = (GeonetContext) context.getHandlerContext(Geonet.CONTEXT_NAME);
 
-<<<<<<< HEAD
             EsSearchManager sm = gc.getBean(EsSearchManager.class);
             throw new NotImplementedException("CSW not implemented in ES");
-
 
 //            IndexAndTaxonomy indexAndTaxonomy = sm.getNewIndexReader(null);
 //            try {
@@ -99,7 +98,7 @@
 //
 //                // Apply CSW service specific constraint
 //                if (StringUtils.isNotEmpty(cswServiceSpecificConstraint)) {
-//                    Query constraintQuery = CatalogSearcher.getCswServiceSpecificConstraintQuery(cswServiceSpecificConstraint, luceneConfig);
+//                    Query constraintQuery = parseLuceneQuery(cswServiceSpecificConstraint, luceneConfig);
 //
 //                    query = new BooleanQuery();
 //
@@ -202,120 +201,6 @@
 //            } finally {
 //                sm.releaseIndexReader(indexAndTaxonomy);
 //            }
-=======
-
-            IndexAndTaxonomy indexAndTaxonomy = sm.getNewIndexReader(null);
-            try {
-                GeonetworkMultiReader reader = indexAndTaxonomy.indexReader;
-                BooleanQuery groupsQuery = (BooleanQuery) CatalogSearcher.getGroupsQuery(context);
-                BooleanQuery query = null;
-
-                // Apply CSW service specific constraint
-                if (StringUtils.isNotEmpty(cswServiceSpecificConstraint)) {
-                    Query constraintQuery = parseLuceneQuery(cswServiceSpecificConstraint, luceneConfig);
-
-                    query = new BooleanQuery();
-
-                    BooleanClause.Occur occur = LuceneUtils
-                        .convertRequiredAndProhibitedToOccur(true, false);
-
-                    query.add(groupsQuery, occur);
-                    query.add(constraintQuery, occur);
-
-                } else {
-                    query = groupsQuery;
-                }
-
-                List<Pair<String, Boolean>> sortFields = Collections.singletonList(Pair.read(Geonet.SearchResult.SortBy.RELEVANCE, true));
-                Sort sort = LuceneSearcher.makeSort(sortFields, context.getLanguage(), false);
-                CachingWrapperFilter filter = null;
-
-                Pair<TopDocs, Element> searchResults = LuceneSearcher.doSearchAndMakeSummary(
-                    maxRecords, 0, maxRecords, context.getLanguage(),
-                    null, luceneConfig, reader,
-                    query, filter, sort, null, false
-                );
-                TopDocs hits = searchResults.one();
-
-                try {
-                    // Get mapped lucene field in CSW configuration
-                    String indexField = catalogConfig.getFieldMapping().get(
-                        property.toLowerCase());
-                    if (indexField != null)
-                        property = indexField;
-
-                    // check if params asked is in the index using getFieldNames ?
-                    @SuppressWarnings("resource")
-                    FieldInfos fi = SlowCompositeReaderWrapper.wrap(reader).getFieldInfos();
-                    if (fi.fieldInfo(property) == null)
-                        continue;
-
-                    boolean isRange = false;
-                    if (catalogConfig.getGetRecordsRangeFields().contains(
-                        property))
-                        isRange = true;
-
-                    if (isRange)
-                        listOfValues = new Element("RangeOfValues", Csw.NAMESPACE_CSW);
-                    else
-                        listOfValues = new Element("ListOfValues", Csw.NAMESPACE_CSW);
-
-                    Set<String> fields = new HashSet<String>();
-                    fields.add(property);
-                    fields.add("_isTemplate");
-
-
-                    // parse each document in the index
-                    String[] fieldValues;
-                    Collator stringCollator = Collator.getInstance();
-                    stringCollator.setStrength(Collator.PRIMARY);
-                    SortedSet<String> sortedValues = new TreeSet<String>(stringCollator);
-                    ObjectKeyIntOpenHashMap duplicateValues = new ObjectKeyIntOpenHashMap();
-                    for (int j = 0; j < hits.scoreDocs.length; j++) {
-                        DocumentStoredFieldVisitor selector = new DocumentStoredFieldVisitor(fields);
-                        reader.document(hits.scoreDocs[j].doc, selector);
-                        Document doc = selector.getDocument();
-
-                        // Skip templates and subTemplates
-                        String[] isTemplate = doc.getValues("_isTemplate");
-                        if (isTemplate[0] != null && !isTemplate[0].equals("n"))
-                            continue;
-
-                        // Get doc values for specified property
-                        fieldValues = doc.getValues(property);
-                        if (fieldValues == null)
-                            continue;
-
-                        addtoSortedSet(sortedValues, fieldValues, duplicateValues);
-                    }
-
-                    SummaryComparator valuesComparator = new SummaryComparator(SortOption.FREQUENCY, Type.STRING, context.getLanguage(), null);
-                    TreeSet<SummaryComparator.SummaryElement> sortedValuesFrequency = new TreeSet<SummaryComparator.SummaryElement>(valuesComparator);
-                    ObjectKeyIntMapIterator entries = duplicateValues.entries();
-
-                    while (entries.hasNext()) {
-                        entries.next();
-                        sortedValuesFrequency.add(new SummaryComparator.SummaryElement(entries));
-                    }
-
-                    if (freq)
-                        return createValuesByFrequency(sortedValuesFrequency);
-                    else
-                        listOfValues.addContent(createValuesElement(sortedValues, isRange));
-
-                } finally {
-                    // any children means that the catalog was unable to determine
-                    // anything about the specified parameter
-                    if (listOfValues != null && listOfValues.getChildren().size() != 0)
-                        domainValues.addContent(listOfValues);
-
-                    // Add current DomainValues to the list
-                    domainValuesList.add(domainValues);
-                }
-            } finally {
-                sm.releaseIndexReader(indexAndTaxonomy);
-            }
->>>>>>> 70c2afba
         }
         return domainValuesList;
 
