--- conflicted
+++ resolved
@@ -53,27 +53,13 @@
 import java.io.ByteArrayOutputStream;
 import java.io.IOException;
 import java.nio.file.Path;
-<<<<<<< HEAD
-import java.util.*;
-=======
-import java.text.NumberFormat;
 import java.util.ArrayList;
-import java.util.Arrays;
 import java.util.Collection;
-import java.util.Collections;
 import java.util.HashMap;
 import java.util.Iterator;
 import java.util.List;
 import java.util.Map;
 import java.util.Set;
-import java.util.StringTokenizer;
-
-import javax.annotation.Nonnull;
-
-import static org.fao.geonet.kernel.search.LuceneSearcher.parseLuceneQuery;
-
-//=============================================================================
->>>>>>> 70c2afba
 
 // TODOES
 public class CatalogSearcher implements MetadataRecordSelector {
@@ -136,7 +122,6 @@
     // ---
     // ---------------------------------------------------------------------------
 
-<<<<<<< HEAD
     /**
      * Creates a lucene Query object from a lucene query string using Lucene query syntax.
      */
@@ -184,8 +169,6 @@
 //        return q;
         return null;
     }
-=======
->>>>>>> 70c2afba
 
     /**
      * Convert a filter to a lucene search and run the search.
@@ -481,7 +464,7 @@
 //        Query cswCustomFilterQuery = null;
 //        Log.info(Geonet.CSW_SEARCH, "LuceneSearcher cswCustomFilter:\n" + cswServiceSpecificContraint);
 //        if (StringUtils.isNotEmpty(cswServiceSpecificContraint)) {
-//            cswCustomFilterQuery = getCswServiceSpecificConstraintQuery(cswServiceSpecificContraint, luceneConfig);
+//            cswCustomFilterQuery = parseLuceneQuery(cswServiceSpecificContraint, luceneConfig);
 //            Log.info(Geonet.CSW_SEARCH, "LuceneSearcher cswCustomFilterQuery:\n" + cswCustomFilterQuery);
 //        }
 //
@@ -536,7 +519,7 @@
 //
 //
 //        Pair<TopDocs, Element> searchResults = LuceneSearcher.doSearchAndMakeSummary(numHits, startPosition - 1,
-//            maxRecords, _lang.presentationLanguage,
+//            maxRecords + startPosition - 1, _lang.presentationLanguage,
 //            luceneConfig.getSummaryTypes().get(resultType.toString()), luceneConfig,
 //            reader, _query, wrapSpatialFilter(),
 //            _sort, taxonomyReader, buildSummary
@@ -596,154 +579,6 @@
 //        return cFilter;
 //    }
 
-<<<<<<< HEAD
-=======
-        GeonetContext gc = (GeonetContext) context.getHandlerContext(Geonet.CONTEXT_NAME);
-        SearchManager sm = gc.getBean(SearchManager.class);
-
-        if (luceneExpr != null) {
-            if (Log.isDebugEnabled(Geonet.CSW_SEARCH))
-                Log.debug(Geonet.CSW_SEARCH, "Search criteria:\n" + Xml.getString(luceneExpr));
-        } else {
-            if (Log.isDebugEnabled(Geonet.CSW_SEARCH))
-                Log.debug(Geonet.CSW_SEARCH, "## Search criteria: null");
-        }
-
-
-        boolean requestedLanguageOnTop = sm.getSettingInfo().getRequestedLanguageOnTop();
-
-        Query data;
-        LuceneConfig luceneConfig = getLuceneConfig();
-        if (luceneExpr == null) {
-            data = null;
-            Log.info(Geonet.CSW_SEARCH, "LuceneSearcher made null query");
-        } else {
-            PerFieldAnalyzerWrapper analyzer = SearchManager.getAnalyzer(_lang.analyzerLanguage, true);
-            SettingInfo.SearchRequestLanguage requestedLanguageOnly = sm.getSettingInfo().getRequestedLanguageOnly();
-            data = LuceneSearcher.makeLocalisedQuery(luceneExpr,
-                analyzer, luceneConfig, _lang.presentationLanguage, requestedLanguageOnly);
-            Log.info(Geonet.CSW_SEARCH, "LuceneSearcher made query:\n" + data.toString());
-        }
-
-        Query cswCustomFilterQuery = null;
-        Log.info(Geonet.CSW_SEARCH, "LuceneSearcher cswCustomFilter:\n" + cswServiceSpecificContraint);
-        if (StringUtils.isNotEmpty(cswServiceSpecificContraint)) {
-            cswCustomFilterQuery = parseLuceneQuery(cswServiceSpecificContraint, luceneConfig);
-            Log.info(Geonet.CSW_SEARCH, "LuceneSearcher cswCustomFilterQuery:\n" + cswCustomFilterQuery);
-        }
-
-        Query groups = getGroupsQuery(context);
-        if (sort == null) {
-            List<Pair<String, Boolean>> fields = Collections.singletonList(Pair.read(Geonet.SearchResult.SortBy.RELEVANCE, true));
-            sort = LuceneSearcher.makeSort(fields, _lang.presentationLanguage, requestedLanguageOnTop);
-        }
-
-        // --- put query on groups in AND with lucene query
-
-        BooleanQuery query = new BooleanQuery();
-
-        // FIXME : DO I need to fix that here ???
-        // BooleanQuery.setMaxClauseCount(1024); // FIXME : using MAX_VALUE
-        // solve
-        // // partly the org.apache.lucene.search.BooleanQuery$TooManyClauses
-        // // problem.
-        // // Improve index content.
-
-        BooleanClause.Occur occur = LuceneUtils.convertRequiredAndProhibitedToOccur(true, false);
-        if (data != null) {
-            query.add(data, occur);
-        }
-        query.add(groups, occur);
-
-        if (cswCustomFilterQuery != null) {
-            query.add(cswCustomFilterQuery, occur);
-        }
-
-        // --- proper search
-        if (Log.isDebugEnabled(Geonet.CSW_SEARCH))
-            Log.debug(Geonet.CSW_SEARCH, "Lucene query: " + query.toString());
-
-        int numHits = startPosition + maxRecords;
-
-        updateRegionsInSpatialFilter(context, filterExpr);
-        // TODO Handle NPE creating spatial filter (due to constraint)
-        _filter = sm.getSpatial().filter(query, Integer.MAX_VALUE, filterExpr, filterVersion);
-
-        boolean buildSummary = resultType == ResultType.RESULTS_WITH_SUMMARY;
-        // get as many results as instructed or enough for search summary
-        if (buildSummary) {
-            numHits = Math.max(maxHitsInSummary, numHits);
-        }
-        // record globals for reuse
-        _query = query;
-        _sort = sort;
-
-        ServiceConfig config = new ServiceConfig();
-        String geomWkt = null;
-
-
-        Pair<TopDocs, Element> searchResults = LuceneSearcher.doSearchAndMakeSummary(numHits, startPosition - 1,
-            maxRecords + startPosition - 1, _lang.presentationLanguage,
-            luceneConfig.getSummaryTypes().get(resultType.toString()), luceneConfig,
-            reader, _query, wrapSpatialFilter(),
-            _sort, taxonomyReader, buildSummary
-        );
-        TopDocs hits = searchResults.one();
-        Element summary = searchResults.two();
-
-        numHits = Integer.parseInt(summary.getAttributeValue("count"));
-        if (Log.isDebugEnabled(Geonet.CSW_SEARCH)) {
-            Log.debug(Geonet.CSW_SEARCH, "Records matched : " + numHits);
-        }
-
-        try {
-            // Rewrite the drilldown query to a query that can be used by the search logger
-            Query loggerQuery = _query.rewrite(sm.getIndexReader(_lang.presentationLanguage, _searchToken).indexReader);
-            LuceneSearcher.logSearch(context, config, loggerQuery, numHits, _sort, geomWkt, sm);
-        } catch (Throwable x) {
-            Log.warning(Geonet.SEARCH_ENGINE, "Error rewriting Lucene query: " + _query);
-            //System.out.println("** error rewriting query: "+x.getMessage());
-        }
-
-        // --- retrieve results
-
-        List<ResultItem> results = new ArrayList<ResultItem>();
-
-        // Get hits according to request (when using summary topdocs returned by
-        // LuceneSearcher already contains all docs)
-        int i = 0;
-        int iMax = hits.scoreDocs.length;
-        for (; i < iMax; i++) {
-            Document doc = reader.document(hits.scoreDocs[i].doc, _selector);
-            String id = doc.get("_id");
-            ResultItem ri = new ResultItem(id);
-            results.add(ri);
-            for (String field : getFieldMapper().getMappedFields()) {
-                String value = doc.get(field);
-                if (value != null) {
-                    ri.add(field, value);
-                }
-            }
-        }
-        summary.setName("Summary");
-        summary.setNamespace(Csw.NAMESPACE_GEONET);
-        return Pair.read(summary, results);
-    }
-
-    private Filter wrapSpatialFilter() {
-        Filter duplicateRemovingFilter = new DuplicateDocFilter(_query);
-        Filter cFilter = null;
-        if (_filter == null) {
-            cFilter = duplicateRemovingFilter;
-        } else {
-            Filter[] filters = new Filter[]{duplicateRemovingFilter, _filter};
-            cFilter = new ChainedFilter(filters, ChainedFilter.AND);
-        }
-        cFilter = new CachingWrapperFilter(cFilter);
-        return cFilter;
-    }
->>>>>>> 70c2afba
-
     /**
      * Process all spatial filters by replacing the region placeholders (filters with gml:id
      * starting with 'region:') with the gml of the actual region geometry.
