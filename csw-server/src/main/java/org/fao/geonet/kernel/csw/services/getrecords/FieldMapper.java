//=============================================================================
//===	Copyright (C) 2001-2007 Food and Agriculture Organization of the
//===	United Nations (FAO-UN), United Nations World Food Programme (WFP)
//===	and United Nations Environment Programme (UNEP)
//===
//===	This program is free software; you can redistribute it and/or modify
//===	it under the terms of the GNU General Public License as published by
//===	the Free Software Foundation; either version 2 of the License, or (at
//===	your option) any later version.
//===
//===	This program is distributed in the hope that it will be useful, but
//===	WITHOUT ANY WARRANTY; without even the implied warranty of
//===	MERCHANTABILITY or FITNESS FOR A PARTICULAR PURPOSE. See the GNU
//===	General Public License for more details.
//===
//===	You should have received a copy of the GNU General Public License
//===	along with this program; if not, write to the Free Software
//===	Foundation, Inc., 51 Franklin St, Fifth Floor, Boston, MA 02110-1301, USA
//===
//===	Contact: Jeroen Ticheler - FAO - Viale delle Terme di Caracalla 2,
//===	Rome - Italy. email: geonetwork@osgeo.org
//==============================================================================

package org.fao.geonet.kernel.csw.services.getrecords;

import org.fao.geonet.kernel.csw.CatalogConfiguration;
import org.jdom.Element;
import org.springframework.beans.factory.annotation.Autowired;
import org.springframework.stereotype.Component;

import java.util.HashMap;
import java.util.Set;

//==============================================================================
public class FieldMapper implements IFieldMapper {
    //---------------------------------------------------------------------------
    //---
    //--- API methods
    //---
    //---------------------------------------------------------------------------
    @Autowired
    private CatalogConfiguration _catalogConfig;

<<<<<<< HEAD
    public String map(String field)
    {
        final String result = _catalogConfig.getFieldMapping().get(getAbsolute(field));
        return result != null ? result : field;
=======
    public String map(String field) {
        return _catalogConfig.getFieldMapping().get(getAbsolute(field));
>>>>>>> 8f8044c8
    }

    //---------------------------------------------------------------------------

    public String mapXPath(String field, String schema) {
        HashMap<String, String> xpaths = _catalogConfig.getFieldMappingXPath().get(getAbsolute(field));

        return (xpaths != null) ? xpaths.get(schema) : null;
    }

    //---------------------------------------------------------------------------

    public Iterable<String> getMappedFields() {
        return _catalogConfig.getFieldMapping().values();
    }

    //---------------------------------------------------------------------------

    public boolean match(Element elem, Set<String> elemNames) {
        String name = elem.getQualifiedName();

<<<<<<< HEAD
	for (String field : elemNames)
		// Here we supposed that namespaces prefix are equals when removing elements
		// when an ElementName parameter is set.
	    if (field.equals(name))
	    	return true;
=======
        for (String field : elemNames)
            // Here we supposed that namespaces prefix are equals when removing elements
            // when an ElementName parameter is set.
            if (field.equals(name))
                return true;
>>>>>>> 8f8044c8

        return false;
    }

    //---------------------------------------------------------------------------

    public Set<String> getPropertiesByType(String type) {
        return _catalogConfig.getTypeMapping(type);
    }

    //---------------------------------------------------------------------------
    //---
    //--- Private methods
    //---
    //---------------------------------------------------------------------------

<<<<<<< HEAD
    private String getAbsolute(String field)
    {
	if (field.startsWith("./"))
	    field = field.substring(2);

	// Remove any namespaces ... to be validated
	if (field.contains(":"))
		field = field.substring(field.indexOf(':')+1);
=======
    private String getAbsolute(String field) {
        if (field.startsWith("./"))
            field = field.substring(2);

        // Remove any namespaces ... to be validated
        if (field.contains(":"))
            field = field.substring(field.indexOf(':') + 1);
>>>>>>> 8f8044c8

        return field.toLowerCase();
    }

}

//==============================================================================
<|MERGE_RESOLUTION|>--- conflicted
+++ resolved
@@ -26,7 +26,6 @@
 import org.fao.geonet.kernel.csw.CatalogConfiguration;
 import org.jdom.Element;
 import org.springframework.beans.factory.annotation.Autowired;
-import org.springframework.stereotype.Component;
 
 import java.util.HashMap;
 import java.util.Set;
@@ -41,15 +40,9 @@
     @Autowired
     private CatalogConfiguration _catalogConfig;
 
-<<<<<<< HEAD
-    public String map(String field)
-    {
+    public String map(String field) {
         final String result = _catalogConfig.getFieldMapping().get(getAbsolute(field));
         return result != null ? result : field;
-=======
-    public String map(String field) {
-        return _catalogConfig.getFieldMapping().get(getAbsolute(field));
->>>>>>> 8f8044c8
     }
 
     //---------------------------------------------------------------------------
@@ -71,19 +64,11 @@
     public boolean match(Element elem, Set<String> elemNames) {
         String name = elem.getQualifiedName();
 
-<<<<<<< HEAD
-	for (String field : elemNames)
-		// Here we supposed that namespaces prefix are equals when removing elements
-		// when an ElementName parameter is set.
-	    if (field.equals(name))
-	    	return true;
-=======
         for (String field : elemNames)
             // Here we supposed that namespaces prefix are equals when removing elements
             // when an ElementName parameter is set.
             if (field.equals(name))
                 return true;
->>>>>>> 8f8044c8
 
         return false;
     }
@@ -100,16 +85,6 @@
     //---
     //---------------------------------------------------------------------------
 
-<<<<<<< HEAD
-    private String getAbsolute(String field)
-    {
-	if (field.startsWith("./"))
-	    field = field.substring(2);
-
-	// Remove any namespaces ... to be validated
-	if (field.contains(":"))
-		field = field.substring(field.indexOf(':')+1);
-=======
     private String getAbsolute(String field) {
         if (field.startsWith("./"))
             field = field.substring(2);
@@ -117,7 +92,6 @@
         // Remove any namespaces ... to be validated
         if (field.contains(":"))
             field = field.substring(field.indexOf(':') + 1);
->>>>>>> 8f8044c8
 
         return field.toLowerCase();
     }
