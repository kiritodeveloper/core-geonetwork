--- conflicted
+++ resolved
@@ -25,18 +25,13 @@
 
 import com.fasterxml.jackson.databind.JsonNode;
 import com.fasterxml.jackson.databind.ObjectMapper;
-import com.fasterxml.jackson.databind.node.ArrayNode;
 import jeeves.server.context.ServiceContext;
 import org.apache.commons.lang.StringUtils;
-<<<<<<< HEAD
 import org.elasticsearch.action.search.SearchResponse;
 import org.elasticsearch.search.SearchHit;
 import org.elasticsearch.search.sort.FieldSortBuilder;
 import org.elasticsearch.search.sort.SortBuilder;
-=======
-import org.apache.lucene.search.Sort;
 import org.fao.geonet.ApplicationContextHolder;
->>>>>>> 9a57450a
 import org.fao.geonet.GeonetContext;
 import org.fao.geonet.NodeInfo;
 import org.fao.geonet.Util;
@@ -66,7 +61,6 @@
 import org.jdom.Content;
 import org.jdom.Element;
 import org.jdom.Namespace;
-import org.json.JSONArray;
 import org.opengis.filter.Filter;
 import org.opengis.filter.capability.FilterCapabilities;
 import org.springframework.beans.factory.annotation.Autowired;
@@ -77,19 +71,13 @@
 import java.io.StringReader;
 import java.nio.file.Files;
 import java.nio.file.Path;
-import java.util.*;
-
-<<<<<<< HEAD
-=======
-import java.nio.file.Files;
-import java.nio.file.Path;
 import java.util.ArrayList;
-import java.util.Collections;
 import java.util.HashMap;
+import java.util.HashSet;
 import java.util.List;
 import java.util.Map;
 import java.util.Set;
->>>>>>> 9a57450a
+
 
 /**
  * TODO javadoc.
@@ -650,7 +638,6 @@
         return counter;
     }
 
-<<<<<<< HEAD
     private String addFilter(String query, String filter) {
         if (StringUtils.isEmpty(filter)) {
             return query;
@@ -685,7 +672,8 @@
 
     private String  convertCswFilterToEsQuery(Element xml, String filterVersion) {
         return CswFilter2Es.translate(parseFilter(xml, filterVersion), fieldMapper);
-=======
+    }
+
     /**
      * Applies postprocessing stylesheet if available.
      *
@@ -739,6 +727,5 @@
         }
 
         return result;
->>>>>>> 9a57450a
     }
 }