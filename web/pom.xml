<!--
  ~ Copyright (C) 2001-2016 Food and Agriculture Organization of the
  ~ United Nations (FAO-UN), United Nations World Food Programme (WFP)
  ~ and United Nations Environment Programme (UNEP)
  ~
  ~ This program is free software; you can redistribute it and/or modify
  ~ it under the terms of the GNU General Public License as published by
  ~ the Free Software Foundation; either version 2 of the License, or (at
  ~ your option) any later version.
  ~
  ~ This program is distributed in the hope that it will be useful, but
  ~ WITHOUT ANY WARRANTY; without even the implied warranty of
  ~ MERCHANTABILITY or FITNESS FOR A PARTICULAR PURPOSE. See the GNU
  ~ General Public License for more details.
  ~
  ~ You should have received a copy of the GNU General Public License
  ~ along with this program; if not, write to the Free Software
  ~ Foundation, Inc., 51 Franklin St, Fifth Floor, Boston, MA 02110-1301, USA
  ~
  ~ Contact: Jeroen Ticheler - FAO - Viale delle Terme di Caracalla 2,
  ~ Rome - Italy. email: geonetwork@osgeo.org
  -->

<project xmlns:xsi="http://www.w3.org/2001/XMLSchema-instance"
         xmlns="http://maven.apache.org/POM/4.0.0"
         xsi:schemaLocation="http://maven.apache.org/POM/4.0.0 http://maven.apache.org/maven-v4_0_0.xsd">

  <modelVersion>4.0.0</modelVersion>

  <parent>
    <groupId>org.geonetwork-opensource</groupId>
    <artifactId>geonetwork</artifactId>
    <version>4.0.0-alpha.2</version>
  </parent>


  <!-- =========================================================== -->
  <!--     Module Description                                      -->
  <!-- =========================================================== -->
  <artifactId>gn-web-app</artifactId>
  <packaging>war</packaging>
  <name>GeoNetwork Web module</name>
  <description>GeoNetwork web module description (TODO).</description>

  <licenses>
    <license>
      <name>General Public License (GPL)</name>
      <url>http://www.gnu.org/licenses/old-licenses/gpl-2.0.txt</url>
      <distribution>repo</distribution>
    </license>
  </licenses>


  <!-- FIXME set common dependencies to the root pom.xml  -->
  <dependencies>
    <dependency>
      <groupId>org.slf4j</groupId>
      <artifactId>slf4j-log4j12</artifactId>
    </dependency>
    <dependency>
      <groupId>log4j</groupId>
      <artifactId>log4j</artifactId>
    </dependency>
    <dependency>
      <groupId>org.apache.logging.log4j</groupId>
      <artifactId>log4j-api</artifactId>
    </dependency>
    <dependency>
      <groupId>org.apache.logging.log4j</groupId>
      <artifactId>log4j-core</artifactId>
    </dependency>
    <dependency>
      <groupId>org.tuckey</groupId>
      <artifactId>urlrewritefilter</artifactId>
    </dependency>

    <dependency>
      <groupId>org.antlr</groupId>
      <artifactId>antlr-runtime</artifactId>
      <version>3.5.2</version>
    </dependency>
    <dependency>
      <groupId>xalan</groupId>
      <artifactId>xalan</artifactId>
    </dependency>
    <dependency>
      <groupId>net.sf.saxon</groupId>
      <artifactId>saxon-dom</artifactId>
    </dependency>
    <dependency>
      <groupId>org.openrdf</groupId>
      <artifactId>openrdf-model</artifactId>
    </dependency>
    <dependency>
      <groupId>org.openrdf</groupId>
      <artifactId>openrdf-util</artifactId>
    </dependency>
    <dependency>
      <groupId>org.openrdf</groupId>
      <artifactId>sesame</artifactId>
    </dependency>
    <dependency>
      <groupId>org.openrdf</groupId>
      <artifactId>rio</artifactId>
    </dependency>
    <dependency>
      <groupId>org.springframework</groupId>
      <artifactId>spring-context</artifactId>
    </dependency>
    <dependency>
      <groupId>org.springframework</groupId>
      <artifactId>spring-orm</artifactId>
    </dependency>
    <dependency>
      <groupId>org.springframework</groupId>
      <artifactId>spring-tx</artifactId>
    </dependency>
    <dependency>
      <groupId>org.springframework</groupId>
      <artifactId>spring-webmvc</artifactId>
    </dependency>
    <dependency>
      <groupId>org.springframework</groupId>
      <artifactId>spring-web</artifactId>
    </dependency>
    <dependency>
      <groupId>org.jolokia</groupId>
      <artifactId>jolokia-core</artifactId>
    </dependency>
    <dependency>
      <groupId>org.springframework</groupId>
      <artifactId>spring-test</artifactId>
      <scope>compile</scope>
    </dependency>
    <dependency>
      <groupId>org.springdoc</groupId>
      <artifactId>springdoc-openapi-webmvc-core</artifactId>
    </dependency>
    <!-- Z39.50, SRU  stuff (ie: Spring, CQL, ...)  -->
    <dependency>
      <groupId>org.dspace</groupId>
      <artifactId>cql-java</artifactId>
    </dependency>
    <dependency>
      <groupId>org.jzkit</groupId>
      <artifactId>a2j</artifactId>
    </dependency>
    <dependency>
      <groupId>marc4j</groupId>
      <artifactId>marc4j</artifactId>
    </dependency>

    <dependency>
      <groupId>org.geotools</groupId>
      <artifactId>gt-xml</artifactId>
    </dependency>
    <dependency>
      <groupId>org.geotools.xsd</groupId>
      <artifactId>gt-xsd-gml3</artifactId>
    </dependency>
    <dependency>
      <groupId>org.geotools</groupId>
      <artifactId>gt-cql</artifactId>
    </dependency>
    <dependency>
      <groupId>org.geotools</groupId>
      <artifactId>gt-shapefile</artifactId>
    </dependency>
    <dependency>
      <groupId>org.geotools.xsd</groupId>
      <artifactId>gt-xsd-filter</artifactId>
    </dependency>
    <dependency>
      <groupId>org.geotools</groupId>
      <artifactId>gt-epsg-extension</artifactId>
    </dependency>
    <dependency>
      <groupId>org.geotools</groupId>
      <artifactId>gt-referencing</artifactId>
    </dependency>
    <dependency>
      <groupId>org.geotools</groupId>
      <artifactId>gt-epsg-hsql</artifactId>
    </dependency>
    <dependency>
      <groupId>org.geotools.jdbc</groupId>
      <artifactId>gt-jdbc-postgis</artifactId>
    </dependency>

    <dependency>
      <groupId>org.locationtech.jts</groupId>
      <artifactId>jts-core</artifactId>
    </dependency>
    <dependency>
      <groupId>pcj</groupId>
      <artifactId>pcj</artifactId>
    </dependency>
    <dependency>
      <groupId>org.apache.xmlgraphics</groupId>
      <artifactId>batik-ext</artifactId>
    </dependency>
    <dependency>
      <groupId>org.apache.httpcomponents</groupId>
      <artifactId>httpclient</artifactId>
    </dependency>
    <dependency>
      <groupId>commons-net</groupId>
      <artifactId>commons-net</artifactId>
    </dependency>
    <dependency>
      <groupId>org.apache.commons</groupId>
      <artifactId>commons-email</artifactId>
    </dependency>
    <dependency>
      <groupId>commons-digester</groupId>
      <artifactId>commons-digester</artifactId>
    </dependency>
    <dependency>
      <groupId>commons-io</groupId>
      <artifactId>commons-io</artifactId>
    </dependency>
    <dependency>
      <groupId>org.apache.xmlgraphics</groupId>
      <artifactId>xmlgraphics-commons</artifactId>
    </dependency>
    <dependency>
      <groupId>commons-fileupload</groupId>
      <artifactId>commons-fileupload</artifactId>
    </dependency>
    <dependency>
      <groupId>commons-collections</groupId>
      <artifactId>commons-collections</artifactId>
    </dependency>
    <dependency>
      <groupId>com.h2database</groupId>
      <artifactId>h2</artifactId>
    </dependency>
    <dependency>
      <groupId>org.postgresql</groupId>
      <artifactId>postgresql</artifactId>
    </dependency>
    <dependency>
      <groupId>org.postgis</groupId>
      <artifactId>postgis-jdbc</artifactId>
      <exclusions>
        <!-- excluded because it redefines some classes provided by the JDBC postgresql driver,
             polluting the classloader. -->
        <exclusion>
          <groupId>org.postgis</groupId>
          <artifactId>postgis-stubs</artifactId>
        </exclusion>
      </exclusions>
    </dependency>
    <dependency>
      <groupId>mysql</groupId>
      <artifactId>mysql-connector-java</artifactId>
    </dependency>
    <!-- Not permitted under oracle licensing rules
    <dependency>
      <groupId>ojdbc</groupId>
      <artifactId>ojdbc</artifactId>
    </dependency>
        -->
    <dependency>
      <groupId>eu.medsea.mimeutil</groupId>
      <artifactId>mime-util</artifactId>
    </dependency>
    <dependency>
      <groupId>joda-time</groupId>
      <artifactId>joda-time</artifactId>
    </dependency>
    <dependency>
      <groupId>jaxen</groupId>
      <artifactId>jaxen</artifactId>
    </dependency>
    <dependency>
      <groupId>com.google.guava</groupId>
      <artifactId>guava</artifactId>
    </dependency>


    <dependency>
      <groupId>org.tmatesoft.svnkit</groupId>
      <artifactId>svnkit</artifactId>
    </dependency>

    <!-- Print service: MapFish -->
    <dependency>
      <groupId>org.mapfish.print</groupId>
      <artifactId>print-lib</artifactId>
      <exclusions>
        <exclusion>
          <groupId>commons-httpclient</groupId>
          <artifactId>commons-httpclient</artifactId>
        </exclusion>
        <!--
        <exclusion>
          <groupId>com.codahale.metrics</groupId>
          <artifactId>metrics-core</artifactId>
        </exclusion>
        <exclusion>
          <groupId>com.codahale.metrics</groupId>
          <artifactId>metrics-log4j</artifactId>
        </exclusion>
        <exclusion>
          <groupId>com.codahale.metrics</groupId>
          <artifactId>metrics-servlet</artifactId>
        </exclusion>
        <exclusion>
          <groupId>com.codahale.metrics</groupId>
          <artifactId>metrics-servlets</artifactId>
        </exclusion>
        <exclusion>
          <groupId>com.codahale.metrics</groupId>
          <artifactId>metrics-httpclient</artifactId>
        </exclusion>
        -->
        <exclusion>
          <groupId>com.google.guava</groupId>
          <artifactId>guava</artifactId>
        </exclusion>
        <exclusion>
          <groupId>org.springframework</groupId>
          <artifactId>spring-context</artifactId>
        </exclusion>
        <exclusion>
          <groupId>org.springframework</groupId>
          <artifactId>spring-web</artifactId>
        </exclusion>
        <exclusion>
          <groupId>xalan</groupId>
          <artifactId>xalan</artifactId>
        </exclusion>
        <exclusion>
          <groupId>org.apache.xmlgraphics</groupId>
          <artifactId>batik-transcoder</artifactId>
        </exclusion>
      </exclusions>
    </dependency>

    <!-- ====================== -->
    <!-- Generated dependencies -->
    <dependency>
      <groupId>${project.groupId}</groupId>
      <artifactId>gn-cachingxslt</artifactId>
      <version>${project.version}</version>
    </dependency>
    <dependency>
      <groupId>${project.groupId}</groupId>
      <artifactId>gn-oaipmh</artifactId>
      <version>${project.version}</version>
    </dependency>
    <dependency> <!-- dummy API for ARC SDE stuff -->
      <groupId>${project.groupId}</groupId>
      <artifactId>gn-dummy-api</artifactId>
      <version>${project.version}</version>
    </dependency>

    <dependency>
      <groupId>${project.groupId}</groupId>
      <artifactId>gn-core</artifactId>
      <version>${project.version}</version>
      <exclusions>
        <exclusion>
          <groupId>javax.servlet</groupId>
          <artifactId>javax.servlet-api</artifactId>
        </exclusion>
      </exclusions>
    </dependency>

    <dependency>
      <groupId>${project.groupId}</groupId>
      <artifactId>gn-services</artifactId>
      <version>${project.version}</version>
    </dependency>

    <dependency>
      <groupId>${project.groupId}</groupId>
      <artifactId>gn-harvesters</artifactId>
      <version>${project.version}</version>
    </dependency>

    <dependency>
      <groupId>${project.groupId}</groupId>
      <artifactId>gn-health-monitor</artifactId>
      <version>${project.version}</version>
    </dependency>

    <dependency>
      <groupId>${project.groupId}</groupId>
      <artifactId>gn-inspire-atom</artifactId>
      <version>${project.version}</version>
    </dependency>
    <dependency>
      <groupId>${project.groupId}</groupId>
      <artifactId>gn-doi</artifactId>
      <version>${project.version}</version>
    </dependency>

    <dependency>
      <groupId>${project.groupId}</groupId>
      <artifactId>gn-listeners</artifactId>
      <version>${project.version}</version>
    </dependency>

    <!-- Handled locally by a temporarly repository -->
    <dependency>
      <groupId>dlib</groupId>
      <artifactId>dlib</artifactId>
    </dependency>
    <dependency>
      <groupId>lizard</groupId>
      <artifactId>lizard-tiff</artifactId>
    </dependency>
    <dependency>
      <groupId>jzkit</groupId>
      <artifactId>jzkit-core</artifactId>
      <version>3.r260.geonetwork.patch.1</version>
    </dependency>
    <dependency>
      <groupId>jzkit</groupId>
      <artifactId>jzkit-service</artifactId>
      <version>3.r260.geonetwork.patch.1</version>
    </dependency>
    <dependency>
      <groupId>jzkit</groupId>
      <artifactId>jzkit-z3950-server</artifactId>
      <version>3.r260.geonetwork.patch.1</version>
    </dependency>
    <dependency>
      <groupId>jzkit</groupId>
      <artifactId>jzkit-z3950-plugin</artifactId>
      <version>3.r260.geonetwork.patch.1</version>
    </dependency>
    <dependency>
      <groupId>jakarta</groupId>
      <artifactId>jakarta-slide-webdavlib</artifactId>
      <version>2.1</version>
    </dependency>
    <dependency>
      <groupId>edu.ucar</groupId>
      <artifactId>netcdf</artifactId>
      <version>4.3.23</version>
    </dependency>

    <!-- Monitoring libraries -->
    <dependency>
      <groupId>com.yammer.metrics</groupId>
      <artifactId>metrics-core</artifactId>
    </dependency>
    <dependency>
      <groupId>com.yammer.metrics</groupId>
      <artifactId>metrics-servlet</artifactId>
    </dependency>
    <dependency>
      <groupId>com.yammer.metrics</groupId>
      <artifactId>metrics-web</artifactId>
    </dependency>
    <dependency>
      <groupId>com.yammer.metrics</groupId>
      <artifactId>metrics-log4j</artifactId>
    </dependency>
    <dependency>
      <groupId>opendap</groupId>
      <artifactId>opendap</artifactId>
      <version>2.1</version>
    </dependency>

    <dependency>
      <groupId>org.jsoup</groupId>
      <artifactId>jsoup</artifactId>
      <version>0.2.2</version>
    </dependency>
    <dependency>
      <groupId>${project.groupId}</groupId>
      <artifactId>gn-web-ui</artifactId>
      <version>${project.version}</version>
      <scope>provided</scope>
    </dependency>
    <dependency>
      <groupId>${project.groupId}</groupId>
      <artifactId>gn-domain</artifactId>
      <version>${project.version}</version>
      <classifier>tests</classifier>
      <scope>test</scope>
    </dependency>
    <dependency>
      <groupId>${project.groupId}</groupId>
      <artifactId>gn-core</artifactId>
      <version>${project.version}</version>
      <classifier>tests</classifier>
      <scope>test</scope>
    </dependency>
    <dependency>
      <groupId>${project.groupId}</groupId>
      <artifactId>gn-services</artifactId>
      <version>${project.version}</version>
      <classifier>tests</classifier>
      <scope>test</scope>
    </dependency>
    <dependency>
      <groupId>${project.groupId}</groupId>
      <artifactId>gn-wro4j</artifactId>
      <version>${project.version}</version>
    </dependency>

    <dependency>
      <groupId>ro.isdc.wro4j</groupId>
      <artifactId>wro4j-maven-plugin</artifactId>
      <version>${wro.version}</version>
      <scope>test</scope>
    </dependency>

<<<<<<< HEAD
    <!-- Add dependencies to schema plugin
    having a custom Bean to be loaded. -->
    <dependency>
      <groupId>${project.groupId}</groupId>
      <artifactId>gn-schema-iso19139</artifactId>
      <version>${gn.schemas.version}</version>
    </dependency>
    <dependency>
      <groupId>${project.groupId}</groupId>
      <artifactId>gn-schema-iso19110</artifactId>
      <version>${gn.schemas.version}</version>
    </dependency>
    <dependency>
      <groupId>${project.groupId}</groupId>
      <artifactId>gn-schema-dublin-core</artifactId>
      <version>${gn.schemas.version}</version>
    </dependency>
    <dependency>
      <groupId>${project.groupId}</groupId>
      <artifactId>gn-schema-iso19115-3.2018</artifactId>
      <version>${gn.schemas.version}</version>
    </dependency>

=======
>>>>>>> 9048da5c
    <dependency>
      <groupId>${project.groupId}</groupId>
      <artifactId>gn-wfsfeature-harvester</artifactId>
      <version>${project.version}</version>
      <exclusions>
        <exclusion>
          <groupId>org.mortbay.jetty</groupId>
          <artifactId>servlet-api</artifactId>
        </exclusion>
        <exclusion>
          <groupId>org.mortbay.jetty</groupId>
          <artifactId>servlet-api-2.5</artifactId>
        </exclusion>
        <exclusion>
          <groupId>org.apache.geronimo.specs</groupId>
          <artifactId>geronimo-servlet_3.0_spec</artifactId>
        </exclusion>
        <exclusion>
          <groupId>org.mortbay.jetty</groupId>
          <artifactId>jsp-api-2.1</artifactId>
        </exclusion>
      </exclusions>
    </dependency>

    <dependency>
      <groupId>javax.servlet</groupId>
      <artifactId>javax.servlet-api</artifactId>
      <version>3.0.1</version>
      <scope>provided</scope>
    </dependency>
    <dependency>
      <groupId>org.hibernate</groupId>
      <artifactId>hibernate-validator</artifactId>
    </dependency>
    <dependency>
      <groupId>org.mitre.dsmiley.httpproxy</groupId>
      <artifactId>smiley-http-proxy-servlet</artifactId>
      <version>1.9</version>
    </dependency>

    <!--Detect urls in String and transform to html format-->
    <dependency>
      <groupId>org.nibor.autolink</groupId>
      <artifactId>autolink</artifactId>
      <version>0.6.0</version>
    </dependency>
<<<<<<< HEAD
    <dependency>
      <groupId>org.powermock</groupId>
      <artifactId>powermock-module-junit4</artifactId>
      <scope>test</scope>
    </dependency>
    <!--
    Required for DB migration test
    like AdvancedSearchFormMigrationTest
    <dependency>
      <groupId>net.bytebuddy</groupId>
      <artifactId>byte-buddy</artifactId>
      <version>0.6.14</version>
      <scope>test</scope>
    </dependency>-->
    <!--
    Required by domain
    Invocation of init method failed; nested exception is
    java.lang.NoClassDefFoundError: net/bytebuddy/TypeCache
    org.springframework.beans.factory.BeanCreationException:
    Error creating bean with name 'entityManagerFactory' defined in URL
    -->
    <dependency>
      <groupId>net.bytebuddy</groupId>
      <artifactId>byte-buddy</artifactId>
      <version>1.10.10</version>
    </dependency>
  </dependencies>
=======
>>>>>>> 9048da5c

    <!-- Add dependencies to built-in schema plugin having a custom bean to be loaded. -->
    <dependency>
      <groupId>org.geonetwork-opensource.schemas</groupId>
      <artifactId>schema-iso19139</artifactId>
      <version>${project.version}</version>
    </dependency>
    <dependency>
      <groupId>org.geonetwork-opensource.schemas</groupId>
      <artifactId>schema-csw-record</artifactId>
      <version>${project.version}</version>
    </dependency>
    <dependency>
      <groupId>org.geonetwork-opensource.schemas</groupId>
      <artifactId>schema-iso19110</artifactId>
      <version>${project.version}</version>
    </dependency>
    <dependency>
      <groupId>org.geonetwork-opensource.schemas</groupId>
      <artifactId>schema-dublin-core</artifactId>
      <version>${project.version}</version>
    </dependency>
    <dependency>
      <groupId>org.geonetwork-opensource.schemas</groupId>
      <artifactId>schema-iso19115-3.2018</artifactId>
      <version>${project.version}</version>
    </dependency>
  </dependencies>

  <build>

    <plugins>
      <!-- Generate a properties file with the commit hash to be displayed on the admin.console -->
	    <plugin>
	        <groupId>pl.project13.maven</groupId>
	        <artifactId>git-commit-id-plugin</artifactId>
	        <version>2.2.6</version>
	        <executions>
                  <execution>
                    <phase>initialize</phase>
	                <id>get-the-git-infos</id>
	                <goals>
	                    <goal>revision</goal>
	                </goals>
	            </execution>
	        </executions>

	        <configuration>
	            <dotGitDirectory>${project.basedir}/../.git</dotGitDirectory>
	            <prefix>git</prefix>
	            <dateFormat>yyyy-MM-dd'T'HH:mm:ssZ</dateFormat>
	            <dateFormatTimeZone>${user.timezone}</dateFormatTimeZone>
	            <verbose>false</verbose>
	            <generateGitPropertiesFile>true</generateGitPropertiesFile>
	            <generateGitPropertiesFilename>src/main/webResources/WEB-INF/classes/git.properties</generateGitPropertiesFilename>
	            <!-- Denotes the format to save properties in. Valid options are "properties" (default) and "json". Properties will be saved to the generateGitPropertiesFilename if generateGitPropertiesFile is set to `true`. -->
	            <format>properties</format>
	            <skipPoms>true</skipPoms>
	            <injectAllReactorProjects>true</injectAllReactorProjects>
	            <failOnNoGitDirectory>false</failOnNoGitDirectory>
	            <failOnUnableToExtractRepoInfo>false</failOnUnableToExtractRepoInfo>
	            <skip>false</skip>
	            <runOnlyOnce>false</runOnlyOnce>
	            <excludeProperties>
	            </excludeProperties>
							<includeOnlyProperties>
								<includeOnlyProperty>^git.tags$</includeOnlyProperty>
								<includeOnlyProperty>^git.branch$</includeOnlyProperty>
								<includeOnlyProperty>^git.commit.id$</includeOnlyProperty>
								<includeOnlyProperty>^git.commit.id.describe.short$</includeOnlyProperty>
								<includeOnlyProperty>^git.build.time$</includeOnlyProperty>
							</includeOnlyProperties>
	            <replacementProperties>
	            </replacementProperties>
	            <useNativeGit>false</useNativeGit>
	            <abbrevLength>7</abbrevLength>
	            <commitIdGenerationMode>flat</commitIdGenerationMode>
	            <gitDescribe>
	                <skip>false</skip>
	                <always>false</always>
	                <abbrev>7</abbrev>
	                <dirty>-dirty</dirty>
	                <match>*</match>
	                <tags>true</tags>
	                <forceLongFormat>false</forceLongFormat>
	            </gitDescribe>
	            <!-- @since 2.2.2 -->
	            <!--
	                Since version **2.2.2** the maven-git-commit-id-plugin comes equipped with an additional validation utility which can be used to verify if your project properties are set as you would like to have them set.
	                *Note*: This configuration will only be taken into account when the additional goal `validateRevision` is configured inside an execution.
	            -->
	            <validationProperties>
	                <validationProperty>
	                    <!--
	                         A descriptive name that will be used to be able to identify the validation that does not match up (will be displayed in the error message).
	                    -->
	                    <name>validating project version</name>
	                    <!--
	                         the value that needs the validation
	                         *Note* : In order to be able to validate the generated git-properties inside the pom itself you may need to set the configuration `<injectAllReactorProjects>true</injectAllReactorProjects>`.
	                    -->
	                    <value>${project.version}</value>
	                    <!--
	                        the expected value
	                    -->
	                    <shouldMatchTo><![CDATA[^.*(?<!-SNAPSHOT)$]]></shouldMatchTo>
	                </validationProperty>
	                <!-- the next validationProperty you would like to validate -->
	            </validationProperties>
	            <validationShouldFailIfNoMatch>false</validationShouldFailIfNoMatch>
	        </configuration>

	    </plugin>
      <plugin>
        <artifactId>maven-clean-plugin</artifactId>
        <configuration>
          <filesets>
            <fileset>
              <directory>${schema-plugins.dir}</directory>
              <includes>
                <include>**/*</include>
              </includes>
              <followSymlinks>false</followSymlinks>
            </fileset>
          </filesets>
        </configuration>
      </plugin>

      <plugin>
        <groupId>org.codehaus.mojo</groupId>
        <artifactId>build-helper-maven-plugin</artifactId>
        <executions>
          <execution>
            <id>add-source</id>
            <phase>generate-sources</phase>
            <goals>
              <goal>add-source</goal>
            </goals>
            <configuration>
              <sources>
                <source>${basedir}/src/main/java</source>
                <source>${basedir}/src/main/webapp/WEB-INF/classes/setup/sql/migrate</source>
              </sources>
            </configuration>
          </execution>
        </executions>
      </plugin>

      <plugin>
        <groupId>org.apache.maven.plugins</groupId>
        <artifactId>maven-resources-plugin</artifactId>
        <executions>
          <execution>
            <id>copy-filter-webResource</id>
            <phase>process-resources</phase>
            <goals>
              <goal>copy-resources</goal>
            </goals>
            <configuration>
              <escapeString>\</escapeString>
              <includeEmptyDirs>false</includeEmptyDirs>
              <outputDirectory>${build.webapp.resources}</outputDirectory>
              <resources>
                <resource>
                  <directory>${basedir}/src/main/webResources</directory>
                  <filtering>true</filtering>
                  <targetPath>${build.webapp.resources}</targetPath>
                </resource>
              </resources>
              <filters>
                <filter>${basedir}/src/main/filters/${env}.properties</filter>
              </filters>
              <overwrite>true</overwrite>
            </configuration>
          </execution>
          <execution>
            <id>copy-documentation</id>
            <phase>process-resources</phase>
            <goals>
              <goal>copy-resources</goal>
            </goals>
            <configuration>
              <includeEmptyDirs>true</includeEmptyDirs>
              <overwrite>true</overwrite>
              <outputDirectory>${build.webapp.resources}</outputDirectory>
              <resources>
                <resource>
                  <directory>${project.basedir}/../docs/manuals/target/doc</directory>
                  <targetPath>${basedir}/src/main/webapp/doc</targetPath>
                </resource>
              </resources>
            </configuration>
          </execution>
          <execution>
            <id>copy-index-schema-to-source</id>
            <phase>process-resources</phase>
            <goals>
              <goal>copy-resources</goal>
            </goals>
            <configuration>
              <escapeString>\</escapeString>
              <includeEmptyDirs>false</includeEmptyDirs>
              <outputDirectory>${basedir}/src/main/webapp/WEB-INF/data/config/index</outputDirectory>
              <resources>
                <resource>
                  <directory>${basedir}/src/main/webResources/WEB-INF/data/config/index</directory>
                  <filtering>true</filtering>
                  <targetPath>${basedir}/src/main/webapp/WEB-INF/data/config/index</targetPath>
                </resource>
              </resources>
              <overwrite>true</overwrite>
            </configuration>
          </execution>
        </executions>
      </plugin>

      <plugin>
        <artifactId>maven-war-plugin</artifactId>
        <configuration>
          <archive>
            <manifest>
              <addDefaultImplementationEntries>true</addDefaultImplementationEntries>
            </manifest>
            <manifestEntries>
              <Implementation-Build>${git.commit.id}</Implementation-Build>
            </manifestEntries>
          </archive>
          <archiveClasses>true</archiveClasses>
          <!-- Filter resources according to current profile properties
              (see src/main/filters) and copy them to the webapp -->
          <webResources>
            <resource>
              <directory>${project.basedir}/../schemas</directory>
              <includes>
                <include>**/src/main/plugin/*</include>
              </includes>
              <targetPath>WEB-INF/data/config/schema_plugins</targetPath>
            </resource>
            <resource>
              <directory>${project.basedir}/../web-ui/src/main/resources</directory>
            </resource>
            <resource>
              <directory>${build.webapp.resources}</directory>
            </resource>
          </webResources>
          <!-- <packagingExcludes>WEB-INF/data/**</packagingExcludes> -->
          <packagingExcludes>
            xml/schemas/**,
            WEB-INF/data/*.db,
            WEB-INF/data/index/**,
            WEB-INF/data/data/backup/**,
            WEB-INF/data/data/resources/htmlcache/**,
            catalog/lib/style/bootstrap/docs/**,
            catalog/lib/style/bootstrap/fonts/**,
            catalog/lib/style/bootstrap/grunt/**,
            catalog/lib/style/bootstrap/test-infra/**,
            catalog/lib/style/font-awesome/css/**,
            catalog/lib/style/font-awesome/src/**,
            catalog/lib/style/font-awesome/scss/**,
            catalog/lib/style/font-awesome/*.json,
            catalog/lib/style/font-awesome/Gemfile*,
            catalog/lib/style/font-awesome/.*,
            catalog/lib/style/font-awesome/*.txt,
            catalog/lib/style/font-awesome/*.md,
            catalog/lib/style/bootstrap/*.json,
            catalog/lib/style/bootstrap/Gemfile*,
            catalog/lib/style/bootstrap/.*,
            catalog/lib/style/bootstrap/*.txt,
            catalog/lib/style/bootstrap/*.md,
            catalog/lib/bootstrap-table/*.json,
            catalog/lib/bootstrap-table/Gemfile*,
            catalog/lib/bootstrap-table/.*,
            catalog/lib/bootstrap-table/*.txt,
            catalog/lib/bootstrap-table/*.md,
            catalog/lib/bootstrap-table/docs/**
          </packagingExcludes>
          <!--          <warSourceDirectory>src/main/geonetwork</warSourceDirectory> -->
          <webXml>${build.webapp.resources}/WEB-INF/web.xml</webXml>
          <attachClasses>true</attachClasses>
          <warName>${application.name}</warName>
          <webappDirectory>${project.build.directory}/geonetwork</webappDirectory>
        </configuration>
      </plugin>
      <plugin>
        <groupId>org.eclipse.jetty</groupId>
        <artifactId>jetty-maven-plugin</artifactId>
        <configuration>
          <contextXml>${basedir}/jetty-context.xml</contextXml>
          <webAppSourceDirectory>${project.build.directory}/geonetwork</webAppSourceDirectory>
          <webApp>
            <contextPath>/${application.name}</contextPath>
            <descriptor>${project.build.directory}/WEB-INF/web.xml</descriptor>
            <baseResource implementation="org.eclipse.jetty.util.resource.ResourceCollection">
              <resourcesAsCSV>
                ${project.basedir}/src/main/webapp,
                ${rootProjectDir}/web-ui/src/main/resources/,
                ${build.webapp.resources}
              </resourcesAsCSV>
            </baseResource>
          </webApp>
          <systemProperties>
            <systemProperty>
              <name>org.eclipse.jetty.server.Request.maxFormContentSize</name>
              <value>5000000</value>
            </systemProperty>
            <systemProperty>
              <name>org.eclipse.jetty.classInheritanceMap</name>
              <value>true</value>
            </systemProperty>
          </systemProperties>
          <httpConnector>
            <port>${jetty.port}</port>
          </httpConnector>
          <stopKey>JETTY_TOP</stopKey>
          <stopPort>${jetty.stop.port}</stopPort>
        </configuration>
      </plugin>
    </plugins>
  </build>

  <profiles>

    <!-- Unpack schema resources from maven artifacts -->
    <profile>
      <id>schemas-unpack</id>
      <activation>
        <property><name>schemasCopy</name><value>!true</value></property>
      </activation>
      <build>
        <plugins>
          <plugin>
            <groupId>org.apache.maven.plugins</groupId>
            <artifactId>maven-dependency-plugin</artifactId>
            <executions>
              <execution>
                <id>unpack-schemas</id>
                <phase>process-resources</phase>
                <goals><goal>unpack</goal></goals>
                <configuration>
                  <encoding>UTF-8</encoding>
                  <artifactItems>
                    <!-- unpack built-in schema plugins into schema-plugins directory -->
                    <artifactItem>
                      <groupId>org.geonetwork-opensource.schemas</groupId>
                      <artifactId>schema-iso19139</artifactId>
                      <type>zip</type>
                      <overWrite>false</overWrite>
                      <outputDirectory>${schema-plugins.dir}</outputDirectory>
                    </artifactItem>
                    <artifactItem>
                      <groupId>org.geonetwork-opensource.schemas</groupId>
                      <artifactId>schema-csw-record</artifactId>
                      <type>zip</type>
                      <overWrite>false</overWrite>
                      <outputDirectory>${schema-plugins.dir}</outputDirectory>
                    </artifactItem>
                    <artifactItem>
                      <groupId>org.geonetwork-opensource.schemas</groupId>
                      <artifactId>schema-iso19110</artifactId>
                      <type>zip</type>
                      <overWrite>false</overWrite>
                      <outputDirectory>${schema-plugins.dir}</outputDirectory>
                    </artifactItem>
                    <artifactItem>
                      <groupId>org.geonetwork-opensource.schemas</groupId>
                      <artifactId>schema-dublin-core</artifactId>
                      <type>zip</type>
                      <overWrite>false</overWrite>
                      <outputDirectory>${schema-plugins.dir}</outputDirectory>
                    </artifactItem>
                    <artifactItem>
                      <groupId>org.geonetwork-opensource.schemas</groupId>
                      <artifactId>schema-iso19115-3.2018</artifactId>
                      <type>zip</type>
                      <overWrite>false</overWrite>
                      <outputDirectory>${schema-plugins.dir}</outputDirectory>
                    </artifactItem>
                  </artifactItems>
                </configuration>
              </execution>
            </executions>
          </plugin>
        </plugins>
      </build>
    </profile>

    <!-- Copy schema resources using relative paths -->
    <profile>
      <id>schemas-copy</id>
      <activation> <!-- use -DcopySchemas=true to activate       -->
        <property><name>schemasCopy</name><value>true</value></property>
      </activation>
      <!-- Add dependencies to schema plugin having a custom Bean to be loaded. -->
      <dependencies>
        <!-- add schema_plugins -->
      </dependencies>
      <build>
        <plugins>
          <plugin>
            <groupId>org.apache.maven.plugins</groupId>
            <artifactId>maven-antrun-plugin</artifactId>
            <executions>
              <execution>
                <id>copy-schemas-ant</id>
                <phase>process-resources</phase>
                <goals>
                  <goal>run</goal>
                </goals>
                <configuration>
                    <!-- Copy all the src/main/plugin folders in schemas to the webapp folder
                    in order to be loaded by the application when running mvn jetty:run.
                    -->
                  <target description="copy from schemas to schema_plugins folder">
                    <copy todir="${schema-plugins.dir}">
                      <fileset dir="${basedir}/../schemas/">
                        <include name="**/src/main/plugin/**"/>
                      </fileset>
                      <regexpmapper handledirsep="yes"
                        from="^[-_\.a-zA-Z0-9]+/src/main/plugin/(.*)"
                          to="\1" />
                    </copy>
                  </target>
                </configuration>
              </execution>
            </executions>
          </plugin>
          <plugin>
            <groupId>org.apache.maven.plugins</groupId>
            <artifactId>maven-resources-plugin</artifactId>
            <!-- copy schema resources using relative paths -->
            <executions>
              <execution>
                <id>copy-schemas</id>
                <phase>process-resources</phase>
                <goals>
                  <goal>copy-resources</goal>
                </goals>
                <configuration>
                  <includeEmptyDirs>true</includeEmptyDirs>
                  <overwrite>true</overwrite>
                  <outputDirectory>${build.webapp.resources}</outputDirectory>
                  <resources>
                    <!-- Copy src/main/plugin folder to webapp folder source directory
                    in order to be loaded by the application when running mvn jetty:run.
                    -->
                    <!--
                    <resource>
                      <directory>metadata101/iso19139.xyz/src/main/plugin</directory>
                      <targetPath>${schema-plugins.dir}</targetPath>
                    </resource>
                    -->
                  </resources>
                </configuration>
              </execution>
            </executions>
          </plugin>
        </plugins>
      </build>
    </profile>

    <profile>
      <id>run-static-analysis</id>
      <activation>
        <property>
          <name>!skipTests</name>
        </property>
      </activation>
      <build>
        <plugins>
          <plugin>
            <groupId>org.codehaus.mojo</groupId>
            <artifactId>findbugs-maven-plugin</artifactId>
          </plugin>
        </plugins>
      </build>
    </profile>

    <!--
    Define profiles for running configuration using -Denv=profile.id parameter
    Profiles configuration is defined in src/main/filters.
    -->
    <profile>
      <id>no-env-specified</id>
      <activation>
        <property> <!-- default -->
          <name>!env</name>
        </property>
      </activation>
      <properties>
        <env>prod</env>
      </properties>
    </profile>
    <profile>
      <id>env-prod</id>
      <activation> <!-- -Denv=prod -->
        <property>
          <name>env</name>
          <value>prod</value>
        </property>
      </activation>
      <properties>
        <env>prod</env>
      </properties>
    </profile>
    <profile>
      <id>env-dev</id>
      <activation>
        <property> <!-- -Denv=dev -->
          <name>env</name>
          <value>dev</value>
        </property>
      </activation>
      <properties>
        <env>dev</env>
        <wro.debug>true</wro.debug>
      </properties>
    </profile>
    <profile>
      <id>env-inspire</id>
      <activation> <!-- -Denv=inspire -->
        <property>
          <name>env</name>
          <value>inspire</value>
        </property>
      </activation>
      <properties>
        <env>inspire</env>
      </properties>
    </profile>

    <profile>
      <id>slave</id>
      <dependencies>
        <dependency>
          <groupId>${project.groupId}</groupId>
          <artifactId>slave</artifactId>
          <version>${project.version}</version>
        </dependency>
      </dependencies>
    </profile>
  </profiles>

  <properties>
    <geonetwork.version>${project.version}</geonetwork.version>
    <geonetwork.subversion>SNAPSHOT</geonetwork.subversion>
    <geonetwork.webapp.dir>${basedir}/src/main/webapp</geonetwork.webapp.dir>
    <geonetwork.webapp.js.dir>${geonetwork.webapp.dir}/scripts</geonetwork.webapp.js.dir>
    <geonetwork.build.dir>${project.build.directory}/${project.build.finalName}</geonetwork.build.dir>
    <schema-plugins.dir>${basedir}/src/main/webapp/WEB-INF/data/config/schema_plugins</schema-plugins.dir>
    <geonetwork.webapp.css.dir>${geonetwork.webapp.dir}</geonetwork.webapp.css.dir>
    <minify.verbose>false</minify.verbose>
    <build.webapp.resources>${project.build.directory}/webapp</build.webapp.resources>
    <rootProjectDir>${basedir}/..</rootProjectDir>
    <wro4jOutput>${project.build.directory}/wro4j-output/</wro4jOutput>
  </properties>
</project><|MERGE_RESOLUTION|>--- conflicted
+++ resolved
@@ -503,40 +503,12 @@
       <artifactId>gn-wro4j</artifactId>
       <version>${project.version}</version>
     </dependency>
-
     <dependency>
       <groupId>ro.isdc.wro4j</groupId>
       <artifactId>wro4j-maven-plugin</artifactId>
       <version>${wro.version}</version>
       <scope>test</scope>
     </dependency>
-
-<<<<<<< HEAD
-    <!-- Add dependencies to schema plugin
-    having a custom Bean to be loaded. -->
-    <dependency>
-      <groupId>${project.groupId}</groupId>
-      <artifactId>gn-schema-iso19139</artifactId>
-      <version>${gn.schemas.version}</version>
-    </dependency>
-    <dependency>
-      <groupId>${project.groupId}</groupId>
-      <artifactId>gn-schema-iso19110</artifactId>
-      <version>${gn.schemas.version}</version>
-    </dependency>
-    <dependency>
-      <groupId>${project.groupId}</groupId>
-      <artifactId>gn-schema-dublin-core</artifactId>
-      <version>${gn.schemas.version}</version>
-    </dependency>
-    <dependency>
-      <groupId>${project.groupId}</groupId>
-      <artifactId>gn-schema-iso19115-3.2018</artifactId>
-      <version>${gn.schemas.version}</version>
-    </dependency>
-
-=======
->>>>>>> 9048da5c
     <dependency>
       <groupId>${project.groupId}</groupId>
       <artifactId>gn-wfsfeature-harvester</artifactId>
@@ -583,7 +555,6 @@
       <artifactId>autolink</artifactId>
       <version>0.6.0</version>
     </dependency>
-<<<<<<< HEAD
     <dependency>
       <groupId>org.powermock</groupId>
       <artifactId>powermock-module-junit4</artifactId>
@@ -610,34 +581,31 @@
       <artifactId>byte-buddy</artifactId>
       <version>1.10.10</version>
     </dependency>
-  </dependencies>
-=======
->>>>>>> 9048da5c
 
     <!-- Add dependencies to built-in schema plugin having a custom bean to be loaded. -->
     <dependency>
       <groupId>org.geonetwork-opensource.schemas</groupId>
-      <artifactId>schema-iso19139</artifactId>
+      <artifactId>gn-schema-iso19139</artifactId>
       <version>${project.version}</version>
     </dependency>
     <dependency>
       <groupId>org.geonetwork-opensource.schemas</groupId>
-      <artifactId>schema-csw-record</artifactId>
+      <artifactId>gn-schema-csw-record</artifactId>
       <version>${project.version}</version>
     </dependency>
     <dependency>
       <groupId>org.geonetwork-opensource.schemas</groupId>
-      <artifactId>schema-iso19110</artifactId>
+      <artifactId>gn-schema-iso19110</artifactId>
       <version>${project.version}</version>
     </dependency>
     <dependency>
       <groupId>org.geonetwork-opensource.schemas</groupId>
-      <artifactId>schema-dublin-core</artifactId>
+      <artifactId>gn-schema-dublin-core</artifactId>
       <version>${project.version}</version>
     </dependency>
     <dependency>
       <groupId>org.geonetwork-opensource.schemas</groupId>
-      <artifactId>schema-iso19115-3.2018</artifactId>
+      <artifactId>gn-schema-iso19115-3.2018</artifactId>
       <version>${project.version}</version>
     </dependency>
   </dependencies>
@@ -957,35 +925,35 @@
                     <!-- unpack built-in schema plugins into schema-plugins directory -->
                     <artifactItem>
                       <groupId>org.geonetwork-opensource.schemas</groupId>
-                      <artifactId>schema-iso19139</artifactId>
+                      <artifactId>gn-schema-iso19139</artifactId>
                       <type>zip</type>
                       <overWrite>false</overWrite>
                       <outputDirectory>${schema-plugins.dir}</outputDirectory>
                     </artifactItem>
                     <artifactItem>
                       <groupId>org.geonetwork-opensource.schemas</groupId>
-                      <artifactId>schema-csw-record</artifactId>
+                      <artifactId>gn-schema-csw-record</artifactId>
                       <type>zip</type>
                       <overWrite>false</overWrite>
                       <outputDirectory>${schema-plugins.dir}</outputDirectory>
                     </artifactItem>
                     <artifactItem>
                       <groupId>org.geonetwork-opensource.schemas</groupId>
-                      <artifactId>schema-iso19110</artifactId>
+                      <artifactId>gn-schema-iso19110</artifactId>
                       <type>zip</type>
                       <overWrite>false</overWrite>
                       <outputDirectory>${schema-plugins.dir}</outputDirectory>
                     </artifactItem>
                     <artifactItem>
                       <groupId>org.geonetwork-opensource.schemas</groupId>
-                      <artifactId>schema-dublin-core</artifactId>
+                      <artifactId>gn-schema-dublin-core</artifactId>
                       <type>zip</type>
                       <overWrite>false</overWrite>
                       <outputDirectory>${schema-plugins.dir}</outputDirectory>
                     </artifactItem>
                     <artifactItem>
                       <groupId>org.geonetwork-opensource.schemas</groupId>
-                      <artifactId>schema-iso19115-3.2018</artifactId>
+                      <artifactId>gn-schema-iso19115-3.2018</artifactId>
                       <type>zip</type>
                       <overWrite>false</overWrite>
                       <outputDirectory>${schema-plugins.dir}</outputDirectory>
