--- conflicted
+++ resolved
@@ -202,13 +202,8 @@
       <artifactId>lucene-facet</artifactId>
     </dependency>
     <dependency>
-<<<<<<< HEAD
-        <groupId>pcj</groupId>
-        <artifactId>pcj</artifactId>
-=======
       <groupId>pcj</groupId>
       <artifactId>pcj</artifactId>
->>>>>>> 8f8044c8
     </dependency>
     <dependency>
       <groupId>batik</groupId>
@@ -664,31 +659,7 @@
         <groupId>org.eclipse.jetty</groupId>
         <artifactId>jetty-maven-plugin</artifactId>
         <configuration>
-<<<<<<< HEAD
-            <contextXml>${basedir}/jetty-context.xml</contextXml>
-=======
           <contextXml>${basedir}/jetty-context.xml</contextXml>
-          <connectors>
-            <connector implementation="org.eclipse.jetty.server.bio.SocketConnector">
-              <port>8080</port>
-              <maxIdleTime>10000</maxIdleTime>
-              <requestHeaderSize>20000</requestHeaderSize>
-            </connector>
-            <connector implementation="org.eclipse.jetty.server.ssl.SslSocketConnector">
-              <!-- Note: If another server needs to communicate with this one with
-                    https then it needs the environment variables set as follows:
-                    -Djavax.net.ssl.trustStore=keystore.jks -Djavax.net.ssl.trustStorePassword=password
-                    -->
-              <port>8443</port>
-              <keystore>${project.basedir}/keystore.jks</keystore>
-              <password>password</password>
-              <keyPassword>password</keyPassword>
-              <truststore>${project.basedir}/keystore.jks</truststore>
-              <trustPassword>password</trustPassword>
-              <maxIdleTime>60000</maxIdleTime>
-            </connector>
-          </connectors>
->>>>>>> 8f8044c8
           <webAppSourceDirectory>${project.build.directory}/geonetwork</webAppSourceDirectory>
           <webApp>
             <contextPath>/geonetwork</contextPath>
