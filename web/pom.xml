<!--
  ~ Copyright (C) 2001-2016 Food and Agriculture Organization of the
  ~ United Nations (FAO-UN), United Nations World Food Programme (WFP)
  ~ and United Nations Environment Programme (UNEP)
  ~
  ~ This program is free software; you can redistribute it and/or modify
  ~ it under the terms of the GNU General Public License as published by
  ~ the Free Software Foundation; either version 2 of the License, or (at
  ~ your option) any later version.
  ~
  ~ This program is distributed in the hope that it will be useful, but
  ~ WITHOUT ANY WARRANTY; without even the implied warranty of
  ~ MERCHANTABILITY or FITNESS FOR A PARTICULAR PURPOSE. See the GNU
  ~ General Public License for more details.
  ~
  ~ You should have received a copy of the GNU General Public License
  ~ along with this program; if not, write to the Free Software
  ~ Foundation, Inc., 51 Franklin St, Fifth Floor, Boston, MA 02110-1301, USA
  ~
  ~ Contact: Jeroen Ticheler - FAO - Viale delle Terme di Caracalla 2,
  ~ Rome - Italy. email: geonetwork@osgeo.org
  -->

<project xmlns:xsi="http://www.w3.org/2001/XMLSchema-instance"
         xmlns="http://maven.apache.org/POM/4.0.0"
         xsi:schemaLocation="http://maven.apache.org/POM/4.0.0 http://maven.apache.org/maven-v4_0_0.xsd">

  <modelVersion>4.0.0</modelVersion>

  <parent>
    <groupId>org.geonetwork-opensource</groupId>
    <artifactId>geonetwork</artifactId>
    <version>3.7.0-SNAPSHOT</version>
  </parent>


  <!-- =========================================================== -->
  <!--     Module Description                                      -->
  <!-- =========================================================== -->
  <artifactId>web-app</artifactId>
  <packaging>war</packaging>
  <name>GeoNetwork Web module</name>
  <description>GeoNetwork web module description (TODO).</description>

  <licenses>
    <license>
      <name>General Public License (GPL)</name>
      <url>http://www.gnu.org/licenses/old-licenses/gpl-2.0.txt</url>
      <distribution>repo</distribution>
    </license>
  </licenses>


  <!-- FIXME set common dependencies to the root pom.xml  -->
  <dependencies>
    <dependency>
      <groupId>org.slf4j</groupId>
      <artifactId>slf4j-log4j12</artifactId>
    </dependency>
    <dependency>
      <groupId>log4j</groupId>
      <artifactId>log4j</artifactId>
    </dependency>
    <dependency>
      <groupId>org.apache.logging.log4j</groupId>
      <artifactId>log4j-api</artifactId>
    </dependency>
    <dependency>
      <groupId>org.apache.logging.log4j</groupId>
      <artifactId>log4j-core</artifactId>
    </dependency>
    <dependency>
      <groupId>org.tuckey</groupId>
      <artifactId>urlrewritefilter</artifactId>
    </dependency>

    <dependency>
      <groupId>org.antlr</groupId>
      <artifactId>antlr-runtime</artifactId>
      <version>3.5.2</version>
    </dependency>
    <dependency>
      <groupId>xalan</groupId>
      <artifactId>xalan</artifactId>
    </dependency>
    <dependency>
      <groupId>net.sf.saxon</groupId>
      <artifactId>saxon-dom</artifactId>
    </dependency>
    <dependency>
      <groupId>org.openrdf</groupId>
      <artifactId>openrdf-model</artifactId>
    </dependency>
    <dependency>
      <groupId>org.openrdf</groupId>
      <artifactId>openrdf-util</artifactId>
    </dependency>
    <dependency>
      <groupId>org.openrdf</groupId>
      <artifactId>sesame</artifactId>
    </dependency>
    <dependency>
      <groupId>org.openrdf</groupId>
      <artifactId>rio</artifactId>
    </dependency>
    <dependency>
      <groupId>org.springframework</groupId>
      <artifactId>spring-context</artifactId>
    </dependency>
    <dependency>
      <groupId>org.springframework</groupId>
      <artifactId>spring-orm</artifactId>
    </dependency>
    <dependency>
      <groupId>org.springframework</groupId>
      <artifactId>spring-tx</artifactId>
    </dependency>
    <dependency>
      <groupId>org.springframework</groupId>
      <artifactId>spring-webmvc</artifactId>
    </dependency>
    <dependency>
      <groupId>org.springframework</groupId>
      <artifactId>spring-web</artifactId>
    </dependency>
    <dependency>
      <groupId>org.jolokia</groupId>
      <artifactId>jolokia-core</artifactId>
    </dependency>
    <dependency>
      <groupId>org.springframework</groupId>
      <artifactId>spring-test</artifactId>
      <scope>compile</scope>
    </dependency>

    <!-- Z39.50, SRU  stuff (ie: Spring, CQL, ...)  -->
    <dependency>
      <groupId>org.dspace</groupId>
      <artifactId>cql-java</artifactId>
    </dependency>
    <dependency>
      <groupId>org.jzkit</groupId>
      <artifactId>a2j</artifactId>
    </dependency>
    <dependency>
      <groupId>marc4j</groupId>
      <artifactId>marc4j</artifactId>
    </dependency>

    <dependency>
      <groupId>org.geotools</groupId>
      <artifactId>gt-api</artifactId>
    </dependency>
    <dependency>
      <groupId>org.geotools</groupId>
      <artifactId>gt-xml</artifactId>
    </dependency>
    <dependency>
      <groupId>org.geotools.xsd</groupId>
      <artifactId>gt-xsd-gml3</artifactId>
    </dependency>
    <dependency>
      <groupId>org.geotools</groupId>
      <artifactId>gt-cql</artifactId>
    </dependency>
    <dependency>
      <groupId>org.geotools</groupId>
      <artifactId>gt-shapefile</artifactId>
    </dependency>
    <dependency>
      <groupId>org.geotools.xsd</groupId>
      <artifactId>gt-xsd-filter</artifactId>
    </dependency>
    <dependency>
      <groupId>org.geotools</groupId>
      <artifactId>gt-epsg-extension</artifactId>
    </dependency>
    <dependency>
      <groupId>org.geotools</groupId>
      <artifactId>gt-referencing</artifactId>
    </dependency>
    <dependency>
      <groupId>org.geotools</groupId>
      <artifactId>gt-epsg-hsql</artifactId>
    </dependency>
    <dependency>
      <groupId>org.geotools.jdbc</groupId>
      <artifactId>gt-jdbc-postgis</artifactId>
    </dependency>

    <dependency>
      <groupId>com.vividsolutions</groupId>
      <artifactId>jts</artifactId>
    </dependency>
    <dependency>
      <groupId>pcj</groupId>
      <artifactId>pcj</artifactId>
    </dependency>
    <dependency>
      <groupId>org.apache.xmlgraphics</groupId>
      <artifactId>batik-ext</artifactId>
    </dependency>
    <dependency>
      <groupId>org.apache.httpcomponents</groupId>
      <artifactId>httpclient</artifactId>
    </dependency>
    <dependency>
      <groupId>org.apache.httpcomponents</groupId>
      <artifactId>httpcore</artifactId>
    </dependency>
    <dependency>
      <groupId>commons-net</groupId>
      <artifactId>commons-net</artifactId>
    </dependency>
    <dependency>
      <groupId>org.apache.commons</groupId>
      <artifactId>commons-email</artifactId>
    </dependency>
    <dependency>
      <groupId>avalon-framework</groupId>
      <artifactId>avalon-framework-api</artifactId>
    </dependency>
    <dependency>
      <groupId>org.apache.avalon.framework</groupId>
      <artifactId>avalon-framework-impl</artifactId>
    </dependency>
    <dependency>
      <groupId>commons-digester</groupId>
      <artifactId>commons-digester</artifactId>
    </dependency>
    <dependency>
      <groupId>commons-io</groupId>
      <artifactId>commons-io</artifactId>
    </dependency>
    <dependency>
      <groupId>org.apache.xmlgraphics</groupId>
      <artifactId>xmlgraphics-commons</artifactId>
    </dependency>
    <dependency>
      <groupId>commons-fileupload</groupId>
      <artifactId>commons-fileupload</artifactId>
    </dependency>
    <dependency>
      <groupId>commons-collections</groupId>
      <artifactId>commons-collections</artifactId>
    </dependency>
    <dependency>
      <groupId>com.h2database</groupId>
      <artifactId>h2</artifactId>
    </dependency>
    <dependency>
      <groupId>org.postgresql</groupId>
      <artifactId>postgresql</artifactId>
    </dependency>
    <dependency>
      <groupId>org.postgis</groupId>
      <artifactId>postgis-jdbc</artifactId>
      <exclusions>
        <!-- excluded because it redefines some classes provided by the JDBC postgresql driver,
             polluting the classloader. -->
        <exclusion>
          <groupId>org.postgis</groupId>
          <artifactId>postgis-stubs</artifactId>
        </exclusion>
      </exclusions>
    </dependency>
    <dependency>
      <groupId>mysql</groupId>
      <artifactId>mysql-connector-java</artifactId>
    </dependency>
    <!-- Not permitted under oracle licensing rules
    <dependency>
      <groupId>ojdbc</groupId>
      <artifactId>ojdbc</artifactId>
    </dependency>
        -->
    <dependency>
      <groupId>eu.medsea.mimeutil</groupId>
      <artifactId>mime-util</artifactId>
    </dependency>
    <dependency>
      <groupId>joda-time</groupId>
      <artifactId>joda-time</artifactId>
    </dependency>
    <dependency>
      <groupId>jaxen</groupId>
      <artifactId>jaxen</artifactId>
    </dependency>
    <dependency>
      <groupId>com.google.guava</groupId>
      <artifactId>guava</artifactId>
    </dependency>


    <dependency>
      <groupId>org.tmatesoft.svnkit</groupId>
      <artifactId>svnkit</artifactId>
    </dependency>

    <!-- Print service: MapFish -->
    <dependency>
      <groupId>org.mapfish.print</groupId>
      <artifactId>print-lib</artifactId>
      <version>${print-lib.version}</version>
    </dependency>

    <!-- ====================== -->
    <!-- Generated dependencies -->
    <dependency>
      <groupId>${project.groupId}</groupId>
      <artifactId>cachingxslt</artifactId>
      <version>${project.version}</version>
    </dependency>
    <dependency>
      <groupId>${project.groupId}</groupId>
      <artifactId>oaipmh</artifactId>
      <version>${project.version}</version>
    </dependency>
    <dependency> <!-- dummy API for ARC SDE stuff -->
      <groupId>${project.groupId}</groupId>
      <artifactId>dummy-api</artifactId>
      <version>${project.version}</version>
    </dependency>

    <dependency>
      <groupId>${project.groupId}</groupId>
      <artifactId>core</artifactId>
      <version>${project.version}</version>
      <exclusions>
        <exclusion>
          <groupId>javax.servlet</groupId>
          <artifactId>javax.servlet-api</artifactId>
        </exclusion>
      </exclusions>
    </dependency>

    <dependency>
      <groupId>${project.groupId}</groupId>
      <artifactId>services</artifactId>
      <version>${project.version}</version>
    </dependency>

    <dependency>
      <groupId>${project.groupId}</groupId>
      <artifactId>harvesters</artifactId>
      <version>${project.version}</version>
    </dependency>

    <dependency>
      <groupId>${project.groupId}</groupId>
      <artifactId>health-monitor</artifactId>
      <version>${project.version}</version>
    </dependency>

    <dependency>
      <groupId>${project.groupId}</groupId>
      <artifactId>inspire-atom</artifactId>
      <version>${project.version}</version>
    </dependency>
    <dependency>
      <groupId>${project.groupId}</groupId>
      <artifactId>doi</artifactId>
      <version>${project.version}</version>
    </dependency>

    <dependency>
      <groupId>${project.groupId}</groupId>
      <artifactId>listeners</artifactId>
      <version>${project.version}</version>
    </dependency>

    <!-- Handled locally by a temporarly repository -->
    <dependency>
      <groupId>dlib</groupId>
      <artifactId>dlib</artifactId>
    </dependency>
    <dependency>
      <groupId>lizard</groupId>
      <artifactId>lizard-tiff</artifactId>
    </dependency>
    <dependency>
      <groupId>jzkit</groupId>
      <artifactId>jzkit-core</artifactId>
      <version>3.r260.geonetwork.patch.1</version>
    </dependency>
    <dependency>
      <groupId>jzkit</groupId>
      <artifactId>jzkit-service</artifactId>
      <version>3.r260.geonetwork.patch.1</version>
    </dependency>
    <dependency>
      <groupId>jzkit</groupId>
      <artifactId>jzkit-z3950-server</artifactId>
      <version>3.r260.geonetwork.patch.1</version>
    </dependency>
    <dependency>
      <groupId>jzkit</groupId>
      <artifactId>jzkit-z3950-plugin</artifactId>
      <version>3.r260.geonetwork.patch.1</version>
    </dependency>
    <dependency>
      <groupId>jakarta</groupId>
      <artifactId>jakarta-slide-webdavlib</artifactId>
      <version>2.1</version>
    </dependency>
    <dependency>
      <groupId>edu.ucar</groupId>
      <artifactId>netcdf</artifactId>
      <version>4.0.patch</version>
    </dependency>

    <!-- Monitoring libraries -->
    <dependency>
      <groupId>com.yammer.metrics</groupId>
      <artifactId>metrics-core</artifactId>
    </dependency>
    <dependency>
      <groupId>com.yammer.metrics</groupId>
      <artifactId>metrics-servlet</artifactId>
    </dependency>
    <dependency>
      <groupId>com.yammer.metrics</groupId>
      <artifactId>metrics-web</artifactId>
    </dependency>
    <dependency>
      <groupId>com.yammer.metrics</groupId>
      <artifactId>metrics-log4j</artifactId>
    </dependency>

    <!-- language detection -->
    <dependency>
      <groupId>com.cybozu.labs</groupId>
      <artifactId>langdetect</artifactId>
    </dependency>
    <dependency>
      <groupId>net.arnx.jsonic</groupId>
      <artifactId>jsonic</artifactId>
    </dependency>
    <!-- end language detection -->
    <dependency>
      <groupId>opendap</groupId>
      <artifactId>opendap</artifactId>
      <version>2.1</version>
    </dependency>

    <dependency>
      <groupId>org.jsoup</groupId>
      <artifactId>jsoup</artifactId>
      <version>0.2.2</version>
    </dependency>
    <dependency>
      <groupId>${project.groupId}</groupId>
      <artifactId>web-ui</artifactId>
      <version>${project.version}</version>
      <scope>provided</scope>
    </dependency>
    <dependency>
      <groupId>${project.groupId}</groupId>
      <artifactId>domain</artifactId>
      <version>${project.version}</version>
      <classifier>tests</classifier>
      <scope>test</scope>
    </dependency>
    <dependency>
      <groupId>${project.groupId}</groupId>
      <artifactId>core</artifactId>
      <version>${project.version}</version>
      <classifier>tests</classifier>
      <scope>test</scope>
    </dependency>
    <dependency>
      <groupId>${project.groupId}</groupId>
      <artifactId>services</artifactId>
      <version>${project.version}</version>
      <classifier>tests</classifier>
      <scope>test</scope>
    </dependency>
    <dependency>
      <groupId>${project.groupId}</groupId>
      <artifactId>wro4j</artifactId>
      <version>${project.version}</version>
    </dependency>

    <dependency>
      <groupId>ro.isdc.wro4j</groupId>
      <artifactId>wro4j-maven-plugin</artifactId>
      <version>${wro.version}</version>
      <scope>test</scope>
    </dependency>

    <!-- Add dependencies to schema plugin
    having a custom Bean to be loaded. -->
    <dependency>
      <groupId>${project.groupId}</groupId>
      <artifactId>schema-iso19139</artifactId>
      <version>${gn.schemas.version}</version>
    </dependency>
    <dependency>
      <groupId>${project.groupId}</groupId>
      <artifactId>schema-iso19110</artifactId>
      <version>${gn.schemas.version}</version>
    </dependency>
    <dependency>
      <groupId>${project.groupId}</groupId>
      <artifactId>schema-dublin-core</artifactId>
      <version>${gn.schemas.version}</version>
    </dependency>

    <dependency>
      <groupId>${project.groupId}</groupId>
      <artifactId>wfsfeature-harvester</artifactId>
      <version>${project.version}</version>
      <exclusions>
        <exclusion>
          <groupId>org.mortbay.jetty</groupId>
          <artifactId>servlet-api</artifactId>
        </exclusion>
        <exclusion>
          <groupId>org.mortbay.jetty</groupId>
          <artifactId>servlet-api-2.5</artifactId>
        </exclusion>
        <exclusion>
          <groupId>org.apache.geronimo.specs</groupId>
          <artifactId>geronimo-servlet_3.0_spec</artifactId>
        </exclusion>
        <exclusion>
          <groupId>org.mortbay.jetty</groupId>
          <artifactId>jsp-api-2.1</artifactId>
        </exclusion>
      </exclusions>
    </dependency>

    <dependency>
      <groupId>javax.servlet</groupId>
      <artifactId>javax.servlet-api</artifactId>
      <version>3.0.1</version>
      <scope>provided</scope>
    </dependency>

    <dependency>
      <groupId>org.mitre.dsmiley.httpproxy</groupId>
      <artifactId>smiley-http-proxy-servlet</artifactId>
      <version>1.9</version>
    </dependency>

    <!--Detect urls in String and transform to html format-->
    <dependency>
      <groupId>org.nibor.autolink</groupId>
      <artifactId>autolink</artifactId>
      <version>0.6.0</version>
    </dependency>
  </dependencies>


  <build>

    <plugins>

      <!-- Generate a properties file with the commit hash to be displayed on the admin.console -->
	    <plugin>
	        <groupId>pl.project13.maven</groupId>
	        <artifactId>git-commit-id-plugin</artifactId>
	        <version>2.2.1</version>
	        <executions>
                  <execution>
                    <phase>initialize</phase>
	                <id>get-the-git-infos</id>
	                <goals>
	                    <goal>revision</goal>
	                </goals>
	            </execution>
	        </executions>

	        <configuration>
	            <dotGitDirectory>${project.basedir}/../.git</dotGitDirectory>
	            <prefix>git</prefix>
	            <dateFormat>yyyy-MM-dd'T'HH:mm:ssZ</dateFormat>
	            <dateFormatTimeZone>${user.timezone}</dateFormatTimeZone>
	            <verbose>false</verbose>
	            <generateGitPropertiesFile>true</generateGitPropertiesFile>
	            <generateGitPropertiesFilename>src/main/webResources/WEB-INF/classes/git.properties</generateGitPropertiesFilename>
	            <!-- Denotes the format to save properties in. Valid options are "properties" (default) and "json". Properties will be saved to the generateGitPropertiesFilename if generateGitPropertiesFile is set to `true`. -->
	            <format>properties</format>
	            <skipPoms>true</skipPoms>
	            <injectAllReactorProjects>true</injectAllReactorProjects>
	            <failOnNoGitDirectory>false</failOnNoGitDirectory>
	            <failOnUnableToExtractRepoInfo>false</failOnUnableToExtractRepoInfo>
	            <skip>false</skip>
	            <runOnlyOnce>false</runOnlyOnce>
	            <excludeProperties>
	            </excludeProperties>
							<includeOnlyProperties>
								<includeOnlyProperty>^git.tags$</includeOnlyProperty>
								<includeOnlyProperty>^git.branch$</includeOnlyProperty>
								<includeOnlyProperty>^git.commit.id$</includeOnlyProperty>
								<includeOnlyProperty>^git.commit.id.describe.short$</includeOnlyProperty>
								<includeOnlyProperty>^git.build.time$</includeOnlyProperty>
							</includeOnlyProperties>
	            <replacementProperties>
	            </replacementProperties>
	            <useNativeGit>false</useNativeGit>
	            <abbrevLength>7</abbrevLength>
	            <commitIdGenerationMode>flat</commitIdGenerationMode>
	            <gitDescribe>
	                <skip>false</skip>
	                <always>false</always>
	                <abbrev>7</abbrev>
	                <dirty>-dirty</dirty>
	                <match>*</match>
	                <tags>true</tags>
	                <forceLongFormat>false</forceLongFormat>
	            </gitDescribe>
	            <!-- @since 2.2.2 -->
	            <!--
	                Since version **2.2.2** the maven-git-commit-id-plugin comes equipped with an additional validation utility which can be used to verify if your project properties are set as you would like to have them set.
	                *Note*: This configuration will only be taken into account when the additional goal `validateRevision` is configured inside an execution.
	            -->
	            <validationProperties>
	                <validationProperty>
	                    <!--
	                         A descriptive name that will be used to be able to identify the validation that does not match up (will be displayed in the error message).
	                    -->
	                    <name>validating project version</name>
	                    <!--
	                         the value that needs the validation
	                         *Note* : In order to be able to validate the generated git-properties inside the pom itself you may need to set the configuration `<injectAllReactorProjects>true</injectAllReactorProjects>`.
	                    -->
	                    <value>${project.version}</value>
	                    <!--
	                        the expected value
	                    -->
	                    <shouldMatchTo><![CDATA[^.*(?<!-SNAPSHOT)$]]></shouldMatchTo>
	                </validationProperty>
	                <!-- the next validationProperty you would like to validate -->
	            </validationProperties>
	            <validationShouldFailIfNoMatch>false</validationShouldFailIfNoMatch>
	        </configuration>

	    </plugin>
      <plugin>
        <artifactId>maven-clean-plugin</artifactId>
        <configuration>
          <filesets>
            <fileset>
              <directory>src/main/webapp/WEB-INF/data/config/schema_plugins</directory>
              <includes>
                <include>**/*</include>
              </includes>
              <followSymlinks>false</followSymlinks>
            </fileset>
          </filesets>
        </configuration>
      </plugin>

      <plugin>
        <groupId>org.codehaus.mojo</groupId>
        <artifactId>build-helper-maven-plugin</artifactId>
        <version>1.7</version>
        <executions>
          <execution>
            <id>add-source</id>
            <phase>generate-sources</phase>
            <goals>
              <goal>add-source</goal>
            </goals>
            <configuration>
              <sources>
                <source>${basedir}/src/main/java</source>
                <source>${basedir}/src/main/webapp/WEB-INF/classes/setup/sql/migrate</source>
              </sources>
            </configuration>
          </execution>
        </executions>
      </plugin>

      <plugin>
        <groupId>org.apache.maven.plugins</groupId>
        <artifactId>maven-resources-plugin</artifactId>
        <version>2.5</version>
        <executions>
          <execution>
            <id>copy-filter-webResource</id>
            <phase>process-resources</phase>
            <goals>
              <goal>copy-resources</goal>
            </goals>
            <configuration>
              <escapeString>\</escapeString>
              <includeEmptyDirs>false</includeEmptyDirs>
              <outputDirectory>${build.webapp.resources}</outputDirectory>
              <resources>
                <resource>
                  <directory>${basedir}/src/main/webResources</directory>
                  <filtering>true</filtering>
                  <targetPath>${build.webapp.resources}</targetPath>
                </resource>
              </resources>
              <filters>
                <filter>${basedir}/src/main/filters/${env}.properties</filter>
              </filters>
              <overwrite>true</overwrite>
            </configuration>
          </execution>
          <execution>
            <id>copy-schemas</id>
            <phase>process-resources</phase>
            <goals>
              <goal>copy-resources</goal>
            </goals>
            <configuration>
              <includeEmptyDirs>true</includeEmptyDirs>
              <overwrite>true</overwrite>
              <outputDirectory>${build.webapp.resources}</outputDirectory>
              <resources>
                <!-- Copy the schema folder to the webapp folder source directory
                in order to be loaded by the application when running mvn jetty:run.
                -->
                <resource>
                  <directory>${project.basedir}/../schemas/iso19139/src/main/plugin</directory>
                  <targetPath>${basedir}/src/main/webapp/WEB-INF/data/config/schema_plugins
                  </targetPath>
                </resource>
                <resource>
                  <directory>${project.basedir}/../schemas/iso19110/src/main/plugin</directory>
                  <targetPath>${basedir}/src/main/webapp/WEB-INF/data/config/schema_plugins
                  </targetPath>
                </resource>
                <resource>
                  <directory>${project.basedir}/../schemas/dublin-core/src/main/plugin</directory>
                  <targetPath>${basedir}/src/main/webapp/WEB-INF/data/config/schema_plugins
                  </targetPath>
                </resource>
                <resource>
                  <directory>${project.basedir}/../schemas/csw-record/src/main/plugin</directory>
                  <targetPath>${basedir}/src/main/webapp/WEB-INF/data/config/schema_plugins
                  </targetPath>
                </resource>
                <!-- Copy the documentation in the webapp. -->
                <resource>
                  <directory>${project.basedir}/../docs/manuals/target/doc</directory>
                  <targetPath>${basedir}/src/main/webapp/doc</targetPath>
                </resource>
              </resources>
            </configuration>
          </execution>
        </executions>
      </plugin>

      <plugin>
        <artifactId>maven-war-plugin</artifactId>
        <configuration>
          <archive>
            <manifest>
              <addDefaultImplementationEntries>true</addDefaultImplementationEntries>
            </manifest>
            <manifestEntries>
              <Implementation-Build>${git.commit.id}</Implementation-Build>
            </manifestEntries>
          </archive>
          <archiveClasses>true</archiveClasses>
          <!-- Filter resources according to current profile properties
              (see src/main/filters) and copy them to the webapp -->
          <webResources>
            <resource>
              <directory>${project.basedir}/../schemas</directory>
              <includes>
                <include>**/src/main/plugin/*</include>
              </includes>
              <targetPath>WEB-INF/data/config/schema_plugins</targetPath>
            </resource>
            <resource>
              <directory>${project.basedir}/../web-ui/src/main/resources</directory>
            </resource>
            <resource>
              <directory>${build.webapp.resources}</directory>
            </resource>
          </webResources>
          <!-- <packagingExcludes>WEB-INF/data/**</packagingExcludes> -->
          <packagingExcludes>
            xml/schemas/**,
            WEB-INF/data/*.db,
            WEB-INF/data/index/**,
            WEB-INF/data/data/backup/**,
            WEB-INF/data/data/resources/htmlcache/**,
            catalog/lib/style/bootstrap/docs/**,
            catalog/lib/style/bootstrap/fonts/**,
            catalog/lib/style/bootstrap/grunt/**,
            catalog/lib/style/bootstrap/test-infra/**,
            catalog/lib/style/font-awesome/css/**,
            catalog/lib/style/font-awesome/src/**,
            catalog/lib/style/font-awesome/scss/**,
            catalog/lib/style/font-awesome/*.json,
            catalog/lib/style/font-awesome/Gemfile*,
            catalog/lib/style/font-awesome/.*,
            catalog/lib/style/font-awesome/*.txt,
            catalog/lib/style/font-awesome/*.md,
            catalog/lib/style/bootstrap/*.json,
            catalog/lib/style/bootstrap/Gemfile*,
            catalog/lib/style/bootstrap/.*,
            catalog/lib/style/bootstrap/*.txt,
            catalog/lib/style/bootstrap/*.md,
            catalog/lib/bootstrap-table/*.json,
            catalog/lib/bootstrap-table/Gemfile*,
            catalog/lib/bootstrap-table/.*,
            catalog/lib/bootstrap-table/*.txt,
            catalog/lib/bootstrap-table/*.md,
            catalog/lib/bootstrap-table/docs/**
          </packagingExcludes>
          <!--          <warSourceDirectory>src/main/geonetwork</warSourceDirectory> -->
          <webXml>${build.webapp.resources}/WEB-INF/web.xml</webXml>
          <attachClasses>true</attachClasses>
          <warName>${application.name}</warName>
          <webappDirectory>${project.build.directory}/geonetwork</webappDirectory>
        </configuration>
      </plugin>
      <plugin>
        <groupId>org.eclipse.jetty</groupId>
        <artifactId>jetty-maven-plugin</artifactId>
        <configuration>
          <contextXml>${basedir}/jetty-context.xml</contextXml>
          <webAppSourceDirectory>${project.build.directory}/geonetwork</webAppSourceDirectory>
          <webApp>
            <contextPath>/${application.name}</contextPath>
            <descriptor>${project.build.directory}/WEB-INF/web.xml</descriptor>
            <baseResource implementation="org.eclipse.jetty.util.resource.ResourceCollection">
              <resourcesAsCSV>
                ${project.basedir}/src/main/webapp,
                ${rootProjectDir}/web-ui/src/main/resources/,
                ${build.webapp.resources}
              </resourcesAsCSV>
            </baseResource>
          </webApp>
          <systemProperties>
            <systemProperty>
              <name>org.eclipse.jetty.server.Request.maxFormContentSize</name>
              <value>5000000</value>
            </systemProperty>
          </systemProperties>
          <httpConnector>
            <port>${jetty.port}</port>
          </httpConnector>
          <stopKey>JETTY_TOP</stopKey>
          <stopPort>${jetty.stop.port}</stopPort>
        </configuration>
      </plugin>
    </plugins>
  </build>

  <!-- Define profiles for running configuration using -Denv=profile.id parameter
    Profiles configuration is defined in src/main/filters.
    -->
  <profiles>
    <profile>
      <id>run-static-analysis</id>
      <activation>
        <property>
          <name>!skipTests</name>
        </property>
      </activation>
      <build>
        <plugins>
          <plugin>
            <groupId>org.codehaus.mojo</groupId>
            <artifactId>findbugs-maven-plugin</artifactId>
          </plugin>
        </plugins>
      </build>
    </profile>
    <profile>
      <id>no-env-specified</id>
      <activation>
        <property>
          <name>!env</name>
        </property>
      </activation>
      <properties>
        <env>prod</env>
      </properties>
    </profile>
    <profile>
      <id>env-prod</id>
      <activation>
        <property>
          <name>env</name>
          <value>prod</value>
        </property>
      </activation>
      <properties>
        <env>prod</env>
      </properties>
    </profile>
    <profile>
      <id>env-dev</id>
      <activation>
        <property>
          <name>env</name>
          <value>dev</value>
        </property>
      </activation>
      <properties>
        <env>dev</env>
        <wro.debug>true</wro.debug>
      </properties>
    </profile>
    <profile>
      <id>env-inspire</id>
      <activation>
        <property>
          <name>env</name>
          <value>inspire</value>
        </property>
      </activation>
      <properties>
        <env>inspire</env>
      </properties>
    </profile>
<<<<<<< HEAD
=======
    <profile>
      <id>es</id>
      <properties>
        <es.spring.profile>es</es.spring.profile>

        <es.port>9200</es.port>
        <es.host>localhost</es.host>
        <es.url>http://${es.host}:${es.port}</es.url>
        <es.index.features>gn-features</es.index.features>
        <es.index.features.type>features</es.index.features.type>
        <es.index.records>gn-records</es.index.records>
        <es.index.records.type>records</es.index.records.type>
        <es.index.searchlogs>gn-searchlogs</es.index.searchlogs>
        <es.index.searchlogs.type>searchlogs</es.index.searchlogs.type>

        <kb.port>5601</kb.port>
        <kb.url>http://localhost:${kb.port}</kb.url>
      </properties>
    </profile>

    <profile>
      <id>slave</id>
      <dependencies>
        <dependency>
          <groupId>org.geonetwork-opensource</groupId>
          <artifactId>slave</artifactId>
          <version>${project.version}</version>
        </dependency>
      </dependencies>
    </profile>
>>>>>>> 70c2afba
  </profiles>

  <properties>
    <geonetwork.version>${project.version}</geonetwork.version>
    <geonetwork.subversion>SNAPSHOT</geonetwork.subversion>
    <geonetwork.webapp.dir>${basedir}/src/main/webapp</geonetwork.webapp.dir>
    <geonetwork.webapp.js.dir>${geonetwork.webapp.dir}/scripts</geonetwork.webapp.js.dir>
    <geonetwork.build.dir>${project.build.directory}/${project.build.finalName}
    </geonetwork.build.dir>
    <geonetwork.webapp.css.dir>${geonetwork.webapp.dir}</geonetwork.webapp.css.dir>
    <minify.verbose>false</minify.verbose>
    <build.webapp.resources>${project.build.directory}/webapp</build.webapp.resources>
    <web.xml.main.config.overrides>/WEB-INF/config-overrides-${env}.xml
    </web.xml.main.config.overrides>
    <web.xml.widget.config.overrides></web.xml.widget.config.overrides>
    <system.specific.overrides></system.specific.overrides>
    <rootProjectDir>${basedir}/..</rootProjectDir>
    <wro4jOutput>${project.build.directory}/wro4j-output/</wro4jOutput>
    <es.spring.profile>es</es.spring.profile>
  </properties>
</project><|MERGE_RESOLUTION|>--- conflicted
+++ resolved
@@ -914,28 +914,6 @@
         <env>inspire</env>
       </properties>
     </profile>
-<<<<<<< HEAD
-=======
-    <profile>
-      <id>es</id>
-      <properties>
-        <es.spring.profile>es</es.spring.profile>
-
-        <es.port>9200</es.port>
-        <es.host>localhost</es.host>
-        <es.url>http://${es.host}:${es.port}</es.url>
-        <es.index.features>gn-features</es.index.features>
-        <es.index.features.type>features</es.index.features.type>
-        <es.index.records>gn-records</es.index.records>
-        <es.index.records.type>records</es.index.records.type>
-        <es.index.searchlogs>gn-searchlogs</es.index.searchlogs>
-        <es.index.searchlogs.type>searchlogs</es.index.searchlogs.type>
-
-        <kb.port>5601</kb.port>
-        <kb.url>http://localhost:${kb.port}</kb.url>
-      </properties>
-    </profile>
-
     <profile>
       <id>slave</id>
       <dependencies>
@@ -946,7 +924,6 @@
         </dependency>
       </dependencies>
     </profile>
->>>>>>> 70c2afba
   </profiles>
 
   <properties>
