--- conflicted
+++ resolved
@@ -865,14 +865,12 @@
         <env>inspire</env>
       </properties>
     </profile>
-<<<<<<< HEAD
     <profile>
       <id>es</id>
       <properties>
         <es.spring.profile>es</es.spring.profile>
       </properties>
     </profile>
-=======
     
     <!-- GN-e profiles -->
     <profile>
@@ -1065,7 +1063,6 @@
 	    </build>
 		</profile>
     <!-- GN-e profiles -->
->>>>>>> 75c48fd8
   </profiles>
 
   <properties>
