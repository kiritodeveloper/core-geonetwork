//=============================================================================
//===	Copyright (C) 2001-2007 Food and Agriculture Organization of the
//===	United Nations (FAO-UN), United Nations World Food Programme (WFP)
//===	and United Nations Environment Programme (UNEP)
//===
//===	This program is free software; you can redistribute it and/or modify
//===	it under the terms of the GNU General Public License as published by
//===	the Free Software Foundation; either version 2 of the License, or (at
//===	your option) any later version.
//===
//===	This program is distributed in the hope that it will be useful, but
//===	WITHOUT ANY WARRANTY; without even the implied warranty of
//===	MERCHANTABILITY or FITNESS FOR A PARTICULAR PURPOSE. See the GNU
//===	General Public License for more details.
//===
//===	You should have received a copy of the GNU General Public License
//===	along with this program; if not, write to the Free Software
//===	Foundation, Inc., 51 Franklin St, Fifth Floor, Boston, MA 02110-1301, USA
//===
//===	Contact: Jeroen Ticheler - FAO - Viale delle Terme di Caracalla 2,
//===	Rome - Italy. email: geonetwork@osgeo.org
//==============================================================================

package org.fao.geonet.guiservices.schemas;

import java.util.List;
import jeeves.interfaces.Service;
import jeeves.server.ServiceConfig;
import jeeves.server.context.ServiceContext;
import org.fao.geonet.GeonetContext;
import org.fao.geonet.constants.Geonet;
import org.fao.geonet.kernel.SchemaManager;
import org.jdom.Element;

//=============================================================================

public class Get implements Service
{
	public void init(String appPath, ServiceConfig params) throws Exception {}

	//--------------------------------------------------------------------------
	//---
	//--- Service
	//---
	//--------------------------------------------------------------------------

	public Element exec(Element params, ServiceContext context) throws Exception
	{
		GeonetContext gc = (GeonetContext) context.getHandlerContext(Geonet.CONTEXT_NAME);

		SchemaManager schemaMan = gc.getSchemamanager();

		Element schemas = new Element("schemalist");

		for (String schema : schemaMan.getSchemas()) {
			Element elem = new Element("name").setText(schema);
			elem.setAttribute("plugin","true"); // all schemas are plugins
<<<<<<< HEAD
=======
			elem.setAttribute("schemaConvertDirectory",schemaMan.getSchemaDir(schema)+"convert"+FS);
			elem.setAttribute("namespaces",schemaMan.getNamespaceString(schema));
>>>>>>> f26ad362
			// is it editable?
			if (schemaMan.getSchema(schema).canEdit()) {
				elem.setAttribute("edit","true");
			} else {
				elem.setAttribute("edit","false");
			}
			// get the conversion information and add it too
			List<Element> convElems = schemaMan.getConversionElements(schema);
			if (convElems.size() > 0) {
				Element conv = new Element("conversions");
				conv.addContent(convElems);
				elem.addContent(conv);
			}
			schemas.addContent(elem);
		}

		return schemas;
	}
}

//=============================================================================
<|MERGE_RESOLUTION|>--- conflicted
+++ resolved
@@ -23,6 +23,7 @@
 
 package org.fao.geonet.guiservices.schemas;
 
+import java.io.File;
 import java.util.List;
 import jeeves.interfaces.Service;
 import jeeves.server.ServiceConfig;
@@ -36,6 +37,7 @@
 
 public class Get implements Service
 {
+	private String   FS         = File.separator;
 	public void init(String appPath, ServiceConfig params) throws Exception {}
 
 	//--------------------------------------------------------------------------
@@ -55,11 +57,8 @@
 		for (String schema : schemaMan.getSchemas()) {
 			Element elem = new Element("name").setText(schema);
 			elem.setAttribute("plugin","true"); // all schemas are plugins
-<<<<<<< HEAD
-=======
 			elem.setAttribute("schemaConvertDirectory",schemaMan.getSchemaDir(schema)+"convert"+FS);
 			elem.setAttribute("namespaces",schemaMan.getNamespaceString(schema));
->>>>>>> f26ad362
 			// is it editable?
 			if (schemaMan.getSchema(schema).canEdit()) {
 				elem.setAttribute("edit","true");
