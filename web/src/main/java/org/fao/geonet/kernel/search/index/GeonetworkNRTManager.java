--- conflicted
+++ resolved
@@ -80,11 +80,7 @@
             searcher = actualManager.acquire();
             version = lifetimeManager.record(searcher);
         } else {
-<<<<<<< HEAD
-        	version = versionToken;
-=======
             version = versionToken;
->>>>>>> 8537ff32
         }
         return Pair.read(version, searcher);
     }
