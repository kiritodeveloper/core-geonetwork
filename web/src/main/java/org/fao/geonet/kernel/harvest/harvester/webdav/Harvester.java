//=============================================================================
//===	Copyright (C) 2001-2007 Food and Agriculture Organization of the
//===	United Nations (FAO-UN), United Nations World Food Programme (WFP)
//===	and United Nations Environment Programme (UNEP)
//===
//===	This program is free software; you can redistribute it and/or modify
//===	it under the terms of the GNU General Public License as published by
//===	the Free Software Foundation; either version 2 of the License, or (at
//===	your option) any later version.
//===
//===	This program is distributed in the hope that it will be useful, but
//===	WITHOUT ANY WARRANTY; without even the implied warranty of
//===	MERCHANTABILITY or FITNESS FOR A PARTICULAR PURPOSE. See the GNU
//===	General Public License for more details.
//===
//===	You should have received a copy of the GNU General Public License
//===	along with this program; if not, write to the Free Software
//===	Foundation, Inc., 51 Franklin St, Fifth Floor, Boston, MA 02110-1301, USA
//===
//===	Contact: Jeroen Ticheler - FAO - Viale delle Terme di Caracalla 2,
//===	Rome - Italy. email: geonetwork@osgeo.org
//==============================================================================
package org.fao.geonet.kernel.harvest.harvester.webdav;

import jeeves.interfaces.Logger;
import jeeves.resources.dbms.Dbms;
import jeeves.server.context.ServiceContext;
import jeeves.utils.Log;
import jeeves.utils.Xml;
import org.fao.geonet.GeonetContext;
import org.fao.geonet.constants.Geonet;
import org.fao.geonet.exceptions.NoSchemaMatchesException;
import org.fao.geonet.kernel.DataManager;
import org.fao.geonet.kernel.SchemaManager;
import org.fao.geonet.kernel.harvest.BaseAligner;
import org.fao.geonet.kernel.harvest.harvester.CategoryMapper;
import org.fao.geonet.kernel.harvest.harvester.GroupMapper;
import org.fao.geonet.kernel.harvest.harvester.RecordInfo;
import org.fao.geonet.kernel.harvest.harvester.UriMapper;
import org.fao.geonet.util.ISODate;
import org.jdom.Element;
import org.jdom.JDOMException;

import java.io.IOException;
import java.util.List;
import java.util.UUID;

/**
 *
 */
class Harvester extends BaseAligner{
	//--------------------------------------------------------------------------
	//---
	//--- Constructor
	//---
	//--------------------------------------------------------------------------

	public Harvester(Logger log, ServiceContext context, Dbms dbms, WebDavParams params) {
		this.log    = log;
		this.context= context;
		this.dbms   = dbms;
		this.params = params;

		result = new WebDavResult();

		GeonetContext gc = (GeonetContext) context.getHandlerContext(Geonet.CONTEXT_NAME);
		dataMan = gc.getDataManager();
		schemaMan = gc.getSchemamanager ();
	}

	//---------------------------------------------------------------------------
	//---
	//--- API methods
	//---
	//---------------------------------------------------------------------------

	public WebDavResult harvest() throws Exception {
        if(log.isDebugEnabled()) log.debug("Retrieving remote metadata information for : "+ params.name);
		
		RemoteRetriever rr = null;		
		if(params.subtype.equals("webdav"))
			rr = new WebDavRetriever();
		else if(params.subtype.equals("waf"))
			rr = new WAFRetriever();
		
		Log.info(Log.SERVICE, "webdav harvest subtype : "+params.subtype);		
		rr.init(log, context, params);
		List<RemoteFile> files = rr.retrieve();
        if(log.isDebugEnabled()) log.debug("Remote files found : "+ files.size());
		align(files);
		rr.destroy();
		return result;
	}

	//---------------------------------------------------------------------------
	//---
	//--- Private methods
	//---
	//---------------------------------------------------------------------------

	private void align(List<RemoteFile> files) throws Exception {
		log.info("Start of alignment for : "+ params.name);
		//-----------------------------------------------------------------------
		//--- retrieve all local categories and groups
		//--- retrieve harvested uuids for given harvesting node
		localCateg = new CategoryMapper(dbms);
		localGroups= new GroupMapper(dbms);
		localUris  = new UriMapper(dbms, params.uuid);
		dbms.commit();
		//-----------------------------------------------------------------------
		//--- remove old metadata
		for (String uri : localUris.getUris()) {
			if (!exists(files, uri)) {
				// only one metadata record created per uri by this harvester 
				String id = localUris.getRecords(uri).get(0).id;
                if(log.isDebugEnabled()) log.debug("  - Removing old metadata with local id:"+ id);
				dataMan.deleteMetadataGroup(context, dbms, id);
				dbms.commit();
				result.locallyRemoved++;
			}
		}
		//-----------------------------------------------------------------------
		//--- insert/update new metadata

		for(RemoteFile rf : files) {
			result.total++;
			List<RecordInfo> records = localUris.getRecords(rf.getPath());
			if (records == null)	{
				addMetadata(rf);
			}
			else {
				// only one metadata record created per uri by this harvester 
				updateMetadata(rf, records.get(0));
			}
		}
		log.info("End of alignment for : "+ params.name);
	}

	//--------------------------------------------------------------------------
	/** Returns true if the uri is present in the remote folder */
	private boolean exists(List<RemoteFile> files, String uri) {
		for(RemoteFile rf : files) {
			if (uri.equals(rf.getPath())) {
				return true;
			}
		}
		return false;
	}

	//--------------------------------------------------------------------------
	//---
	//--- Private methods : addMetadata
	//---
	//--------------------------------------------------------------------------
	private void addMetadata(RemoteFile rf) throws Exception {
		Element md = retrieveMetadata(rf);
		if (md == null) {
			return;
		}
		//--- schema handled check already done
		String schema = dataMan.autodetectSchema(md);


    // 1.- Look for the file identifier on the metadata xml
    String uuid = dataMan.extractUUID(schema,  md);

    // 2.- If there is no file identifier, then use the name of the file
    if (uuid == null) {
      String path = rf.getPath();
      int start = path.lastIndexOf("/") + 1;
      uuid = path.substring(start, path.length() - 4);
    }

    // 3.- If there is a collision of uuid with existent metadata, use a
    // random one
    if (dataMan.existsMetadataUuid(dbms, uuid)) {
      uuid = null;
    }

    // 4.- If we still don't have a clear UUID, use a random one (backup
    // plan)
    if (uuid == null) {
      uuid = UUID.randomUUID().toString();
      log.debug("  - Setting uuid for metadata with remote path : "
                                + rf.getPath());

      // --- set uuid inside metadata and get new xml
      try {
        md = dataMan.setUUID(schema, uuid, md);
      } catch (Exception e) {
        log.error("  - Failed to set uuid for metadata with remote path : "
                                        + rf.getPath());
				result.badFormat++;
        return;
      }
    }

    log.debug("  - Adding metadata with remote path : " + rf.getPath());

    if(log.isDebugEnabled()) log.debug("  - Adding metadata with remote path : "+ rf.getPath());

		//
<<<<<<< HEAD
        // insert metadata
        //
        String group = null, isTemplate = null, docType = null, title = null, category = null;
        boolean ufo = false, indexImmediate = false;

        String changeDate = rf.getChangeDate();
        // WAF harvester returns null for the change date, try to get it from the xml
        if (changeDate == null) {
            try {
                changeDate = dataMan.extractDateModified(schema, md);
            } catch (Exception ex) {
                log.error("WebDavHarvester - addMetadata - Can't get metadata modified date for metadata uuid= " + uuid + ", using current date for modified date");
                changeDate = new ISODate().toString();
            }
        }

        String id = dataMan.insertMetadata(context, dbms, schema, md, context.getSerialFactory().getSerial(dbms, "Metadata"), uuid, Integer.parseInt(params.ownerId), group, params.uuid,
                     isTemplate, docType, title, category, changeDate, changeDate, ufo, indexImmediate);
=======
    // insert metadata
    //
    String group = null, isTemplate = null, docType = null, title = null, category = null;
    boolean ufo = false, indexImmediate = false;
    String id = dataMan.insertMetadata(context, dbms, schema, md, context.getSerialFactory().getSerial(dbms, "Metadata"), uuid, Integer.parseInt(params.ownerId), group, params.uuid, isTemplate, docType, title, category, rf.getChangeDate(), rf.getChangeDate(), ufo, indexImmediate);
>>>>>>> 470ef776


		int iId = Integer.parseInt(id);

		dataMan.setTemplateExt(dbms, iId, "n", null);
		dataMan.setHarvestedExt(dbms, iId, params.uuid, rf.getPath());

    addPrivileges(id, params.getPrivileges(), localGroups, dataMan, context, dbms, log);
		addCategories(id);

		dbms.commit();
		dataMan.indexMetadata(dbms, id);
		result.added++;
	}

	//--------------------------------------------------------------------------

	private Element retrieveMetadata(RemoteFile rf) {
		try {
            if(log.isDebugEnabled()) log.debug("Getting remote file : "+ rf.getPath());
			Element md = rf.getMetadata(schemaMan);
            if(log.isDebugEnabled()) log.debug("Record got:\n"+ Xml.getString(md));

			String schema = dataMan.autodetectSchema(md);
			if (!params.validate || validates(schema, md)) {
				return (Element) md.detach();
			}

			log.warning("Skipping metadata that does not validate. Path is : "+ rf.getPath());
			result.doesNotValidate++;
		}
		catch (NoSchemaMatchesException e) {
				log.warning("Skipping metadata with unknown schema. Path is : "+ rf.getPath());
				result.unknownSchema++;
		}
		catch(JDOMException e) {
			log.warning("Skipping metadata with bad XML format. Path is : "+ rf.getPath());
			result.badFormat++;
		}
		catch(Exception e) {
			log.warning("Raised exception while getting metadata file : "+ e);
			result.unretrievable++;
		}
		//--- we don't raise any exception here. Just try to go on
		return null;
	}

	//--------------------------------------------------------------------------

	private boolean validates(String schema, Element md) {
		try {
			dataMan.validate(schema, md);
			return true;
		}
		catch (Exception e) {
			return false;
		}
	}

	//--------------------------------------------------------------------------
	//--- Categories
	//--------------------------------------------------------------------------

	private void addCategories(String id) throws Exception {
		for(String catId : params.getCategories()) {
			String name = localCateg.getName(catId);

			if (name == null) {
                if(log.isDebugEnabled()) log.debug("    - Skipping removed category with id:"+ catId);
			}
			else {
                if(log.isDebugEnabled()) log.debug("    - Setting category : "+ name);
				dataMan.setCategory(context, dbms, id, catId);
			}
		}
	}

	//--------------------------------------------------------------------------
	//---
	//--- Private methods : updateMetadata
	//---
	//--------------------------------------------------------------------------

	private void updateMetadata(RemoteFile rf, RecordInfo record) throws Exception {
		if (!rf.isMoreRecentThan(record.changeDate)) {
            if(log.isDebugEnabled()) log.debug("  - Metadata XML not changed for path : "+ rf.getPath());
			result.unchanged++;
		}
		else {
            if(log.isDebugEnabled()) log.debug("  - Updating local metadata for path : "+ rf.getPath());
			Element md = retrieveMetadata(rf);
			if (md == null) {
				return;
			}
			
			//--- set uuid inside metadata (on metadata add it's created a new uuid ignoring fileIdentifier uuid).
            //--- In update we should use db uuid to update the xml uuid and keep in sych both.
            try {
                String schema = dataMan.autodetectSchema(md);

								//Update only if different
								String uuid = dataMan.extractUUID(schema,  md);
								if (!record.uuid.equals(uuid)) {
									md = dataMan.setUUID(schema, record.uuid, md);
								}
            } catch(Exception e) {
                log.error("  - Failed to set uuid for metadata with remote path : "+ rf.getPath());
                return;
            }

            //
            // update metadata
            //
            boolean validate = false;
            boolean ufo = false;
            boolean index = false;
            String language = context.getLanguage();

            String changeDate = rf.getChangeDate();
            // WAF harvester returns null for the change date, try to get it from the xml
            if (changeDate == null) {
                try {
                    String schema = dataMan.autodetectSchema(md);
                    changeDate = dataMan.extractDateModified(schema, md);
                } catch (Exception ex) {
                    log.error("WebDavHarvester - updateMetadata - Can't get metadata modified date for metadata id= " + record.id + ", using current date for modified date");
                    changeDate = new ISODate().toString();
                }
            }

            dataMan.updateMetadata(context, dbms, record.id, md, validate, ufo, index, language, changeDate, true);

			//--- the administrator could change privileges and categories using the
			//--- web interface so we have to re-set both
			dbms.execute("DELETE FROM OperationAllowed WHERE metadataId=?", Integer.parseInt(record.id));
            addPrivileges(record.id, params.getPrivileges(), localGroups, dataMan, context, dbms, log);
            dbms.execute("DELETE FROM MetadataCateg WHERE metadataId=?", Integer.parseInt(record.id));
			addCategories(record.id);
			dbms.commit();
			dataMan.indexMetadata(dbms, record.id);
			result.updated++;
		}
	}

	//---------------------------------------------------------------------------
	//---
	//--- Variables
	//---
	//---------------------------------------------------------------------------

	private Logger log;
	private ServiceContext context;
	private Dbms dbms;
	private WebDavParams params;
	private DataManager dataMan;
	private CategoryMapper localCateg;
	private GroupMapper localGroups;
	private UriMapper localUris;
	private WebDavResult result;
	private SchemaManager  schemaMan;
}

//=============================================================================

interface RemoteRetriever {
	public void init(Logger log, ServiceContext context, WebDavParams params);
	public List<RemoteFile> retrieve() throws Exception;
	public void destroy();
}

//=============================================================================

interface RemoteFile {
	public String  getPath();
	public String  getChangeDate();
	public Element getMetadata(SchemaManager  schemaMan) throws JDOMException, IOException, Exception;
	public boolean isMoreRecentThan(String localDate);
}

//=============================================================================<|MERGE_RESOLUTION|>--- conflicted
+++ resolved
@@ -200,7 +200,6 @@
     if(log.isDebugEnabled()) log.debug("  - Adding metadata with remote path : "+ rf.getPath());
 
 		//
-<<<<<<< HEAD
         // insert metadata
         //
         String group = null, isTemplate = null, docType = null, title = null, category = null;
@@ -219,13 +218,6 @@
 
         String id = dataMan.insertMetadata(context, dbms, schema, md, context.getSerialFactory().getSerial(dbms, "Metadata"), uuid, Integer.parseInt(params.ownerId), group, params.uuid,
                      isTemplate, docType, title, category, changeDate, changeDate, ufo, indexImmediate);
-=======
-    // insert metadata
-    //
-    String group = null, isTemplate = null, docType = null, title = null, category = null;
-    boolean ufo = false, indexImmediate = false;
-    String id = dataMan.insertMetadata(context, dbms, schema, md, context.getSerialFactory().getSerial(dbms, "Metadata"), uuid, Integer.parseInt(params.ownerId), group, params.uuid, isTemplate, docType, title, category, rf.getChangeDate(), rf.getChangeDate(), ufo, indexImmediate);
->>>>>>> 470ef776
 
 
 		int iId = Integer.parseInt(id);
