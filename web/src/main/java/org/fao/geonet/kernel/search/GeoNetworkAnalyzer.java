//===	Copyright (C) 2001-2005 Food and Agriculture Organization of the
//===	United Nations (FAO-UN), United Nations World Food Programme (WFP)
//===	and United Nations Environment Programme (UNEP)
//===
//===	This program is free software; you can redistribute it and/or modify
//===	it under the terms of the GNU General Public License as published by
//===	the Free Software Foundation; either version 2 of the License, or (at
//===	your option) any later version.
//===
//===	This program is distributed in the hope that it will be useful, but
//===	WITHOUT ANY WARRANTY; without even the implied warranty of
//===	MERCHANTABILITY or FITNESS FOR A PARTICULAR PURPOSE. See the GNU
//===	General Public License for more details.
//===
//===	You should have received a copy of the GNU General Public License
//===	along with this program; if not, write to the Free Software
//===	Foundation, Inc., 59 Temple Place, Suite 330, Boston, MA 02111-1307 USA
//===
//===	Contact: Jeroen Ticheler - FAO - Viale delle Terme di Caracalla 2,
//===	Rome - Italy. email: GeoNetwork@fao.org
//==============================================================================

package org.fao.geonet.kernel.search;

import org.apache.commons.collections.CollectionUtils;
import org.apache.lucene.analysis.Analyzer;
import org.apache.lucene.analysis.Tokenizer;
import org.apache.lucene.analysis.core.LowerCaseFilter;
import org.apache.lucene.analysis.core.StopFilter;
import org.apache.lucene.analysis.miscellaneous.ASCIIFoldingFilter;
import org.apache.lucene.analysis.standard.StandardFilter;
import org.apache.lucene.analysis.standard.StandardTokenizer;
<<<<<<< HEAD
import org.apache.lucene.util.Version;
=======
import org.apache.lucene.analysis.util.CharArraySet;
>>>>>>> 1e6075a8
import org.fao.geonet.constants.Geonet;

import java.io.IOException;
import java.io.Reader;
import java.util.Collections;
import java.util.Set;

import jeeves.utils.Log;

/**
 * Default Lucene analyzer for GeoNetwork, based on a modified version of WhitespaceTokenizer and with added LowercaseFilter and
 * ASCIIFoldingFilter, and optionally StopFilter.
 * <p/>
 * Reason is that with StandardAnalyzer, which GeoNetwork was using before, it tokenizes such that the character * is
 * seen as delimiting. That caused queries with wildcards analyzed using StandardAnalyzer to fail.
 *
 * @author heikki doeleman
 */
public final class GeoNetworkAnalyzer extends Analyzer {
 
<<<<<<< HEAD
    private Set<String> stopwords = new HashSet<String>();
    private boolean enablePositionIncrements = true;
    private boolean ignoreCase = true;
    private char[] charsToIgnore;
=======
    private CharArraySet stopwords;
>>>>>>> 1e6075a8

    /**
     * Creates this analyzer using no stopwords.
     */
    public GeoNetworkAnalyzer() {
        this(null);
    }

    /**
     * 
     */
<<<<<<< HEAD
    public GeoNetworkAnalyzer(Set<String> stopwords, char[] charsToIgnore) {
        super();
        this.stopwords = stopwords;
        this.charsToIgnore = charsToIgnore;
        if(charsToIgnore != null) {
        	for(char s : charsToIgnore) {
        		Log.debug("GeoNetworkAnalyzer", "character to ignore: " + s);
        	}
        }
    }
    private Reader wrapReader(Reader reader) {
        if(charsToIgnore!=null && charsToIgnore.length > 0) {
            return new CharToSpaceReader(reader, charsToIgnore);
        } else {
            return reader;
=======
    public GeoNetworkAnalyzer(Set<String> stopwords) {
        if(stopwords == null || stopwords.isEmpty()) {
            this.stopwords = CharArraySet.EMPTY_SET;
        } else {
            this.stopwords = new CharArraySet(Geonet.LUCENE_VERSION, stopwords, true);
>>>>>>> 1e6075a8
        }
    }
    /**
     * Creates a new {@link TokenStreamComponents} instance for this analyzer.
     *
     * @param fieldName the name of the fields content passed to the
     *                  {@link TokenStreamComponents} sink as a reader
     * @param reader   the reader passed to the {@link Tokenizer} constructor
     * @return the {@link TokenStreamComponents} for this analyzer.
     */
    @Override
    protected TokenStreamComponents createComponents(final String fieldName, final Reader reader) {
<<<<<<< HEAD
        final Tokenizer source = new StandardTokenizer(Version.LUCENE_30, wrapReader(reader));
        if(this.stopwords!=null && !this.stopwords.isEmpty()) {
            return new TokenStreamComponents(source, new StopFilter(enablePositionIncrements, new ASCIIFoldingFilter(new LowerCaseFilter(new StandardFilter(source))), this.stopwords, ignoreCase)){
                @Override
                protected boolean reset(final Reader reader) throws IOException {
                    return super.reset(wrapReader(reader));
                }
            };
        }
        else {
            return new TokenStreamComponents(source, new ASCIIFoldingFilter(new LowerCaseFilter(new StandardFilter(source)))){
                @Override
                protected boolean reset(final Reader reader) throws IOException {
                    return super.reset(wrapReader(reader));
                }
            };
=======
        final Tokenizer source = new StandardTokenizer(Geonet.LUCENE_VERSION, reader);
        ASCIIFoldingFilter asciiFoldingFilter = new ASCIIFoldingFilter(new LowerCaseFilter(Geonet.LUCENE_VERSION, new StandardFilter(Geonet.LUCENE_VERSION, source)));
        if(CollectionUtils.isNotEmpty(this.stopwords)) {
            return new TokenStreamComponents(source, new StopFilter(Geonet.LUCENE_VERSION, asciiFoldingFilter, this.stopwords));
        }
        else {
            return new TokenStreamComponents(source, asciiFoldingFilter);
>>>>>>> 1e6075a8
        }
    }

}<|MERGE_RESOLUTION|>--- conflicted
+++ resolved
@@ -1,141 +1,122 @@
-//===	Copyright (C) 2001-2005 Food and Agriculture Organization of the
-//===	United Nations (FAO-UN), United Nations World Food Programme (WFP)
-//===	and United Nations Environment Programme (UNEP)
-//===
-//===	This program is free software; you can redistribute it and/or modify
-//===	it under the terms of the GNU General Public License as published by
-//===	the Free Software Foundation; either version 2 of the License, or (at
-//===	your option) any later version.
-//===
-//===	This program is distributed in the hope that it will be useful, but
-//===	WITHOUT ANY WARRANTY; without even the implied warranty of
-//===	MERCHANTABILITY or FITNESS FOR A PARTICULAR PURPOSE. See the GNU
-//===	General Public License for more details.
-//===
-//===	You should have received a copy of the GNU General Public License
-//===	along with this program; if not, write to the Free Software
-//===	Foundation, Inc., 59 Temple Place, Suite 330, Boston, MA 02111-1307 USA
-//===
-//===	Contact: Jeroen Ticheler - FAO - Viale delle Terme di Caracalla 2,
-//===	Rome - Italy. email: GeoNetwork@fao.org
-//==============================================================================
-
-package org.fao.geonet.kernel.search;
-
-import org.apache.commons.collections.CollectionUtils;
-import org.apache.lucene.analysis.Analyzer;
-import org.apache.lucene.analysis.Tokenizer;
-import org.apache.lucene.analysis.core.LowerCaseFilter;
-import org.apache.lucene.analysis.core.StopFilter;
-import org.apache.lucene.analysis.miscellaneous.ASCIIFoldingFilter;
-import org.apache.lucene.analysis.standard.StandardFilter;
-import org.apache.lucene.analysis.standard.StandardTokenizer;
-<<<<<<< HEAD
-import org.apache.lucene.util.Version;
-=======
-import org.apache.lucene.analysis.util.CharArraySet;
->>>>>>> 1e6075a8
-import org.fao.geonet.constants.Geonet;
-
-import java.io.IOException;
-import java.io.Reader;
-import java.util.Collections;
-import java.util.Set;
-
-import jeeves.utils.Log;
-
-/**
- * Default Lucene analyzer for GeoNetwork, based on a modified version of WhitespaceTokenizer and with added LowercaseFilter and
- * ASCIIFoldingFilter, and optionally StopFilter.
- * <p/>
- * Reason is that with StandardAnalyzer, which GeoNetwork was using before, it tokenizes such that the character * is
- * seen as delimiting. That caused queries with wildcards analyzed using StandardAnalyzer to fail.
- *
- * @author heikki doeleman
- */
-public final class GeoNetworkAnalyzer extends Analyzer {
- 
-<<<<<<< HEAD
-    private Set<String> stopwords = new HashSet<String>();
-    private boolean enablePositionIncrements = true;
-    private boolean ignoreCase = true;
-    private char[] charsToIgnore;
-=======
-    private CharArraySet stopwords;
->>>>>>> 1e6075a8
-
-    /**
-     * Creates this analyzer using no stopwords.
-     */
-    public GeoNetworkAnalyzer() {
-        this(null);
-    }
-
-    /**
-     * 
-     */
-<<<<<<< HEAD
-    public GeoNetworkAnalyzer(Set<String> stopwords, char[] charsToIgnore) {
-        super();
-        this.stopwords = stopwords;
-        this.charsToIgnore = charsToIgnore;
-        if(charsToIgnore != null) {
-        	for(char s : charsToIgnore) {
-        		Log.debug("GeoNetworkAnalyzer", "character to ignore: " + s);
-        	}
-        }
-    }
-    private Reader wrapReader(Reader reader) {
-        if(charsToIgnore!=null && charsToIgnore.length > 0) {
-            return new CharToSpaceReader(reader, charsToIgnore);
-        } else {
-            return reader;
-=======
-    public GeoNetworkAnalyzer(Set<String> stopwords) {
-        if(stopwords == null || stopwords.isEmpty()) {
-            this.stopwords = CharArraySet.EMPTY_SET;
-        } else {
-            this.stopwords = new CharArraySet(Geonet.LUCENE_VERSION, stopwords, true);
->>>>>>> 1e6075a8
-        }
-    }
-    /**
-     * Creates a new {@link TokenStreamComponents} instance for this analyzer.
-     *
-     * @param fieldName the name of the fields content passed to the
-     *                  {@link TokenStreamComponents} sink as a reader
-     * @param reader   the reader passed to the {@link Tokenizer} constructor
-     * @return the {@link TokenStreamComponents} for this analyzer.
-     */
-    @Override
-    protected TokenStreamComponents createComponents(final String fieldName, final Reader reader) {
-<<<<<<< HEAD
-        final Tokenizer source = new StandardTokenizer(Version.LUCENE_30, wrapReader(reader));
-        if(this.stopwords!=null && !this.stopwords.isEmpty()) {
-            return new TokenStreamComponents(source, new StopFilter(enablePositionIncrements, new ASCIIFoldingFilter(new LowerCaseFilter(new StandardFilter(source))), this.stopwords, ignoreCase)){
-                @Override
-                protected boolean reset(final Reader reader) throws IOException {
-                    return super.reset(wrapReader(reader));
-                }
-            };
-        }
-        else {
-            return new TokenStreamComponents(source, new ASCIIFoldingFilter(new LowerCaseFilter(new StandardFilter(source)))){
-                @Override
-                protected boolean reset(final Reader reader) throws IOException {
-                    return super.reset(wrapReader(reader));
-                }
-            };
-=======
-        final Tokenizer source = new StandardTokenizer(Geonet.LUCENE_VERSION, reader);
-        ASCIIFoldingFilter asciiFoldingFilter = new ASCIIFoldingFilter(new LowerCaseFilter(Geonet.LUCENE_VERSION, new StandardFilter(Geonet.LUCENE_VERSION, source)));
-        if(CollectionUtils.isNotEmpty(this.stopwords)) {
-            return new TokenStreamComponents(source, new StopFilter(Geonet.LUCENE_VERSION, asciiFoldingFilter, this.stopwords));
-        }
-        else {
-            return new TokenStreamComponents(source, asciiFoldingFilter);
->>>>>>> 1e6075a8
-        }
-    }
-
+//===	Copyright (C) 2001-2005 Food and Agriculture Organization of the
+//===	United Nations (FAO-UN), United Nations World Food Programme (WFP)
+//===	and United Nations Environment Programme (UNEP)
+//===
+//===	This program is free software; you can redistribute it and/or modify
+//===	it under the terms of the GNU General Public License as published by
+//===	the Free Software Foundation; either version 2 of the License, or (at
+//===	your option) any later version.
+//===
+//===	This program is distributed in the hope that it will be useful, but
+//===	WITHOUT ANY WARRANTY; without even the implied warranty of
+//===	MERCHANTABILITY or FITNESS FOR A PARTICULAR PURPOSE. See the GNU
+//===	General Public License for more details.
+//===
+//===	You should have received a copy of the GNU General Public License
+//===	along with this program; if not, write to the Free Software
+//===	Foundation, Inc., 59 Temple Place, Suite 330, Boston, MA 02111-1307 USA
+//===
+//===	Contact: Jeroen Ticheler - FAO - Viale delle Terme di Caracalla 2,
+//===	Rome - Italy. email: GeoNetwork@fao.org
+//==============================================================================
+
+package org.fao.geonet.kernel.search;
+
+import java.io.IOException;
+import java.io.Reader;
+import java.util.Set;
+
+import jeeves.utils.Log;
+
+import org.apache.lucene.analysis.Analyzer;
+import org.apache.lucene.analysis.Tokenizer;
+import org.apache.lucene.analysis.core.LowerCaseFilter;
+import org.apache.lucene.analysis.core.StopFilter;
+import org.apache.lucene.analysis.miscellaneous.ASCIIFoldingFilter;
+import org.apache.lucene.analysis.standard.StandardFilter;
+import org.apache.lucene.analysis.standard.StandardTokenizer;
+import org.apache.lucene.analysis.util.CharArraySet;
+import org.fao.geonet.constants.Geonet;
+
+/**
+ * Default Lucene analyzer for GeoNetwork, based on a modified version of WhitespaceTokenizer and with added LowercaseFilter and
+ * ASCIIFoldingFilter, and optionally StopFilter.
+ * <p/>
+ * Reason is that with StandardAnalyzer, which GeoNetwork was using before, it tokenizes such that the character * is
+ * seen as delimiting. That caused queries with wildcards analyzed using StandardAnalyzer to fail.
+ *
+ * @author heikki doeleman
+ */
+public final class GeoNetworkAnalyzer extends Analyzer {
+ 
+    private CharArraySet stopwords;
+    private boolean ignoreCase = true;
+    private char[] charsToIgnore;
+
+    /**
+     * Creates this analyzer using no stopwords.
+     */
+    public GeoNetworkAnalyzer() {
+        this(null, null);
+    }
+
+    /**
+     * 
+     */
+    public GeoNetworkAnalyzer(Set<String> stopwords, char[] charsToIgnore) {
+        if(stopwords == null || stopwords.isEmpty()) {
+            this.stopwords = CharArraySet.EMPTY_SET;
+        } else {
+            this.stopwords = new CharArraySet(Geonet.LUCENE_VERSION, stopwords, ignoreCase);
+        }        this.charsToIgnore = charsToIgnore;
+        if(charsToIgnore != null) {
+        	for(char s : charsToIgnore) {
+        		Log.debug("GeoNetworkAnalyzer", "character to ignore: " + s);
+        	}
+        }
+    }
+    private Reader wrapReader(Reader reader) {
+        if(charsToIgnore!=null && charsToIgnore.length > 0) {
+            return new CharToSpaceReader(reader, charsToIgnore);
+        } else {
+            return reader;
+        }
+    }
+    /**
+     * Creates a new {@link TokenStreamComponents} instance for this analyzer.
+     *
+     * @param fieldName the name of the fields content passed to the
+     *                  {@link TokenStreamComponents} sink as a reader
+     * @param reader   the reader passed to the {@link Tokenizer} constructor
+     * @return the {@link TokenStreamComponents} for this analyzer.
+     */
+    @Override
+    protected TokenStreamComponents createComponents(final String fieldName, final Reader reader) {
+		/*
+        final Tokenizer source = new StandardTokenizer(Geonet.LUCENE_VERSION, reader);
+        ASCIIFoldingFilter asciiFoldingFilter = new ASCIIFoldingFilter(new LowerCaseFilter(Geonet.LUCENE_VERSION, new StandardFilter(Geonet.LUCENE_VERSION, source)));
+        if(CollectionUtils.isNotEmpty(this.stopwords)) {
+            return new TokenStreamComponents(source, new StopFilter(Geonet.LUCENE_VERSION, asciiFoldingFilter, this.stopwords));
+*/
+        final Tokenizer source = new StandardTokenizer(Geonet.LUCENE_VERSION, reader);
+        ASCIIFoldingFilter asciiFoldingFilter = new ASCIIFoldingFilter(new LowerCaseFilter(Geonet.LUCENE_VERSION, new StandardFilter(Geonet.LUCENE_VERSION, source)));
+
+        if(this.stopwords!=null && !this.stopwords.isEmpty()) {
+            return new TokenStreamComponents(source, new StopFilter(Geonet.LUCENE_VERSION, asciiFoldingFilter, this.stopwords)) {
+                @Override
+                protected void setReader(final Reader reader) throws IOException {
+                    super.setReader(wrapReader(reader));
+                }
+            };
+        }
+        else {
+            return new TokenStreamComponents(source, asciiFoldingFilter){
+                @Override
+                protected void setReader(final Reader reader) throws IOException {
+                    super.setReader(wrapReader(reader));
+                }
+            };
+        }
+    }
+
 }