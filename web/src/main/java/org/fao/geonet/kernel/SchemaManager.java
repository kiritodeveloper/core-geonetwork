--- conflicted
+++ resolved
@@ -78,12 +78,7 @@
 public class SchemaManager {
 	private Map<String, Schema> hmSchemas = new HashMap<String, Schema>();
 	private String[] fnames = { "labels.xml", "codelists.xml", "strings.xml" };
-<<<<<<< HEAD
-    private String[] xslUriSuffix = { "", "-edit", "-rdf"};
-	private String   schemaPluginsDir;
-=======
     private String   schemaPluginsDir;
->>>>>>> a2b40c6b
 	private String   schemaPluginsCat;
 	private String	 defaultLang;
 	private String	 defaultSchema;
