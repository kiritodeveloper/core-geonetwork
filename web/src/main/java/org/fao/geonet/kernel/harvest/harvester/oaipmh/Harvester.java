//=============================================================================
//===	Copyright (C) 2001-2007 Food and Agriculture Organization of the
//===	United Nations (FAO-UN), United Nations World Food Programme (WFP)
//===	and United Nations Environment Programme (UNEP)
//===
//===	This program is free software; you can redistribute it and/or modify
//===	it under the terms of the GNU General Public License as published by
//===	the Free Software Foundation; either version 2 of the License, or (at
//===	your option) any later version.
//===
//===	This program is distributed in the hope that it will be useful, but
//===	WITHOUT ANY WARRANTY; without even the implied warranty of
//===	MERCHANTABILITY or FITNESS FOR A PARTICULAR PURPOSE. See the GNU
//===	General Public License for more details.
//===
//===	You should have received a copy of the GNU General Public License
//===	along with this program; if not, write to the Free Software
//===	Foundation, Inc., 51 Franklin St, Fifth Floor, Boston, MA 02110-1301, USA
//===
//===	Contact: Jeroen Ticheler - FAO - Viale delle Terme di Caracalla 2,
//===	Rome - Italy. email: geonetwork@osgeo.org
//==============================================================================

package org.fao.geonet.kernel.harvest.harvester.oaipmh;

import jeeves.exceptions.OperationAbortedEx;
import jeeves.interfaces.Logger;
import jeeves.resources.dbms.Dbms;
import jeeves.server.context.ServiceContext;
import jeeves.utils.Util;
import jeeves.utils.Xml;
import org.fao.geonet.GeonetContext;
import org.fao.geonet.constants.Geonet;
import org.fao.geonet.kernel.DataManager;
import org.fao.geonet.kernel.harvest.harvester.CategoryMapper;
import org.fao.geonet.kernel.harvest.harvester.GroupMapper;
import org.fao.geonet.kernel.harvest.harvester.Privileges;
import org.fao.geonet.kernel.harvest.harvester.UUIDMapper;
import org.fao.geonet.lib.Lib;
import org.fao.oaipmh.OaiPmh;
import org.fao.oaipmh.exceptions.NoRecordsMatchException;
import org.fao.oaipmh.requests.GetRecordRequest;
import org.fao.oaipmh.requests.ListIdentifiersRequest;
import org.fao.oaipmh.requests.Transport;
import org.fao.oaipmh.responses.GetRecordResponse;
import org.fao.oaipmh.responses.Header;
import org.fao.oaipmh.responses.ListIdentifiersResponse;
import org.fao.oaipmh.util.ISODate;
import org.jdom.Element;
import org.jdom.JDOMException;

import java.io.File;
import java.net.URL;
import java.util.HashSet;
import java.util.Set;

//=============================================================================

class Harvester
{
	//--------------------------------------------------------------------------
	//---
	//--- Constructor
	//---
	//--------------------------------------------------------------------------

	public Harvester(Logger log, ServiceContext context, Dbms dbms, OaiPmhParams params)
	{
		this.log    = log;
		this.context= context;
		this.dbms   = dbms;
		this.params = params;

		result = new OaiPmhResult();

		GeonetContext gc = (GeonetContext) context.getHandlerContext(Geonet.CONTEXT_NAME);
		dataMan = gc.getDataManager();
	}

	//---------------------------------------------------------------------------
	//---
	//--- API methods
	//---
	//---------------------------------------------------------------------------

	public OaiPmhResult harvest() throws Exception
	{
		ListIdentifiersRequest req = new ListIdentifiersRequest();
		req.setSchemaPath(new File(context.getAppPath() + Geonet.SchemaPath.OAI_PMH));

		Transport t = req.getTransport();
		t.setUrl(new URL(params.url));

		if (params.useAccount)
			t.setCredentials(params.username, params.password);

		//--- set the proxy info if necessary
		Lib.net.setupProxy(context, t);

		//--- perform all searches

		Set<RecordInfo> records = new HashSet<RecordInfo>();

		for(Search s : params.getSearches())
			records.addAll(search(req, s));

		if (params.isSearchEmpty())
			records.addAll(search(req, Search.createEmptySearch()));

		log.info("Total records processed in all searches :"+ records.size());

		//--- align local node

		if (records.size() != 0)
			align(t, records);

		return result;
	}

	//---------------------------------------------------------------------------
	//---
	//--- Private methods
	//---
	//---------------------------------------------------------------------------

	private Set<RecordInfo> search(ListIdentifiersRequest req, Search s) throws OperationAbortedEx
	{
		//--- setup search parameters

		if (s.from.length() != 0)	req.setFrom(new ISODate(s.from));
			else							req.setFrom(null);

		if (s.until.length() != 0)	req.setUntil(new ISODate(s.until));
			else 							req.setUntil(null);

		if (s.set.length() != 0) 	req.setSet(s.set);
			else 							req.setSet(null);

		req.setMetadataPrefix(s.prefix);

		//--- execute request and loop on response

		Set<RecordInfo> records = new HashSet<RecordInfo>();

		log.info("Searching on : "+ params.name);

		try
		{
			ListIdentifiersResponse response = req.execute();

			while (response.hasNext())
			{
				Header h = response.next();

				if (!h.isDeleted())
					records.add(new RecordInfo(h, s.prefix));
			}

			log.info("Records added to result list : "+ records.size());

			return records;
		}
		catch(NoRecordsMatchException e)
		{
			//--- return gracefully
			return records;
		}

		catch(Exception e)
		{
			log.warning("Raised exception when searching : "+ e);
			log.warning(Util.getStackTrace(e));
			throw new OperationAbortedEx("Raised exception when searching", e);
		}
	}

	//---------------------------------------------------------------------------

	private void align(Transport t, Set<RecordInfo> records) throws Exception
	{
		log.info("Start of alignment for : "+ params.name);

		//-----------------------------------------------------------------------
		//--- retrieve all local categories and groups
		//--- retrieve harvested uuids for given harvesting node

		localCateg = new CategoryMapper(dbms);
		localGroups= new GroupMapper(dbms);
		localUuids = new UUIDMapper(dbms, params.uuid);
		dbms.commit();

		//-----------------------------------------------------------------------
		//--- remove old metadata

		for (String uuid : localUuids.getUUIDs())
			if (!exists(records, uuid))
			{
				String id = localUuids.getID(uuid);

                if(log.isDebugEnabled()) log.debug("  - Removing old metadata with local id:"+ id);
				dataMan.deleteMetadataGroup(context, dbms, id);
				dbms.commit();
				result.locallyRemoved++;
			}

		//-----------------------------------------------------------------------
		//--- insert/update new metadata

		for(RecordInfo ri : records)
		{
			result.total++;

			String id = localUuids.getID(ri.id);

			if (id == null)	addMetadata(t, ri);
			else				updateMetadata(t, ri, id);
		}

		log.info("End of alignment for : "+ params.name);
	}

	//--------------------------------------------------------------------------
	/** Return true if the uuid is present in the remote records */

	private boolean exists(Set<RecordInfo> records, String uuid)
	{
		for(RecordInfo ri : records)
			if (uuid.equals(ri.id))
				return true;

		return false;
	}

	//--------------------------------------------------------------------------
	//---
	//--- Private methods : addMetadata
	//---
	//--------------------------------------------------------------------------

	private void addMetadata(Transport t, RecordInfo ri) throws Exception
	{
		Element md = retrieveMetadata(t, ri);

		if (md == null)
			return;

		//--- schema handled check already done

		String schema = dataMan.autodetectSchema(md);

        if(log.isDebugEnabled()) log.debug("  - Adding metadata with remote id : "+ ri.id);

        //
        // insert metadata
        //
        int userid = 1;
        String group = null, isTemplate = null, docType = null, title = null, category = null;
        boolean ufo = false, indexImmediate = false;
        String id = dataMan.insertMetadata(context, dbms, schema, md, context.getSerialFactory().getSerial(dbms, "Metadata"), ri.id, userid, group, params.uuid,
                         isTemplate, docType, title, category, ri.changeDate.toString(), ri.changeDate.toString(), ufo, indexImmediate);

		int iId = Integer.parseInt(id);

		dataMan.setTemplateExt(dbms, iId, "n", null);
		dataMan.setHarvestedExt(dbms, iId, params.uuid);

		addPrivileges(id);
		addCategories(id);

		dbms.commit();
<<<<<<< HEAD
		dataMan.indexMetadataGroup(dbms, id, false, context);
=======
		dataMan.indexMetadata(dbms, id, false);
>>>>>>> f48c94dd
		result.added++;
	}

	//--------------------------------------------------------------------------

	private Element retrieveMetadata(Transport t, RecordInfo ri)
	{
		try
		{
            if(log.isDebugEnabled()) log.debug("  - Getting remote metadata with id : "+ ri.id);

			GetRecordRequest req = new GetRecordRequest();
			req.setSchemaPath(new File(context.getAppPath() + Geonet.SchemaPath.OAI_PMH));
			req.setTransport(t);
			req.setIdentifier(ri.id);
			req.setMetadataPrefix(ri.prefix);

			GetRecordResponse res = req.execute();

			Element md = res.getRecord().getMetadata();

            if(log.isDebugEnabled()) log.debug("    - Record got:\n"+ Xml.getString(md));

			if (isOaiDc(md))
			{
                if(log.isDebugEnabled()) log.debug("    - Converting oai_dc to dublin core");
				md = toDublinCore(md);

				if (md == null)
					return null;
			}

			String schema = dataMan.autodetectSchema(md);

			if (schema == null)
			{
				log.warning("Skipping metadata with unknown schema. Remote id : "+ ri.id);
				result.unknownSchema++;
			}
			else
			{
				if (!params.validate || validates(schema, md))
					return (Element) md.detach();

				log.warning("Skipping metadata that does not validate. Remote id : "+ ri.id);
				result.doesNotValidate++;
			}
		}

		catch(JDOMException e)
		{
			log.warning("Skipping metadata with bad XML format. Remote id : "+ ri.id);
			result.badFormat++;
		}

		catch(Exception e)
		{
			log.warning("Raised exception while getting metadata file : "+ e);
			log.warning(Util.getStackTrace(e));
			result.unretrievable++;
		}

		//--- we don't raise any exception here. Just try to go on
		return null;
	}

	//--------------------------------------------------------------------------

	private boolean isOaiDc(Element md)
	{
		return (md.getName().equals("dc")) && (md.getNamespace().equals(OaiPmh.Namespaces.OAI_DC));
	}

	//--------------------------------------------------------------------------

	private Element toDublinCore(Element md)
	{
		String styleSheet = context.getAppPath() +"conversion/oai_dc-to-dublin-core/main.xsl";

		try
		{
			return Xml.transform(md, styleSheet);
		}
		catch (Exception e)
		{
			log.warning("Cannot convert oai_dc to dublin core : "+ e);
			return null;
		}
	}

	//--------------------------------------------------------------------------

	private boolean validates(String schema, Element md)
	{
		try
		{
			dataMan.validate(schema, md);
			return true;
		}
		catch (Exception e)
		{
			return false;
		}
	}

	//--------------------------------------------------------------------------
	//--- Categories
	//--------------------------------------------------------------------------

	private void addCategories(String id) throws Exception
	{
		for(String catId : params.getCategories())
		{
			String name = localCateg.getName(catId);

			if (name == null)
			{
                if(log.isDebugEnabled()) log.debug("    - Skipping removed category with id:"+ catId);
			}
			else
			{
                if(log.isDebugEnabled()) log.debug("    - Setting category : "+ name);
				dataMan.setCategory(context, dbms, id, catId);
			}
		}
	}

	//--------------------------------------------------------------------------
	//--- Privileges
	//--------------------------------------------------------------------------

	private void addPrivileges(String id) throws Exception
	{
		for (Privileges priv : params.getPrivileges())
		{
			String name = localGroups.getName(priv.getGroupId());

			if (name == null) 
			{
                if(log.isDebugEnabled()) log.debug("    - Skipping removed group with id:"+ priv.getGroupId());
			}
			else
			{
                if(log.isDebugEnabled()) log.debug("    - Setting privileges for group : "+ name);

				for (int opId: priv.getOperations())
				{
					name = dataMan.getAccessManager().getPrivilegeName(opId);

					//--- allow only: view, dynamic, featured
					if (opId == 0 || opId == 5 || opId == 6)
					{
                        if(log.isDebugEnabled()) log.debug("       --> "+ name);
						dataMan.setOperation(context, dbms, id, priv.getGroupId(), opId +"");
					}
					else
                    if(log.isDebugEnabled()) log.debug("       --> "+ name +" (skipped)");
				}
			}
		}
	}

	//--------------------------------------------------------------------------
	//---
	//--- Private methods : updateMetadata
	//---
	//--------------------------------------------------------------------------

	private void updateMetadata(Transport t, RecordInfo ri, String id) throws Exception
	{
		String date = localUuids.getChangeDate(ri.id);

		if (!ri.isMoreRecentThan(date))
		{
            if(log.isDebugEnabled()) log.debug("  - Metadata XML not changed for remote id : "+ ri.id);
			result.unchanged++;
		}
		else
		{
            if(log.isDebugEnabled()) log.debug("  - Updating local metadata for remote id : "+ ri.id);

			Element md = retrieveMetadata(t, ri);

			if (md == null)
				return;

            //
            // update metadata
            //
            boolean validate = false;
            boolean ufo = false;
            boolean index = false;
            String language = context.getLanguage();
            dataMan.updateMetadata(context, dbms, id, md, validate, ufo, index, language, ri.changeDate.toString(), false, false);

			//--- the administrator could change privileges and categories using the
			//--- web interface so we have to re-set both

			dbms.execute("DELETE FROM OperationAllowed WHERE metadataId=?", Integer.parseInt(id));
			addPrivileges(id);

			dbms.execute("DELETE FROM MetadataCateg WHERE metadataId=?", Integer.parseInt(id));
			addCategories(id);

			dbms.commit();
<<<<<<< HEAD
			dataMan.indexMetadataGroup(dbms, id, false, context);
=======
			dataMan.indexMetadata(dbms, id, false);
>>>>>>> f48c94dd
			result.updated++;
		}
	}

	//---------------------------------------------------------------------------
	//---
	//--- Variables
	//---
	//---------------------------------------------------------------------------

	private Logger         log;
	private ServiceContext context;
	private Dbms           dbms;
	private OaiPmhParams   params;
	private DataManager    dataMan;
	private CategoryMapper localCateg;
	private GroupMapper    localGroups;
	private UUIDMapper     localUuids;
	private OaiPmhResult   result;
}

//=============================================================================

<|MERGE_RESOLUTION|>--- conflicted
+++ resolved
@@ -268,11 +268,7 @@
 		addCategories(id);
 
 		dbms.commit();
-<<<<<<< HEAD
-		dataMan.indexMetadataGroup(dbms, id, false, context);
-=======
-		dataMan.indexMetadata(dbms, id, false);
->>>>>>> f48c94dd
+		dataMan.indexMetadata(dbms, id, false, false, context);
 		result.added++;
 	}
 
@@ -478,11 +474,7 @@
 			addCategories(id);
 
 			dbms.commit();
-<<<<<<< HEAD
-			dataMan.indexMetadataGroup(dbms, id, false, context);
-=======
-			dataMan.indexMetadata(dbms, id, false);
->>>>>>> f48c94dd
+			dataMan.indexMetadata(dbms, id, false, false, context);
 			result.updated++;
 		}
 	}
