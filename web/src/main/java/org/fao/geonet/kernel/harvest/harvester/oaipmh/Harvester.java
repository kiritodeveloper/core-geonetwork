--- conflicted
+++ resolved
@@ -268,11 +268,7 @@
 		addCategories(id);
 
 		dbms.commit();
-<<<<<<< HEAD
-		dataMan.indexMetadata(dbms, id, false, false, context);
-=======
-		dataMan.indexMetadata(dbms, id);
->>>>>>> 1e6075a8
+		dataMan.indexMetadata(dbms, id, false, context);
 		result.added++;
 	}
 
@@ -478,11 +474,7 @@
 			addCategories(id);
 
 			dbms.commit();
-<<<<<<< HEAD
-			dataMan.indexMetadata(dbms, id, false, false, context);
-=======
-			dataMan.indexMetadata(dbms, id);
->>>>>>> 1e6075a8
+			dataMan.indexMetadata(dbms, id, false, context);
 			result.updated++;
 		}
 	}
