//==============================================================================
//===	Copyright (C) 2001-2008 Food and Agriculture Organization of the
//===	United Nations (FAO-UN), United Nations World Food Programme (WFP)
//===	and United Nations Environment Programme (UNEP)
//===
//===	This program is free software; you can redistribute it and/or modify
//===	it under the terms of the GNU General Public License as published by
//===	the Free Software Foundation; either version 2 of the License, or (at
//===	your option) any later version.
//===
//===	This program is distributed in the hope that it will be useful, but
//===	WITHOUT ANY WARRANTY; without even the implied warranty of
//===	MERCHANTABILITY or FITNESS FOR A PARTICULAR PURPOSE. See the GNU
//===	General Public License for more details.
//===
//===	You should have received a copy of the GNU General Public License
//===	along with this program; if not, write to the Free Software
//===	Foundation, Inc., 51 Franklin St, Fifth Floor, Boston, MA 02110-1301, USA
//===
//===	Contact: Jeroen Ticheler - FAO - Viale delle Terme di Caracalla 2,
//===	Rome - Italy. email: geonetwork@osgeo.org
//==============================================================================

package org.fao.geonet.kernel.search.spatial;

import java.io.File;
import java.io.IOException;
import java.io.StringReader;
import java.util.ArrayList;
import java.util.Collection;
import java.util.HashMap;
import java.util.List;
import java.util.concurrent.locks.Lock;
import java.util.logging.Level;

import javax.xml.parsers.ParserConfigurationException;

import jeeves.utils.Log;
import jeeves.utils.Xml;

import org.apache.jcs.access.exception.CacheException;
import org.fao.geonet.constants.Geonet;
import org.geotools.data.DataStore;
import org.geotools.data.FeatureEvent;
import org.geotools.data.FeatureListener;
import org.geotools.data.FeatureSource;
import org.geotools.data.FeatureStore;
import org.geotools.data.Transaction;
import org.geotools.data.memory.MemoryFeatureCollection;
import org.geotools.factory.CommonFactoryFinder;
import org.geotools.factory.GeoTools;
import org.geotools.feature.FeatureIterator;
import org.geotools.feature.simple.SimpleFeatureBuilder;
import org.geotools.geometry.jts.JTS;
import org.geotools.referencing.CRS;
import org.geotools.referencing.crs.DefaultGeographicCRS;
import org.geotools.xml.Parser;
import org.jdom.Element;
import org.opengis.feature.simple.SimpleFeature;
import org.opengis.feature.simple.SimpleFeatureType;
import org.opengis.feature.type.AttributeDescriptor;
import org.opengis.feature.type.Name;
import org.opengis.filter.Filter;
import org.opengis.filter.FilterFactory2;
import org.opengis.filter.identity.FeatureId;
import org.opengis.referencing.crs.CoordinateReferenceSystem;
import org.opengis.referencing.operation.MathTransform;
import org.xml.sax.SAXException;

<<<<<<< HEAD
import com.vividsolutions.jts.geom.Geometry;
import com.vividsolutions.jts.geom.GeometryFactory;
import com.vividsolutions.jts.geom.MultiPolygon;
import com.vividsolutions.jts.geom.Polygon;
import com.vividsolutions.jts.index.SpatialIndex;
import com.vividsolutions.jts.index.strtree.STRtree;
=======
import javax.xml.parsers.ParserConfigurationException;
import java.io.File;
import java.io.IOException;
import java.io.StringReader;
import java.util.ArrayList;
import java.util.Collection;
import java.util.HashMap;
import java.util.List;
import java.util.Map;
import java.util.concurrent.locks.Lock;
import java.util.logging.Level;
>>>>>>> a7076d57

/**
 * This class is responsible for extracting geographic information from metadata
 * and writing that information to a storage mechanism.
 *
 * @author jeichar
 */
@SuppressWarnings("unchecked")
public class SpatialIndexWriter implements FeatureListener
{

    static final String _IDS_ATTRIBUTE_NAME = "id";
    static final String _SPATIAL_INDEX_TYPENAME = "spatialindex";
    static final String                                          SPATIAL_FILTER_JCS        = "SpatialFilterCache";
    public static final int                                      MAX_WRITES_IN_TRANSACTION = 1000;

    private final Parser                              _parser;
    private final Transaction                         _transaction;
    private final  int                                _maxWrites;
    private final Lock                                _lock;
    private FeatureStore<SimpleFeatureType, SimpleFeature> _featureStore;
    private STRtree                                   _index;
    private static int                                _writes;
    private Map<String, String> errorMessage;
    public Map getErrorMessage() {
		return errorMessage;
	}

	private Name _idColumn;
    private Name _geomColumn;
    private boolean _autocommit;


    /**
			* TODO: javadoc.
			* 
			* @param dataStore
			* @param parser
			* @param transaction
			* @param maxWrites Maximum number of writes in a transaction. If set to
			* 1 then AUTO_COMMIT is being used.
			* @param lock
			*/
    public SpatialIndexWriter(DataStore datastore, Parser parser,
            Transaction transaction, int maxWrites, Lock lock) 
						throws Exception
    {
        // Note: The Configuration takes a long time to create so it is worth
        // re-using the same Configuration
        _lock = lock;
        _parser = parser;
        _parser.setStrict(false);
        _parser.setValidating(false);
        _transaction = transaction;
		_maxWrites = maxWrites;

        _featureStore = createFeatureStore(datastore);
        _autocommit = maxWrites < 2;
        if(!_autocommit) {
            _featureStore.setTransaction(_transaction);
        }
        _featureStore.addFeatureListener(this);

    }

    /**
     * Add a metadata record to the index
     *
     * @param schemasDir
     *            the base directory that contains the different metadata
     *            schemas
     * @param metadata
     *            the metadata
     */
    public void index(String schemaDir, String id,
            Element metadata) throws Exception
    {
        _lock.lock();
        try {
            _index = null;
            errorMessage = new HashMap<String, String>();
            Geometry geometry = extractGeometriesFrom(
                    schemaDir, metadata, _parser, errorMessage);

            if (geometry != null) {
                MemoryFeatureCollection features = new MemoryFeatureCollection(_featureStore.getSchema());
                SimpleFeatureType schema = _featureStore.getSchema();
                
                SimpleFeature template = SimpleFeatureBuilder.template(schema,
                        SimpleFeatureBuilder.createDefaultFeatureId());
                template.setAttribute(schema.getGeometryDescriptor().getName(), geometry);
                template.setAttribute(_IDS_ATTRIBUTE_NAME, id);
                features.add(template);

                List<FeatureId> ids = _featureStore.addFeatures(features);
                for (FeatureId featureId : ids) {
	                String id2 = featureId.getID();
					SpatialFilter.getJCSCache().remove(id2);
                }

                _writes++;

                if (!_autocommit && _writes > _maxWrites) {
                    _transaction.commit();
                    _writes = 0;
                }
            }
        } finally {
            _lock.unlock();
        }
    }

    public void close() throws IOException
    {
        _lock.lock();
        try {
            if (_writes > 0) {
                _transaction.commit();
                _writes = 0;
            }
            _transaction.close();
            _index = null;
            _featureStore.setTransaction(Transaction.AUTO_COMMIT);
        } finally {
            _lock.unlock();
        }
    }

    public FeatureSource<SimpleFeatureType, SimpleFeature> getFeatureSource()
    {
        return _featureStore;
    }

    public void delete(String id) throws IOException
    {
        _lock.lock();
        try {
            FilterFactory2 factory = CommonFactoryFinder
                    .getFilterFactory2(GeoTools.getDefaultHints());
            Filter filter = factory.equals(
                    factory.property(_idColumn), factory.literal(id));

            _index = null;

            _featureStore.removeFeatures(filter);
            _writes++;
        } finally {
            _lock.unlock();
        }
    }

    public void commit() throws IOException
    {
        _lock.lock();
        try {

            if (_writes > 0) {
                _writes = 0;
                _transaction.commit();
                _index = null;
                populateIndex();
            }
        } finally {
            _lock.unlock();
        }

    }

    public SpatialIndex getIndex() throws IOException
    {
        _lock.lock();
        try {

            if (_index==null) {
                populateIndex();
            }
            return _index;
        } finally {
            _lock.unlock();
        }
    }

    /**
     * Deletes the old index and sets up an empty index file
     * @throws Exception
     */
    public void reset() throws Exception
    {
        _lock.lock();
        try {
            _featureStore.setTransaction(Transaction.AUTO_COMMIT);
            _index=null;
            _featureStore.removeFeatures(Filter.INCLUDE);
            _featureStore.setTransaction(_transaction);
        }finally{
            _lock.unlock();
        }
    }

    /**
     * Extracts a Geometry Collection from metadata default visibility for
     * testing access.
     */
    static MultiPolygon extractGeometriesFrom(String schemaDir, 
            Element metadata, Parser parser, Map errorMessage) throws Exception
    {
        org.geotools.util.logging.Logging.getLogger("org.geotools.xml")
                .setLevel(Level.SEVERE);
        String sSheet = new File(schemaDir, "extract-gml.xsl")
                .getAbsolutePath();
        Element transform = Xml.transform(metadata, sSheet);
        if (transform.getChildren().size() == 0) {
            return null;
        }
        List<Polygon> allPolygons = new ArrayList<Polygon>();
        for (Element geom : (List<Element>)transform.getChildren()) {
					String srs = geom.getAttributeValue("srsName"); 
					CoordinateReferenceSystem sourceCRS = DefaultGeographicCRS.WGS84;
          String gml = Xml.getString(geom);

          try {
						if (srs != null && !(srs.equals(""))) sourceCRS = CRS.decode(srs);
            MultiPolygon jts = parseGml(parser, gml);
							
						// if we have an srs and its not WGS84 then transform to WGS84
						if (!CRS.equalsIgnoreMetadata(sourceCRS, DefaultGeographicCRS.WGS84)) {
							MathTransform tform = CRS.findMathTransform(sourceCRS, DefaultGeographicCRS.WGS84);
							jts = (MultiPolygon)JTS.transform(jts, tform);
						}

            for (int i = 0; i < jts.getNumGeometries(); i++) {
							allPolygons.add((Polygon) jts.getGeometryN(i));
            }
          } catch (Exception e) {
            errorMessage.put("PARSE", gml + ". Error is:" + e.getMessage());
            Log.error(Geonet.INDEX_ENGINE, "Failed to convert gml to jts object: "+gml+"\n\t"+e.getMessage());
						e.printStackTrace();
            // continue
          }
        }

        if( allPolygons.isEmpty()){
            return null;
        }else{
            try {
                Polygon[] array = new Polygon[allPolygons.size()];
                GeometryFactory geometryFactory = allPolygons.get(0).getFactory();
								return geometryFactory.createMultiPolygon(allPolygons.toArray(array));


            } catch (Exception e) {
                errorMessage.put("BUILD", allPolygons + ". Error is:" + e.getMessage());
                Log.error(Geonet.INDEX_ENGINE, "Failed to create a MultiPolygon from: "+allPolygons);
								e.printStackTrace();
                // continue
                return null;
            }
        }
    }

    public static MultiPolygon parseGml(Parser parser, String gml) throws IOException, SAXException,
            ParserConfigurationException
    {
        Object value = parser.parse(new StringReader(gml));
        if (value instanceof HashMap) {
            @SuppressWarnings("rawtypes")
            HashMap map = (HashMap) value;
            List<Polygon> geoms = new ArrayList<Polygon>();
            for (Object entry : map.values()) {
                addToList(geoms, entry);
            }
            if( geoms.isEmpty() ){
                return null;
            } else if( geoms.size()>1 ){
                GeometryFactory factory = geoms.get(0).getFactory();
                return factory.createMultiPolygon(geoms.toArray(new Polygon[0]));
            } else {
                return toMultiPolygon(geoms.get(0));
            }

        } else if (value == null) {
            return null;
        } else {
            return toMultiPolygon((Geometry) value);
        }
    }

    public static void addToList(List<Polygon> geoms, Object entry)
    {
        if (entry instanceof Polygon) {
            geoms.add((Polygon) entry);
        } else if (entry instanceof Collection) {
            @SuppressWarnings("rawtypes")
            Collection collection = (Collection) entry;
            for (Object object : collection) {
                geoms.add((Polygon) object);
            }
        }
    }

    private void populateIndex() throws IOException
    {
        _index = new STRtree();
        FeatureIterator<SimpleFeature> features = _featureStore.getFeatures().features();
        try {
            while (features.hasNext()) {
                SimpleFeature feature = features.next();
                Pair<FeatureId, Object> data = Pair.read(feature.getIdentifier(), feature.getAttribute(_idColumn));
                Geometry defaultGeometry = (Geometry) feature.getDefaultGeometry();
                if(defaultGeometry != null) {
                    _index.insert(defaultGeometry.getEnvelopeInternal(), data);
                }
            }

        } finally {
            features.close();
        }
    }

	private FeatureStore<SimpleFeatureType, SimpleFeature> createFeatureStore(DataStore datastore) throws Exception {
        FeatureStore<SimpleFeatureType, SimpleFeature> featureSource = null;

        featureSource = findSpatialIndexStore(datastore);
        if (featureSource != null) {
            _idColumn = findIdColumn(featureSource);

            return featureSource;

        }
        return null;
    }

    /**
     * Find the spatialindex featureStore or return null
     */
    public static FeatureStore<SimpleFeatureType, SimpleFeature> findSpatialIndexStore(DataStore datastore) throws IOException {
        for (String name : datastore.getTypeNames()) {
            if (_SPATIAL_INDEX_TYPENAME.equalsIgnoreCase(name)) {
                return (FeatureStore<SimpleFeatureType, SimpleFeature>) datastore.getFeatureSource(name);
            }
        }
        return null;
    }

    public static Name findIdColumn(FeatureSource<SimpleFeatureType, SimpleFeature> featureSource) {
        for (AttributeDescriptor descriptor : featureSource.getSchema().getAttributeDescriptors()) {

            if (_IDS_ATTRIBUTE_NAME.equalsIgnoreCase(descriptor.getLocalName())) {
                return descriptor.getName();
            }
        }
        return null;
    }

    public static MultiPolygon toMultiPolygon(Geometry geometry)
    {
        if (geometry instanceof Polygon) {
            Polygon polygon = (Polygon) geometry;

            return geometry.getFactory().createMultiPolygon(
                    new Polygon[] { polygon });
        }else if (geometry instanceof MultiPolygon) {
            return  (MultiPolygon) geometry;
        }
        String message = geometry.getClass()+" cannot be converted to a polygon. Check Metadata";
        Log.error(Geonet.INDEX_ENGINE, message);
        throw new IllegalArgumentException(message);
    }

    public void changed(FeatureEvent featureEvent) {
        try {
            switch (featureEvent.getType()) {
            case ADDED:
                break;
            case CHANGED:
                SpatialFilter.getJCSCache().clear();
                break;
            case REMOVED:
                SpatialFilter.getJCSCache().clear();
                break;
            case COMMIT:
                SpatialFilter.getJCSCache().clear();
                break;
            case ROLLBACK:
                SpatialFilter.getJCSCache().clear();
                break;
            default:
                SpatialFilter.getJCSCache().clear();
                break;
            }
        } catch (CacheException e) {
            throw new RuntimeException(e);
        }

    }

}<|MERGE_RESOLUTION|>--- conflicted
+++ resolved
@@ -30,6 +30,7 @@
 import java.util.Collection;
 import java.util.HashMap;
 import java.util.List;
+import java.util.Map;
 import java.util.concurrent.locks.Lock;
 import java.util.logging.Level;
 
@@ -67,26 +68,12 @@
 import org.opengis.referencing.operation.MathTransform;
 import org.xml.sax.SAXException;
 
-<<<<<<< HEAD
 import com.vividsolutions.jts.geom.Geometry;
 import com.vividsolutions.jts.geom.GeometryFactory;
 import com.vividsolutions.jts.geom.MultiPolygon;
 import com.vividsolutions.jts.geom.Polygon;
 import com.vividsolutions.jts.index.SpatialIndex;
 import com.vividsolutions.jts.index.strtree.STRtree;
-=======
-import javax.xml.parsers.ParserConfigurationException;
-import java.io.File;
-import java.io.IOException;
-import java.io.StringReader;
-import java.util.ArrayList;
-import java.util.Collection;
-import java.util.HashMap;
-import java.util.List;
-import java.util.Map;
-import java.util.concurrent.locks.Lock;
-import java.util.logging.Level;
->>>>>>> a7076d57
 
 /**
  * This class is responsible for extracting geographic information from metadata
@@ -111,7 +98,7 @@
     private STRtree                                   _index;
     private static int                                _writes;
     private Map<String, String> errorMessage;
-    public Map getErrorMessage() {
+    public Map<String, String> getErrorMessage() {
 		return errorMessage;
 	}
 
