//==============================================================================
//===	Copyright (C) 2001-2008 Food and Agriculture Organization of the
//===	United Nations (FAO-UN), United Nations World Food Programme (WFP)
//===	and United Nations Environment Programme (UNEP)
//===
//===	This program is free software; you can redistribute it and/or modify
//===	it under the terms of the GNU General Public License as published by
//===	the Free Software Foundation; either version 2 of the License, or (at
//===	your option) any later version.
//===
//===	This program is distributed in the hope that it will be useful, but
//===	WITHOUT ANY WARRANTY; without even the implied warranty of
//===	MERCHANTABILITY or FITNESS FOR A PARTICULAR PURPOSE. See the GNU
//===	General Public License for more details.
//===
//===	You should have received a copy of the GNU General Public License
//===	along with this program; if not, write to the Free Software
//===	Foundation, Inc., 51 Franklin St, Fifth Floor, Boston, MA 02110-1301, USA
//===
//===	Contact: Jeroen Ticheler - FAO - Viale delle Terme di Caracalla 2,
//===	Rome - Italy. email: geonetwork@osgeo.org
//==============================================================================

package org.fao.geonet.kernel.search.spatial;

import java.io.File;
import java.io.IOException;
import java.io.StringReader;
import java.util.ArrayList;
import java.util.Collection;
import java.util.HashMap;
import java.util.List;
import java.util.concurrent.locks.Lock;
import java.util.logging.Level;

import javax.xml.parsers.ParserConfigurationException;

import jeeves.utils.Log;
import jeeves.utils.Xml;

import org.apache.jcs.access.exception.CacheException;
import org.fao.geonet.constants.Geonet;
import org.geotools.data.DataStore;
import org.geotools.data.FeatureEvent;
import org.geotools.data.FeatureListener;
import org.geotools.data.FeatureSource;
import org.geotools.data.FeatureStore;
import org.geotools.data.Transaction;
import org.geotools.data.memory.MemoryFeatureCollection;
import org.geotools.data.simple.SimpleFeatureCollection;
import org.geotools.factory.CommonFactoryFinder;
import org.geotools.factory.GeoTools;
import org.geotools.feature.FeatureIterator;
import org.geotools.feature.simple.SimpleFeatureBuilder;
import org.geotools.geometry.jts.JTS;
import org.geotools.referencing.CRS;
import org.geotools.referencing.crs.DefaultGeographicCRS;
import org.geotools.xml.Parser;
import org.jdom.Element;
import org.opengis.feature.simple.SimpleFeature;
import org.opengis.feature.simple.SimpleFeatureType;
import org.opengis.feature.type.AttributeDescriptor;
import org.opengis.feature.type.Name;
import org.opengis.filter.Filter;
import org.opengis.filter.FilterFactory2;
import org.opengis.filter.identity.FeatureId;
import org.opengis.referencing.crs.CoordinateReferenceSystem;
import org.opengis.referencing.operation.MathTransform;
import org.xml.sax.SAXException;

import com.vividsolutions.jts.geom.Geometry;
import com.vividsolutions.jts.geom.GeometryFactory;
import com.vividsolutions.jts.geom.MultiPolygon;
import com.vividsolutions.jts.geom.Polygon;
import com.vividsolutions.jts.index.SpatialIndex;
import com.vividsolutions.jts.index.strtree.STRtree;

/**
 * This class is responsible for extracting geographic information from metadata
 * and writing that information to a storage mechanism.
 *
 * @author jeichar
 */
@SuppressWarnings("unchecked")
public class SpatialIndexWriter implements FeatureListener
{

    static final String _IDS_ATTRIBUTE_NAME = "id";
    static final String _SPATIAL_INDEX_TYPENAME = "spatialindex";
    static final String                                          SPATIAL_FILTER_JCS        = "SpatialFilterCache";
    public static final int                                      MAX_WRITES_IN_TRANSACTION = 1000;

    private final Parser                              _parser;
    private final Transaction                         _transaction;
    private final  int                                _maxWrites;
    private final Lock                                _lock;
    private FeatureStore<SimpleFeatureType, SimpleFeature> _featureStore;
    private STRtree                                   _index;
    private static int                                _writes;

    private Name _idColumn;
    private Name _geomColumn;
    private boolean _autocommit;


    /**
			* TODO: javadoc.
			* 
			* @param dataStore
			* @param parser
			* @param transaction
			* @param maxWrites Maximum number of writes in a transaction. If set to
			* 1 then AUTO_COMMIT is being used.
			* @param lock
			*/
    public SpatialIndexWriter(DataStore datastore, Parser parser,
            Transaction transaction, int maxWrites, Lock lock) 
						throws Exception
    {
        // Note: The Configuration takes a long time to create so it is worth
        // re-using the same Configuration
        _lock = lock;
        _parser = parser;
        _parser.setStrict(false);
        _parser.setValidating(false);
        _transaction = transaction;
		_maxWrites = maxWrites;

        _featureStore = createFeatureStore(datastore);
        _autocommit = maxWrites < 2;
        if(!_autocommit) {
            _featureStore.setTransaction(_transaction);
        }
        _featureStore.addFeatureListener(this);

    }

    /**
     * Add a metadata record to the index
     *
     * @param schemasDir
     *            the base directory that contains the different metadata
     *            schemas
     * @param metadata
     *            the metadata
     */
    public void index(String schemaDir, String id,
            Element metadata) throws Exception
    {
        _lock.lock();
        try {
            _index = null;
            Geometry geometry = extractGeometriesFrom(
                    schemaDir, metadata, _parser);

            if (geometry != null) {
                MemoryFeatureCollection features = new MemoryFeatureCollection(_featureStore.getSchema());
                SimpleFeatureType schema = _featureStore.getSchema();
                
                SimpleFeature template = SimpleFeatureBuilder.template(schema,
                        SimpleFeatureBuilder.createDefaultFeatureId());
                template.setAttribute(schema.getGeometryDescriptor().getName(), geometry);
                template.setAttribute(_IDS_ATTRIBUTE_NAME, id);
<<<<<<< HEAD
				features.add(template);
=======
                features.add(template);
>>>>>>> bb0fa219

                List<FeatureId> ids = _featureStore.addFeatures(features);
                for (FeatureId featureId : ids) {
	                String id2 = featureId.getID();
					SpatialFilter.getJCSCache().remove(id2);
                }

                _writes++;

                if (!_autocommit && _writes > _maxWrites) {
                    _transaction.commit();
                    _writes = 0;
                }
            }
        } finally {
            _lock.unlock();
        }
    }

    public void close() throws IOException
    {
        _lock.lock();
        try {
            if (_writes > 0) {
                _transaction.commit();
                _writes = 0;
            }
            _transaction.close();
            _index = null;
            _featureStore.setTransaction(Transaction.AUTO_COMMIT);
        } finally {
            _lock.unlock();
        }
    }

    public FeatureSource<SimpleFeatureType, SimpleFeature> getFeatureSource()
    {
        return _featureStore;
    }

    public void delete(String id) throws IOException
    {
        _lock.lock();
        try {
            FilterFactory2 factory = CommonFactoryFinder
                    .getFilterFactory2(GeoTools.getDefaultHints());
            Filter filter = factory.equals(
                    factory.property(_idColumn), factory.literal(id));

            _index = null;

            _featureStore.removeFeatures(filter);
            _writes++;
        } finally {
            _lock.unlock();
        }
    }

    public void commit() throws IOException
    {
        _lock.lock();
        try {

            if (_writes > 0) {
                _writes = 0;
                _transaction.commit();
                _index = null;
                populateIndex();
            }
        } finally {
            _lock.unlock();
        }

    }

    public SpatialIndex getIndex() throws IOException
    {
        _lock.lock();
        try {

            if (_index==null) {
                populateIndex();
            }
            return _index;
        } finally {
            _lock.unlock();
        }
    }

    /**
     * Deletes the old index and sets up an empty index file
     * @throws Exception
     */
    public void reset() throws Exception
    {
        _lock.lock();
        try {
            _featureStore.setTransaction(Transaction.AUTO_COMMIT);
            _index=null;
            _featureStore.removeFeatures(Filter.INCLUDE);
            _featureStore.setTransaction(_transaction);
        }finally{
            _lock.unlock();
        }
    }

    /**
     * Extracts a Geometry Collection from metadata default visibility for
     * testing access.
     */
    static MultiPolygon extractGeometriesFrom(String schemaDir, 
            Element metadata, Parser parser) throws Exception
    {
        org.geotools.util.logging.Logging.getLogger("org.geotools.xml")
                .setLevel(Level.SEVERE);
        String sSheet = new File(schemaDir, "extract-gml.xsl")
                .getAbsolutePath();
        Element transform = Xml.transform(metadata, sSheet);
        if (transform.getChildren().size() == 0) {
            return null;
        }
        List<Polygon> allPolygons = new ArrayList<Polygon>();
        for (Element geom : (List<Element>)transform.getChildren()) {
					String srs = geom.getAttributeValue("srsName"); 
					CoordinateReferenceSystem sourceCRS = DefaultGeographicCRS.WGS84;
          String gml = Xml.getString(geom);

          try {
						if (srs != null && !(srs.equals(""))) sourceCRS = CRS.decode(srs);
            MultiPolygon jts = parseGml(parser, gml);
							
						// if we have an srs and its not WGS84 then transform to WGS84
						if (!CRS.equalsIgnoreMetadata(sourceCRS, DefaultGeographicCRS.WGS84)) {
							MathTransform tform = CRS.findMathTransform(sourceCRS, DefaultGeographicCRS.WGS84);
							jts = (MultiPolygon)JTS.transform(jts, tform);
						}

            for (int i = 0; i < jts.getNumGeometries(); i++) {
							allPolygons.add((Polygon) jts.getGeometryN(i));
            }
          } catch (Exception e) {
            Log.error(Geonet.INDEX_ENGINE, "Failed to convert gml to jts object: "+gml+"\n\t"+e.getMessage());
						e.printStackTrace();
            // continue
          }
        }

        if( allPolygons.isEmpty()){
            return null;
        }else{
            try {
                Polygon[] array = new Polygon[allPolygons.size()];
                GeometryFactory geometryFactory = allPolygons.get(0).getFactory();
								return geometryFactory.createMultiPolygon(allPolygons.toArray(array));


            } catch (Exception e) {
                Log.error(Geonet.INDEX_ENGINE, "Failed to create a MultiPolygon from: "+allPolygons);
								e.printStackTrace();
                // continue
                return null;
            }
        }
    }

    public static MultiPolygon parseGml(Parser parser, String gml) throws IOException, SAXException,
            ParserConfigurationException
    {
        Object value = parser.parse(new StringReader(gml));
        if (value instanceof HashMap) {
            @SuppressWarnings("rawtypes")
            HashMap map = (HashMap) value;
            List<Polygon> geoms = new ArrayList<Polygon>();
            for (Object entry : map.values()) {
                addToList(geoms, entry);
            }
            if( geoms.isEmpty() ){
                return null;
            } else if( geoms.size()>1 ){
                GeometryFactory factory = geoms.get(0).getFactory();
                return factory.createMultiPolygon(geoms.toArray(new Polygon[0]));
            } else {
                return toMultiPolygon(geoms.get(0));
            }

        } else if (value == null) {
            return null;
        } else {
            return toMultiPolygon((Geometry) value);
        }
    }

    public static void addToList(List<Polygon> geoms, Object entry)
    {
        if (entry instanceof Polygon) {
            geoms.add((Polygon) entry);
        } else if (entry instanceof Collection) {
            @SuppressWarnings("rawtypes")
            Collection collection = (Collection) entry;
            for (Object object : collection) {
                geoms.add((Polygon) object);
            }
        }
    }

    private void populateIndex() throws IOException
    {
        _index = new STRtree();
        FeatureIterator<SimpleFeature> features = _featureStore.getFeatures().features();
        try {
            while (features.hasNext()) {
                SimpleFeature feature = features.next();
                Pair<FeatureId, Object> data = Pair.read(feature.getIdentifier(), feature.getAttribute(_idColumn));
                Geometry defaultGeometry = (Geometry) feature.getDefaultGeometry();
                if(defaultGeometry != null) {
<<<<<<< HEAD
                	_index.insert(defaultGeometry.getEnvelopeInternal(), data);
=======
                    _index.insert(defaultGeometry.getEnvelopeInternal(), data);
>>>>>>> bb0fa219
                }
            }

        } finally {
            features.close();
        }
    }

	private FeatureStore<SimpleFeatureType, SimpleFeature> createFeatureStore(DataStore datastore) throws Exception {
        FeatureStore<SimpleFeatureType, SimpleFeature> featureSource = null;

        featureSource = findSpatialIndexStore(datastore);
        if (featureSource != null) {
            _idColumn = findIdColumn(featureSource);

            return featureSource;

        }
        return null;
    }

    /**
     * Find the spatialindex featureStore or return null
     */
    public static FeatureStore<SimpleFeatureType, SimpleFeature> findSpatialIndexStore(DataStore datastore) throws IOException {
        for (String name : datastore.getTypeNames()) {
            if (_SPATIAL_INDEX_TYPENAME.equalsIgnoreCase(name)) {
                return (FeatureStore<SimpleFeatureType, SimpleFeature>) datastore.getFeatureSource(name);
            }
        }
        return null;
    }

    public static Name findIdColumn(FeatureSource<SimpleFeatureType, SimpleFeature> featureSource) {
        for (AttributeDescriptor descriptor : featureSource.getSchema().getAttributeDescriptors()) {

            if (_IDS_ATTRIBUTE_NAME.equalsIgnoreCase(descriptor.getLocalName())) {
                return descriptor.getName();
            }
        }
        return null;
    }

    public static MultiPolygon toMultiPolygon(Geometry geometry)
    {
        if (geometry instanceof Polygon) {
            Polygon polygon = (Polygon) geometry;

            return geometry.getFactory().createMultiPolygon(
                    new Polygon[] { polygon });
        }else if (geometry instanceof MultiPolygon) {
            return  (MultiPolygon) geometry;
        }
        String message = geometry.getClass()+" cannot be converted to a polygon. Check Metadata";
        Log.error(Geonet.INDEX_ENGINE, message);
        throw new IllegalArgumentException(message);
    }

    public void changed(FeatureEvent featureEvent) {
        try {
            switch (featureEvent.getType()) {
            case ADDED:
                break;
            case CHANGED:
                SpatialFilter.getJCSCache().clear();
                break;
            case REMOVED:
                SpatialFilter.getJCSCache().clear();
                break;
            case COMMIT:
                SpatialFilter.getJCSCache().clear();
                break;
            case ROLLBACK:
                SpatialFilter.getJCSCache().clear();
                break;
            default:
                SpatialFilter.getJCSCache().clear();
                break;
            }
        } catch (CacheException e) {
            throw new RuntimeException(e);
        }

    }

}<|MERGE_RESOLUTION|>--- conflicted
+++ resolved
@@ -161,11 +161,7 @@
                         SimpleFeatureBuilder.createDefaultFeatureId());
                 template.setAttribute(schema.getGeometryDescriptor().getName(), geometry);
                 template.setAttribute(_IDS_ATTRIBUTE_NAME, id);
-<<<<<<< HEAD
-				features.add(template);
-=======
                 features.add(template);
->>>>>>> bb0fa219
 
                 List<FeatureId> ids = _featureStore.addFeatures(features);
                 for (FeatureId featureId : ids) {
@@ -381,11 +377,7 @@
                 Pair<FeatureId, Object> data = Pair.read(feature.getIdentifier(), feature.getAttribute(_idColumn));
                 Geometry defaultGeometry = (Geometry) feature.getDefaultGeometry();
                 if(defaultGeometry != null) {
-<<<<<<< HEAD
-                	_index.insert(defaultGeometry.getEnvelopeInternal(), data);
-=======
                     _index.insert(defaultGeometry.getEnvelopeInternal(), data);
->>>>>>> bb0fa219
                 }
             }
 
