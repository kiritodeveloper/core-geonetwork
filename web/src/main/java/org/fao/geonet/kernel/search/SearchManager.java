//===	Copyright (C) 2001-2007 Food and Agriculture Organization of the
//===	United Nations (FAO-UN), United Nations World Food Programme (WFP)
//===	and United Nations Environment Programme (UNEP)
//===
//===	This program is free software; you can redistribute it and/or modify
//===	it under the terms of the GNU General Public License as published by
//===	the Free Software Foundation; either version 2 of the License, or (at
//===	your option) any later version.
//===
//===	This program is distributed in the hope that it will be useful, but
//===	WITHOUT ANY WARRANTY; without even the implied warranty of
//===	MERCHANTABILITY or FITNESS FOR A PARTICULAR PURPOSE. See the GNU
//===	General Public License for more details.
//===
//===	You should have received a copy of the GNU General Public License
//===	along with this program; if not, write to the Free Software
//===	Foundation, Inc., 51 Franklin St, Fifth Floor, Boston, MA 02110-1301, USA
//===
//===	Contact: Jeroen Ticheler - FAO - Viale delle Terme di Caracalla 2,
//===	Rome - Italy. email: geonetwork@osgeo.org
//==============================================================================

package org.fao.geonet.kernel.search;

import java.io.File;
import java.io.FileInputStream;
import java.io.IOException;
import java.lang.reflect.Constructor;
import java.util.ArrayList;
import java.util.Calendar;
import java.util.Collection;
import java.util.Collections;
import java.util.Comparator;
import java.util.HashMap;
import java.util.LinkedHashSet;
import java.util.List;
import java.util.Map;
import java.util.Map.Entry;
import java.util.Set;
import java.util.SortedSet;
import java.util.Timer;
import java.util.TimerTask;
import java.util.TreeSet;
import java.util.Vector;
import java.util.concurrent.locks.Lock;
import java.util.concurrent.locks.ReentrantLock;

import javax.servlet.ServletContext;

import jeeves.exceptions.JeevesException;
import jeeves.resources.dbms.Dbms;
import jeeves.server.ConfigurationOverrides;
import jeeves.server.context.ServiceContext;
import jeeves.utils.Log;
import jeeves.utils.Util;
import jeeves.utils.Xml;

import org.apache.commons.io.FileUtils;
import org.apache.commons.lang.StringUtils;
import org.apache.commons.lang.builder.CompareToBuilder;
import org.apache.lucene.analysis.Analyzer;
import org.apache.lucene.analysis.KeywordAnalyzer;
import org.apache.lucene.analysis.PerFieldAnalyzerWrapper;
import org.apache.lucene.document.AbstractField;
import org.apache.lucene.document.Document;
import org.apache.lucene.document.Field;
import org.apache.lucene.document.Field.Index;
import org.apache.lucene.document.Field.Store;
import org.apache.lucene.document.FieldSelector;
import org.apache.lucene.document.FieldSelectorResult;
import org.apache.lucene.document.NumericField;
import org.apache.lucene.facet.taxonomy.CategoryPath;
import org.apache.lucene.facet.taxonomy.TaxonomyReader;
import org.apache.lucene.facet.taxonomy.TaxonomyWriter;
import org.apache.lucene.facet.taxonomy.directory.DirectoryTaxonomyReader;
import org.apache.lucene.facet.taxonomy.directory.DirectoryTaxonomyWriter;
import org.apache.lucene.index.IndexReader;
import org.apache.lucene.index.IndexWriter;
import org.apache.lucene.index.IndexWriterConfig.OpenMode;
import org.apache.lucene.index.Term;
import org.apache.lucene.index.TermEnum;
import org.apache.lucene.search.Filter;
import org.apache.lucene.store.FSDirectory;
import org.fao.geonet.GeonetContext;
import org.fao.geonet.constants.Geonet;
import org.fao.geonet.csw.common.Csw;
import org.fao.geonet.csw.common.exceptions.NoApplicableCodeEx;
import org.fao.geonet.kernel.DataManager;
import org.fao.geonet.kernel.SchemaManager;
import org.fao.geonet.kernel.search.LuceneConfig.FacetConfig;
import org.fao.geonet.kernel.search.LuceneConfig.LuceneConfigNumericField;
import org.fao.geonet.kernel.search.function.DocumentBoosting;
import org.fao.geonet.kernel.search.index.GeonetworkMultiReader;
import org.fao.geonet.kernel.search.index.LuceneIndexLanguageTracker;
import org.fao.geonet.kernel.search.index.LuceneIndexReaderFactory;
import org.fao.geonet.kernel.search.index.LuceneIndexWriterFactory;
import org.fao.geonet.kernel.search.spatial.ContainsFilter;
import org.fao.geonet.kernel.search.spatial.CrossesFilter;
import org.fao.geonet.kernel.search.spatial.EqualsFilter;
import org.fao.geonet.kernel.search.spatial.IntersectionFilter;
import org.fao.geonet.kernel.search.spatial.IsFullyOutsideOfFilter;
import org.fao.geonet.kernel.search.spatial.OgcGenericFilters;
import org.fao.geonet.kernel.search.spatial.OverlapsFilter;
import org.fao.geonet.kernel.search.spatial.Pair;
import org.fao.geonet.kernel.search.spatial.SpatialFilter;
import org.fao.geonet.kernel.search.spatial.SpatialIndexWriter;
import org.fao.geonet.kernel.search.spatial.TouchesFilter;
import org.fao.geonet.kernel.search.spatial.WithinFilter;
import org.fao.geonet.kernel.setting.SettingInfo;
import org.geotools.data.DataStore;
import org.geotools.data.DefaultTransaction;
import org.geotools.data.FeatureSource;
import org.geotools.data.Transaction;
import org.geotools.gml3.GMLConfiguration;
import org.geotools.xml.Configuration;
import org.geotools.xml.Parser;
import org.jdom.Content;
import org.jdom.Element;
import org.opengis.feature.simple.SimpleFeature;
import org.opengis.feature.simple.SimpleFeatureType;

import com.vividsolutions.jts.geom.Geometry;
import com.vividsolutions.jts.index.SpatialIndex;

/**
 * Indexes metadata using Lucene.
 */
public class SearchManager {
	private static final String INDEXING_ERROR_MSG = "_indexingErrorMsg";
	private static final String INDEXING_ERROR_FIELD = "_indexingError";
	public static final int LUCENE = 1;
	public static final int Z3950 = 2;
	public static final int UNUSED = 3;

    public static final String NON_SPATIAL_DIR = "/index";
    public static final String TAXONOMY_DIR = "/taxonomy";
    
	private static final String SEARCH_STYLESHEETS_DIR_PATH = "xml/search";
    private static final String STOPWORDS_DIR_PATH = "resources/stopwords";

	private static final Configuration FILTER_1_0_0 = new org.geotools.filter.v1_0.OGCConfiguration();
    private static final Configuration FILTER_1_1_0 = new org.geotools.filter.v1_1.OGCConfiguration();

	private final File _stylesheetsDir;
    private static File _stopwordsDir;
	Map<String, FacetConfig> _summaryConfigValues = null;

	private LuceneConfig _luceneConfig;
	private File _luceneDir;
	private File _luceneTaxonomyDir;
    private SettingInfo _settingInfo;
    /**
     * Used when adding documents to the Lucene index.
     */
	private static PerFieldAnalyzerWrapper _analyzer;
	/**
     * Used when searching to analyze query terms.
     */
	private static PerFieldAnalyzerWrapper _searchAnalyzer;

    /**
     * Maps languages to Analyzer that contains GeoNetworkAnalyzers initialized with stopwords for this language.
     */
    private static Map<String, Analyzer> analyzerMap = new HashMap<String, Analyzer>();
    private static Map<String, Analyzer> searchAnalyzerMap = new HashMap<String, Analyzer>();
    
	private static DocumentBoosting _documentBoostClass;
	private String _luceneTermsToExclude;
	private boolean _logSpatialObject;
	private SchemaManager _scm;
	private static PerFieldAnalyzerWrapper _defaultAnalyzer;
	private String _htmlCacheDir;
    private Spatial _spatial;
	private LuceneIndexReaderFactory _indexReader;
	private LuceneIndexWriterFactory _indexWriter;

    private boolean _inspireEnabled = false;
    private String _thesauriDir;
	private boolean _logAsynch;
	private final LuceneOptimizerManager _luceneOptimizerManager;
    private LuceneIndexLanguageTracker _tracker;


    public SettingInfo get_settingInfo() {
        return _settingInfo;
    }

    public void setInspireEnabled(boolean inspireEnabled) {
        this._inspireEnabled = inspireEnabled;
    }

    /**
     * Creates GeoNetworkAnalyzer, using Admin-defined stopwords if there are any.
     *
     * @param stopwords
     * @return
     */
    private static Analyzer createGeoNetworkAnalyzer(Set<String> stopwords) {
        if(Log.isDebugEnabled(Geonet.SEARCH_ENGINE))
            Log.debug(Geonet.SEARCH_ENGINE, "Creating GeoNetworkAnalyzer");
        return new GeoNetworkAnalyzer(stopwords);
    }

    /**
     * Creates a default- (hardcoded) configured PerFieldAnalyzerWrapper.
     *
     * @param stopwords
     * @return
     */
	private static PerFieldAnalyzerWrapper createHardCodedPerFieldAnalyzerWrapper(Set<String> stopwords) {
        PerFieldAnalyzerWrapper pfaw;
        Analyzer geoNetworkAnalyzer = SearchManager.createGeoNetworkAnalyzer(stopwords);
		pfaw = new PerFieldAnalyzerWrapper(geoNetworkAnalyzer);
		pfaw.addAnalyzer(LuceneIndexField.UUID, new GeoNetworkAnalyzer());
		pfaw.addAnalyzer(LuceneIndexField.PARENTUUID, new GeoNetworkAnalyzer());
		pfaw.addAnalyzer(LuceneIndexField.OPERATESON, new GeoNetworkAnalyzer());
		pfaw.addAnalyzer(LuceneIndexField.SUBJECT, new KeywordAnalyzer());
        return pfaw;
	}

	/**
	 *
	 * @return	The current analyzer used by the search manager.
	 */
	public static PerFieldAnalyzerWrapper getAnalyzer() {
		return _analyzer;
	}
	public static PerFieldAnalyzerWrapper getSearchAnalyzer() {
		return _searchAnalyzer;
	}
    /**
     * Retrieve per field analyzer according to language and for searching or indexing time.
     * 
     * @param language Language for the analyzer.
     * @param forSearching true to return searching time analyzer, false for indexing time analayzer.
     * @return 
     */
    public static PerFieldAnalyzerWrapper getAnalyzer(String language, boolean forSearching) {
        if(Log.isDebugEnabled(Geonet.LUCENE)) {
            Log.debug(Geonet.LUCENE, "Get analyzer for searching: " + forSearching + " and language: " + language);
        }
        
        Map<String, Analyzer> map = forSearching ? searchAnalyzerMap : analyzerMap;
        
        PerFieldAnalyzerWrapper analyzer = (PerFieldAnalyzerWrapper)map.get(language); 
        if(analyzer != null) {
            return analyzer;
        } else {
            if(Log.isDebugEnabled(Geonet.LUCENE)) {
                Log.debug(Geonet.LUCENE, "Returning default analyzer.");
            }
            return forSearching ? _searchAnalyzer : _analyzer;
        }
    }

	/**
	 * Returns a default- (hardcoded) configured PerFieldAnalyzerWrapper, creating it if necessary.
     *
	 */
	private static void initHardCodedAnalyzers() {
        if(Log.isDebugEnabled(Geonet.SEARCH_ENGINE))
            Log.debug(Geonet.SEARCH_ENGINE, "initializing hardcoded analyzers");
        // no default analyzer instantiated: create one
        if(_defaultAnalyzer == null) {
            // create hardcoded default PerFieldAnalyzerWrapper w/o stopwords
            _defaultAnalyzer = SearchManager.createHardCodedPerFieldAnalyzerWrapper(null);
        }
        if(!_stopwordsDir.exists() || !_stopwordsDir.isDirectory()) {
            Log.warning(Geonet.SEARCH_ENGINE, "Invalid stopwords directory " + _stopwordsDir.getAbsolutePath() + ", not using any stopwords.");
        }
        else {
            if(Log.isDebugEnabled(Geonet.LUCENE))
                Log.debug(Geonet.LUCENE, "loading stopwords");
            for(File stopwordsFile : _stopwordsDir.listFiles()) {
                String language = stopwordsFile.getName().substring(0, stopwordsFile.getName().indexOf('.'));
                if(language.length() != 2) {
                    Log.warning(Geonet.LUCENE, "invalid iso 639-1 code for language: " + language);
                }
                // look up stopwords for that language
                Set<String> stopwordsForLanguage = StopwordFileParser.parse(stopwordsFile.getAbsolutePath());
                if(stopwordsForLanguage != null) {
                    if(Log.isDebugEnabled(Geonet.LUCENE))
                        Log.debug(Geonet.LUCENE, "loaded # " + stopwordsForLanguage.size() + " stopwords for language " + language);
                    Analyzer languageAnalyzer = SearchManager.createHardCodedPerFieldAnalyzerWrapper(stopwordsForLanguage);
                    analyzerMap.put(language, languageAnalyzer);
                }
                else {
                    if(Log.isDebugEnabled(Geonet.LUCENE))
                        Log.debug(Geonet.LUCENE, "failed to load any stopwords for language " + language);
                }
            }
        }        
	}

    /**
     * Creates an analyzer based on its definition in the Lucene config.
     *
     * @param analyzerClassName Class name of analyzer to create
     * @param field The Lucene field this analyzer is created for
     * @param stopwords Set stop words if analyzer class name equal org.fao.geonet.kernel.search.GeoNetworkAnalyzer.
     * @return
     */
    private Analyzer createAnalyzerFromLuceneConfig(String analyzerClassName, String field, Set<String> stopwords) {
        Analyzer analyzer = null;
        try {
            if(Log.isDebugEnabled(Geonet.SEARCH_ENGINE))
                Log.debug(Geonet.SEARCH_ENGINE, "Creating analyzer defined in Lucene config:" + analyzerClassName);
            // GNA analyzer
            if(analyzerClassName.equals("org.fao.geonet.kernel.search.GeoNetworkAnalyzer")) {
                analyzer = SearchManager.createGeoNetworkAnalyzer(stopwords);
            }
            // non-GNA analyzer
            else {
                try {
                    @SuppressWarnings("unchecked")
					Class<? extends Analyzer> analyzerClass = (Class<? extends Analyzer>) Class.forName(analyzerClassName);
                    Class<?>[] clTypesArray = _luceneConfig.getAnalyzerParameterClass((field==null?"":field) + analyzerClassName);
                    Object[] inParamsArray = _luceneConfig.getAnalyzerParameter((field==null?"":field) + analyzerClassName);
                    try {
                        if(Log.isDebugEnabled(Geonet.SEARCH_ENGINE))
                            Log.debug(Geonet.SEARCH_ENGINE, " Creating analyzer with parameter");
                        Constructor<? extends Analyzer> c = analyzerClass.getConstructor(clTypesArray);
                        analyzer = c.newInstance(inParamsArray);
                    }
                    catch (Exception x) {
                        Log.warning(Geonet.SEARCH_ENGINE, "   Failed to create analyzer with parameter: " + x.getMessage());
                        x.printStackTrace();
                        // Try using a default constructor without parameter
                        Log.warning(Geonet.SEARCH_ENGINE, "   Now trying without parameter");
                        analyzer = analyzerClass.newInstance();
                    }
                }
                catch (Exception y) {
                    Log.warning(Geonet.SEARCH_ENGINE, "Failed to create analyzer as specified in lucene config, default analyzer will be used for field " + field + ". Exception message is: " + y.getMessage());
                    y.printStackTrace();
                    // abandon and continue with next field defined in lucene config
                }
            }
        }
        catch (Exception z) {
            Log.warning(Geonet.SEARCH_ENGINE, " Error on analyzer initialization: " + z.getMessage() + ". Check your Lucene configuration. Hardcoded default analyzer will be used for field " + field);
            z.printStackTrace();
        }
        finally {
            // creation of analyzer has failed, default to GeoNetworkAnalyzer
            if(analyzer == null) {
                Log.warning(Geonet.SEARCH_ENGINE, "Creating analyzer has failed, defaulting to GeoNetworkAnalyzer");
                analyzer = SearchManager.createGeoNetworkAnalyzer(stopwords);
            }
        }
        return analyzer;
    }

	/**
	 * Creates analyzers. An analyzer is created for each language that has a stopwords file, and a stopword-less
     * default analyzer is also created.
	 *
     * If no analyzer class is specified in Lucene configuration, a default hardcoded PerFieldAnalyzer is created
     * (@see #initHardCodedAnalyzers()).
     *
	 * If an error occurs instantiating an analyzer, GeoNetworkAnalyzer is used.
	 */
	public void createAnalyzer() {
        if(Log.isDebugEnabled(Geonet.SEARCH_ENGINE))
            Log.debug(Geonet.SEARCH_ENGINE, "createAnalyzer start");
		String defaultAnalyzerClass = _luceneConfig.getDefaultAnalyzerClass();
        if(Log.isDebugEnabled(Geonet.SEARCH_ENGINE))
            Log.debug(Geonet.SEARCH_ENGINE, "defaultAnalyzer defined in Lucene config: " + defaultAnalyzerClass);
        // there is no default analyzer defined in lucene config
		if (defaultAnalyzerClass == null) {
            // create default (hardcoded) analyzer
            SearchManager.initHardCodedAnalyzers();
		}
        // there is an analyzer defined in lucene config
        else {

            if(!_stopwordsDir.exists() || !_stopwordsDir.isDirectory()) {
                Log.warning(Geonet.SEARCH_ENGINE, "Invalid stopwords directory " + _stopwordsDir.getAbsolutePath() + ", not using any stopwords.");
            }
            else {
                if(Log.isDebugEnabled(Geonet.LUCENE))
                    Log.debug(Geonet.LUCENE, "Loading stopwords and creating per field anlayzer ...");
                
                // One per field analyzer is created for each stopword list available using GNA as default analyzer
                // Configuration can't define different analyzer per language.
                // TODO : http://trac.osgeo.org/geonetwork/ticket/900
                for(File stopwordsFile : _stopwordsDir.listFiles()) {
                    String language = stopwordsFile.getName().substring(0, stopwordsFile.getName().indexOf('.'));
                    // TODO check for valid ISO 639-2 codes could be better than this
                    if(language.length() != 3) {
                        Log.warning(Geonet.LUCENE, "Stopwords file with incorrect ISO 639-2 language as filename: " + language);
                    }
                    // look up stopwords for that language
                    Set<String> stopwordsForLanguage = StopwordFileParser.parse(stopwordsFile.getAbsolutePath());
                    if(stopwordsForLanguage != null) {
                        if(Log.isDebugEnabled(Geonet.LUCENE))
                            Log.debug(Geonet.LUCENE, "Loaded # " + stopwordsForLanguage.size() + " stopwords for language " + language);

                        // Configure per field analyzer and register them to language map of pfa
                        // ... for indexing
                        configurePerFieldAnalyzerWrapper(defaultAnalyzerClass, _luceneConfig.getFieldSpecificAnalyzers(),
                                analyzerMap, language, stopwordsForLanguage);
                        
                        // ... for searching
                        configurePerFieldAnalyzerWrapper(defaultAnalyzerClass, _luceneConfig.getFieldSpecificSearchAnalyzers(),
                                searchAnalyzerMap, language, stopwordsForLanguage);

                    }
                    else {
                        if(Log.isDebugEnabled(Geonet.LUCENE))
                            Log.debug(Geonet.LUCENE, "Failed to load any stopwords for language " + language);
                    }
                }
            }
            
            // Configure default per field analyzer
            _analyzer = configurePerFieldAnalyzerWrapper(defaultAnalyzerClass, _luceneConfig.getFieldSpecificAnalyzers(),
                null, null, null);
            
            _searchAnalyzer = configurePerFieldAnalyzerWrapper(defaultAnalyzerClass, _luceneConfig.getFieldSpecificSearchAnalyzers(),
                null, null, null);
        }
    }

	/**
	 * Create, configure and optionnaly register in a list a per field analyzer wrapper.
	 * 
	 * @param defaultAnalyzer The default analyzer to use
	 * @param fieldAnalyzers	The list of extra analyzer per field
	 * @param referenceMap	A map where to reference the per field analyzer
	 * @param referenceKey	The reference key
	 * @param stopwordsForLanguage	The stopwords to use (only for GNA)
	 * 
	 * @return The per field analyzer wrapper
	 */
	private PerFieldAnalyzerWrapper configurePerFieldAnalyzerWrapper(
			String defaultAnalyzerClass, Map<String, String> fieldAnalyzers,
			Map<String, Analyzer> referenceMap, String referenceKey,
			Set<String> stopwordsForLanguage) {

		// Create the default analyzer according to Lucene config
		if (Log.isDebugEnabled(Geonet.SEARCH_ENGINE))
			Log.debug(Geonet.SEARCH_ENGINE, " Default analyzer class: " + defaultAnalyzerClass);
		Analyzer defaultAnalyzer = createAnalyzerFromLuceneConfig(
				defaultAnalyzerClass, null, stopwordsForLanguage);
		
		
		PerFieldAnalyzerWrapper pfa = new PerFieldAnalyzerWrapper(
				defaultAnalyzer);
		
		
		// now handle the exceptions for each field to the default analyzer as
		// defined in lucene config
		for (Entry<String, String> e : fieldAnalyzers.entrySet()) {
			String field = e.getKey();
			String aClassName = e.getValue();
			if (Log.isDebugEnabled(Geonet.SEARCH_ENGINE))
				Log.debug(Geonet.SEARCH_ENGINE, " Add analyzer for field: "
						+ field + "=" + aClassName);
			Analyzer analyzer = createAnalyzerFromLuceneConfig(aClassName,
					field, stopwordsForLanguage);
			pfa.addAnalyzer(field, analyzer);
		}
		
		// Register to a reference map if needed
		if (referenceMap != null) {
			referenceMap.put(referenceKey, pfa);
		}
		
		return pfa;
	}

    /**
     * TODO javadoc.
     *
     * @param appPath
     * @param luceneDir
     * @param htmlCacheDir
     * @param thesauriDir
     * @param summaryConfigXmlFile
     * @param lc
     * @param logAsynch
     * @param logSpatialObject
     * @param luceneTermsToExclude
     * @param dataStore
     * @param maxWritesInTransaction
     * @param si
     * @param scm
     * @param servletContext
     * @throws Exception
     */
	public SearchManager(String appPath, String luceneDir, String htmlCacheDir, String thesauriDir,
                         String summaryConfigXmlFile, LuceneConfig lc,  boolean logAsynch, boolean logSpatialObject,
                         String luceneTermsToExclude, DataStore dataStore, int maxWritesInTransaction, SettingInfo si,
                         SchemaManager scm, ServletContext servletContext) throws Exception {
		_scm = scm;
		_thesauriDir = thesauriDir;
		_luceneConfig = lc;
		_summaryConfigValues = _luceneConfig.getTaxonomy().get("hits");
        _settingInfo = si;

		_stylesheetsDir = new File(appPath, SEARCH_STYLESHEETS_DIR_PATH);
        _stopwordsDir = new File(appPath + STOPWORDS_DIR_PATH);

        _inspireEnabled = si.getInspireEnabled();
        createAnalyzer();
        createDocumentBoost();
        
		if (!_stylesheetsDir.isDirectory()) {
            throw new Exception("directory " + _stylesheetsDir + " not found");
        }

		File htmlCacheDirTest   = new File(htmlCacheDir);
		if (!htmlCacheDirTest.isDirectory() && !htmlCacheDirTest.mkdirs()) {
            throw new IllegalArgumentException("directory " + htmlCacheDir + " not found");
        }
		_htmlCacheDir = htmlCacheDir;


		_luceneDir = new File(luceneDir + NON_SPATIAL_DIR);
		if (!_luceneDir.isAbsolute()) {
            _luceneDir = new File(luceneDir+ NON_SPATIAL_DIR);
        }
        _luceneDir.getParentFile().mkdirs();
        _spatial = new Spatial(dataStore, maxWritesInTransaction);

		_luceneTaxonomyDir = new File(luceneDir + TAXONOMY_DIR);
		if (!_luceneTaxonomyDir.isAbsolute()) _luceneTaxonomyDir = new File(luceneDir+ TAXONOMY_DIR);
		_luceneTaxonomyDir.getParentFile().mkdirs();


     	 _logAsynch = logAsynch;
		 _logSpatialObject = logSpatialObject;
		 _luceneTermsToExclude = luceneTermsToExclude;

		initLucene();
		initZ3950();
		
		_luceneOptimizerManager = new LuceneOptimizerManager(this, si);
	}

    /**
     * TODO javadoc.
     */
	private void createDocumentBoost() {
	    String className = _luceneConfig.getDocumentBoostClass();
	    if (className != null) {
    	    try {
                @SuppressWarnings(value = "unchecked")
    	        Class<? extends DocumentBoosting> clazz = (Class<? extends DocumentBoosting>) Class.forName(className);
                Class<?>[] clTypesArray = _luceneConfig.getDocumentBoostParameterClass();
                Object[] inParamsArray = _luceneConfig.getDocumentBoostParameter();
                try {
                    if(Log.isDebugEnabled(Geonet.SEARCH_ENGINE))
                        Log.debug(Geonet.SEARCH_ENGINE, " Creating document boost object with parameter");
                    Constructor<? extends DocumentBoosting> c = clazz.getConstructor(clTypesArray);
                    _documentBoostClass = c.newInstance(inParamsArray);
                }
                catch (Exception x) {
                    Log.warning(Geonet.SEARCH_ENGINE, "   Failed to create document boost object with parameter: " + x.getMessage());
                    x.printStackTrace();
                    // Try using a default constructor without parameter
                    Log.warning(Geonet.SEARCH_ENGINE, "   Now trying without parameter");
                    _documentBoostClass = clazz.newInstance();
                }
            }
            catch (Exception e) {
                e.printStackTrace();
            }
        }
    }

    /**
     * Reload Lucene configuration: update analyzer.
     * @param lc
     */
	public void reloadLuceneConfiguration (LuceneConfig lc) {
		_luceneConfig = lc;
		createAnalyzer();
		createDocumentBoost();
	}

	public LuceneConfig getCurrentLuceneConfiguration () {
		return _luceneConfig;
	}

    /**
     * TODO javadoc.
     *
     * @throws Exception
     */
	public void end() throws Exception {
		endZ3950();
		_spatial.end();
		_luceneOptimizerManager.cancel();
		_tracker.close();
	}

    /**
     * TODO javadoc.
     *
     * @throws Exception
     */
	public synchronized void disableOptimizer() throws Exception {
        Log.info(Geonet.INDEX_ENGINE, "Scheduling thread that optimizes lucene index is disabled");
		_luceneOptimizerManager.cancel();
    }

    /**
     * TODO javadoc.
     *
     * @param optimizerBeginAt
     * @param optimizerInterval
     * @throws Exception
     */
	public synchronized void rescheduleOptimizer(Calendar optimizerBeginAt, int optimizerInterval) throws Exception {
		_luceneOptimizerManager.reschedule(optimizerBeginAt, optimizerInterval);
	}

    /**
     * TODO javadoc.
     *
     * @param type
     * @param stylesheetName
     * @return
     * @throws Exception
     */
	public MetaSearcher newSearcher(int type, String stylesheetName) throws Exception {
		switch (type) {
			case LUCENE: return new LuceneSearcher(this, stylesheetName, _luceneConfig);
			case Z3950: return new Z3950Searcher(this, _scm, stylesheetName);
			case UNUSED: return new UnusedSearcher();
			default: throw new Exception("unknown MetaSearcher type: " + type);
		}
	}

	/**
	 * Lucene init/end methods. Creates the Lucene index directory.
	 * @throws Exception
	 */
	private void initLucene() throws Exception {
		setupIndex(false);
	}

	// Z39.50 init/end methods

	/**
     * Initializes the Z3950 client searcher.
	 */
	private void initZ3950() {}

	/**
	 * deinitializes the Z3950 client searcher.
	 */
	private void endZ3950() {}

	public String getHtmlCacheDir() {
		return _htmlCacheDir;
	}

	public boolean getLogAsynch() {
		return _logAsynch;
	}

	public boolean getLogSpatialObject() {
		return _logSpatialObject;
	}

	public String getLuceneTermsToExclude() {
		return _luceneTermsToExclude;
	}

	// indexing methods

	/**
	 * Indexes a metadata record.
     *
	 * @param schemaDir
	 * @param metadata
	 * @param id
	 * @param moreFields
	 * @param isTemplate
	 * @param title
	 * @throws Exception
	 */
	public void index(String schemaDir, Element metadata, String id, List<Element> moreFields, String isTemplate,
 String title)
            throws Exception {
        if (Log.isDebugEnabled(Geonet.INDEX_ENGINE)) {
            Log.debug(Geonet.INDEX_ENGINE, "indexing metadata, opening Writer from index");
<<<<<<< HEAD
        }
        List<Pair<String, Document>> docs = buildIndexDocument(schemaDir, metadata, id, moreFields, isTemplate, title, false);
        for (Pair<String, Document> document : docs) {
            _indexWriter.addDocument(document.one(), document.two());
            if (Log.isDebugEnabled(Geonet.INDEX_ENGINE))
                Log.debug(Geonet.INDEX_ENGINE, "adding document in locale " + document.one());
        }
        _spatial.writer().index(schemaDir, id, metadata);
    }
=======
        
        deleteIndexDocument(id, false);
        
        // Update spatial index first and if error occurs, record it to Lucene index
        indexGeometry(schemaDir, metadata, id, moreFields);
        
        // Update Lucene index
        _indexWriter.openWriter();
        try {
            List<Pair<String, Pair<Document, List<CategoryPath>>>> docs = buildIndexDocument(schemaDir, metadata, id, moreFields, isTemplate, title, false);
            for( Pair<String, Pair<Document, List<CategoryPath>>> document : docs ) {
                _indexWriter.addDocument(document.one(), document.two().one(), document.two().two());
                if(Log.isDebugEnabled(Geonet.INDEX_ENGINE))
                    Log.debug(Geonet.INDEX_ENGINE, "adding document in locale " + document.one());
            }
		}
        finally {
            if(Log.isDebugEnabled(Geonet.INDEX_ENGINE))
                Log.debug(Geonet.INDEX_ENGINE, "Closing Writer from index");
            _indexWriter.closeWriter();
		}
	}
	
    private void indexGeometry(String schemaDir, Element metadata, String id,
            List<Element> moreFields) throws Exception {
        try {
            _spatial.writer().index(schemaDir, id, metadata);
        } catch (Exception e) {
            Log.error(Geonet.INDEX_ENGINE, "Failed to properly index geometry of metadata " + id + ". Error: " + e.getMessage());
            moreFields.add(SearchManager.makeField(INDEXING_ERROR_FIELD, "1", true, true));
            moreFields.add(SearchManager.makeField(INDEXING_ERROR_MSG, "GNIDX-GEOWRITE||" + e.getMessage(), true, false));
        }
        Map<String, String> errors = _spatial.writer().getErrorMessage();
        if (errors.size() > 0) {
            for (Entry<String, String> e : errors.entrySet()) {
            moreFields.add(SearchManager.makeField(INDEXING_ERROR_FIELD, "1", true, true));
            moreFields.add(SearchManager.makeField(INDEXING_ERROR_MSG, "GNIDX-GEO|" + e.getKey() + "|" + e.getValue(), true, false));
            }
        }
	}

    /**
     * TODO javadoc.
     *
     * @throws Exception
     */
	public void startIndexGroup() throws Exception {
        if(Log.isDebugEnabled(Geonet.INDEX_ENGINE))
            Log.debug(Geonet.INDEX_ENGINE, "Opening Writer from startIndexGroup");
		_indexWriter.openWriter();
	}
>>>>>>> a7076d57

    /**
     * TODO javadoc.
     *
     * @param schemaDir
     * @param metadata
     * @param id
     * @param moreFields
     * @param isTemplate
     * @param title
     * @throws Exception
     */
    public void indexGroup(String schemaDir, Element metadata, String id, List<Element> moreFields, String isTemplate,
                           String title) throws Exception {
        
        deleteIndexDocument(id, true);
        
        indexGeometry(schemaDir, metadata, id, moreFields);
        
        // Update Lucene index
        List<Pair<String, Pair<Document, List<CategoryPath>>>> docs = buildIndexDocument(schemaDir, metadata, id, moreFields, isTemplate, title,
                true);
        for( Pair<String, Pair<Document, List<CategoryPath>>> document : docs ) {
            _indexWriter.addDocument(document.one(), document.two().one(), document.two().two());
        }
    }

    /**
     * TODO javadoc.
     *
     * @param fld
     * @param txt
     * @throws Exception
     */
	public void deleteGroup(String fld, String txt) throws Exception {
		// possibly remove old document
        if(Log.isDebugEnabled(Geonet.INDEX_ENGINE))
            Log.debug(Geonet.INDEX_ENGINE,"Deleting document ");
		_indexWriter.deleteDocuments(new Term(fld, txt));

		_spatial.writer().delete(txt);
	}
	
	private void deleteIndexDocument(String id, boolean group) throws Exception {
	    if(Log.isDebugEnabled(Geonet.INDEX_ENGINE)) {
            Log.debug(Geonet.INDEX_ENGINE, "Deleting "+id+" from index");
	    }
        if (group) {
            deleteGroup("_id", id);
        } else {
            delete("_id", id);
        }
        if(Log.isDebugEnabled(Geonet.INDEX_ENGINE)) {
            Log.debug(Geonet.INDEX_ENGINE, "Finished Delete");
        }

	}
	
    /**
     * TODO javadoc.
     *
     * @param schemaDir
     * @param metadata
     * @param id
     * @param moreFields
     * @param isTemplate
     * @param title
     * @param group
     * @return
     * @throws Exception
     */
     private List<Pair<String,Pair<Document, List<CategoryPath>>>> buildIndexDocument(String schemaDir, Element metadata, String id, 
                                   List<Element> moreFields, String isTemplate, String title, 
                                   boolean group) throws Exception
     {
        
		Element xmlDoc;


		// check for subtemplates
		if (isTemplate.equals("s")) {
			// create empty document with only title and "any" fields
			xmlDoc = new Element("Document");

			Element defaultDoc = new Element("Document");
            defaultDoc.setAttribute(Geonet.LUCENE_LOCALE_KEY, Geonet.DEFAULT_LANGUAGE);
            xmlDoc.addContent(defaultDoc);

           StringBuilder sb = new StringBuilder();
			allText(metadata, sb);
			SearchManager.addField(defaultDoc, LuceneIndexField.TITLE, title, true, true);
			SearchManager.addField(defaultDoc, LuceneIndexField.ANY, sb.toString(), true, true);
		}
        else {
            if(Log.isDebugEnabled(Geonet.INDEX_ENGINE))
                Log.debug(Geonet.INDEX_ENGINE, "Metadata to index:\n" + Xml.getString(metadata));

            xmlDoc = getIndexFields(schemaDir, metadata);

            if(Log.isDebugEnabled(Geonet.INDEX_ENGINE))
                Log.debug(Geonet.INDEX_ENGINE, "Indexing fields:\n" + Xml.getString(xmlDoc));
		}

        @SuppressWarnings(value = "unchecked")
        List<Element> documentElements = xmlDoc.getContent();
        Collection<Field> multilingualSortFields = findMultilingualSortElements(documentElements);

        List<Pair<String, Pair<Document, List<CategoryPath>>>> documents = new ArrayList<Pair<String, Pair<Document, List<CategoryPath>>>>();
        for( Element doc : documentElements ) {
            // add _id field
            SearchManager.addField(doc, LuceneIndexField.ID, id, true, true);

            // add more fields
            for( Element moreField : moreFields ) {
                doc.addContent((Content) moreField.clone());
            }

            String locale = getLocaleFromIndexDoc(doc);
            documents.add(Pair.read(locale, newDocument(doc, multilingualSortFields)));
        }
        if(Log.isDebugEnabled(Geonet.INDEX_ENGINE))
            Log.debug(Geonet.INDEX_ENGINE, "Lucene document:\n" + Xml.getString(xmlDoc));
        return documents;
	}

    private Collection<Field> findMultilingualSortElements(List<Element> documentElements) {
        Map<String, Field> multilingualSortFields = new HashMap<String, Field>();
        
        for (Element doc : documentElements) {
            String locale = getLocaleFromIndexDoc(doc);

            List<?> fields = doc.getChildren("Field");
            Set<String> configuredMultilingualSortFields = _luceneConfig.getMultilingualSortFields();
            for (Object object : fields) {
                Element field = (Element) object;
                String fieldName = field.getAttributeValue("name");
                if (configuredMultilingualSortFields.contains(fieldName)) {
                    String nameWithLocale = LuceneConfig.multilingualSortFieldName(fieldName, locale);
                    if (!multilingualSortFields.containsKey(nameWithLocale)) {
                        String fieldValue = field.getAttributeValue("string");
                        multilingualSortFields.put(nameWithLocale, new Field(nameWithLocale, fieldValue, Store.YES, Index.NOT_ANALYZED_NO_NORMS));
                    }
                }
            }
        }
        return multilingualSortFields.values();
    }

	private String getLocaleFromIndexDoc(Element doc) {
		String locale = doc.getAttributeValue("locale");
		if(locale == null || locale.trim().isEmpty()) {
		    locale = Geonet.DEFAULT_LANGUAGE;
		}
		return locale;
	}

	/**
	 * Creates a new XML field for the Lucene index and add it to the document.
     *
	 * @param xmlDoc
	 * @param name
	 * @param value
	 * @param store
	 * @param index
	 */
	private static void addField(Element xmlDoc, String name, String value, boolean store, boolean index) {
		Element field = makeField(name, value, store, index);
		xmlDoc.addContent(field);
	}

    /**
    * Creates a new XML field for the Lucene index.
    * 
    * @param name
    * @param value
    * @param store
    * @param index
    * @return
    */
	public static Element makeField(String name, String value, boolean store, boolean index) {
		Element field = new Element("Field");
		field.setAttribute(LuceneFieldAttribute.NAME.toString(), name);
		field.setAttribute(LuceneFieldAttribute.STRING.toString(), value);
		field.setAttribute(LuceneFieldAttribute.STORE.toString(), Boolean.toString(store));
		field.setAttribute(LuceneFieldAttribute.INDEX.toString(), Boolean.toString(index));
		return field;
	}
    private enum LuceneFieldAttribute {
        NAME {
            @Override
            public String toString() {
                return "name";
            }
        },
        STRING  {
            @Override
            public String toString() {
                return "string";
            }
        },
        STORE  {
            @Override
            public String toString() {
                return "store";
            }
        },
        INDEX  {
            @Override
            public String toString() {
                return "index";
            }
        }
    }
	/**
	 * Extracts text from metadata record.
	 *
	 *
     * @param metadata
     * @param sb
     * @return all text in the metadata elements for indexing
	 */
	private void allText(Element metadata, StringBuilder sb) {
		String text = metadata.getText().trim();
		if (text.length() > 0) {
			if (sb.length() > 0)
				sb.append(" ");
			sb.append(text);
		}
		List children = metadata.getChildren();
		if (children.size() > 0) {
            for (Object aChildren : children) {
                allText((Element) aChildren, sb);
            }
		}
	}

    /**
     *  deletes a document.
     *
     * @param fld
     * @param txt
     * @throws Exception
     */
	public void delete(String fld, String txt) throws Exception {
		// possibly remove old document
		_indexWriter.deleteDocuments(new Term(fld, txt));
		_spatial.writer().delete(txt);
	}

    /**
     * TODO javadoc.
     *
     * @return
     * @throws Exception
     */
	public Set<Integer> getDocsWithXLinks() throws Exception {
	    GeonetworkMultiReader reader = getNewIndexReader().two();
		try {
			FieldSelector idXLinkSelector = new FieldSelector() {
				public final FieldSelectorResult accept(String name) {
					if (name.equals("_id") || name.equals("_hasxlinks")) return FieldSelectorResult.LOAD;
					else return FieldSelectorResult.NO_LOAD;
				}
			};

			Set<Integer> docs = new LinkedHashSet<Integer>();
			for (int i = 0; i < reader.maxDoc(); i++) {
				if (reader.isDeleted(i)) continue; // FIXME: strange lucene hack: sometimes it tries to load a deleted document
				Document doc = reader.document(i, idXLinkSelector);
				String id = doc.get("_id");
				String hasxlinks = doc.get("_hasxlinks");
                if(Log.isDebugEnabled(Geonet.INDEX_ENGINE))
                    Log.debug(Geonet.INDEX_ENGINE, "Got id "+id+" : '"+hasxlinks+"'");
				if (id == null) {
					Log.error(Geonet.INDEX_ENGINE, "Document with no _id field skipped! Document is "+doc);
					continue;
				}
				if (hasxlinks.trim().equals("1")) {
					docs.add(new Integer(id));
				}
			}
			return docs;
		}
        finally {
			releaseIndexReader(reader);
		}
	}

    /**
     * TODO javadoc.
     *
     * @return
     * @throws Exception
     */
	public Map<String,String> getDocsChangeDate() throws Exception {
	    GeonetworkMultiReader reader = getNewIndexReader().two();
		try {
			FieldSelector idChangeDateSelector = new FieldSelector() {
				public final FieldSelectorResult accept(String name) {
					if (name.equals("_id") || name.equals("_changeDate")) return FieldSelectorResult.LOAD;
					else return FieldSelectorResult.NO_LOAD;
				}
			};

			int capacity = (int)(reader.maxDoc() / 0.75)+1;
			Map<String,String> docs = new HashMap<String,String>(capacity);
			for (int i = 0; i < reader.maxDoc(); i++) {
				if (reader.isDeleted(i)) continue; // FIXME: strange lucene hack: sometimes it tries to load a deleted document
                Document doc = reader.document(i, idChangeDateSelector);
				String id = doc.get("_id");
				if (id == null) {
					Log.error(Geonet.INDEX_ENGINE, "Document with no _id field skipped! Document is "+doc);
					continue;
				}
				docs.put(id, doc.get("_changeDate"));
			}
			return docs;
		}
        finally {
			releaseIndexReader(reader);
		}
	}

	/**
	 * Browses the index and returns all values for the Lucene field.
	 *
	 * @param fld	The Lucene field name
	 * @return	The list of values for the field
	 * @throws Exception
	 */
	public Vector<String> getTerms(String fld) throws Exception {
		Vector<String> terms = new Vector<String>();
		GeonetworkMultiReader reader = getNewIndexReader().two();
		try {
			TermEnum enu = reader.terms(new Term(fld, ""));
			if (enu.term()==null) return terms;
			do	{
				Term term = enu.term();
				if (!term.field().equals(fld)) break;
				terms.add(enu.term().text());
			}
            while (enu.next());
			return terms;
		}
        finally {
			releaseIndexReader(reader);
		}
	}

	/**
	 * Browses the index for the specified Lucene field and return the list of terms found containing the search value
     * with their frequency.
	 *
	 * @param fieldName	The Lucene field name
	 * @param searchValue	The value to search for. Could be "".
	 * @param maxNumberOfTerms	Max number of term's values to look in the index. For large catalogue
	 * this value should be increased in order to get better results. If this
	 * value is too high, then looking for terms could take more times. The use
	 * of good analyzer should allow to reduce the number of useless values like
	 * (a, the, ...).
	 * @param threshold	Minimum frequency for a term to be returned.
	 * @return	An unsorted and unordered list of terms with their frequency.
	 * @throws Exception
	 */
	public List<TermFrequency> getTermsFequency(String fieldName, String searchValue, int maxNumberOfTerms,
                                                int threshold) throws Exception {
		List<TermFrequency> termList = new ArrayList<TermFrequency>();
		GeonetworkMultiReader reader = getNewIndexReader().two();
		TermEnum term = reader.terms(new Term(fieldName, ""));
		int i = 0;
		try {
			if (term.term()!=null) {
				// Extract terms containing search value.
				do {
					if (!term.term().field().equals(fieldName) || (++i > maxNumberOfTerms)) {
						break;
                    }
					if (term.docFreq() >= threshold && StringUtils.containsIgnoreCase(term.term().text(), searchValue)) {
						TermFrequency freq = new TermFrequency(term.term().text(), term.docFreq());
						termList.add(freq);
					} 
				}
                while (term.next());
			}
		}
        finally {
			releaseIndexReader(reader);
		}
		return termList;
	}

	/**
	 * Frequence of terms.
     *
	 */
	public static class TermFrequency implements Comparable<Object> {
		String term;
		int frequency;

		public TermFrequency(String term, int frequency) {
			this.term = term;
			this.frequency = frequency;
		}

		public String getTerm() {
			return this.term;
		}

		public int getFrequency() {
			return this.frequency;
		}

		public int compareTo(Object o) {
			if (o instanceof TermFrequency) {
				TermFrequency oFreq = (TermFrequency) o;
				return new CompareToBuilder().append(frequency, oFreq.frequency).append(term, oFreq.term).toComparison();
			}
            else {
				return 0;
			}
		}
	}

	// utilities

    /**
     * TODO javadoc.
     *
     * @param schemaDir
     * @param xml
     * @param translationForSorting 
     * @return
     * @throws Exception
     */
    Element getIndexFields(String schemaDir, Element xml) throws Exception {
        Element documents = new Element("Documents");
        try {
            String defaultStyleSheet = new File(schemaDir, "index-fields.xsl").getAbsolutePath();
            String otherLocalesStyleSheet = new File(schemaDir, "language-index-fields.xsl").getAbsolutePath();
            Map<String, String> params = new HashMap<String, String>();
            params.put("inspire", Boolean.toString(_inspireEnabled));
            params.put("thesauriDir", _thesauriDir);
            Element defaultLang = Xml.transform(xml, defaultStyleSheet, params);
            if (new File(otherLocalesStyleSheet).exists()) {
                @SuppressWarnings(value = "unchecked")
                List<Element> otherLanguages = Xml.transform(xml, otherLocalesStyleSheet, params).removeContent();
                mergeDefaultLang(defaultLang, otherLanguages);
                documents.addContent(otherLanguages);
            }
            documents.addContent(defaultLang);
        }
        catch (Exception e) {
            Log.error(Geonet.INDEX_ENGINE, "Indexing stylesheet contains errors : " + e.getMessage() + "\n\t Marking the metadata as _indexingError=1 in index");
            Element xmlDoc = new Element("Document");
            SearchManager.addField(xmlDoc, INDEXING_ERROR_FIELD, "1", true, true);
            SearchManager.addField(xmlDoc, INDEXING_ERROR_MSG, "GNIDX-XSL||" + e.getMessage(), true, false);
            StringBuilder sb = new StringBuilder();
            allText(xml, sb);
            SearchManager.addField(xmlDoc, "any", sb.toString(), false, true);
            documents.addContent(xmlDoc);
        }
        return documents;
    }

	// utilities

    /**
     * If otherLanguages has a document that is the same locale as the default then remove it from otherlanguages and
     * merge the fields with those in defaultLang.
     *
     * @param defaultLang
     * @param otherLanguages
     */
    @SuppressWarnings(value = "unchecked")
    private void mergeDefaultLang( Element defaultLang, List<Element> otherLanguages ) {
        final String langCode;
        if (defaultLang.getAttribute("locale") == null) {
            langCode = "";
        }
        else {
            langCode = defaultLang.getAttributeValue("locale");
        }

        Element toMerge = null;

        for( Element element : otherLanguages ) {
            String clangCode;
            if (element.getAttribute("locale") == null) {
                clangCode = "";
            }
            else {
                clangCode = element.getAttributeValue("locale");
            }

            if (clangCode.equals(langCode)) {
                toMerge = element;
                break;
            }
        }

        SortedSet<Element> toInclude = new TreeSet<Element>(new Comparator<Element>(){
            public int compare( Element o1, Element o2 ) {
                // <Field name="_locale" string="{string($iso3LangId)}" store="true" index="true" token="false"/>
                int name = compare(o1, o2, "name");
                int string = compare(o1, o2, "string");
                int store = compare(o1, o2, "store");
                int index = compare(o1, o2, "index");
                if (name != 0) {
                    return name;
                }
                if (string != 0) {
                    return string;
                }
                if (store != 0) {
                    return store;
                }
                if (index != 0) {
                    return index;
                }
                return 0;
            }
            private int compare( Element o1, Element o2, String attName ) {
                return safeGet(o1, attName).compareTo(safeGet(o2, attName));
            }
            public String safeGet( Element e, String attName ) {
                String att = e.getAttributeValue(attName);
                if (att == null) {
                    return "";
                } else {
                    return att;
                }
            }
        });

        if (toMerge != null) {
            toMerge.detach();
            otherLanguages.remove(toMerge);
            for( Element element : (List<Element>) defaultLang.getChildren() ) {
                toInclude.add(element);
            }
            for( Element element : (List<Element>) toMerge.getChildren() ) {
                toInclude.add(element);
            }
            toMerge.removeContent();
            defaultLang.removeContent();
            defaultLang.addContent(toInclude);
        }
    }

    /**
     * TODO javadoc.
     *
     * @param styleSheetName
     * @param xml
     * @return
     * @throws Exception
     */
	Element transform(String styleSheetName, Element xml) throws Exception {
		try {
			String styleSheetPath = new File(_stylesheetsDir, styleSheetName).getAbsolutePath();
			return Xml.transform(xml, styleSheetPath);
		}
        catch (Exception e) {
			Log.error(Geonet.INDEX_ENGINE, "Search stylesheet contains errors : " + e.getMessage());
			throw e;
		}
	}

    /**
     * Returns a reopened index reader to do operations on an up-to-date index.
     * 
     * @return
     * @throws java.io.IOException
     * @throws InterruptedException
     */
    public Pair<Long, GeonetworkMultiReader> getIndexReader(long versionToken) throws IOException {
        return _indexReader.aquire(versionToken);
    }
<<<<<<< HEAD
    public Pair<Long,GeonetworkMultiReader> getNewIndexReader() throws IOException, InterruptedException {
       Log.debug(Geonet.INDEX_ENGINE,"Ask for new reader");
       return getIndexReader(-1L);
     }
=======
	public TaxonomyReader getIndexTaxonomyReader() {
		return _indexReader.getTaxonomyReader();
	}

>>>>>>> a7076d57
    /**
     * TODO javadoc.
     *
     * @param reader
     * @throws IOException
     * @throws InterruptedException
     */
	public void releaseIndexReader(GeonetworkMultiReader reader) throws InterruptedException, IOException {
		_indexReader.release(reader);
	}

    /**
     * Creates an index in directory luceneDir if not already there.
     *
     * @param rebuild
     * @throws Exception
     */
	private void setupIndex(boolean rebuild) throws Exception {
<<<<<<< HEAD
	       boolean badIndex = false;

	    if (_tracker == null) {
	        boolean badIndex1 = false;
            try {
                _tracker = new LuceneIndexLanguageTracker(_luceneDir, _luceneConfig);
            }catch (Throwable e) {
                badIndex1 = true;
=======
        if (_indexReader == null) {
            _indexReader = new LuceneIndexReaderFactory(_luceneDir, _luceneTaxonomyDir);
        }
        if (_indexWriter == null) {
            _indexWriter = new LuceneIndexWriterFactory(_luceneDir, _luceneTaxonomyDir, _analyzer, _luceneConfig);
        }

        // if rebuild forced don't check
		boolean badIndex = true;
		if (!rebuild) {
			try {
                _indexReader = new LuceneIndexReaderFactory(_luceneDir, _luceneTaxonomyDir);
                // reason for calling this is a side-effect, probably the call to maybeReopen() inside there
                _indexReader.getReader(null);
                // TODO : false if one or the other is in bad shape
                TaxonomyReader taxoReader = new DirectoryTaxonomyReader(FSDirectory.open(_luceneTaxonomyDir));
                taxoReader.close();
                badIndex = false;
            }
            catch (AssertionError e) {
>>>>>>> a7076d57
                Log.error(Geonet.INDEX_ENGINE,
                        "Exception while opening lucene index, going to rebuild it: " + e.getMessage());
            }
            _indexReader = new LuceneIndexReaderFactory(_tracker);
            _indexWriter = new LuceneIndexWriterFactory(_tracker);
            badIndex = badIndex1;
	    }

	    // if rebuild forced or bad index then rebuild index
		if (rebuild || badIndex) {
			Log.error(Geonet.INDEX_ENGINE, "Rebuilding lucene index");
			_tracker.reset();
			if (_spatial != null) _spatial.writer().reset();
			_indexWriter.createDefaultLocale();
			
			
			if (!_luceneTaxonomyDir.exists()) {
				_luceneTaxonomyDir.mkdirs();
			}
			TaxonomyWriter taxoWriter = new DirectoryTaxonomyWriter(FSDirectory.open(_luceneTaxonomyDir), OpenMode.CREATE);
			taxoWriter.close();
		}
	}

    /**
	 *  Rebuilds the Lucene index.
	 *
	 *  @param context
	 *  @param xlinks
	 *
     * @return
     * @throws Exception
     */
	public boolean rebuildIndex(ServiceContext context, boolean xlinks, boolean reset) throws Exception {
		GeonetContext gc = (GeonetContext) context.getHandlerContext(Geonet.CONTEXT_NAME);

		DataManager dataMan = gc.getDataManager();
		Dbms dbms = (Dbms) context.getResourceManager().open(Geonet.Res.MAIN_DB);
		
		try {
<<<<<<< HEAD
//			if (_indexWriter.isOpen()) {
//				throw new Exception("Cannot rebuild index while it is being updated - please wait till later");
//			}
			if (!xlinks) {
			    synchronized (_tracker) {
			        setupIndex(true);
                }
			    dataMan.init(context, dbms, true);
			}
            else {
=======
			if (_indexWriter.isOpen()) {
				throw new Exception("Cannot rebuild index while it is being updated - please wait till later");
			}
			if (reset) {
				setupIndex(false);
			}
			if (!xlinks) {
				setupIndex(true);
				dataMan.init(context, dbms, true);
			} else {
>>>>>>> a7076d57
				dataMan.rebuildIndexXLinkedMetadata(context);
			}
			return true;
		}
        catch (Exception e) {
			Log.error(Geonet.INDEX_ENGINE, "Exception while rebuilding lucene index, going to rebuild it: " +
                    e.getMessage());
			return false;
		}
	}

    /**
     * Creates a new {@link Document} for each input fields in xml taking {@link LuceneConfig} and field's attributes
     * for configuration.
     *
     * @param xml	The list of field to be indexed.
     * @param multilingualSortFields 
     * @return
     */
<<<<<<< HEAD
	private Document newDocument(Element xml, Collection<Field> multilingualSortFields) {
		Document doc = new Document();
		
		for (Field field : multilingualSortFields) {
            doc.add(field);
        }
		
=======
	private Pair<Document, List<CategoryPath>> newDocument(Element xml)
	{
		Document doc = new Document();
		List<CategoryPath> categories = new ArrayList<CategoryPath>();
    	
>>>>>>> a7076d57
		boolean hasLocaleField = false;
        for (Object o : xml.getChildren()) {
            Element field = (Element) o;
            String name = field.getAttributeValue(LuceneFieldAttribute.NAME.toString());
            String string = field.getAttributeValue(LuceneFieldAttribute.STRING.toString()); // Lower case field is handled by Lucene Analyzer.
            if(name.equals(Geonet.LUCENE_LOCALE_KEY)) hasLocaleField = true;
            if (string.trim().length() > 0) {
            	String sStore = field.getAttributeValue(LuceneFieldAttribute.STORE.toString());
                String sIndex = field.getAttributeValue(LuceneFieldAttribute.INDEX.toString());

                boolean bStore = sStore != null && sStore.equals("true");
                boolean bIndex = sIndex != null && sIndex.equals("true");
                boolean token = _luceneConfig.isTokenizedField(name);
                boolean isNumeric = _luceneConfig.isNumericField(name);
                
                Field.Store store;
                if (bStore) {
                    store = Field.Store.YES;
                }
                else {
                    store = Field.Store.NO;
                }
                Field.Index index = null;
                if (bIndex && token) {
                    index = Field.Index.ANALYZED;
                }
                if (bIndex && !token) {
                    index = Field.Index.NOT_ANALYZED;
                }
                if (!bIndex) {
                    index = Field.Index.NO;
                }
                
                    AbstractField f;
                    if (isNumeric) {
                        try {
                            f = addNumericField(name, string, store, bIndex);
                        } catch (Exception e) {
                            String msg = "Invalid value. Field '" + name + "' is not added to the document. Error is: " + e.getMessage();
                            
                            Field idxError = new Field(INDEXING_ERROR_FIELD, "1", Field.Store.YES, Field.Index.NOT_ANALYZED);
                            Field idxMsg = new Field(INDEXING_ERROR_MSG, "GNIDX-BADNUMVALUE|" + name + "|" +  e.getMessage(), Field.Store.YES, Field.Index.NO);
                            
                            doc.add(idxError);
                            doc.add(idxMsg);
                            
                            Log.warning(Geonet.INDEX_ENGINE, msg);
                            // If an exception occur, the field is not added to the document
                            // and to the taxonomy
                            continue;
                        }
                    } else {
                        f = new Field(name, string, store, index);
                    }
                    
                    // Boost a particular field according to Lucene config. 
                    Float boost = _luceneConfig.getFieldBoost(name);
                    if (boost != null) {
                        if(Log.isDebugEnabled(Geonet.INDEX_ENGINE))
                            Log.debug(Geonet.INDEX_ENGINE, "Boosting field: " + name + " with boost factor: " + boost);
                        f.setBoost(boost);
                    }
                    doc.add(f);
                    
                    // Add value to the taxonomy
                    // TODO : Add all facets whatever the types
                    if(_luceneConfig.getTaxonomy().get("hits").get(name) != null) {
                        if(Log.isDebugEnabled(Geonet.INDEX_ENGINE)) {
                            Log.debug(Geonet.INDEX_ENGINE, "Add category path: " + name + " with " + string);
                        }
                        categories.add(new CategoryPath(name, string));
                    }
            }
        }
        
        if(!hasLocaleField) {
           doc.add(new Field(Geonet.LUCENE_LOCALE_KEY,Geonet.DEFAULT_LANGUAGE,Field.Store.YES,Field.Index.NOT_ANALYZED));
        }
        
        // Set boost to promote some types of document selectively according to DocumentBoosting class
        if (_documentBoostClass != null) {
            Float f = (_documentBoostClass).getBoost(doc);
            if (f != null) {
                if(Log.isDebugEnabled(Geonet.INDEX_ENGINE))
                    Log.debug(Geonet.INDEX_ENGINE, "Boosting document with boost factor: " + f);
                doc.setBoost(f);
            }
        }
        return Pair.write(doc, categories);

	}

	/**
	 * Creates Lucene numeric field.
	 * 
	 * @param doc	The document to add the field
	 * @param name	The field name
	 * @param string	The value to be indexed. It is parsed to its numeric type. If exception occurs
	 * field is not added to the index. 
	 * @param store
	 * @param index
	 * @return
	 * @throws Exception 
	 */
	private AbstractField addNumericField(String name, String string, Store store, boolean index) throws Exception {
		LuceneConfigNumericField fieldConfig = _luceneConfig.getNumericField(name);
		// string = cleanNumericField(string);
		NumericField field = new NumericField(name, fieldConfig.getPrecisionStep(), store, index);
		// TODO : reuse the numeric field for better performance
        if(Log.isDebugEnabled(Geonet.INDEX_ENGINE))
            Log.debug(Geonet.INDEX_ENGINE, "Indexing numeric field: " + name + " with value: " + string );
		try {
			String paramType = fieldConfig.getType();
			if ("double".equals(paramType)) {
				double d = Double.valueOf(string);
				field.setDoubleValue(d);
			}
            else if ("float".equals(paramType)) {
				float f = Float.valueOf(string);
				field.setFloatValue(f);
			}
            else if ("long".equals(paramType)) {
				long l = Long.valueOf(string);
				field.setLongValue(l);
			}
            else {
				int i = Integer.valueOf(string);
				field.setIntValue(i);
			}
			return field;
		}
        catch (Exception e) {
			Log.warning(Geonet.INDEX_ENGINE, "Failed to index numeric field: " + name + " with value: " + string + ", error is: " + e.getMessage());
			throw e;
		}
	}

	public Spatial getSpatial() {
        return _spatial;
    }

    /**
     * TODO javadoc.
     *
     */
	public class Spatial {
		private final DataStore _datastore;
        private static final long 	TIME_BETWEEN_SPATIAL_COMMITS = 10000;
        private final Map<String, Constructor<? extends SpatialFilter>> _types;
        {
            Map<String, Constructor<? extends SpatialFilter>> types = new HashMap<String, Constructor<? extends SpatialFilter>>();
            try {
                types.put(Geonet.SearchResult.Relation.ENCLOSES, constructor(ContainsFilter.class));
                types.put(Geonet.SearchResult.Relation.CROSSES, constructor(CrossesFilter.class));
                types.put(Geonet.SearchResult.Relation.OUTSIDEOF, constructor(IsFullyOutsideOfFilter.class));
                types.put(Geonet.SearchResult.Relation.EQUAL, constructor(EqualsFilter.class));
                types.put(Geonet.SearchResult.Relation.INTERSECTION, constructor(IntersectionFilter.class));
                types.put(Geonet.SearchResult.Relation.OVERLAPS, constructor(OverlapsFilter.class));
                types.put(Geonet.SearchResult.Relation.TOUCHES, constructor(TouchesFilter.class));
                types.put(Geonet.SearchResult.Relation.WITHIN, constructor(WithinFilter.class));
                // types.put(Geonet.SearchResult.Relation.CONTAINS, constructor(BeyondFilter.class));
                // types.put(Geonet.SearchResult.Relation.CONTAINS, constructor(DWithinFilter.class));
            }
            catch (Exception e) {
                e.printStackTrace();
                throw new RuntimeException("Unable to create types mapping", e);
            }
            _types = Collections.unmodifiableMap(types);
        }
        private final Transaction                     _transaction;
        private final int                             _maxWritesInTransaction;
        private final Timer                           _timer;
        private final Parser                          _gmlParser;
        private final Lock                            _lock;
        private SpatialIndexWriter                    _writer;
        private volatile Committer                             _committerTask;

        /**
         * TODO javadoc.
         *
         * @param dataStore
         * @param maxWritesInTransaction - Number of features to write 
				 * to before commit - set 1 and the transaction will be
				 * autocommit which results in faster loading for some (all?) 
				 * configurations and does not keep a long running transaction 
				 * open. 
         * @throws Exception
         */
        public Spatial(DataStore dataStore, int maxWritesInTransaction) throws Exception {
            _lock = new ReentrantLock();
            _datastore = dataStore;
			if (maxWritesInTransaction > 1) {
            	_transaction = new DefaultTransaction("SpatialIndexWriter");
            }
            else {
            	_transaction = Transaction.AUTO_COMMIT;
            }
            _maxWritesInTransaction = maxWritesInTransaction;
            _timer = new Timer(true);
            _gmlParser = new Parser(new GMLConfiguration());
            boolean rebuildIndex;

            rebuildIndex = createWriter(_datastore);
            if (rebuildIndex) {
                setupIndex(true);
            }
            else{
                // since the index is considered good we will
                // call getIndex to make sure the in-memory index is
                // generated
                _writer.getIndex();
            }
        }

        /**
         * TODO javadoc.
         *
         * @param datastore
         * @return
         * @throws IOException
         */
        private boolean createWriter(DataStore datastore) throws IOException {
            boolean rebuildIndex;
            try {
                _writer = new SpatialIndexWriter(datastore, _gmlParser,_transaction, _maxWritesInTransaction, _lock);
				rebuildIndex = _writer.getFeatureSource().getSchema() == null;
            }
            catch (Throwable e) {

				if (_writer == null) {
					throw new RuntimeException(e);
				}
                String exceptionString = Xml.getString(JeevesException.toElement(e));
                Log.warning(Geonet.SPATIAL, "Failure to make _writer, maybe a problem but might also not be an issue:" +
                        exceptionString);
                try {
                    _writer.reset();
                }
                catch (Exception e1) {
                    Log.error(Geonet.SPATIAL, "Unable to call reset on Spatial writer: "+e1.getMessage());
                    e1.printStackTrace();
                }
                rebuildIndex = true;
            }
            return rebuildIndex;
        }

        /**
         * Closes spatial index.
         */
		public void end() {
            _lock.lock();
            try {
                _writer.close();
            }
            catch (IOException e) {
                Log.error(Geonet.SPATIAL,"error closing spatial index: "+e.getMessage());
                e.printStackTrace();
            }
            finally {
                _lock.unlock();
            }
        }

        /**
         * TODO javadoc.
         *
         * @param query
         * @param filterExpr
         * @param filterVersion
         * @return
         * @throws Exception
         */
        public Filter filter(org.apache.lucene.search.Query query, int numHits, Element filterExpr, String filterVersion)
                throws Exception {
            _lock.lock();
            try {
            	Parser filterParser = getFilterParser(filterVersion);
                Pair<FeatureSource<SimpleFeatureType, SimpleFeature>, SpatialIndex> accessor = new SpatialIndexAccessor();
                return OgcGenericFilters.create(query, numHits, filterExpr, accessor , filterParser);
            }
            catch (Exception e) {
            	// TODO Handle NPE creating spatial filter (due to constraint language version).
    			throw new NoApplicableCodeEx("Error when parsing spatial filter (version: " + filterVersion + "):" +
                        Xml.getString(filterExpr) + ". Error is: " + e.toString());
            }
            finally {
                _lock.unlock();
            }
        }

        /**
         * TODO javadoc.
         *
         * @param query
         * @param geom
         * @param request
         * @return
         * @throws Exception
         */
        public SpatialFilter filter(org.apache.lucene.search.Query query, int numHits,
                Geometry geom, Element request) throws Exception {
            _lock.lock();
            try {
                String relation = Util.getParam(request, Geonet.SearchResult.RELATION,
                        Geonet.SearchResult.Relation.INTERSECTION);
                return _types.get(relation).newInstance(query, numHits, geom, new SpatialIndexAccessor());
            }
            finally {
                _lock.unlock();
            }
        }

        /**
         * TODO javadoc.
         *
         * @return
         * @throws Exception
         */
        public SpatialIndexWriter writer() throws Exception {
            _lock.lock();
            try {
                if (_committerTask != null) {
                    try {
                        _committerTask.cancel();
                    } catch (IllegalStateException e) {
                        // ignore, already done but hasn't updated variable yet
                    }
                }
                _committerTask = new Committer();
                _timer.schedule(_committerTask, TIME_BETWEEN_SPATIAL_COMMITS);
                return writerNoLocking();
            }
            finally {
                _lock.unlock();
            }
        }

        /**
         * TODO javadoc.
         * @return
         * @throws Exception
         */
        private SpatialIndexWriter writerNoLocking() throws Exception {
            if (_writer == null) {
                _writer = new SpatialIndexWriter(_datastore, _gmlParser, _transaction, _maxWritesInTransaction, _lock);
            }
            return _writer;
        }

        /**
         * TODO javadoc.
         *
         * @param filterVersion
         * @return
         */
        private Parser getFilterParser(String filterVersion) {
			Configuration config;
			config = filterVersion.equals(Csw.FILTER_VERSION_1_0) ? FILTER_1_0_0  : FILTER_1_1_0;
			return new Parser(config);
		}

        private final class SpatialIndexAccessor
				extends
				Pair<FeatureSource<SimpleFeatureType, SimpleFeature>, SpatialIndex> {
			@Override
			public FeatureSource<SimpleFeatureType, SimpleFeature> one() {
			    return _writer.getFeatureSource();
			}

			@Override
			public SpatialIndex two() {
			    try {
			        return _writer.getIndex();
			    } catch (IOException e) {
			        throw new RuntimeException(e);
			    }
			}
		}

		/**
         * TODO javadoc.
         *
         */
        private class Committer extends TimerTask {
            @Override
            public void run() {
                _lock.lock();
                try {
                    if (_committerTask == this) {
                        _writer.commit();
                        _committerTask = null;
                    }
                }
                catch (IOException e) {
                    Log.error(Geonet.SPATIAL, "error writing spatial index "+e.getMessage());
                }
                finally {
                    _lock.unlock();
                }
            }
        }
    }

    /**
     * TODO javadoc.
     *
     * @param clazz
     * @return
     * @throws SecurityException
     * @throws NoSuchMethodException
     */
    private static Constructor<? extends SpatialFilter> constructor(Class<? extends SpatialFilter> clazz)
            throws SecurityException, NoSuchMethodException {
        return clazz.getConstructor(org.apache.lucene.search.Query.class, int.class, Geometry.class, Pair.class);
    }

    LuceneIndexLanguageTracker getIndexTracker() {
		return _tracker;
	}

    public boolean optimizeIndex() {
        try {
            _tracker.optimize();
            return true;
        } catch (Throwable e) {
            Log.error(Geonet.INDEX_ENGINE, "Exception while optimizing lucene index: " + e.getMessage());
            return false;
        }
    }
}<|MERGE_RESOLUTION|>--- conflicted
+++ resolved
@@ -518,16 +518,17 @@
 
 
 		_luceneDir = new File(luceneDir + NON_SPATIAL_DIR);
+
 		if (!_luceneDir.isAbsolute()) {
             _luceneDir = new File(luceneDir+ NON_SPATIAL_DIR);
         }
+
         _luceneDir.getParentFile().mkdirs();
         _spatial = new Spatial(dataStore, maxWritesInTransaction);
 
 		_luceneTaxonomyDir = new File(luceneDir + TAXONOMY_DIR);
 		if (!_luceneTaxonomyDir.isAbsolute()) _luceneTaxonomyDir = new File(luceneDir+ TAXONOMY_DIR);
 		_luceneTaxonomyDir.getParentFile().mkdirs();
-
 
      	 _logAsynch = logAsynch;
 		 _logSpatialObject = logSpatialObject;
@@ -593,7 +594,7 @@
 		endZ3950();
 		_spatial.end();
 		_luceneOptimizerManager.cancel();
-		_tracker.close();
+		_tracker.close(true);
 	}
 
     /**
@@ -683,43 +684,21 @@
 	 * @param title
 	 * @throws Exception
 	 */
-	public void index(String schemaDir, Element metadata, String id, List<Element> moreFields, String isTemplate,
- String title)
+	public void index(String schemaDir, Element metadata, String id, List<Element> moreFields, String isTemplate, String title)
             throws Exception {
-        if (Log.isDebugEnabled(Geonet.INDEX_ENGINE)) {
-            Log.debug(Geonet.INDEX_ENGINE, "indexing metadata, opening Writer from index");
-<<<<<<< HEAD
-        }
-        List<Pair<String, Document>> docs = buildIndexDocument(schemaDir, metadata, id, moreFields, isTemplate, title, false);
-        for (Pair<String, Document> document : docs) {
-            _indexWriter.addDocument(document.one(), document.two());
-            if (Log.isDebugEnabled(Geonet.INDEX_ENGINE))
-                Log.debug(Geonet.INDEX_ENGINE, "adding document in locale " + document.one());
-        }
-        _spatial.writer().index(schemaDir, id, metadata);
-    }
-=======
-        
         deleteIndexDocument(id, false);
         
         // Update spatial index first and if error occurs, record it to Lucene index
         indexGeometry(schemaDir, metadata, id, moreFields);
         
         // Update Lucene index
-        _indexWriter.openWriter();
-        try {
-            List<Pair<String, Pair<Document, List<CategoryPath>>>> docs = buildIndexDocument(schemaDir, metadata, id, moreFields, isTemplate, title, false);
-            for( Pair<String, Pair<Document, List<CategoryPath>>> document : docs ) {
-                _indexWriter.addDocument(document.one(), document.two().one(), document.two().two());
-                if(Log.isDebugEnabled(Geonet.INDEX_ENGINE))
-                    Log.debug(Geonet.INDEX_ENGINE, "adding document in locale " + document.one());
-            }
-		}
-        finally {
-            if(Log.isDebugEnabled(Geonet.INDEX_ENGINE))
-                Log.debug(Geonet.INDEX_ENGINE, "Closing Writer from index");
-            _indexWriter.closeWriter();
-		}
+        List<Pair<String, Pair<Document, List<CategoryPath>>>> docs = buildIndexDocument(schemaDir, metadata, id, moreFields, isTemplate, title, false);
+        for( Pair<String, Pair<Document, List<CategoryPath>>> document : docs ) {
+            _indexWriter.addDocument(document.one(), document.two().one(), document.two().two());
+            if(Log.isDebugEnabled(Geonet.INDEX_ENGINE)) {
+                Log.debug(Geonet.INDEX_ENGINE, "adding document in locale " + document.one());
+            }
+        }
 	}
 	
     private void indexGeometry(String schemaDir, Element metadata, String id,
@@ -743,18 +722,6 @@
     /**
      * TODO javadoc.
      *
-     * @throws Exception
-     */
-	public void startIndexGroup() throws Exception {
-        if(Log.isDebugEnabled(Geonet.INDEX_ENGINE))
-            Log.debug(Geonet.INDEX_ENGINE, "Opening Writer from startIndexGroup");
-		_indexWriter.openWriter();
-	}
->>>>>>> a7076d57
-
-    /**
-     * TODO javadoc.
-     *
      * @param schemaDir
      * @param metadata
      * @param id
@@ -763,7 +730,7 @@
      * @param title
      * @throws Exception
      */
-    public void indexGroup(String schemaDir, Element metadata, String id, List<Element> moreFields, String isTemplate,
+	public void indexGroup(String schemaDir, Element metadata, String id, List<Element> moreFields, String isTemplate,
                            String title) throws Exception {
         
         deleteIndexDocument(id, true);
@@ -828,7 +795,6 @@
      {
         
 		Element xmlDoc;
-
 
 		// check for subtemplates
 		if (isTemplate.equals("s")) {
@@ -1007,7 +973,9 @@
      * @throws Exception
      */
 	public Set<Integer> getDocsWithXLinks() throws Exception {
-	    GeonetworkMultiReader reader = getNewIndexReader().two();
+        IndexAndTaxonomy indexAndTaxonomy= getNewIndexReader();
+        GeonetworkMultiReader reader = indexAndTaxonomy.indexReader;
+        
 		try {
 			FieldSelector idXLinkSelector = new FieldSelector() {
 				public final FieldSelectorResult accept(String name) {
@@ -1035,7 +1003,7 @@
 			return docs;
 		}
         finally {
-			releaseIndexReader(reader);
+			releaseIndexReader(indexAndTaxonomy);
 		}
 	}
 
@@ -1046,7 +1014,8 @@
      * @throws Exception
      */
 	public Map<String,String> getDocsChangeDate() throws Exception {
-	    GeonetworkMultiReader reader = getNewIndexReader().two();
+        IndexAndTaxonomy indexAndTaxonomy= getNewIndexReader();
+        GeonetworkMultiReader reader = indexAndTaxonomy.indexReader;
 		try {
 			FieldSelector idChangeDateSelector = new FieldSelector() {
 				public final FieldSelectorResult accept(String name) {
@@ -1070,7 +1039,7 @@
 			return docs;
 		}
         finally {
-			releaseIndexReader(reader);
+			releaseIndexReader(indexAndTaxonomy);
 		}
 	}
 
@@ -1083,7 +1052,8 @@
 	 */
 	public Vector<String> getTerms(String fld) throws Exception {
 		Vector<String> terms = new Vector<String>();
-		GeonetworkMultiReader reader = getNewIndexReader().two();
+        IndexAndTaxonomy indexAndTaxonomy= getNewIndexReader();
+        GeonetworkMultiReader reader = indexAndTaxonomy.indexReader;
 		try {
 			TermEnum enu = reader.terms(new Term(fld, ""));
 			if (enu.term()==null) return terms;
@@ -1096,7 +1066,7 @@
 			return terms;
 		}
         finally {
-			releaseIndexReader(reader);
+			releaseIndexReader(indexAndTaxonomy);
 		}
 	}
 
@@ -1118,7 +1088,8 @@
 	public List<TermFrequency> getTermsFequency(String fieldName, String searchValue, int maxNumberOfTerms,
                                                 int threshold) throws Exception {
 		List<TermFrequency> termList = new ArrayList<TermFrequency>();
-		GeonetworkMultiReader reader = getNewIndexReader().two();
+        IndexAndTaxonomy indexAndTaxonomy= getNewIndexReader();
+        GeonetworkMultiReader reader = indexAndTaxonomy.indexReader;
 		TermEnum term = reader.terms(new Term(fieldName, ""));
 		int i = 0;
 		try {
@@ -1137,7 +1108,7 @@
 			}
 		}
         finally {
-			releaseIndexReader(reader);
+			releaseIndexReader(indexAndTaxonomy);
 		}
 		return termList;
 	}
@@ -1319,36 +1290,15 @@
 		}
 	}
 
-    /**
-     * Returns a reopened index reader to do operations on an up-to-date index.
-     * 
-     * @return
-     * @throws java.io.IOException
-     * @throws InterruptedException
-     */
-    public Pair<Long, GeonetworkMultiReader> getIndexReader(long versionToken) throws IOException {
+    public IndexAndTaxonomy getIndexReader(long versionToken) throws IOException {
         return _indexReader.aquire(versionToken);
     }
-<<<<<<< HEAD
-    public Pair<Long,GeonetworkMultiReader> getNewIndexReader() throws IOException, InterruptedException {
+    public IndexAndTaxonomy getNewIndexReader() throws IOException, InterruptedException {
        Log.debug(Geonet.INDEX_ENGINE,"Ask for new reader");
        return getIndexReader(-1L);
-     }
-=======
-	public TaxonomyReader getIndexTaxonomyReader() {
-		return _indexReader.getTaxonomyReader();
-	}
-
->>>>>>> a7076d57
-    /**
-     * TODO javadoc.
-     *
-     * @param reader
-     * @throws IOException
-     * @throws InterruptedException
-     */
-	public void releaseIndexReader(GeonetworkMultiReader reader) throws InterruptedException, IOException {
-		_indexReader.release(reader);
+    }
+	public void releaseIndexReader(IndexAndTaxonomy reader) throws InterruptedException, IOException {
+	    _indexReader.release(reader.indexReader);
 	}
 
     /**
@@ -1358,58 +1308,40 @@
      * @throws Exception
      */
 	private void setupIndex(boolean rebuild) throws Exception {
-<<<<<<< HEAD
-	       boolean badIndex = false;
+	    boolean badIndex = false;
 
 	    if (_tracker == null) {
 	        boolean badIndex1 = false;
             try {
-                _tracker = new LuceneIndexLanguageTracker(_luceneDir, _luceneConfig);
-            }catch (Throwable e) {
+                _tracker = new LuceneIndexLanguageTracker(_luceneDir, _luceneTaxonomyDir, _luceneConfig);
+            } catch (Throwable e) {
                 badIndex1 = true;
-=======
-        if (_indexReader == null) {
-            _indexReader = new LuceneIndexReaderFactory(_luceneDir, _luceneTaxonomyDir);
-        }
-        if (_indexWriter == null) {
-            _indexWriter = new LuceneIndexWriterFactory(_luceneDir, _luceneTaxonomyDir, _analyzer, _luceneConfig);
-        }
-
-        // if rebuild forced don't check
-		boolean badIndex = true;
-		if (!rebuild) {
-			try {
-                _indexReader = new LuceneIndexReaderFactory(_luceneDir, _luceneTaxonomyDir);
-                // reason for calling this is a side-effect, probably the call to maybeReopen() inside there
-                _indexReader.getReader(null);
-                // TODO : false if one or the other is in bad shape
-                TaxonomyReader taxoReader = new DirectoryTaxonomyReader(FSDirectory.open(_luceneTaxonomyDir));
-                taxoReader.close();
-                badIndex = false;
-            }
-            catch (AssertionError e) {
->>>>>>> a7076d57
                 Log.error(Geonet.INDEX_ENGINE,
                         "Exception while opening lucene index, going to rebuild it: " + e.getMessage());
             }
             _indexReader = new LuceneIndexReaderFactory(_tracker);
             _indexWriter = new LuceneIndexWriterFactory(_tracker);
+            try {
+                _indexReader.aquire(-1);
+            } catch (Throwable e) {
+                badIndex1 = true;
+                Log.error(Geonet.INDEX_ENGINE,
+                        "Exception while opening lucene index, going to rebuild it: " + e.getMessage());
+            }
             badIndex = badIndex1;
 	    }
 
 	    // if rebuild forced or bad index then rebuild index
 		if (rebuild || badIndex) {
 			Log.error(Geonet.INDEX_ENGINE, "Rebuilding lucene index");
+			if (_tracker==null) {
+			    FileUtils.deleteDirectory(_luceneDir);
+			    FileUtils.deleteDirectory(_luceneTaxonomyDir);
+			    _tracker = new LuceneIndexLanguageTracker(_luceneDir, _luceneTaxonomyDir, _luceneConfig);
+			}
 			_tracker.reset();
 			if (_spatial != null) _spatial.writer().reset();
 			_indexWriter.createDefaultLocale();
-			
-			
-			if (!_luceneTaxonomyDir.exists()) {
-				_luceneTaxonomyDir.mkdirs();
-			}
-			TaxonomyWriter taxoWriter = new DirectoryTaxonomyWriter(FSDirectory.open(_luceneTaxonomyDir), OpenMode.CREATE);
-			taxoWriter.close();
 		}
 	}
 
@@ -1427,12 +1359,16 @@
 
 		DataManager dataMan = gc.getDataManager();
 		Dbms dbms = (Dbms) context.getResourceManager().open(Geonet.Res.MAIN_DB);
-		
+
 		try {
-<<<<<<< HEAD
 //			if (_indexWriter.isOpen()) {
 //				throw new Exception("Cannot rebuild index while it is being updated - please wait till later");
 //			}
+			if (reset) {
+				synchronized (_tracker) {
+			        setupIndex(true);
+                }
+			}
 			if (!xlinks) {
 			    synchronized (_tracker) {
 			        setupIndex(true);
@@ -1440,18 +1376,6 @@
 			    dataMan.init(context, dbms, true);
 			}
             else {
-=======
-			if (_indexWriter.isOpen()) {
-				throw new Exception("Cannot rebuild index while it is being updated - please wait till later");
-			}
-			if (reset) {
-				setupIndex(false);
-			}
-			if (!xlinks) {
-				setupIndex(true);
-				dataMan.init(context, dbms, true);
-			} else {
->>>>>>> a7076d57
 				dataMan.rebuildIndexXLinkedMetadata(context);
 			}
 			return true;
@@ -1471,21 +1395,16 @@
      * @param multilingualSortFields 
      * @return
      */
-<<<<<<< HEAD
-	private Document newDocument(Element xml, Collection<Field> multilingualSortFields) {
-		Document doc = new Document();
-		
-		for (Field field : multilingualSortFields) {
-            doc.add(field);
-        }
-		
-=======
-	private Pair<Document, List<CategoryPath>> newDocument(Element xml)
+	private Pair<Document, List<CategoryPath>> newDocument(Element xml, Collection<Field> multilingualSortFields)
 	{
 		Document doc = new Document();
 		List<CategoryPath> categories = new ArrayList<CategoryPath>();
     	
->>>>>>> a7076d57
+		
+		for (Field field : multilingualSortFields) {
+            doc.add(field);
+        }
+		
 		boolean hasLocaleField = false;
         for (Object o : xml.getChildren()) {
             Element field = (Element) o;
