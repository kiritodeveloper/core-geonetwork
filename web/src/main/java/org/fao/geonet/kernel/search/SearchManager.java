--- conflicted
+++ resolved
@@ -22,10 +22,6 @@
 
 package org.fao.geonet.kernel.search;
 
-<<<<<<< HEAD
-import com.vividsolutions.jts.geom.Geometry;
-import com.vividsolutions.jts.index.SpatialIndex;
-=======
 import java.io.File;
 import java.io.FileInputStream;
 import java.io.IOException;
@@ -51,7 +47,6 @@
 
 import javax.servlet.ServletContext;
 
->>>>>>> f48c94dd
 import jeeves.exceptions.JeevesException;
 import jeeves.resources.dbms.Dbms;
 import jeeves.server.ConfigurationOverrides;
@@ -60,7 +55,6 @@
 import jeeves.utils.Util;
 import jeeves.utils.Xml;
 
-import org.apache.commons.io.FileUtils;
 import org.apache.commons.lang.StringUtils;
 import org.apache.commons.lang.builder.CompareToBuilder;
 import org.apache.lucene.analysis.Analyzer;
@@ -73,8 +67,6 @@
 import org.apache.lucene.document.FieldSelector;
 import org.apache.lucene.document.FieldSelectorResult;
 import org.apache.lucene.document.NumericField;
-import org.apache.lucene.index.IndexReader;
-import org.apache.lucene.index.IndexWriter;
 import org.apache.lucene.index.Term;
 import org.apache.lucene.index.TermEnum;
 import org.apache.lucene.search.Filter;
@@ -104,7 +96,6 @@
 import org.fao.geonet.kernel.search.spatial.TouchesFilter;
 import org.fao.geonet.kernel.search.spatial.WithinFilter;
 import org.fao.geonet.kernel.setting.SettingInfo;
-import org.fao.geonet.kernel.setting.SettingManager;
 import org.geotools.data.DataStore;
 import org.geotools.data.DefaultTransaction;
 import org.geotools.data.FeatureSource;
@@ -117,34 +108,8 @@
 import org.opengis.feature.simple.SimpleFeature;
 import org.opengis.feature.simple.SimpleFeatureType;
 
-import javax.servlet.ServletContext;
-import java.io.File;
-import java.io.FileInputStream;
-import java.io.IOException;
-import java.lang.reflect.Constructor;
-import java.text.SimpleDateFormat;
-import java.util.ArrayList;
-import java.util.Calendar;
-import java.util.Collections;
-import java.util.Comparator;
-import java.util.Date;
-import java.util.HashMap;
-import java.util.LinkedHashSet;
-import java.util.List;
-import java.util.Map;
-import java.util.Map.Entry;
-import java.util.Set;
-import java.util.SortedSet;
-import java.util.Timer;
-import java.util.TimerTask;
-import java.util.TreeSet;
-import java.util.Vector;
-import java.util.concurrent.locks.Lock;
-import java.util.concurrent.locks.ReentrantLock;
-
-import javax.servlet.ServletContext;
-
-import javax.servlet.ServletContext;
+import com.vividsolutions.jts.geom.Geometry;
+import com.vividsolutions.jts.index.SpatialIndex;
 
 /**
  * Indexes metadata using Lucene.
@@ -172,11 +137,16 @@
      * Used when adding documents to the Lucene index, and also to analyze query terms at search time.
      */
 	private static PerFieldAnalyzerWrapper _analyzer;
+	/**
+     * Used when searching to analyze query terms.
+     */
+	private static PerFieldAnalyzerWrapper _searchAnalyzer;
 
     /**
      * Maps languages to Analyzer that contains GeoNetworkAnalyzers initialized with stopwords for this language.
      */
     private static Map<String, Analyzer> analyzerMap = new HashMap<String, Analyzer>();
+    private static Map<String, Analyzer> searchAnalyzerMap = new HashMap<String, Analyzer>();
     
 	private static DocumentBoosting _documentBoostClass;
 	private String _luceneTermsToExclude;
@@ -187,21 +157,12 @@
     private Spatial _spatial;
 	private LuceneIndexReaderFactory _indexReader;
 	private LuceneIndexWriterFactory _indexWriter;
-	private Timer _optimizerTimer = null;
-    /**
-     *  minutes between optimizations of the lucene index.
-     */
-	private int _optimizerInterval;
-	private Calendar _optimizerBeginAt;
-	private SimpleDateFormat _dateFormat = new SimpleDateFormat("dd/MM/yyyy HH:mm:ss");
+
     private boolean _inspireEnabled = false;
     private String _thesauriDir;
 	private boolean _logAsynch;
-<<<<<<< HEAD
-=======
 	private final LuceneOptimizerManager _luceneOptimizerManager;
     private LuceneIndexLanguageTracker _tracker;
->>>>>>> f48c94dd
 
 
     public SettingInfo get_settingInfo() {
@@ -249,17 +210,33 @@
 	public static PerFieldAnalyzerWrapper getAnalyzer() {
 		return _analyzer;
 	}
-    
-    public static PerFieldAnalyzerWrapper getAnalyzer(String language) {
-        PerFieldAnalyzerWrapper analyzer = (PerFieldAnalyzerWrapper)analyzerMap.get(language); 
+	public static PerFieldAnalyzerWrapper getSearchAnalyzer() {
+		return _searchAnalyzer;
+	}
+    /**
+     * Retrieve per field analyzer according to language and for searching or indexing time.
+     * 
+     * @param language Language for the analyzer.
+     * @param forSearching true to return searching time analyzer, false for indexing time analayzer.
+     * @return 
+     */
+    public static PerFieldAnalyzerWrapper getAnalyzer(String language, boolean forSearching) {
+        if(Log.isDebugEnabled(Geonet.LUCENE)) {
+            Log.debug(Geonet.LUCENE, "Get analyzer for searching: " + forSearching + " and language: " + language);
+        }
+        
+        Map<String, Analyzer> map = forSearching ? searchAnalyzerMap : analyzerMap;
+        
+        PerFieldAnalyzerWrapper analyzer = (PerFieldAnalyzerWrapper)map.get(language); 
         if(analyzer != null) {
             if(Log.isDebugEnabled(Geonet.LUCENE))
                 Log.debug(Geonet.LUCENE, "returning analyzer for language " + language);
             return analyzer;
-        }
-        else {
-            Log.info(Geonet.LUCENE, "did not find analyzer for language " + language + ", returning default analyzer");
-            return _analyzer;
+        } else {
+            if(Log.isDebugEnabled(Geonet.LUCENE)) {
+                Log.debug(Geonet.LUCENE, "Returning default analyzer.");
+            }
+            return forSearching ? _searchAnalyzer : _analyzer;
         }
     }
 
@@ -307,7 +284,7 @@
      *
      * @param analyzerClassName Class name of analyzer to create
      * @param field The Lucene field this analyzer is created for
-     * @param stopwords
+     * @param stopwords Set stop words if analyzer class name equal org.fao.geonet.kernel.search.GeoNetworkAnalyzer.
      * @return
      */
     private Analyzer createAnalyzerFromLuceneConfig(String analyzerClassName, String field, Set<String> stopwords) {
@@ -322,8 +299,9 @@
             // non-GNA analyzer
             else {
                 try {
-                    Class<? extends Analyzer> analyzerClass = (Class<? extends Analyzer>) Class.forName(analyzerClassName);
-                    Class[] clTypesArray = _luceneConfig.getAnalyzerParameterClass((field==null?"":field) + analyzerClassName);
+                    @SuppressWarnings("unchecked")
+					Class<? extends Analyzer> analyzerClass = (Class<? extends Analyzer>) Class.forName(analyzerClassName);
+                    Class<?>[] clTypesArray = _luceneConfig.getAnalyzerParameterClass((field==null?"":field) + analyzerClassName);
                     Object[] inParamsArray = _luceneConfig.getAnalyzerParameter((field==null?"":field) + analyzerClassName);
                     try {
                         if(Log.isDebugEnabled(Geonet.SEARCH_ENGINE))
@@ -390,7 +368,11 @@
             }
             else {
                 if(Log.isDebugEnabled(Geonet.LUCENE))
-                    Log.debug(Geonet.LUCENE, "loading stopwords");
+                    Log.debug(Geonet.LUCENE, "Loading stopwords and creating per field anlayzer ...");
+                
+                // One per field analyzer is created for each stopword list available using GNA as default analyzer
+                // Configuration can't define different analyzer per language.
+                // TODO : http://trac.osgeo.org/geonetwork/ticket/900
                 for(File stopwordsFile : _stopwordsDir.listFiles()) {
                     String language = stopwordsFile.getName().substring(0, stopwordsFile.getName().indexOf('.'));
                     // TODO check for valid ISO 639-2 codes could be better than this
@@ -401,43 +383,80 @@
                     Set<String> stopwordsForLanguage = StopwordFileParser.parse(stopwordsFile.getAbsolutePath());
                     if(stopwordsForLanguage != null) {
                         if(Log.isDebugEnabled(Geonet.LUCENE))
-                            Log.debug(Geonet.LUCENE, "loaded # " + stopwordsForLanguage.size() + " stopwords for language " + language);
-
-                        // create the default analyzer according to Lucene config
-                        Analyzer a = createAnalyzerFromLuceneConfig(defaultAnalyzerClass, null, stopwordsForLanguage);
-                        PerFieldAnalyzerWrapper languageAnalyzer = new PerFieldAnalyzerWrapper(a);
-                        // now handle the exceptions to the default analyzer as defined in lucene config
-                        for (Entry<String, String> e : _luceneConfig.getFieldSpecificAnalyzers().entrySet()) {
-                            String field = e.getKey();
-                            String aClassName = e.getValue();
-                            if(Log.isDebugEnabled(Geonet.SEARCH_ENGINE))
-                                Log.debug(Geonet.SEARCH_ENGINE, field + ":" + aClassName);
-                            Analyzer analyzer = createAnalyzerFromLuceneConfig(aClassName, field ,stopwordsForLanguage);
-                            languageAnalyzer.addAnalyzer(field, analyzer);
-                        }
-                        analyzerMap.put(language, languageAnalyzer);
+                            Log.debug(Geonet.LUCENE, "Loaded # " + stopwordsForLanguage.size() + " stopwords for language " + language);
+
+                        // Configure per field analyzer and register them to language map of pfa
+                        // ... for indexing
+                        configurePerFieldAnalyzerWrapper(defaultAnalyzerClass, _luceneConfig.getFieldSpecificAnalyzers(),
+                                analyzerMap, language, stopwordsForLanguage);
                         
+                        // ... for searching
+                        configurePerFieldAnalyzerWrapper(defaultAnalyzerClass, _luceneConfig.getFieldSpecificSearchAnalyzers(),
+                                searchAnalyzerMap, language, stopwordsForLanguage);
+
                     }
                     else {
                         if(Log.isDebugEnabled(Geonet.LUCENE))
-                            Log.debug(Geonet.LUCENE, "failed to load any stopwords for language " + language);
+                            Log.debug(Geonet.LUCENE, "Failed to load any stopwords for language " + language);
                     }
                 }
-            }            
-
-            // create the default analyzer according to Lucene config
-            Analyzer defaultAnalyzer = createAnalyzerFromLuceneConfig(defaultAnalyzerClass, null, null);
-			_analyzer = new PerFieldAnalyzerWrapper(defaultAnalyzer);
-            // now handle the exceptions to the default analyzer as defined in lucene config
-			for (Entry<String, String> e : _luceneConfig.getFieldSpecificAnalyzers().entrySet()) {
-				String field = e.getKey();
-				String aClassName = e.getValue();
-                if(Log.isDebugEnabled(Geonet.SEARCH_ENGINE))
-                    Log.debug(Geonet.SEARCH_ENGINE, field + ":" + aClassName);
-                Analyzer analyzer = createAnalyzerFromLuceneConfig(aClassName, field, null);
-                _analyzer.addAnalyzer(field, analyzer);
-			}
-		}
+            }
+            
+            // Configure default per field analyzer
+            _analyzer = configurePerFieldAnalyzerWrapper(defaultAnalyzerClass, _luceneConfig.getFieldSpecificAnalyzers(),
+                null, null, null);
+            
+            _searchAnalyzer = configurePerFieldAnalyzerWrapper(defaultAnalyzerClass, _luceneConfig.getFieldSpecificSearchAnalyzers(),
+                null, null, null);
+        }
+    }
+
+	/**
+	 * Create, configure and optionnaly register in a list a per field analyzer wrapper.
+	 * 
+	 * @param defaultAnalyzer The default analyzer to use
+	 * @param fieldAnalyzers	The list of extra analyzer per field
+	 * @param referenceMap	A map where to reference the per field analyzer
+	 * @param referenceKey	The reference key
+	 * @param stopwordsForLanguage	The stopwords to use (only for GNA)
+	 * 
+	 * @return The per field analyzer wrapper
+	 */
+	private PerFieldAnalyzerWrapper configurePerFieldAnalyzerWrapper(
+			String defaultAnalyzerClass, Map<String, String> fieldAnalyzers,
+			Map<String, Analyzer> referenceMap, String referenceKey,
+			Set<String> stopwordsForLanguage) {
+
+		// Create the default analyzer according to Lucene config
+		if (Log.isDebugEnabled(Geonet.SEARCH_ENGINE))
+			Log.debug(Geonet.SEARCH_ENGINE, " Default analyzer class: " + defaultAnalyzerClass);
+		Analyzer defaultAnalyzer = createAnalyzerFromLuceneConfig(
+				defaultAnalyzerClass, null, stopwordsForLanguage);
+		
+		
+		PerFieldAnalyzerWrapper pfa = new PerFieldAnalyzerWrapper(
+				defaultAnalyzer);
+		
+		
+		// now handle the exceptions for each field to the default analyzer as
+		// defined in lucene config
+		for (Entry<String, String> e : fieldAnalyzers.entrySet()) {
+			String field = e.getKey();
+			String aClassName = e.getValue();
+			if (Log.isDebugEnabled(Geonet.SEARCH_ENGINE))
+				Log.debug(Geonet.SEARCH_ENGINE, " Add analyzer for field: "
+						+ field + "=" + aClassName);
+			Analyzer analyzer = createAnalyzerFromLuceneConfig(aClassName,
+					field, stopwordsForLanguage);
+			pfa.addAnalyzer(field, analyzer);
+		}
+		
+		// Register to a reference map if needed
+		if (referenceMap != null) {
+			referenceMap.put(referenceKey, pfa);
+		}
+		
+		return pfa;
 	}
 
     /**
@@ -499,7 +518,6 @@
         }
 
         _luceneDir.getParentFile().mkdirs();
-
         _spatial = new Spatial(dataStore, maxWritesInTransaction);
 
      	 _logAsynch = logAsynch;
@@ -508,15 +526,8 @@
 
 		initLucene();
 		initZ3950();
-
-		if (si.getLuceneIndexOptimizerSchedulerEnabled()) {
-            _optimizerBeginAt  = si.getLuceneIndexOptimizerSchedulerAt();
-            _optimizerInterval = si.getLuceneIndexOptimizerSchedulerInterval();
-            scheduleOptimizerThread();
-        }
-        else {
-            Log.info(Geonet.INDEX_ENGINE, "Scheduling thread that optimizes lucene index is disabled");
-        }
+		
+		_luceneOptimizerManager = new LuceneOptimizerManager(this, si);
 	}
 
     /**
@@ -528,7 +539,7 @@
     	    try {
                 @SuppressWarnings(value = "unchecked")
     	        Class<? extends DocumentBoosting> clazz = (Class<? extends DocumentBoosting>) Class.forName(className);
-                Class[] clTypesArray = _luceneConfig.getDocumentBoostParameterClass();
+                Class<?>[] clTypesArray = _luceneConfig.getDocumentBoostParameterClass();
                 Object[] inParamsArray = _luceneConfig.getDocumentBoostParameter();
                 try {
                     if(Log.isDebugEnabled(Geonet.SEARCH_ENGINE))
@@ -572,12 +583,8 @@
 	public void end() throws Exception {
 		endZ3950();
 		_spatial.end();
-<<<<<<< HEAD
-		_optimizerTimer.cancel();
-=======
 		_luceneOptimizerManager.cancel();
 		_tracker.close();
->>>>>>> f48c94dd
 	}
 
     /**
@@ -587,9 +594,7 @@
      */
 	public synchronized void disableOptimizer() throws Exception {
         Log.info(Geonet.INDEX_ENGINE, "Scheduling thread that optimizes lucene index is disabled");
-        if (_optimizerTimer != null) {
-            _optimizerTimer.cancel();
-        }
+		_luceneOptimizerManager.cancel();
     }
 
     /**
@@ -600,70 +605,7 @@
      * @throws Exception
      */
 	public synchronized void rescheduleOptimizer(Calendar optimizerBeginAt, int optimizerInterval) throws Exception {
-		if (_dateFormat.format(optimizerBeginAt.getTime()).equals(_dateFormat.format(_optimizerBeginAt.getTime())) &&
-                (optimizerInterval == _optimizerInterval)) {
-            return; // do nothing unless at and interval has changed
-        }
-		_optimizerInterval = optimizerInterval;
-		_optimizerBeginAt  = optimizerBeginAt;
-		if (_optimizerTimer != null) _optimizerTimer.cancel();
-		scheduleOptimizerThread();
-	}
-
-    /**
-     * TODO javadoc.
-     *
-     * @throws Exception
-     */
-	private void scheduleOptimizerThread() throws Exception {
-		_optimizerTimer = new Timer(true);
-
-		// at _optimizerBeginAt and again at every _optimizerInterval minutes
-		Date beginAt = getBeginAt(_optimizerBeginAt);
-		_optimizerTimer.schedule(new OptimizeTask(), beginAt, _optimizerInterval * 60 * 1000);
-
-		Log.info(Geonet.INDEX_ENGINE, "Scheduling thread that optimizes lucene index to run at "+_dateFormat.format(beginAt)+" and every "+_optimizerInterval+" minutes afterwards");
-	}
-
-    /**
-     * TODO javadoc.
-     *
-     * @param timeToStart
-     * @return
-     */
-	private Date getBeginAt(Calendar timeToStart) {
-		Calendar now = Calendar.getInstance();
-		Calendar ts  = Calendar.getInstance();
-
-		ts.set(Calendar.DAY_OF_MONTH,	now.get(Calendar.DAY_OF_MONTH));
-		ts.set(Calendar.MONTH,				now.get(Calendar.MONTH));
-		ts.set(Calendar.YEAR,					now.get(Calendar.YEAR));
-		ts.set(Calendar.HOUR,					timeToStart.get(Calendar.HOUR));
-		ts.set(Calendar.MINUTE,				timeToStart.get(Calendar.MINUTE));
-		ts.set(Calendar.SECOND,				timeToStart.get(Calendar.SECOND));
-
-		// if the starttime has already past then schedule for tommorrow
-		if (now.after(ts)) {
-            ts.add(Calendar.DAY_OF_MONTH, 1);
-        }
-
-		return ts.getTime();
-	}
-
-    /**
-     * TODO javadoc.
-     *
-     */
-	class OptimizeTask extends TimerTask {
-		public void run() {
-			try {
-				_indexWriter.optimize();
-			}
-            catch (Exception e) {
-				Log.error(Geonet.INDEX_ENGINE, "Optimize task failed: "+e.getMessage());
-				e.printStackTrace();
-			}
-		}
+		_luceneOptimizerManager.reschedule(optimizerBeginAt, optimizerInterval);
 	}
 
     /**
@@ -848,18 +790,9 @@
             for( Element moreField : moreFields ) {
                 doc.addContent((Content) moreField.clone());
             }
-<<<<<<< HEAD
-            String locale = doc.getAttributeValue("locale");
-            if(locale == null || locale.trim().isEmpty()) {
-                locale = Geocat.DEFAULT_LANG;
-                doc.setAttribute("locale", locale);
-            }
-            documents.add(Pair.read(locale, newDocument(doc)));
-=======
 
             String locale = getLocaleFromIndexDoc(doc);
             documents.add(Pair.read(locale, newDocument(doc, multilingualSortFields)));
->>>>>>> f48c94dd
         }
         if(Log.isDebugEnabled(Geonet.INDEX_ENGINE))
             Log.debug(Geonet.INDEX_ENGINE, "Lucene document:\n" + Xml.getString(xmlDoc));
@@ -1432,7 +1365,7 @@
                 boolean bIndex = sIndex != null && sIndex.equals("true");
                 boolean token = _luceneConfig.isTokenizedField(name);
                 boolean isNumeric = _luceneConfig.isNumericField(name);
-
+                
                 Field.Store store;
                 if (bStore) {
                     store = Field.Store.YES;
@@ -1469,7 +1402,7 @@
         }
         
         if(!hasLocaleField) {
-           doc.add(new Field(Geonet.LUCENE_LOCALE_KEY, Geocat.DEFAULT_LANG,Field.Store.YES,Field.Index.NOT_ANALYZED));
+           doc.add(new Field(Geonet.LUCENE_LOCALE_KEY,Geonet.DEFAULT_LANGUAGE,Field.Store.YES,Field.Index.NOT_ANALYZED));
         }
         
         // Set boost to promote some types of document selectively according to DocumentBoosting class
@@ -1808,8 +1741,6 @@
             throws SecurityException, NoSuchMethodException {
         return clazz.getConstructor(org.apache.lucene.search.Query.class, int.class, Geometry.class, Pair.class);
     }
-<<<<<<< HEAD
-=======
 
     LuceneIndexLanguageTracker getIndexTracker() {
 		return _tracker;
@@ -1824,5 +1755,4 @@
             return false;
         }
     }
->>>>>>> f48c94dd
 }