--- conflicted
+++ resolved
@@ -57,19 +57,12 @@
 import org.apache.commons.lang.StringUtils;
 import org.apache.commons.lang.builder.CompareToBuilder;
 import org.apache.lucene.analysis.Analyzer;
-<<<<<<< HEAD
 import org.apache.lucene.analysis.core.KeywordAnalyzer;
 import org.apache.lucene.analysis.miscellaneous.PerFieldAnalyzerWrapper;
-=======
-import org.apache.lucene.analysis.KeywordAnalyzer;
-import org.apache.lucene.analysis.PerFieldAnalyzerWrapper;
-import org.apache.lucene.document.AbstractField;
->>>>>>> d7784e17
 import org.apache.lucene.document.Document;
 import org.apache.lucene.document.DocumentStoredFieldVisitor;
 import org.apache.lucene.document.DoubleField;
 import org.apache.lucene.document.Field;
-<<<<<<< HEAD
 import org.apache.lucene.document.FieldType;
 import org.apache.lucene.document.FieldType.NumericType;
 import org.apache.lucene.document.FloatField;
@@ -79,28 +72,10 @@
 import org.apache.lucene.index.AtomicReader;
 import org.apache.lucene.index.FieldInfo.IndexOptions;
 import org.apache.lucene.index.SlowCompositeReaderWrapper;
-=======
-import org.apache.lucene.document.Field.Store;
-import org.apache.lucene.document.FieldSelector;
-import org.apache.lucene.document.FieldSelectorResult;
-import org.apache.lucene.document.NumericField;
-import org.apache.lucene.facet.taxonomy.CategoryPath;
-import org.apache.lucene.facet.taxonomy.TaxonomyReader;
-import org.apache.lucene.facet.taxonomy.TaxonomyWriter;
-import org.apache.lucene.facet.taxonomy.directory.DirectoryTaxonomyReader;
-import org.apache.lucene.facet.taxonomy.directory.DirectoryTaxonomyWriter;
-import org.apache.lucene.index.IndexReader;
-import org.apache.lucene.index.IndexWriter;
-import org.apache.lucene.index.IndexWriterConfig.OpenMode;
->>>>>>> d7784e17
 import org.apache.lucene.index.Term;
 import org.apache.lucene.index.TermsEnum;
 import org.apache.lucene.search.Filter;
-<<<<<<< HEAD
 import org.apache.lucene.util.BytesRef;
-=======
-import org.apache.lucene.store.FSDirectory;
->>>>>>> d7784e17
 import org.fao.geonet.GeonetContext;
 import org.fao.geonet.constants.Geonet;
 import org.fao.geonet.csw.common.Csw;
@@ -550,10 +525,6 @@
 		if (!_luceneTaxonomyDir.isAbsolute()) _luceneTaxonomyDir = new File(luceneDir+ TAXONOMY_DIR);
 		_luceneTaxonomyDir.getParentFile().mkdirs();
 
-<<<<<<< HEAD
-=======
-
->>>>>>> d7784e17
      	 _logAsynch = logAsynch;
 		 _logSpatialObject = logSpatialObject;
 		 _luceneTermsToExclude = luceneTermsToExclude;
@@ -708,62 +679,20 @@
 	 * @param title
 	 * @throws Exception
 	 */
-<<<<<<< HEAD
 	public void index(String schemaDir, Element metadata, String id, List<Element> moreFields, String isTemplate, String title)
             throws Exception {
-=======
-	public void index(String schemaDir, Element metadata, String id, List<Element> moreFields, String isTemplate,
-                      String title) throws Exception {
-        if(Log.isDebugEnabled(Geonet.INDEX_ENGINE))
-            Log.debug(Geonet.INDEX_ENGINE, "indexing metadata, opening Writer from index");
-        
->>>>>>> d7784e17
         deleteIndexDocument(id, false);
         
         // Update spatial index first and if error occurs, record it to Lucene index
         indexGeometry(schemaDir, metadata, id, moreFields);
         
         // Update Lucene index
-<<<<<<< HEAD
         List<Pair<String, Pair<Document, List<CategoryPath>>>> docs = buildIndexDocument(schemaDir, metadata, id, moreFields, isTemplate, title, false);
         for( Pair<String, Pair<Document, List<CategoryPath>>> document : docs ) {
             _indexWriter.addDocument(document.one(), document.two().one(), document.two().two());
             if(Log.isDebugEnabled(Geonet.INDEX_ENGINE)) {
                 Log.debug(Geonet.INDEX_ENGINE, "adding document in locale " + document.one());
             }
-=======
-        _indexWriter.openWriter();
-        try {
-            List<Pair<String, Pair<Document, List<CategoryPath>>>> docs = buildIndexDocument(schemaDir, metadata, id, moreFields, isTemplate, title, false);
-            for( Pair<String, Pair<Document, List<CategoryPath>>> document : docs ) {
-                _indexWriter.addDocument(document.one(), document.two().one(), document.two().two());
-                if(Log.isDebugEnabled(Geonet.INDEX_ENGINE))
-                    Log.debug(Geonet.INDEX_ENGINE, "adding document in locale " + document.one());
-            }
-		}
-        finally {
-            if(Log.isDebugEnabled(Geonet.INDEX_ENGINE))
-                Log.debug(Geonet.INDEX_ENGINE, "Closing Writer from index");
-            _indexWriter.closeWriter();
-		}
-	}
-	
-    private void indexGeometry(String schemaDir, Element metadata, String id,
-            List<Element> moreFields) throws Exception {
-        try {
-            _spatial.writer().index(schemaDir, id, metadata);
-        } catch (Exception e) {
-            Log.error(Geonet.INDEX_ENGINE, "Failed to properly index geometry of metadata " + id + ". Error: " + e.getMessage());
-            moreFields.add(SearchManager.makeField(INDEXING_ERROR_FIELD, "1", true, true));
-            moreFields.add(SearchManager.makeField(INDEXING_ERROR_MSG, "GNIDX-GEOWRITE||" + e.getMessage(), true, false));
-        }
-        Map<String, String> errors = _spatial.writer().getErrorMessage();
-        if (errors.size() > 0) {
-            for (Entry<String, String> e : errors.entrySet()) {
-            moreFields.add(SearchManager.makeField(INDEXING_ERROR_FIELD, "1", true, true));
-            moreFields.add(SearchManager.makeField(INDEXING_ERROR_MSG, "GNIDX-GEO|" + e.getKey() + "|" + e.getValue(), true, false));
-            }
->>>>>>> d7784e17
         }
 	}
 	
@@ -810,20 +739,6 @@
             _indexWriter.addDocument(document.one(), document.two().one(), document.two().two());
         }
     }
-<<<<<<< HEAD
-=======
-
-    /**
-     * TODO javadoc.
-     *
-     * @throws Exception
-     */
-	public void endIndexGroup() throws Exception {
-        if(Log.isDebugEnabled(Geonet.INDEX_ENGINE))
-            Log.debug(Geonet.INDEX_ENGINE, "Closing Writer from endIndexGroup");
-		_indexWriter.closeWriter();
-	}
->>>>>>> d7784e17
 
     /**
      * TODO javadoc.
@@ -1379,24 +1294,8 @@
        Log.debug(Geonet.INDEX_ENGINE,"Ask for new reader");
        return getIndexReader(-1L);
     }
-<<<<<<< HEAD
 	public void releaseIndexReader(IndexAndTaxonomy reader) throws InterruptedException, IOException {
 	    _indexReader.release(reader.indexReader);
-=======
-	public TaxonomyReader getIndexTaxonomyReader() {
-		return _indexReader.getTaxonomyReader();
-	}
-
-    /**
-     * TODO javadoc.
-     *
-     * @param reader
-     * @throws IOException
-     * @throws InterruptedException
-     */
-	public void releaseIndexReader(IndexReader reader) throws InterruptedException, IOException {
-		_indexReader.releaseReader(reader);
->>>>>>> d7784e17
 	}
 
     /**
@@ -1406,7 +1305,6 @@
      * @throws Exception
      */
 	private void setupIndex(boolean rebuild) throws Exception {
-<<<<<<< HEAD
 	    boolean badIndex = false;
 
 	    if (_tracker == null) {
@@ -1417,26 +1315,6 @@
                 badIndex1 = true;
                 Log.error(Geonet.INDEX_ENGINE,
                         "Exception while opening lucene index, going to rebuild it: " + e.getMessage());
-=======
-        if (_indexReader == null) {
-            _indexReader = new LuceneIndexReaderFactory(_luceneDir, _luceneTaxonomyDir);
-        }
-        if (_indexWriter == null) {
-            _indexWriter = new LuceneIndexWriterFactory(_luceneDir, _luceneTaxonomyDir, _analyzer, _luceneConfig);
-        }
-
-        // if rebuild forced don't check
-		boolean badIndex = true;
-		if (!rebuild) {
-			try {
-                _indexReader = new LuceneIndexReaderFactory(_luceneDir, _luceneTaxonomyDir);
-                // reason for calling this is a side-effect, probably the call to maybeReopen() inside there
-                _indexReader.getReader(null);
-                // TODO : false if one or the other is in bad shape
-                TaxonomyReader taxoReader = new DirectoryTaxonomyReader(FSDirectory.open(_luceneTaxonomyDir));
-                taxoReader.close();
-                badIndex = false;
->>>>>>> d7784e17
             }
             _indexReader = new LuceneIndexReaderFactory(_tracker);
             _indexWriter = new LuceneIndexWriterFactory(_tracker);
@@ -1461,13 +1339,6 @@
 			_tracker.reset();
 			if (_spatial != null) _spatial.writer().reset();
 			_indexWriter.createDefaultLocale();
-			
-			
-			if (!_luceneTaxonomyDir.exists()) {
-				_luceneTaxonomyDir.mkdirs();
-			}
-			TaxonomyWriter taxoWriter = new DirectoryTaxonomyWriter(FSDirectory.open(_luceneTaxonomyDir), OpenMode.CREATE);
-			taxoWriter.close();
 		}
 	}
 
@@ -1485,7 +1356,7 @@
 
 		DataManager dataMan = gc.getDataManager();
 		Dbms dbms = (Dbms) context.getResourceManager().open(Geonet.Res.MAIN_DB);
-		
+
 		try {
 //			if (_indexWriter.isOpen()) {
 //				throw new Exception("Cannot rebuild index while it is being updated - please wait till later");
@@ -1495,22 +1366,13 @@
 			        setupIndex(true);
                 }
 			}
-			if (reset) {
-				setupIndex(false);
-			}
 			if (!xlinks) {
-<<<<<<< HEAD
 			    synchronized (_tracker) {
 			        setupIndex(true);
                 }
 			    dataMan.init(context, dbms, true);
 			}
             else {
-=======
-				setupIndex(true);
-				dataMan.init(context, dbms, true);
-			} else {
->>>>>>> d7784e17
 				dataMan.rebuildIndexXLinkedMetadata(context);
 			}
 			return true;
@@ -1530,16 +1392,11 @@
      * @param multilingualSortFields 
      * @return
      */
-<<<<<<< HEAD
 	private Pair<Document, List<CategoryPath>> newDocument(Element xml, Collection<Field> multilingualSortFields)
-=======
-	private Pair<Document, List<CategoryPath>> newDocument(Element xml)
->>>>>>> d7784e17
 	{
 		Document doc = new Document();
 		List<CategoryPath> categories = new ArrayList<CategoryPath>();
     	
-<<<<<<< HEAD
 		
 		for (Field field : multilingualSortFields) {
             doc.add(field);
@@ -1564,8 +1421,6 @@
             }
         }
 
-=======
->>>>>>> d7784e17
 		boolean hasLocaleField = false;
         for (Object o : xml.getChildren()) {
             Element field = (Element) o;
@@ -1581,7 +1436,6 @@
                 boolean token = _luceneConfig.isTokenizedField(name);
                 boolean isNumeric = _luceneConfig.isNumericField(name);
                 
-<<<<<<< HEAD
                 FieldType fieldType = new FieldType();
                 fieldType.setStored(bStore);
                 fieldType.setIndexed(bIndex);
@@ -1595,35 +1449,6 @@
                             
                             Field idxError = new Field(INDEXING_ERROR_FIELD, "1", storeNotTokenizedFieldType);
                             Field idxMsg = new Field(INDEXING_ERROR_MSG, "GNIDX-BADNUMVALUE|" + name + "|" +  e.getMessage(), storeNotIndexedFieldType);
-=======
-                Field.Store store;
-                if (bStore) {
-                    store = Field.Store.YES;
-                }
-                else {
-                    store = Field.Store.NO;
-                }
-                Field.Index index = null;
-                if (bIndex && token) {
-                    index = Field.Index.ANALYZED;
-                }
-                if (bIndex && !token) {
-                    index = Field.Index.NOT_ANALYZED;
-                }
-                if (!bIndex) {
-                    index = Field.Index.NO;
-                }
-                
-                    AbstractField f;
-                    if (isNumeric) {
-                        try {
-                            f = addNumericField(name, string, store, bIndex);
-                        } catch (Exception e) {
-                            String msg = "Invalid value. Field '" + name + "' is not added to the document. Error is: " + e.getMessage();
-                            
-                            Field idxError = new Field(INDEXING_ERROR_FIELD, "1", Field.Store.YES, Field.Index.NOT_ANALYZED);
-                            Field idxMsg = new Field(INDEXING_ERROR_MSG, "GNIDX-BADNUMVALUE|" + name + "|" +  e.getMessage(), Field.Store.YES, Field.Index.NO);
->>>>>>> d7784e17
                             
                             doc.add(idxError);
                             doc.add(idxMsg);
@@ -1634,17 +1459,11 @@
                             continue;
                         }
                     } else {
-<<<<<<< HEAD
                         f = new Field(name, string, fieldType);
                     }
                     
                     // As of lucene 4.0 to boost a document all field boosts must be premultiplied by documentBoost
                     // because there is no doc.setBoost method anymore.
-=======
-                        f = new Field(name, string, store, index);
-                    }
-                    
->>>>>>> d7784e17
                     // Boost a particular field according to Lucene config. 
                     Float boost = _luceneConfig.getFieldBoost(name);
                     if (boost != null) {
@@ -1671,18 +1490,6 @@
            doc.add(new Field(Geonet.LUCENE_LOCALE_KEY,Geonet.DEFAULT_LANGUAGE, storeNotTokenizedFieldType));
         }
         
-<<<<<<< HEAD
-=======
-        // Set boost to promote some types of document selectively according to DocumentBoosting class
-        if (_documentBoostClass != null) {
-            Float f = (_documentBoostClass).getBoost(doc);
-            if (f != null) {
-                if(Log.isDebugEnabled(Geonet.INDEX_ENGINE))
-                    Log.debug(Geonet.INDEX_ENGINE, "Boosting document with boost factor: " + f);
-                doc.setBoost(f);
-            }
-        }
->>>>>>> d7784e17
         return Pair.write(doc, categories);
 
 	}
@@ -1699,11 +1506,7 @@
 	 * @return
 	 * @throws Exception 
 	 */
-<<<<<<< HEAD
 	private Field addNumericField(String name, String string, FieldType fieldType) throws Exception {
-=======
-	private AbstractField addNumericField(String name, String string, Store store, boolean index) throws Exception {
->>>>>>> d7784e17
 		LuceneConfigNumericField fieldConfig = _luceneConfig.getNumericField(name);
 		
 		Field field;
