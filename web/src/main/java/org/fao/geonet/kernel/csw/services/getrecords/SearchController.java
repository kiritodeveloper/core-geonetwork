--- conflicted
+++ resolved
@@ -64,35 +64,16 @@
 public class SearchController {
     
 	private LuceneConfig _luceneConfig;
-<<<<<<< HEAD
-	private final FieldSelector _selector;
-	private final FieldSelector _uuidselector;
-    private GMLConfiguration _gmlConfig;
-
-	public SearchController(File summaryConfig, LuceneConfig luceneConfig) {
-		try {
-			if (summaryConfig != null) {
-				_summaryConfig = Xml.loadStream(new FileInputStream(
-						summaryConfig));
-			} else {
-				_summaryConfig = null;
-			}
-		} catch (Exception e) {
-			throw new RuntimeException(
-					"Error reading summary configuration file", e);
-		}
-=======
 	private final Set<String> _selector;
 	private final Set<String> _uuidselector;
->>>>>>> e581789d
+    private GMLConfiguration _gmlConfig;
 
 	public SearchController(LuceneConfig luceneConfig) {
 		_luceneConfig = luceneConfig;
 		
 		_selector = Collections.singleton("_id");
 		_uuidselector = Collections.singleton("_uuid");
-		
-		_gmlConfig = new GMLConfiguration();
+		_gmlConfig = new GMLConfiguration();		
     }
 	
     public void setLuceneConfig(LuceneConfig newConfig) {
@@ -134,11 +115,7 @@
 
         Element results = new Element("SearchResults", Csw.NAMESPACE_CSW);
 
-<<<<<<< HEAD
-        CatalogSearcher searcher = new CatalogSearcher(_summaryConfig, _gmlConfig, _luceneConfig, _selector, _uuidselector);
-=======
-        CatalogSearcher searcher = new CatalogSearcher(_luceneConfig, _selector, _uuidselector);
->>>>>>> e581789d
+        CatalogSearcher searcher = new CatalogSearcher(_gmlConfig, _luceneConfig, _selector, _uuidselector);
         
         context.getUserSession().setProperty(Geonet.Session.SEARCH_RESULT, searcher);
         
