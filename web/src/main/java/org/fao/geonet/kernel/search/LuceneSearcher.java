//==============================================================================
//===	Copyright (C) 2001-2007 Food and Agriculture Organization of the
//===	United Nations (FAO-UN), United Nations World Food Programme (WFP)
//===	and United Nations Environment Programme (UNEP)
//===
//===	This program is free software; you can redistribute it and/or modify
//===	it under the terms of the GNU General Public License as published by
//===	the Free Software Foundation; either version 2 of the License, or (at
//===	your option) any later version.
//===
//===	This program is distributed in the hope that it will be useful, but
//===	WITHOUT ANY WARRANTY; without even the implied warranty of
//===	MERCHANTABILITY or FITNESS FOR A PARTICULAR PURPOSE. See the GNU
//===	General Public License for more details.
//===
//===	You should have received a copy of the GNU General Public License
//===	along with this program; if not, write to the Free Software
//===	Foundation, Inc., 51 Franklin St, Fifth Floor, Boston, MA 02110-1301, USA
//===
//===	Contact: Jeroen Ticheler - FAO - Viale delle Terme di Caracalla 2,
//===	Rome - Italy. email: geonetwork@osgeo.org
//==============================================================================

package org.fao.geonet.kernel.search;

import com.google.common.collect.Maps;
import com.google.common.collect.Ranges;
import com.vividsolutions.jts.geom.Geometry;
import com.vividsolutions.jts.io.WKTReader;
import java.io.IOException;
import java.io.StringReader;
import java.lang.reflect.Constructor;
import java.text.CharacterIterator;
import java.text.DecimalFormat;
import java.text.StringCharacterIterator;
import java.util.ArrayList;
import java.util.Arrays;
import java.util.Collection;
import java.util.Collections;
import java.util.Comparator;
import java.util.HashMap;
import java.util.HashSet;
import java.util.LinkedHashMap;
import java.util.List;
import java.util.Map;
import java.util.Map.Entry;
import java.util.Set;
<<<<<<< HEAD
import java.util.TreeMap;
import java.util.TreeSet;
=======

>>>>>>> 8537ff32
import jeeves.constants.Jeeves;
import jeeves.resources.dbms.Dbms;
import jeeves.server.ServiceConfig;
import jeeves.server.UserSession;
import jeeves.server.context.ServiceContext;
import jeeves.utils.Log;
import jeeves.utils.Util;
import jeeves.utils.Xml;
import org.apache.commons.lang.StringUtils;
import org.apache.lucene.analysis.TokenStream;
import org.apache.lucene.analysis.miscellaneous.PerFieldAnalyzerWrapper;
import org.apache.lucene.analysis.tokenattributes.CharTermAttribute;
import org.apache.lucene.document.Document;
import org.apache.lucene.document.DocumentStoredFieldVisitor;
import org.apache.lucene.facet.search.FacetsCollector;
import org.apache.lucene.facet.search.params.CountFacetRequest;
import org.apache.lucene.facet.search.params.FacetRequest;
import org.apache.lucene.facet.search.params.FacetRequest.SortOrder;
import org.apache.lucene.facet.search.params.FacetSearchParams;
import org.apache.lucene.facet.search.params.FacetRequest.SortBy;
import org.apache.lucene.facet.search.results.FacetResult;
import org.apache.lucene.facet.search.results.FacetResultNode;
import org.apache.lucene.facet.taxonomy.CategoryPath;
import org.apache.lucene.facet.taxonomy.TaxonomyReader;
import org.apache.lucene.index.CorruptIndexException;
import org.apache.lucene.index.IndexReader;
import org.apache.lucene.index.IndexableField;
import org.apache.lucene.index.Term;
import org.apache.lucene.queries.ChainedFilter;
import org.apache.lucene.search.BooleanClause;
import org.apache.lucene.search.BooleanQuery;
import org.apache.lucene.search.CachingWrapperFilter;
import org.apache.lucene.search.Filter;
import org.apache.lucene.search.IndexSearcher;
import org.apache.lucene.search.MatchAllDocsQuery;
import org.apache.lucene.search.MultiCollector;
import org.apache.lucene.search.PhraseQuery;
import org.apache.lucene.search.PrefixQuery;
import org.apache.lucene.search.Query;
import org.apache.lucene.search.ScoreDoc;
import org.apache.lucene.search.Sort;
import org.apache.lucene.search.SortField;
import org.apache.lucene.search.TermQuery;
import org.apache.lucene.search.TermRangeQuery;
import org.apache.lucene.search.TopDocs;
import org.apache.lucene.search.TopFieldCollector;
import org.fao.geonet.GeonetContext;
import org.fao.geonet.constants.Edit;
import org.fao.geonet.constants.Geonet;
import org.fao.geonet.exceptions.UnAuthorizedException;
import org.fao.geonet.kernel.MdInfo;
import org.fao.geonet.kernel.search.LuceneConfig.Facet;
import org.fao.geonet.kernel.search.LuceneConfig.FacetConfig;
import org.fao.geonet.kernel.search.LuceneConfig.LuceneConfigNumericField;
import org.fao.geonet.kernel.search.index.GeonetworkMultiReader;
import org.fao.geonet.kernel.search.log.SearcherLogger;
import org.fao.geonet.kernel.search.lucenequeries.DateRangeQuery;
import org.fao.geonet.kernel.search.spatial.Pair;
import org.fao.geonet.kernel.search.spatial.SpatialFilter;
import org.fao.geonet.kernel.setting.SettingInfo;
import org.fao.geonet.languages.LanguageDetector;
import org.fao.geonet.services.region.Region;
import org.fao.geonet.services.region.RegionsDAO;
import org.fao.geonet.util.JODAISODate;
import org.jdom.Element;

import java.util.Iterator;

import com.google.common.collect.Maps;
import com.google.common.collect.Ranges;

import com.vividsolutions.jts.geom.Geometry;
import com.vividsolutions.jts.io.WKTReader;

/**
 * search metadata locally using lucene.
 */
public class LuceneSearcher extends MetaSearcher {
	private static SearchManager _sm;
	private String        _styleSheetName;

	private Query         _query;
	private Filter        _filter;
	private Sort          _sort;
	private Element       _elSummary;
	
	private IndexAndTaxonomy _indexAndTaxonomy;

	private int           _maxHitsInSummary;
	private int           _numHits;
	private String        _resultType;
    private String        _language;

	private Set<String>	_tokenizedFieldSet;
	private LuceneConfig _luceneConfig;
	private String _boostQueryClass;

	
	/**
     * Filter geometry object WKT, used in the logger ugly way to store this object, as ChainedFilter API is a little bit cryptic to me...
	 */
	private String _geomWKT = null;

    /**
     * constructor
     * TODO javadoc.
     *
     * @param sm
     * @param styleSheetName
     * @param summaryConfig
     * @param luceneConfig
     */
	public LuceneSearcher (SearchManager sm, String styleSheetName, LuceneConfig luceneConfig) {
		_sm             = sm;
		_styleSheetName = styleSheetName;

		// build _tokenizedFieldSet
		_luceneConfig = luceneConfig;
		_boostQueryClass = _luceneConfig.getBoostQueryClass();
		_tokenizedFieldSet = luceneConfig.getTokenizedField();
	}

	//
	// MetaSearcher API
    //

    /**
     * TODO javadoc.
     *
     * @param srvContext
     * @param request
     * @param config
     * @throws Exception
     */
	public void search(ServiceContext srvContext, Element request, ServiceConfig config) throws Exception {
		// Open the IndexReader first, and then the TaxonomyReader.
        if(Log.isDebugEnabled(Geonet.LUCENE))
            Log.debug(Geonet.LUCENE, "LuceneSearcher search()");
        
        String sBuildSummary = request.getChildText(Geonet.SearchResult.BUILD_SUMMARY);
		boolean buildSummary = sBuildSummary == null || sBuildSummary.equals("true");
		_language = determineLanguage(srvContext, request, _sm.get_settingInfo());
		_indexAndTaxonomy = _sm.getNewIndexReader();

        if(Log.isDebugEnabled(Geonet.LUCENE))
            Log.debug(Geonet.LUCENE, "LuceneSearcher initializing search range");

        initSearchRange(srvContext);
        if(Log.isDebugEnabled(Geonet.LUCENE))
            Log.debug(Geonet.LUCENE, "LuceneSearcher computing query");
        computeQuery(srvContext, getTo() - 1, request, config);
        if(Log.isDebugEnabled(Geonet.LUCENE))
            Log.debug(Geonet.LUCENE, "LuceneSearcher performing query");
		performQuery(getFrom()-1, getTo(), buildSummary);
		updateSearchRange(request);
		
		SettingInfo si = new SettingInfo(srvContext);
		if (si.isSearchStatsEnabled()) {
			if (_sm.getLogAsynch()) {
				// Run asynch
                if(Log.isDebugEnabled(Geonet.SEARCH_ENGINE))
                    Log.debug(Geonet.SEARCH_ENGINE,"Log search in asynch mode - start.");
				GeonetContext gc = (GeonetContext) srvContext.getHandlerContext(Geonet.CONTEXT_NAME);
				gc.getThreadPool().runTask(new SearchLoggerTask(srvContext, _sm.getLogSpatialObject(), _sm.getLuceneTermsToExclude(), _query, _numHits, _sort, _geomWKT, config.getValue(Jeeves.Text.GUI_SERVICE,"n")));
                if(Log.isDebugEnabled(Geonet.SEARCH_ENGINE))
                    Log.debug(Geonet.SEARCH_ENGINE,"Log search in asynch mode - end.");
			} else {
				// Run synch - alter search performance
                if(Log.isDebugEnabled(Geonet.SEARCH_ENGINE))
                    Log.debug(Geonet.SEARCH_ENGINE,"Log search in synch mode - start.");
				SearcherLogger searchLogger = new SearcherLogger(srvContext, _sm.getLogSpatialObject(), _sm.getLuceneTermsToExclude());
				searchLogger.logSearch(_query, _numHits, _sort, _geomWKT, config.getValue(Jeeves.Text.GUI_SERVICE,"n"));
                if(Log.isDebugEnabled(Geonet.SEARCH_ENGINE))
                    Log.debug(Geonet.SEARCH_ENGINE,"Log search in synch mode - end.");
			}
		}
	}

    /**
     * TODO javadoc.
     *
     * @param srvContext
     * @param request
     * @param config
     * @return
     * @throws Exception
     */
	public List<org.jdom.Document> presentDocuments(ServiceContext srvContext, Element request, ServiceConfig config) throws Exception {
		throw new UnsupportedOperationException("Not supported by Lucene searcher");
	}

    /**
     * TODO javadoc.
     *
     * @param srvContext
     * @param request
     * @param config
     * @return An empty response if no result or a list of results. Return only geonet:info element in fast mode.
     * @throws Exception
     */
	public Element present(ServiceContext srvContext, Element request, ServiceConfig config) throws Exception {
		updateSearchRange(request);

		GeonetContext gc = null;
		if (srvContext != null)
			gc = (GeonetContext) srvContext.getHandlerContext(Geonet.CONTEXT_NAME);

		String sFast = request.getChildText(Geonet.SearchResult.FAST);
		boolean fast = sFast != null && sFast.equals("true");
		boolean inFastMode = fast || "index".equals(sFast);

		// build response
		Element response =  new Element("response");
		response.setAttribute("from",  getFrom()+"");
		response.setAttribute("to",    getTo()+"");
        if(Log.isDebugEnabled(Geonet.SEARCH_ENGINE))
            Log.debug(Geonet.SEARCH_ENGINE, Xml.getString(response));

		// Add summary if required and exists
		String sBuildSummary = request.getChildText(Geonet.SearchResult.BUILD_SUMMARY);
		boolean buildSummary = sBuildSummary == null || sBuildSummary.equals("true");

		if (buildSummary && _elSummary != null)
			response.addContent((Element)_elSummary.clone());

		if (getTo() > 0) {
			TopDocs tdocs = performQuery(getFrom()-1, getTo(), false); // get enough hits to show a page

			int nrHits = getTo() - (getFrom()-1);
			if (tdocs.scoreDocs.length >= nrHits) {
				for (int i = 0; i < nrHits; i++) {
					Document doc;
					if (inFastMode) {
						doc = _indexAndTaxonomy.indexReader.document(tdocs.scoreDocs[i].doc); // no selector
					}
                    else {
                        DocumentStoredFieldVisitor docVisitor = new DocumentStoredFieldVisitor("_id");
						_indexAndTaxonomy.indexReader.document(tdocs.scoreDocs[i].doc, docVisitor);
						doc = docVisitor.getDocument();
					}
					String id = doc.get("_id");
					Element md = null;

					if (fast) {
						md = LuceneSearcher.getMetadataFromIndex(doc, id, false, null, null, null);
					}
                    else if ("index".equals(sFast)) {
					    // Retrieve information from the index for the record
						md = LuceneSearcher.getMetadataFromIndex(doc, id, true, _language == null ? srvContext.getLanguage() : _language, _luceneConfig.getMultilingualSortFields(), _luceneConfig.getDumpFields());
					    
						// Retrieve dynamic properties according to context (eg. editable)
                        gc.getDataManager().buildExtraMetadataInfo(srvContext, id, md.getChild(Edit.RootChild.INFO, Edit.NAMESPACE));
                    }
                    else if (srvContext != null) {
                        boolean forEditing = false, withValidationErrors = false, keepXlinkAttributes = false;
                        md = gc.getDataManager().getMetadata(srvContext, id, forEditing, withValidationErrors, keepXlinkAttributes);
                    }

					//--- a metadata could have been deleted just before showing
					//--- search results

					if (md != null) {
						// Calculate score and add it to info elem
						if (_luceneConfig.isTrackDocScores()) {
							Float score = tdocs.scoreDocs[i].score;
							Element info = md.getChild (Edit.RootChild.INFO, Edit.NAMESPACE);
							addElement(info, Edit.Info.Elem.SCORE, score.toString());
						}
						response.addContent(md);
					}
				}
			} else {
				throw new Exception("Failed: Not enough search results ("+tdocs.scoreDocs.length+") available to meet request for "+nrHits+".");
			}
		}

		return response;
	}

	/**
	 * Perform a query, loop over results in order to find values containing the search value for a specific field.
	 * 
	 * If the field is not stored in the index, an empty collection is returned.
	 * 
	 * @param srvContext
	 * @param searchField	The field to search in
	 * @param searchValue	The value contained in field's value (case is ignored)
	 * @param maxNumberOfTerms	The maximum number of terms to search for
	 * @param threshold	The minimum frequency for terms to be returned
	 * @return
	 * @throws Exception
	 */
	public Collection<String> getSuggestionForFields(ServiceContext srvContext, 
								final String searchField, final String searchValue, 
								ServiceConfig config,
								int maxNumberOfTerms, int threshold) throws Exception {
		if (Log.isDebugEnabled(Geonet.SEARCH_ENGINE)) {
			Log.debug(Geonet.SEARCH_ENGINE, "Get suggestion on field: '"
					+ searchField + "'" + "\tsearching: '" + searchValue + "'"
					+ "\tthreshold: '" + threshold + "'"
					+ "\tmaxNumberOfTerms: '" + maxNumberOfTerms + "'");
		}
		
		// To count the number of values added and stop if maxNumberOfTerms reach
		int counter = 0;
		
		// A collection or a map if threshold is set
		Collection <String> finalValues = new HashSet<String>();
		Map <String, Integer> finalValuesMap = new HashMap<String, Integer>();
		
		GeonetContext gc = null;
		if (srvContext != null) {
			gc = (GeonetContext) srvContext.getHandlerContext(Geonet.CONTEXT_NAME);
		}
		
		// Search for all current session could search for
		// Do a like query to limit the size of the results
		Element elData = new Element(Jeeves.Elem.REQUEST); // SearchDefaults.getDefaultSearch(srvContext, null);
		elData.addContent(new Element("fast").addContent("index"));
		// FIXME : need more work on LQB
//		if (!searchValue.equals("")) {
//			elData.addContent(new Element(searchField).setText("*" + searchValue + "*"));
//		// TODO : filter template ?
//		}
		search(srvContext, elData, config);

		elData.addContent(new Element("from").setText("1"));
		elData.addContent(new Element("to").setText(getSize() + ""));

		if (getTo() > 0) {
			TopDocs tdocs = performQuery(1, getSize(), false);

			for (int i = 0; i < tdocs.scoreDocs.length; i++) {
				if (counter >= maxNumberOfTerms) {
					break;
				}
				Document doc;

                DocumentStoredFieldVisitor docVisitor = new DocumentStoredFieldVisitor(searchField);
				_indexAndTaxonomy.indexReader.document(tdocs.scoreDocs[i].doc, docVisitor);
				doc = docVisitor.getDocument();

				String[] values = doc.getValues(searchField);
				
				for (int j = 0; j < values.length; ++j) {
					if (searchValue.equals("") || StringUtils.containsIgnoreCase(values[j], searchValue)) {
						if (threshold > 1) {
							// Use a map to save values frequency
							Integer valueFrequency = finalValuesMap.get(values[j]);
							//Log.debug(Geonet.SEARCH_ENGINE, "  " + values[j] + ":" + valueFrequency);
							finalValuesMap.put(values[j], (valueFrequency != null ? ++ valueFrequency : 1));
						} else {
							finalValues.add(values[j]);
						}
						counter ++;
					}
				}
			}
		}
		
		// Filter values which does not reach the threshold
		if (threshold > 1) {
			Map<String, Integer> filteredMap = Maps.filterValues(finalValuesMap, Ranges.atLeast(threshold));
			// Push map content to collection
			finalValues.addAll(filteredMap.keySet());
			
			if (Log.isDebugEnabled(Geonet.SEARCH_ENGINE)) {
				Log.debug(Geonet.SEARCH_ENGINE, "  "
						+ filteredMap.size() + "/" + finalValuesMap.size() + " above threshold: " + threshold);
			}
		}

		if (Log.isDebugEnabled(Geonet.SEARCH_ENGINE)) {
			Log.debug(Geonet.SEARCH_ENGINE, "  "
					+ finalValues.size() + " returned.");
		}
		return finalValues;
	}
	public int getSize() {
		return _numHits;
	}

    /**
     * TODO javadoc.
     *
     * @return
     * @throws Exception
     */
	public Element getSummary() throws Exception {
		Element response =  new Element("response");
		response.addContent((Element)_elSummary.clone());
		return response;
	}

    private boolean closed = false;

    /**
     * TODO javadoc.
     */
	public synchronized void close() {
        if(!closed) {
            try {
                closed = true;
                if (_indexAndTaxonomy != null) {
                    _sm.releaseIndexReader(_indexAndTaxonomy);
                }
                _indexAndTaxonomy = null;
            } catch (IOException e) {
                Log.error(Geonet.SEARCH_ENGINE,"Failed to close Index Reader: "+e.getMessage());
                e.printStackTrace();
            } catch (InterruptedException e) {
                Log.error(Geonet.SEARCH_ENGINE,"Failed to close Index Reader: "+e.getMessage());
                e.printStackTrace();
            }
        }
	}

	//
	// private setup, index, delete and search functions
    //

    /**
     *
     * Determines requested language as follows:
     * - uses value of requestedLanguage search parameter, if it is present;
     * - else uses autodetection, if that is enabled;
     * - else uses servicecontext (GUI) language, if available;
     * - else uses GeoNetwork Default language.
     *
     * @param srvContext
     * @param request
     */
    public static String determineLanguage(ServiceContext srvContext, Element request, SettingInfo settingInfo) {
        if(settingInfo != null && settingInfo.getIgnoreRequestedLanguage()) {
            if(Log.isDebugEnabled(Geonet.LUCENE))
                Log.debug(Geonet.LUCENE, "requestedlanguage ignored");
            return null;
        }
        String requestedLanguage = request.getChildText("requestedLanguage");
        String finalDetectedLanguage = null;
        // requestedLanguage in request
        if(StringUtils.isNotEmpty(requestedLanguage)) {
            if(Log.isDebugEnabled(Geonet.LUCENE))
                Log.debug(Geonet.LUCENE, "found requestedlanguage in request: " + requestedLanguage);
            finalDetectedLanguage = requestedLanguage;
        }
        // no requestedLanguage in request
        else {
            boolean detected = false;
            // autodetection is enabled
            if(settingInfo.getAutoDetect()) {
                if(Log.isDebugEnabled(Geonet.LUCENE))
                    Log.debug(Geonet.LUCENE, "auto-detecting request language is enabled");
                    try {
                        String test = request.getChildText("any");
                        if(StringUtils.isNotEmpty(test)) {
                        String detectedLanguage = LanguageDetector.getInstance().detect(test);
                            if(Log.isDebugEnabled(Geonet.LUCENE))
                                Log.debug(Geonet.LUCENE, "automatic language detection: '" + request.getChildText("any") + "' is in language " + detectedLanguage);
                        finalDetectedLanguage = detectedLanguage;
                            detected = true;
                        }
                    }
                catch (Exception x) {
                        Log.error(Geonet.LUCENE, "Error auto-detecting language: " + x.getMessage());
                        x.printStackTrace();
                    }
                }
            else {
                if(Log.isDebugEnabled(Geonet.LUCENE))
                    Log.debug(Geonet.LUCENE, "auto-detecting request language is disabled");
            }
            // autodetection is disabled or detection failed
            if(!detected) {
                if(Log.isDebugEnabled(Geonet.LUCENE))
                    Log.debug(Geonet.LUCENE, "autodetection is disabled or detection failed");


                // servicecontext available
                if (srvContext != null) {
                    if(Log.isDebugEnabled(Geonet.LUCENE))
                        Log.debug(Geonet.LUCENE, "taking language from servicecontext");
                    finalDetectedLanguage = srvContext.getLanguage();
                }
                // no servicecontext available
                else {
                    if(Log.isDebugEnabled(Geonet.LUCENE))
                        Log.debug(Geonet.LUCENE, "taking GeoNetwork default language");
                    finalDetectedLanguage = Geonet.DEFAULT_LANGUAGE; // TODO : set default not language in config
                }
            }
        }
        if(Log.isDebugEnabled(Geonet.LUCENE))
            Log.debug(Geonet.LUCENE, "determined language is: " + finalDetectedLanguage);
        return finalDetectedLanguage;
    }

    /**
     * TODO javadoc.
     *
     * @param srvContext
     * @param request
     * @param config
     * @throws Exception
     */
	private void computeQuery(ServiceContext srvContext, int endHits, Element request, ServiceConfig config) throws Exception {

        _language = determineLanguage(srvContext, request, _sm.get_settingInfo());
        
		if (srvContext != null) {
			GeonetContext gc = (GeonetContext) srvContext.getHandlerContext(Geonet.CONTEXT_NAME);

			Dbms dbms = (Dbms) srvContext.getResourceManager().open(Geonet.Res.MAIN_DB);

            @SuppressWarnings("unchecked")
            List<Element> requestedGroups = request.getChildren(SearchParameter.GROUP);
            Set<String> userGroups = gc.getAccessManager().getUserGroups(dbms, srvContext.getUserSession(), srvContext.getIpAddress(), false);
            UserSession userSession = srvContext.getUserSession();
            // unless you are logged in as Administrator, check if you are allowed to query the groups in the query
            if (userSession == null || userSession.getProfile() == null ||
                    ! (userSession.getProfile().equals(Geonet.Profile.ADMINISTRATOR) && userSession.isAuthenticated())) {
                if(requestedGroups!=null && !requestedGroups.isEmpty()) {
                    for(Element group : requestedGroups) {
                        if(! "".equals(group.getText())
                        		&& ! userGroups.contains(group.getText())) {
                            throw new UnAuthorizedException("You are not authorized to do this.", null);
                        }
                    }
                }
            }

            // remove elements from user input that compromise this request
            for (String fieldName : UserQueryInput.SECURITY_FIELDS){
                request.removeChildren(fieldName);
            }

			// if 'restrict to' is set then don't add any other user/group info
			if ((request.getChild(SearchParameter.GROUP) == null) ||
                (!StringUtils.isEmpty(request.getChild(SearchParameter.GROUP).getText().trim()))) {
				for (String group : userGroups) {
					request.addContent(new Element(SearchParameter.GROUP).addContent(group));
                }
                String owner = null;
                if (userSession != null) {
                    owner = userSession.getUserId();
                }
                if (owner != null) {
					request.addContent(new Element(SearchParameter.OWNER).addContent(owner));
                }
			    //--- in case of an admin show all results
                if (userSession != null) {
                    if (userSession.isAuthenticated()) {
                        if (userSession.getProfile().equals(Geonet.Profile.ADMINISTRATOR)) {
                            request.addContent(new Element(SearchParameter.ISADMIN).addContent("true"));
}
                        else if (userSession.getProfile().equals(Geonet.Profile.REVIEWER)) {
                            request.addContent(new Element(SearchParameter.ISREVIEWER).addContent("true"));
}
                    }
                }
            }

			//--- handle the time elements

			processTimeRange(request.getChild(SearchParameter.DATEFROM), "0000-01-01", request.getChild(SearchParameter.DATETO), "9999-01-01");

			//--- some other stuff

            if(Log.isDebugEnabled(Geonet.LUCENE))
                Log.debug(Geonet.LUCENE, "CRITERIA:\n"+ Xml.getString(request));

            SettingInfo settingInfo = _sm.get_settingInfo();
            String requestedLanguageOnly = settingInfo.getRequestedLanguageOnly();
            if(Log.isDebugEnabled(Geonet.LUCENE))
                Log.debug(Geonet.LUCENE, "requestedLanguageOnly: " + requestedLanguageOnly);


            if (_styleSheetName.equals(Geonet.File.SEARCH_Z3950_SERVER)) {
				// Construct Lucene query by XSLT, not Java, for Z3950 anyway :-)
				Element xmlQuery = _sm.transform(_styleSheetName, request);
                if(Log.isDebugEnabled(Geonet.SEARCH_ENGINE))
                    Log.debug(Geonet.SEARCH_ENGINE, "XML QUERY:\n"+ Xml.getString(xmlQuery));
				_query = LuceneSearcher.makeLocalisedQuery(xmlQuery, SearchManager.getAnalyzer(_language, true), _luceneConfig, _language, requestedLanguageOnly);
			} 
            else {
		        // Construct Lucene query (Java)
                if(Log.isDebugEnabled(Geonet.LUCENE))
                    Log.debug(Geonet.LUCENE, "LuceneSearcher constructing Lucene query (LQB)");
                LuceneQueryInput luceneQueryInput = new LuceneQueryInput(request);
                luceneQueryInput.setRequestedLanguageOnly(requestedLanguageOnly);
                _query = new LuceneQueryBuilder(_tokenizedFieldSet, _luceneConfig.getNumericFields(), SearchManager.getAnalyzer(_language, true), _language).build(luceneQueryInput);
                if(Log.isDebugEnabled(Geonet.SEARCH_ENGINE))
                    Log.debug(Geonet.SEARCH_ENGINE,"Lucene query: " + _query);

                try {
                    // only for debugging -- might cause NPE is query was wrongly constructed
                    //Query rw = _query.rewrite(_indexAndTaxonomy.indexReader);
                    //if(Log.isDebugEnabled(Geonet.SEARCH_ENGINE)) Log.debug(Geonet.SEARCH_ENGINE,"Rewritten Lucene query: " + _query);
                    //System.out.println("** rewritten:\n"+ rw);
                }
                catch(Throwable x){
                    Log.warning(Geonet.SEARCH_ENGINE,"Error rewriting Lucene query: " + _query);
                    //System.out.println("** error rewriting query: "+x.getMessage());
                }
			}

			// Boosting query
			if (_boostQueryClass != null) {
				try {
                    if(Log.isDebugEnabled(Geonet.SEARCH_ENGINE))
                        Log.debug(Geonet.SEARCH_ENGINE, "Create boosting query:" + _boostQueryClass);
					Class boostClass = Class.forName(_boostQueryClass);
					Class[] clTypesArray = _luceneConfig.getBoostQueryParameterClass();
					Object[] inParamsArray = _luceneConfig.getBoostQueryParameter();

					Class[] clTypesArrayAll = new Class[clTypesArray.length + 1];
					clTypesArrayAll[0] = Class.forName("org.apache.lucene.search.Query");

                    System.arraycopy(clTypesArray, 0, clTypesArrayAll, 1, clTypesArray.length);
					Object[] inParamsArrayAll = new Object[inParamsArray.length + 1];
					inParamsArrayAll[0] = _query;
                    System.arraycopy(inParamsArray, 0, inParamsArrayAll, 1, inParamsArray.length);
					try {
                        if(Log.isDebugEnabled(Geonet.SEARCH_ENGINE))
                            Log.debug(Geonet.SEARCH_ENGINE, "Creating boost query with parameters:" + Arrays.toString(inParamsArrayAll));
						Constructor c = boostClass.getConstructor(clTypesArrayAll);
						_query = (Query) c.newInstance(inParamsArrayAll);
					} catch (Exception e) {
						Log.warning(Geonet.SEARCH_ENGINE, " Failed to create boosting query: " + e.getMessage()
								+ ". Check Lucene configuration");
						e.printStackTrace();
					}
				} catch (Exception e1) {
					Log.warning(Geonet.SEARCH_ENGINE, " Error on boosting query initialization: " + e1.getMessage()
							+ ". Check Lucene configuration");
				}
			}

		    // Use RegionsData rather than fetching from the DB everytime
		    //
		    //request.addContent(Lib.db.select(dbms, "Regions", "region"));
<<<<<<< HEAD
//			RegionsDAO dao = srvContext.getApplicationContext().getBean(RegionsDAO.class);
//		    request.addContent(dao.getAllRegionsAsXml(srvContext));
=======
			//RegionsDAO dao = srvContext.getApplicationContext().getBean(RegionsDAO.class);
		    //request.addContent(dao.getAllRegionsAsXml(srvContext));
>>>>>>> 8537ff32
		}

        /*
        TODO heikki why was it set again here? Seems wrong
		if (srvContext != null)
        	_language = srvContext.getLanguage();
        else
        	_language = Geonet.DEFAULT_LANGUAGE; // TODO : set default not language in config

		*/

		Collection<Geometry> geometry = getGeometry(srvContext, request);
		SpatialFilter spatialfilter = null;
        if (geometry != null) {
            if (_sm.getLogSpatialObject()) {
                StringBuilder wkt = new StringBuilder();
                for (Geometry geom : geometry) {
                    wkt.append("geom:").append(geom.toText()).append("\n");
                }
                _geomWKT = wkt.toString();
            }
            spatialfilter = _sm.getSpatial().filter(_query, Integer.MAX_VALUE, geometry, request);
        }

        Filter duplicateRemovingFilter = new DuplicateDocFilter(_query, 1000000);
        Filter filter;
        if (spatialfilter == null) {
            filter = duplicateRemovingFilter;
        } else {
            Filter[] filters = new Filter[]{duplicateRemovingFilter, spatialfilter};
            filter = new ChainedFilter(filters, ChainedFilter.AND);
        }

        _filter = new CachingWrapperFilter(filter);

        String sortBy = Util.getParam(request, Geonet.SearchResult.SORT_BY, Geonet.SearchResult.SortBy.RELEVANCE);
		boolean sortOrder = (Util.getParam(request, Geonet.SearchResult.SORT_ORDER, "").equals(""));
        if(Log.isDebugEnabled(Geonet.SEARCH_ENGINE))
            Log.debug(Geonet.SEARCH_ENGINE, "Sorting by : " + sortBy);

        SettingInfo settingInfo = _sm.get_settingInfo();
        boolean sortRequestedLanguageOnTop = settingInfo.getRequestedLanguageOnTop();
        if(Log.isDebugEnabled(Geonet.LUCENE))
            Log.debug(Geonet.LUCENE, "sortRequestedLanguageOnTop: " + sortRequestedLanguageOnTop);

        _sort = LuceneSearcher.makeSort(Collections.singletonList(Pair.read(sortBy, sortOrder)), _language, sortRequestedLanguageOnTop);
		
		_resultType = config.getValue(Geonet.SearchResult.RESULT_TYPE, Geonet.SearchResult.ResultType.HITS);
		/* resultType is not specified in search params - it's in config?
		Content child = request.getChild(Geonet.SearchResult.RESULT_TYPE);
        if (child == null) {
            _resultType = Geonet.SearchResult.ResultType.HITS;
        }
        else {
            _resultType = child.getValue();
        }
			*/
	}

    /**
     * TODO javadoc.
     *
     * @param fromTime
     * @param defaultFromTime
     * @param toTime
     * @param defaultToTime
     */
	private void processTimeRange(Element fromTime, String defaultFromTime, Element toTime, String defaultToTime) {
		if (fromTime != null && toTime != null) {
			if (fromTime.getTextTrim().equals("") &&
								 toTime.getTextTrim().equals("")) {
				fromTime.detach(); toTime.detach();
			} else {
				if (fromTime.getTextTrim().equals("")) {
					fromTime.setText(defaultFromTime);
				} else if (toTime.getTextTrim().equals("")) {
					toTime.setText(defaultToTime);
				}
				String newFromTime = JODAISODate.parseISODateTime(fromTime.getText());
				fromTime.setText(newFromTime);
				String newToTime = JODAISODate.parseISODateTime(toTime.getText());
				toTime.setText(newToTime);
			}
		}
	}

	/**
	 * Executes Lucene query with sorting option.
	 * 
	 * Default sort by option is RELEVANCE.
	 * Default sort order option is not reverse order. Reverse order is active
	 * if sort order option is set and not null
     * @param startHit start
	 * @param endHit end
	 * @param buildSummary Compute summary. If true, checks if not already generated (by previous search)
     * @return topdocs
     * @throws Exception hmm
     */
	private TopDocs performQuery(int startHit, int endHit, boolean buildSummary) throws Exception {

		int numHits;

		boolean computeSummary = false;
		if (buildSummary) {
			computeSummary = _elSummary == null;
			if (computeSummary) {
				// get as many results as instructed or enough for search summary
				numHits = Math.max(_maxHitsInSummary,endHit);
			} else {
				numHits = endHit;
			}
		} else {
			numHits = endHit;
		}
		
		Pair<TopDocs,Element> results = doSearchAndMakeSummary( endHit, startHit, endHit, 
				_language, _luceneConfig.getTaxonomy().get(_resultType), _indexAndTaxonomy.indexReader, 
				_query, _filter, _sort, _indexAndTaxonomy.taxonomyReader, buildSummary, _luceneConfig.isTrackDocScores(),
				_luceneConfig.isTrackMaxScore(), _luceneConfig.isDocsScoredInOrder()
		);
		
		TopDocs hits = results.one();
		_elSummary = results.two();
		_numHits = Integer.parseInt(_elSummary.getAttributeValue("count"));

        if(Log.isDebugEnabled(Geonet.SEARCH_ENGINE))
            Log.debug(Geonet.SEARCH_ENGINE, "Hits found : "+_numHits+"");
		
		return hits;
	}

    /**
     * TODO javadoc.
     *
     * @param request
     * @return
     * @throws Exception
     */
	private Collection<Geometry> getGeometry(ServiceContext context, Element request) throws Exception {
        String geomWKT = Util.getParam(request, Geonet.SearchResult.GEOMETRY, null);
        final String prefix = "region:";
        if (geomWKT != null && geomWKT.substring(0, prefix.length()).equalsIgnoreCase("region:")) {
            boolean isWithinFilter = Geonet.SearchResult.Relation.WITHIN.equalsIgnoreCase(Util.getParam(request, Geonet.SearchResult.RELATION,null));
            RegionsDAO dao = context.getApplicationContext().getBean(RegionsDAO.class);
            String[] regionIds = geomWKT.substring(prefix.length()).split("\\s*,\\s*");
            Geometry unionedGeom = null;
            List<Geometry> geoms = new ArrayList<Geometry>();
            for (String regionId : regionIds) {
                Geometry geom = dao.getGeom(context, regionId, false, Region.WGS84);
                if(isWithinFilter) {
                    geoms.add(geom);
                }
                if (unionedGeom == null) {
                    unionedGeom = geom;
                } else {
                    unionedGeom = unionedGeom.union(geom);
                }
            }
            geoms.add(0, unionedGeom);
            return geoms;
        }else if (geomWKT != null) {
            WKTReader reader = new WKTReader();
            return Arrays.asList(reader.read(geomWKT));
        } else {
            return null;
        }
    }

    /**
     * Creates the Sort to use in the search.
     *
     * @param fields
     * @param requestLanguage
     * @param sortRequestedLanguageOnTop
     * @return
     */
    public static Sort makeSort(List<Pair<String, Boolean>> fields, String requestLanguage,
                                boolean sortRequestedLanguageOnTop) {
        List<SortField> sortFields = new ArrayList<SortField>();
        if (sortRequestedLanguageOnTop && requestLanguage != null) {
            // Add a sort so the metadata defined in the requested language are the first metadata in results
            sortFields.add(new LangSortField(requestLanguage));
        }
        for (Pair<String, Boolean> sortBy : fields) {
            if(Log.isDebugEnabled(Geonet.SEARCH_ENGINE))
                Log.debug(Geonet.SEARCH_ENGINE, "Sorting by : " + sortBy);
            SortField sortField = LuceneSearcher.makeSortField(sortBy.one(), sortBy.two(), requestLanguage);
            if( sortField!=null ) sortFields.add(sortField);
        }
        sortFields.add(SortField.FIELD_SCORE);
        return new Sort(sortFields.toArray(new SortField[sortFields.size()]));
    }
    
    /**
     * Defines sort field. By default, the field is assumed to be a string.
     * Only popularity and rating are sorted based on integer type.
     * In order to works well sort field needs to be not tokenized in Lucene index.
     *
     * Relevance is the default Lucene sorting mechanism.
     *
     * @param sortBy sort field
     * @param sortOrder sort order
     * @param searchLang if non-null then the sorter will take into account translation (if possible)
     * @return sortfield
     */
    private static SortField makeSortField(String sortBy, boolean sortOrder, String searchLang) {
        SortField.Type sortType = SortField.Type.STRING;

        if( sortBy.equals(Geonet.SearchResult.SortBy.RELEVANCE) ){
            return null;
        }

        // FIXME : here we should be able to define field type ?
        // Add "_" prefix for internal fields. Maybe we should
        // update that in DataManager indexMetadata to have the list of
        // internal Lucene fields (ie. not defined in index-fields.xsl).
        if (sortBy.equals(Geonet.SearchResult.SortBy.POPULARITY)
        		|| sortBy.equals(Geonet.SearchResult.SortBy.RATING)) {
            sortType = SortField.Type.INT;
            sortBy = "_" + sortBy;
        } else if (sortBy.equals(Geonet.SearchResult.SortBy.SCALE_DENOMINATOR)) {
            sortType = SortField.Type.INT;
        } else if (sortBy.equals(Geonet.SearchResult.SortBy.DATE) 
        		|| sortBy.equals(Geonet.SearchResult.SortBy.TITLE)) {
            sortBy = "_" + sortBy;
        }
        if(Log.isDebugEnabled(Geonet.SEARCH_ENGINE))
            Log.debug(Geonet.SEARCH_ENGINE, "Sort by: " + sortBy + " order: " + sortOrder + " type: " + sortType);
        if (sortType == org.apache.lucene.search.SortField.Type.STRING) {
            if(searchLang != null) {
                return new SortField(sortBy, new CaseInsensitiveFieldComparatorSource(searchLang), sortOrder);
            } else {
                return new SortField(sortBy, CaseInsensitiveFieldComparatorSource.languageInsensitiveInstance(), sortOrder);
            }
        }
        return new SortField(sortBy, sortType, sortOrder);
    }

    /**
     * TODO javadoc.
     *
     * @param xmlQuery
     * @param analyzer
     * @param tokenizedFieldSet
     * @param numericFieldSet
     * @param langCode
     * @param requestedLanguageOnly
     * @return
     * @throws Exception
     */
    public static Query makeLocalisedQuery( Element xmlQuery, PerFieldAnalyzerWrapper analyzer,
                                            LuceneConfig luceneConfig, String langCode,
                                            String requestedLanguageOnly)
            throws Exception {
        Query returnValue = LuceneSearcher.makeQuery(xmlQuery, analyzer, luceneConfig);
        if(StringUtils.isNotEmpty(langCode)) {
            returnValue = LuceneQueryBuilder.addLocaleTerm(returnValue, langCode, requestedLanguageOnly);
        }
        if(Log.isDebugEnabled(Geonet.SEARCH_ENGINE))
            Log.debug(Geonet.SEARCH_ENGINE, "Lucene Query: " + returnValue.toString());
        return returnValue;
    }

    /**
     * Makes a new lucene query.
     *
     *  If the field to be queried is tokenized then this method applies
     *  the appropriate analyzer (see SearchManager) to the field.
     *
     * @param xmlQuery
     * @param analyzer
     * @param tokenizedFieldSet
     * @param numericFieldSet
     * @return
     * @throws Exception
     */
	@SuppressWarnings({"deprecation"})
    private static Query makeQuery(Element xmlQuery, PerFieldAnalyzerWrapper analyzer, LuceneConfig luceneConfig) throws Exception {
        if(Log.isDebugEnabled(Geonet.SEARCH_ENGINE))
            Log.debug(Geonet.SEARCH_ENGINE, "MakeQuery input XML:\n" + Xml.getString(xmlQuery));
		String name = xmlQuery.getName();
		Query returnValue;
		
		Set<String> tokenizedFieldSet = luceneConfig.getTokenizedField();
        Map<String, LuceneConfigNumericField> numericFieldSet = luceneConfig.getNumericFields();
        if (name.equals("TermQuery"))
		{
			String fld = xmlQuery.getAttributeValue("fld");
            returnValue = LuceneSearcher.textFieldToken(xmlQuery.getAttributeValue("txt"), fld, xmlQuery.getAttributeValue("sim"), analyzer, tokenizedFieldSet);
		}
		else if (name.equals("FuzzyQuery"))
		{
			String fld = xmlQuery.getAttributeValue("fld");
            returnValue = LuceneSearcher.textFieldToken(xmlQuery.getAttributeValue("txt"), fld, xmlQuery.getAttributeValue("sim"), analyzer, tokenizedFieldSet);
		}
		else if (name.equals("PrefixQuery"))
		{
			String fld = xmlQuery.getAttributeValue("fld");
			String txt = LuceneSearcher.analyzeQueryText(fld, xmlQuery.getAttributeValue("txt"), analyzer, tokenizedFieldSet);
			returnValue = new PrefixQuery(new Term(fld, txt));
		}
		else if (name.equals("MatchAllDocsQuery"))
		{
            return new MatchAllDocsQuery();
		}
		else if (name.equals("WildcardQuery"))
		{
			String fld = xmlQuery.getAttributeValue("fld");
            returnValue = LuceneSearcher.textFieldToken(xmlQuery.getAttributeValue("txt"), fld, xmlQuery.getAttributeValue("sim"), analyzer, tokenizedFieldSet);
		}
		else if (name.equals("PhraseQuery"))
		{
			PhraseQuery query = new PhraseQuery();
            for (Object o : xmlQuery.getChildren()) {
                Element xmlTerm = (Element) o;
                String fld = xmlTerm.getAttributeValue("fld");
                String txt = LuceneSearcher.analyzeQueryText(fld, xmlTerm.getAttributeValue("txt"), analyzer, tokenizedFieldSet);
				if(txt.length() > 0) { 
					query.add(new Term(fld, txt));
				}
            }
			returnValue = query;
		}
		else if (name.equals("RangeQuery"))
		{
			String  fld        = xmlQuery.getAttributeValue("fld");
			String  lowerTxt   = xmlQuery.getAttributeValue("lowerTxt");
			String  upperTxt   = xmlQuery.getAttributeValue("upperTxt");
			String  sInclusive = xmlQuery.getAttributeValue("inclusive");
			boolean inclusive  = "true".equals(sInclusive);

			LuceneConfigNumericField fieldConfig = numericFieldSet .get(fld);
			if (fieldConfig != null) {
				returnValue = LuceneQueryBuilder.buildNumericRangeQueryForType(fld, lowerTxt, upperTxt, inclusive, inclusive, fieldConfig.getType());
			} else {
				lowerTxt = (lowerTxt == null ? null : LuceneSearcher.analyzeQueryText(fld, lowerTxt, analyzer, tokenizedFieldSet));
				upperTxt = (upperTxt == null ? null : LuceneSearcher.analyzeQueryText(fld, upperTxt, analyzer, tokenizedFieldSet));

				returnValue = TermRangeQuery.newStringRange(fld, lowerTxt, upperTxt, inclusive, inclusive);
			}
		}
		else if (name.equals("DateRangeQuery"))
		{
			String  fld        = xmlQuery.getAttributeValue("fld");
			String  lowerTxt   = xmlQuery.getAttributeValue("lowerTxt");
			String  upperTxt   = xmlQuery.getAttributeValue("upperTxt");
			String  sInclusive = xmlQuery.getAttributeValue("inclusive");
			returnValue = new DateRangeQuery(fld, lowerTxt, upperTxt, sInclusive);
		}
		else if (name.equals("BooleanQuery"))
		{
			BooleanQuery query = new BooleanQuery();
            for (Object o : xmlQuery.getChildren()) {
                Element xmlBooleanClause = (Element) o;
                String sRequired = xmlBooleanClause.getAttributeValue("required");
                String sProhibited = xmlBooleanClause.getAttributeValue("prohibited");
                boolean required = sRequired != null && sRequired.equals("true");
                boolean prohibited = sProhibited != null && sProhibited.equals("true");
                BooleanClause.Occur occur = LuceneUtils.convertRequiredAndProhibitedToOccur(required, prohibited);
                @SuppressWarnings(value = "unchecked")
                List<Element> subQueries = xmlBooleanClause.getChildren();
                Element xmlSubQuery;
                if (subQueries != null && subQueries.size() != 0) {
                    xmlSubQuery = subQueries.get(0);

                     Query subQuery = LuceneSearcher.makeQuery(xmlSubQuery, analyzer, luceneConfig);

                    // If xmlSubQuery contains only a stopword the query produced is null. Protect against this
                    if (subQuery != null) {
                        query.add(subQuery, occur);
                    }
                }
            }
			BooleanQuery.setMaxClauseCount(16384); // FIXME: quick fix; using Filters should be better

			returnValue = query;
		}
		else throw new Exception("unknown lucene query type: " + name);

        if(Log.isDebugEnabled(Geonet.SEARCH_ENGINE))
            Log.debug(Geonet.SEARCH_ENGINE, "Lucene Query: " + ((returnValue != null)?returnValue.toString():""));
		return returnValue;
	}

    /**
     * TODO javadoc.
     *
     * @param string
     * @param luceneIndexField
     * @param similarity
     * @param analyzer
     * @param tokenizedFieldSet
     * @return
     */
    private static Query textFieldToken(String string, String luceneIndexField, String similarity,
                                    PerFieldAnalyzerWrapper analyzer, Set<String> tokenizedFieldSet) {
            if(string == null) {
                throw new IllegalArgumentException("Cannot create Lucene query for null string");
            }
            Query query = null;

            String analyzedString = "";
            // wildcards - preserve them by analyzing the parts of the search string around them separately
            // (this is because Lucene's StandardTokenizer would remove wildcards, but that's not what we want)
            if(string.indexOf('*') >= 0 || string.indexOf('?') >= 0) {
                String starsPreserved = "";
                String[] starSeparatedList = string.split("\\*");
                for(String starSeparatedPart : starSeparatedList) {
                    String qPreserved = "";
                    // ? present
                    if(starSeparatedPart.indexOf('?') >= 0) {
                        String[] qSeparatedList = starSeparatedPart.split("\\?");
                        for(String qSeparatedPart : qSeparatedList) {
                            String analyzedPart = LuceneSearcher.analyzeQueryText(luceneIndexField, qSeparatedPart, analyzer, tokenizedFieldSet);
                            qPreserved += '?' + analyzedPart;
                        }
                        // remove leading ?
                        qPreserved = qPreserved.substring(1);
                        starsPreserved += '*' + qPreserved;
                    }
                    // no ? present
                    else {
                        starsPreserved += '*' + LuceneSearcher.analyzeQueryText(luceneIndexField, starSeparatedPart, analyzer, tokenizedFieldSet);
                    }
                }
                // remove leading *
                if (!org.apache.commons.lang.StringUtils.isEmpty(starsPreserved)) {
                    starsPreserved = starsPreserved.substring(1);
                }

                // restore ending wildcard
                if (string.endsWith("*")) {
                    starsPreserved += "*";
                } else if (string.endsWith("?")) {
                    starsPreserved += "?";
                }

                analyzedString = starsPreserved;
            }
            // no wildcards
            else {
                analyzedString = LuceneSearcher.analyzeQueryText(luceneIndexField, string, analyzer, tokenizedFieldSet);
            }

            return LuceneQueryBuilder.constructQueryFromAnalyzedString(string, luceneIndexField, similarity, query, analyzedString, tokenizedFieldSet);
        }


	
	/**
	 * Do Lucene search and optionally build a summary for the search.
	 * 
	 * @param numHits	the maximum number of hits to collect
	 * @param startHit	the start hit to return in the TopDocs if not building summary
	 * @param endHit	the end hit to return in the TopDocs if not building summary
	 * @param langCode	the language code used by SummaryComparator
	 * @param summaryConfig	the summary configuration
	 * @param reader  reader
	 * @param query   query
	 * @param cFilter filter
	 * @param sort	the sort criteria
	 * @param taxonomyReader	A {@link TaxonomyReader} use to compute facets (ie. summary)
	 * @param buildSummary	true to build query summary element. Summary is stored in the second element of the returned Pair.
	 * @param trackDocScores	specifies whether document scores should be tracked and set on the results. 
	 * @param trackMaxScore	specifies whether the query's maxScore should be tracked and set on the resulting TopDocs.
	 * @param docsScoredInOrder	specifies whether documents are scored in doc Id order or not by the given Scorer
	 * @return	the topDocs for the search. When building summary, topDocs will contains all search hits
	 * and need to be filtered to return only required hits according to search parameters.
	 * 
	 * @throws Exception hmm
	 */
	public static Pair<TopDocs, Element> doSearchAndMakeSummary(int numHits, int startHit, int endHit, String langCode, 
			Map<String, FacetConfig> summaryConfig, IndexReader reader, 
			Query query, Filter cFilter, Sort sort, TaxonomyReader taxonomyReader, boolean buildSummary, boolean trackDocScores,
			boolean trackMaxScore, boolean docsScoredInOrder) throws Exception
	{
		Log.debug(Geonet.SEARCH_ENGINE, "Build summary: " + buildSummary);
        if(Log.isDebugEnabled(Geonet.SEARCH_ENGINE))
            Log.debug(Geonet.SEARCH_ENGINE, "Setting up the TFC with numHits "+numHits);
		TopFieldCollector tfc = TopFieldCollector.create(sort, numHits, true, trackDocScores, trackMaxScore, docsScoredInOrder);

        if(query != null && reader != null ){
            // too dangerous to do this only for logging, as it may throw NPE if Query was not constructed correctly
            // However if you need to see what Lucene queries are really used, print the rewritten query instead
            // Query rw = query.rewrite(reader);
            // System.out.println("Lucene query: " + rw.toString());
            if(Log.isDebugEnabled(Geonet.SEARCH_ENGINE))
                Log.debug(Geonet.SEARCH_ENGINE, "Lucene query: " + query.toString());
        }
        IndexSearcher searcher = new IndexSearcher(reader);

        Element elSummary= new Element("summary");

        if (taxonomyReader != null && buildSummary) {
        	// configure facets from configuration file
        	FacetSearchParams fsp = buildFacetSearchParams(summaryConfig);
        	FacetsCollector facetCollector = new FacetsCollector(fsp,
        			reader, taxonomyReader);
        	
        	searcher.search(query, cFilter, MultiCollector.wrap(tfc, facetCollector));
        	try {

            	buildFacetSummary(elSummary, summaryConfig, facetCollector, langCode);
			} catch (Exception e) {
				e.printStackTrace();
				Log.warning(Geonet.FACET_ENGINE, "BuildFacetSummary error. " + e.getMessage());
			}
			
        } else {
            searcher.search(query, cFilter, tfc);
        }
		elSummary.setAttribute("count", tfc.getTotalHits()+"");
		elSummary.setAttribute("type", "local");
		if(Log.isDebugEnabled(Geonet.SEARCH_ENGINE)) {
            Log.debug(Geonet.SEARCH_ENGINE, " Get top docs from " + startHit + " ... " + endHit + " (total: " + tfc.getTotalHits() + ")");
		}
		TopDocs tdocs = tfc.topDocs(startHit, endHit);

		return Pair.read(tdocs,elSummary);
	}

	/**
	 * Create an XML summary from the search facets collector.
	 * 
	 * @param elSummary	The element in which to add the facet report
	 * @param summaryConfigValues	The summary configuration
	 * @param facetCollector
	 * @param langCode 
	 * @throws IOException
	 */
    private static void buildFacetSummary(Element elSummary,
            Map<String, FacetConfig> summaryConfigValues,
            FacetsCollector facetCollector, String langCode) throws IOException {
        DecimalFormat doubleFormat = new DecimalFormat("0");

        try {
            for (Iterator<FacetResult> iterator = facetCollector
                    .getFacetResults().iterator(); iterator.hasNext();) {
                FacetResult result = (FacetResult) iterator.next();

                String label = result.getFacetResultNode().getLabel()
                        .toString();
                FacetConfig config = summaryConfigValues.get(label);
                String facetName = config.getPlural();


                Translator translator;
                if (ServiceContext.get() != null) {
                    try {
                        ServiceContext context = ServiceContext.get();
                        
                        translator = config.getTranslator(context, langCode);
                    } catch (Exception e) {
                        throw new RuntimeException(e);
                    }
                } else {
                    translator = Translator.NULL_TRANSLATOR;
                }
                
                Element facets = new Element(facetName);
                FacetResultNode frn = result.getFacetResultNode();
                if (frn.getNumSubResults() != 0) {

                    Map<String, Double> facetValues = new LinkedHashMap<String, Double>();

                    // facetValues = new TreeMap<String, Double>(comparator)
                    for (Iterator subresults = frn.getSubResults().iterator(); subresults
                            .hasNext();) {
                        FacetResultNode node = (FacetResultNode) subresults
                                .next();
                        facetValues.put(node.getLabel().lastComponent(),
                                node.getValue());
                    }
                    List<Entry<String, Double>> entries = new ArrayList<Entry<String, Double>>(
                            facetValues.entrySet());

                    if (Log.isDebugEnabled(Geonet.FACET_ENGINE)) {
                        Log.debug(Geonet.FACET_ENGINE, facetName
                                + ":\tSorting facet by " + config.getSortBy().toString()
                                + " (" + config.getSortOrder().toString() + ")");
                    }

                    // No need for a custom comparator Lucene facet request is
                    // made by count descending order
                    if (Facet.SortBy.COUNT != config.getSortBy()) {
                        Comparator c = null;
                        if (Facet.SortBy.NUMVALUE == config.getSortBy()) {
                            // Create a numeric comparator
                            c = new Comparator<Entry<String, Double>>() {
                                public int compare(
                                        final Entry<String, Double> e1,
                                        final Entry<String, Double> e2) {
                                    try {
                                        Double d1 = Double.valueOf(e1.getKey());
                                        Double d2 = Double.valueOf(e2.getKey());

                                        return d1.compareTo(d2);
                                    } catch (NumberFormatException e) {
                                        // String comparison
                                        Log.warning(
                                                Geonet.FACET_ENGINE,
                                                "Failed to compare numeric values ("
                                                        + e1.getKey()
                                                        + " / "
                                                        + e2.getKey()
                                                        + ") for facet. Check sortBy option in summary configuration.");
                                        return e1.getKey().compareTo(
                                                e2.getKey());
                                    }
                                }
                            };
                        } else {
                            c = new Comparator<Entry<String, Double>>() {
                                public int compare(
                                        final Entry<String, Double> e1,
                                        final Entry<String, Double> e2) {
                                    return e1.getKey().compareTo(e2.getKey());
                                }
                            };
                        }
                        Collections.sort(entries, c);

                        if (Facet.SortOrder.DESCENDING == config.getSortOrder()) {
                            Collections.reverse(entries);
                        }
                    }
                    for (Entry<String, Double> entry : entries) {
                        String facetValue = entry.getKey();
                        String facetCount = doubleFormat.format(entry
                                .getValue());

                        if (Log.isDebugEnabled(Geonet.FACET_ENGINE)) {
                            Log.debug(Geonet.FACET_ENGINE, " - " + facetValue
                                    + " (" + facetCount + ")");
                        }
                        
                        String translatedValue = translator.translate(facetValue);
                        
                        Element facet = new Element(config.getName());
                        facet.setAttribute("count", facetCount);
                        facet.setAttribute("name", facetValue);
                        if (translatedValue != null) {
                            facet.setAttribute("label", translatedValue);
                        }
                        facets.addContent(facet);
                    }
                }
                elSummary.addContent(facets);
            }
        } catch (ArrayIndexOutOfBoundsException e) {
            Log.error(
                    Geonet.FACET_ENGINE,
                    "Check facet configuration. This may happen when a facet is configured"
                            + " but does not exist in the taxonomy index. Error is: "
                            + e.getMessage(), e);
            e.printStackTrace();
        }
    }

	/**
	 * Build facet search params according to the summary configuration file.
	 * 
	 * FacetRequest sort order and sort by option is the default (ie. by count descending).
	 * Then the results may be sorted when creating the summary {@link #buildFacetSummary(Element, Map, FacetsCollector)}.
	 * 
	 * @param summaryConfigValues
	 * @return
	 */
	private static FacetSearchParams buildFacetSearchParams(
			Map<String, FacetConfig> summaryConfigValues) {
		FacetSearchParams fsp = new FacetSearchParams();
		
		for (String key : summaryConfigValues.keySet()) {
			FacetConfig config = summaryConfigValues.get(key);
			
			int max = config.getMax();
			
			FacetRequest facetRequest = new CountFacetRequest(
					new CategoryPath(key), max);
			facetRequest.setSortBy(SortBy.VALUE);
			facetRequest.setSortOrder(SortOrder.DESCENDING);
			fsp.addFacetRequest(facetRequest);
		}
		return fsp;
	}

	/**
	 * Retrieves metadata from the index.
	 * 
	 * @param doc
	 * @param id
	 * @param dumpAllField	If dumpFields is null and dumpAllField set to true, dump all index content.
	 * @param dumpFields	If not null, dump only the fields define in {@link LuceneConfig#getDumpFields()}.
	 * @return
	 */
	private static Element getMetadataFromIndex(Document doc, String id, boolean dumpAllField, String searchLang, Set<String> multiLangSearchTerm, Map<String, String> dumpFields){
        // Retrieve the info element
        String root       = doc.get("_root");
        String schema     = doc.get("_schema");
        String source     = doc.get("_source");
        String uuid       = doc.get("_uuid");

        String createDate = doc.get("_createDate");
        if (createDate != null) createDate = createDate.toUpperCase();
        String changeDate = doc.get("_changeDate");
        if (changeDate != null) changeDate = changeDate.toUpperCase();

        // Root element is using root element name if not using only the index content (ie. dumpAllField)
        // probably because the XSL need that info later ?
        Element md = new Element("metadata");

        Element info = new Element(Edit.RootChild.INFO, Edit.NAMESPACE);

        addElement(info, Edit.Info.Elem.ID,          id);
        addElement(info, Edit.Info.Elem.UUID,        uuid);
        addElement(info, Edit.Info.Elem.SCHEMA,      schema);
        addElement(info, Edit.Info.Elem.CREATE_DATE, createDate);
        addElement(info, Edit.Info.Elem.CHANGE_DATE, changeDate);
        addElement(info, Edit.Info.Elem.SOURCE,      source);

        HashSet<String> addedTranslation = new HashSet<String>();
        if ((dumpAllField || dumpFields != null) && searchLang != null && multiLangSearchTerm != null) {
            // get the translated fields and dump those instead of the non-translated
            for (String fieldName : multiLangSearchTerm) {
                IndexableField[] values = doc.getFields(LuceneConfig.multilingualSortFieldName(fieldName, searchLang));
                for (IndexableField f : values) {
                    if(f != null) {
                        String stringValue = f.stringValue();
                        if(!stringValue.trim().isEmpty()) {
                            addedTranslation.add(fieldName);
                            md.addContent(new Element(dumpFields.get(fieldName)).setText(stringValue));
                        }
                    }
                }
            }
        }
        if(addedTranslation.isEmpty()) {
            addedTranslation = null;
        }
        if (dumpFields != null) {
            for (String fieldName : dumpFields.keySet()) {
                IndexableField[] values = doc.getFields(fieldName);
                for (IndexableField f : values) {
                    if (f != null) {
                        if(addedTranslation == null || !addedTranslation.contains(fieldName)) {
                            md.addContent(new Element(dumpFields.get(fieldName)).setText(f.stringValue()));
                        }
                    }
                }
            }
        }
        else {
	        List<IndexableField> fields = doc.getFields();
            for (IndexableField field : fields) {
                String fieldName = field.name();
                String fieldValue = field.stringValue();

                // Dump the categories to the info element
                if (fieldName.equals("_cat")) {
                    addElement(info, Edit.Info.Elem.CATEGORY, fieldValue);
                } else if (dumpAllField && (addedTranslation == null || !addedTranslation.contains(fieldName))) {
                    // And all other field to the root element in dump all mode
                    md.addContent(new Element(fieldName).setText(fieldValue));
                }
            }
        }	
        md.addContent(info);
        return md;
	}

	/**
	 * <p>
	 * Gets all metadata uuids in current searcher.
	 * </p>
	 *
	 * @param maxHits max hits
	 * @return current searcher result in "fast" mode
	 *
	 * @throws Exception hmm
	 */
    public List<String> getAllUuids(int maxHits) throws Exception {
        List<String> response = new ArrayList<String>();
		TopDocs tdocs = performQuery(0, maxHits, false);

        for ( ScoreDoc sdoc : tdocs.scoreDocs ) {
            DocumentStoredFieldVisitor docVisitor = new DocumentStoredFieldVisitor("_uuid");
            _indexAndTaxonomy.indexReader.document(sdoc.doc, docVisitor);
            Document doc = docVisitor.getDocument();
            String uuid = doc.get("_uuid");
            if (uuid != null) response.add(uuid);
        }
        return response;
    }

    /**
     * <p>
     * Gets all metadata info as a int Map in current searcher.
     * </p>
     *
     * @param maxHits
     * @return
     * @throws Exception
     */
    public Map<Integer,MdInfo> getAllMdInfo(int maxHits) throws Exception {

      Map<Integer,MdInfo> response = new HashMap<Integer,MdInfo>();
			TopDocs tdocs = performQuery(0, maxHits, false);

      for ( ScoreDoc sdoc : tdocs.scoreDocs ) {
          DocumentStoredFieldVisitor docVisitor = new DocumentStoredFieldVisitor("_id", "_root", "_schema", "_createDate", "_changeDate",
                  "_source", "_isTemplate", "_title", "_uuid", "_isHarvested", "_owner", "_groupOwner");
          _indexAndTaxonomy.indexReader.document(sdoc.doc, docVisitor);
          Document doc = docVisitor.getDocument();

          MdInfo mdInfo = new MdInfo();
          mdInfo.id           = doc.get("_id");
          mdInfo.uuid         = doc.get("_uuid");
          mdInfo.schemaId     = doc.get("_schema");
          String isTemplate   = doc.get("_isTemplate");
          if (isTemplate.equals("y")) {
              mdInfo.template = MdInfo.Template.TEMPLATE;
          }
          else if (isTemplate.equals("s")) {
              mdInfo.template = MdInfo.Template.SUBTEMPLATE;
          }
          else {
              mdInfo.template = MdInfo.Template.METADATA;
          }
          String isHarvested  = doc.get("_isHarvested");
          if (isHarvested != null) {
              mdInfo.isHarvested  = doc.get("_isHarvested").equals("y");
          }
          else {
              mdInfo.isHarvested  = false;
          }
          mdInfo.createDate   = doc.get("_createDate");
          mdInfo.changeDate   = doc.get("_changeDate");
          mdInfo.source       = doc.get("_source");
          mdInfo.title        = doc.get("_title");
          mdInfo.root         = doc.get("_root");
          mdInfo.owner        = doc.get("_owner");
          mdInfo.groupOwner   = doc.get("_groupOwner");

          response.put(Integer.parseInt(mdInfo.id), mdInfo);
      }
      return response;
    }

    /**
     * Searches in Lucene index and return Lucene index field value. Metadata records is retrieved based on its uuid.
     *
     * @param webappName
     * @param priorityLang
     * @param id
     * @param fieldname
     * @return
     * @throws Exception
     */
    public static String getMetadataFromIndex(String webappName, String priorityLang, String id, String fieldname) throws Exception {
            return LuceneSearcher.getMetadataFromIndex(webappName, priorityLang, id, Collections.singleton(fieldname)).get(fieldname);
    }

    /**
     * TODO javadoc.
     *
     * @param webappName
     * @param priorityLang
     * @param id
     * @param fieldname
     * @return
     * @throws Exception
     */
    public static String getMetadataFromIndexById(String webappName, String priorityLang, String id, String fieldname) throws Exception {
            return LuceneSearcher.getMetadataFromIndex(webappName, priorityLang, "_id", id, Collections.singleton(fieldname)).get(fieldname);
    }

    /**
     * TODO javadoc.
     *
     * @param webappName
     * @param priorityLang
     * @param uuid
     * @param fieldnames
     * @return
     * @throws Exception
     */
    private static Map<String,String> getMetadataFromIndex(String webappName, String priorityLang, String uuid, Set<String> fieldnames) throws Exception {
        return LuceneSearcher.getMetadataFromIndex(webappName, priorityLang, "_uuid", uuid, fieldnames);
    }

    /**
     * TODO javadoc.
     *
     * @param webappName
     * @param priorityLang
     * @param idField
     * @param id
     * @param fieldnames
     * @return
     * @throws Exception
     */
    private static Map<String,String> getMetadataFromIndex(String webappName, String priorityLang, String idField, String id, Set<String> fieldnames) throws Exception {
        final IndexAndTaxonomy indexAndTaxonomy;
        final SearchManager searchmanager;
        ServiceContext context = ServiceContext.get();
        GeonetworkMultiReader reader;
        if (context != null) {
            GeonetContext gc = (GeonetContext) context.getHandlerContext(Geonet.CONTEXT_NAME);
            searchmanager = gc.getSearchmanager();
            indexAndTaxonomy = searchmanager.getNewIndexReader();
            reader = indexAndTaxonomy.indexReader;
        } else {
            throw new IllegalStateException("There needs to be a ServiceContext in the thread local for this thread");
        }
        IndexSearcher searcher = new IndexSearcher(reader);

        Map<String, String> values = new HashMap<String, String>();

        try {
            TermQuery query = new TermQuery(new Term(idField, id));
            SettingInfo settingInfo = _sm.get_settingInfo();
            boolean sortRequestedLanguageOnTop = settingInfo.getRequestedLanguageOnTop();
            if(Log.isDebugEnabled(Geonet.LUCENE))
                Log.debug(Geonet.LUCENE, "sortRequestedLanguageOnTop: " + sortRequestedLanguageOnTop);
            
            Sort sort = LuceneSearcher.makeSort(Collections.<Pair<String, Boolean>>emptyList(), priorityLang, sortRequestedLanguageOnTop);
            Filter filter = NoFilterFilter.instance();
            TopDocs tdocs = searcher.search(query, filter, 1, sort);

            for( ScoreDoc sdoc : tdocs.scoreDocs ) {
                DocumentStoredFieldVisitor docVisitor = new DocumentStoredFieldVisitor(fieldnames);
                reader.document(sdoc.doc, docVisitor);
                Document doc = docVisitor.getDocument();
                
                for( String fieldname : fieldnames ) {
                    values.put(fieldname, doc.get(fieldname));
                }
            }

        } catch (CorruptIndexException e) {
            // TODO: handle exception
            Log.error(Geonet.LUCENE, e.getMessage());
        }
        catch (IOException e) {
            // TODO: handle exception
            Log.error(Geonet.LUCENE, e.getMessage());
        } finally {
            searchmanager.releaseIndexReader(indexAndTaxonomy);
        }
        return values;
    }

    /**
     * TODO javadoc.
     *
     * @param field
     * @param aText
     * @param analyzer
     * @param tokenizedFieldSet
     * @return
     */
	protected static String analyzeQueryText(String field, String aText, PerFieldAnalyzerWrapper analyzer, Set<String> tokenizedFieldSet) {
        if(Log.isDebugEnabled(Geonet.SEARCH_ENGINE))
            Log.debug(Geonet.SEARCH_ENGINE, "Analyze field "+field+" : "+aText);
		if (tokenizedFieldSet.contains(field)) {
			String analyzedText = LuceneSearcher.analyzeText(field, aText, analyzer);
            if(Log.isDebugEnabled(Geonet.SEARCH_ENGINE))
                Log.debug(Geonet.SEARCH_ENGINE, "Analyzed text is "+analyzedText);
			return analyzedText;
		}
        else return aText;
	}

    /**
     * Splits text into tokens using the Analyzer that is matched to the field.
     * @param field
     * @param requestStr
     * @param a
     * @return
     */
	private static String analyzeText(String field, String requestStr, PerFieldAnalyzerWrapper a) {

		boolean phrase = false;
		if ((requestStr.startsWith("\"") && requestStr.endsWith("\""))) {
            phrase = true;
        }
		

		List<String> tokenList = new ArrayList<String>();
		try {
		    TokenStream ts = a.tokenStream(field, new StringReader(requestStr));
		    ts.reset();
		    CharTermAttribute termAtt = ts.addAttribute(CharTermAttribute.class);
			while (ts.incrementToken()) {
				String string = termAtt.toString();
                tokenList.add(string);
			}
		}
        catch (Exception e) {
            // TODO why swallow
			e.printStackTrace();
		}

		StringBuilder result = new StringBuilder();

		for (int i = 0;i < tokenList.size();i++) {
			if (i > 0) {
				result.append(" ");
				result.append(tokenList.get(i));
			}
            else {
				result.append(tokenList.get(i));
			}
		}
		String outStr = result.toString();
		if (phrase) {
            outStr = "\"" + outStr + "\"";
        }
		return outStr;
	}

    /**
     * Unused at the moment - but might be useful later.
     * @param aText
     * @param excludes
     * @return
     */
    public static String escapeLuceneChars(String aText, String excludes) {
     final StringBuilder result = new StringBuilder();
     final StringCharacterIterator iterator = new StringCharacterIterator(aText);
     char character =  iterator.current();
     while (character != CharacterIterator.DONE ) {
       if (character == '\\' && !excludes.contains("\\")) {
         result.append("\\");
       } else if (character == '!' && !excludes.contains("!")) {
         result.append("\\");
       } else if (character == '(' && !excludes.contains("(")) {
         result.append("\\");
       } else if (character == ')' && !excludes.contains(")")) {
         result.append("\\");
       } else if (character == '*' && !excludes.contains("*")) {
         result.append("\\");
       } else if (character == '+' && !excludes.contains("+")) {
         result.append("\\");
       } else if (character == '-' && !excludes.contains("-")) {
         result.append("\\");
       } else if (character == ':' && !excludes.contains(":")) {
         result.append("\\");
       } else if (character == '?' && !excludes.contains("?")) {
         result.append("\\");
       } else if (character == '[' && !excludes.contains("[")) {
         result.append("\\");
       } else if (character == ']' && !excludes.contains("]")) {
         result.append("\\");
       } else if (character == '^' && !excludes.contains("^")) {
         result.append("\\");
       } else if (character == '{' && !excludes.contains("{")) {
         result.append("\\");
       } else if (character == '}' && !excludes.contains("}")) {
         result.append("\\");
       }
       result.append(character);
       character = iterator.next();
     }
        if(Log.isDebugEnabled(Geonet.SEARCH_ENGINE))
            Log.debug(Geonet.SEARCH_ENGINE, "Escaped: "+result.toString());
     return result.toString();
  }
    /**
     * Task to launch a new thread for search logging.
     *
     * Other idea: Another approach could be to use JMS, to send an
		 * asynchronous message with search info in order to log them.
     *
     * @author francois
     */
    class SearchLoggerTask implements Runnable {
        private ServiceContext srvContext;
        boolean logSpatialObject;
        String luceneTermsToExclude;
		Query query;
		int numHits;
		Sort sort;
		String geomWKT;
		String value;


        public SearchLoggerTask(ServiceContext srvContext,
				boolean logSpatialObject, String luceneTermsToExclude,
				Query query, int numHits, Sort sort, String geomWKT,
				String value) {
        			this.srvContext = srvContext;
        			this.logSpatialObject = logSpatialObject;
        			this.luceneTermsToExclude = luceneTermsToExclude;
        			this.query = query;
        			this.numHits = numHits;
        			this.sort = sort;
        			this.geomWKT = geomWKT;
        			this.value = value;
    	}

		public void run() {
            try {
            	SearcherLogger searchLogger = new SearcherLogger(srvContext, logSpatialObject, luceneTermsToExclude);
        		searchLogger.logSearch(query, numHits, sort, geomWKT, value);
            } catch (Exception e) {
                e.printStackTrace();
            }
        }
    }
}<|MERGE_RESOLUTION|>--- conflicted
+++ resolved
@@ -45,12 +45,8 @@
 import java.util.Map;
 import java.util.Map.Entry;
 import java.util.Set;
-<<<<<<< HEAD
 import java.util.TreeMap;
 import java.util.TreeSet;
-=======
-
->>>>>>> 8537ff32
 import jeeves.constants.Jeeves;
 import jeeves.resources.dbms.Dbms;
 import jeeves.server.ServiceConfig;
@@ -692,13 +688,8 @@
 		    // Use RegionsData rather than fetching from the DB everytime
 		    //
 		    //request.addContent(Lib.db.select(dbms, "Regions", "region"));
-<<<<<<< HEAD
-//			RegionsDAO dao = srvContext.getApplicationContext().getBean(RegionsDAO.class);
-//		    request.addContent(dao.getAllRegionsAsXml(srvContext));
-=======
 			//RegionsDAO dao = srvContext.getApplicationContext().getBean(RegionsDAO.class);
 		    //request.addContent(dao.getAllRegionsAsXml(srvContext));
->>>>>>> 8537ff32
 		}
 
         /*
