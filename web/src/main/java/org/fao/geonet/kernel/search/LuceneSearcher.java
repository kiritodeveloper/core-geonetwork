--- conflicted
+++ resolved
@@ -895,16 +895,6 @@
             for (String regionId : regionIds) {
                 for (RegionsDAO dao : regionDAOs) {
                     Geometry geom = dao.getGeom(context, regionId, false, Region.WGS84);
-<<<<<<< HEAD
-                    if(dao!=null) {
-                        if(isWithinFilter) {
-                            geoms.add(geom);
-                        }
-                        if (unionedGeom == null) {
-                            unionedGeom = geom;
-                        } else {
-                            unionedGeom = unionedGeom.union(geom);
-=======
                     if(geom!=null) {
                         geoms.add(geom);
                         if(isWithinFilter) {
@@ -913,18 +903,13 @@
                             } else {
                                 unionedGeom = unionedGeom.union(geom);
                             }
->>>>>>> 9af97bd6
                         }
                         break; // break out of looking through all RegionDAOs
                     }
                     
                 }
             }
-<<<<<<< HEAD
-            if (regionIds.length > 1) {
-=======
             if (regionIds.length > 1 && isWithinFilter) {
->>>>>>> 9af97bd6
                 geoms.add(0, unionedGeom);
             }
             return geoms;
