--- conflicted
+++ resolved
@@ -78,10 +78,6 @@
 import org.apache.lucene.index.CorruptIndexException;
 import org.apache.lucene.index.IndexReader;
 import org.apache.lucene.index.Term;
-<<<<<<< HEAD
-=======
-import org.apache.lucene.search.ChainedFilter;
->>>>>>> a7076d57
 import org.apache.lucene.search.BooleanClause;
 import org.apache.lucene.search.BooleanQuery;
 import org.apache.lucene.search.CachingWrapperFilter;
@@ -111,13 +107,10 @@
 import org.fao.geonet.kernel.search.LuceneConfig.Facet;
 import org.fao.geonet.kernel.search.LuceneConfig.FacetConfig;
 import org.fao.geonet.kernel.search.LuceneConfig.LuceneConfigNumericField;
-<<<<<<< HEAD
 import org.fao.geonet.kernel.search.SummaryComparator.SortOption;
 import org.fao.geonet.kernel.search.SummaryComparator.Type;
 import org.fao.geonet.kernel.search.index.GeonetworkMultiReader;
 import org.fao.geonet.kernel.search.index.LuceneIndexReaderFactory;
-=======
->>>>>>> a7076d57
 import org.fao.geonet.kernel.search.log.SearcherLogger;
 import org.fao.geonet.kernel.search.lucenequeries.DateRangeQuery;
 import org.fao.geonet.kernel.search.spatial.Pair;
@@ -164,13 +157,8 @@
 	private Sort          _sort;
 	private Element       _elSummary;
 	private FieldSelector _selector;
-<<<<<<< HEAD
-	private GeonetworkMultiReader		_reader;
-=======
 	
-	private IndexReader _reader;
-	private TaxonomyReader _taxonomyReader;
->>>>>>> a7076d57
+	private IndexAndTaxonomy _indexAndTaxonomy;
 
 	private int           _maxHitsInSummary;
 	private int           _numHits;
@@ -180,7 +168,6 @@
 	private Set<String>	_tokenizedFieldSet;
 	private LuceneConfig _luceneConfig;
 	private String _boostQueryClass;
-
 	
 	/**
      * Filter geometry object WKT, used in the logger ugly way to store this object, as ChainedFilter API is a little bit cryptic to me...
@@ -225,25 +212,15 @@
      * @throws Exception
      */
 	public void search(ServiceContext srvContext, Element request, ServiceConfig config) throws Exception {
-		// Open the IndexReader first, and then the TaxonomyReader.
-		_reader = _sm.getIndexReader(srvContext.getLanguage());
-		_taxonomyReader = _sm.getIndexTaxonomyReader();
 
         if(Log.isDebugEnabled(Geonet.LUCENE))
             Log.debug(Geonet.LUCENE, "LuceneSearcher search()");
         
         String sBuildSummary = request.getChildText(Geonet.SearchResult.BUILD_SUMMARY);
 		boolean buildSummary = sBuildSummary == null || sBuildSummary.equals("true");
-<<<<<<< HEAD
 		_language = determineLanguage(srvContext, request, _sm.get_settingInfo());
-		_reader = _sm.getNewIndexReader().two();
-=======
-		
-		
-        if(Log.isDebugEnabled(Geonet.LUCENE))
-            Log.debug(Geonet.LUCENE, "LuceneSearcher computing query");
-        computeQuery(srvContext, request, config);
->>>>>>> a7076d57
+		_indexAndTaxonomy = _sm.getNewIndexReader();
+
         if(Log.isDebugEnabled(Geonet.LUCENE))
             Log.debug(Geonet.LUCENE, "LuceneSearcher initializing search range");
 
@@ -333,10 +310,10 @@
 				for (int i = 0; i < nrHits; i++) {
 					Document doc;
 					if (inFastMode) {
-						doc = _reader.document(tdocs.scoreDocs[i].doc); // no selector
+						doc = _indexAndTaxonomy.indexReader.document(tdocs.scoreDocs[i].doc); // no selector
 					}
                     else {
-						doc = _reader.document(tdocs.scoreDocs[i].doc, _selector);
+						doc = _indexAndTaxonomy.indexReader.document(tdocs.scoreDocs[i].doc, _selector);
 					}
 					String id = doc.get("_id");
 					Element md = null;
@@ -436,7 +413,7 @@
 				}
 				Document doc;
 
-				doc = _reader.document(tdocs.scoreDocs[i].doc,
+				doc = _indexAndTaxonomy.indexReader.document(tdocs.scoreDocs[i].doc,
 						new FieldSelector() {
 							public final FieldSelectorResult accept(String name) {
 								if (name.equals(searchField))
@@ -507,8 +484,8 @@
         if(!closed) {
             try {
                 closed = true;
-                if (_reader != null) {
-                    _sm.releaseIndexReader(_reader);
+                if (_indexAndTaxonomy != null) {
+                    _sm.releaseIndexReader(_indexAndTaxonomy);
                 }
             } catch (IOException e) {
                 Log.error(Geonet.SEARCH_ENGINE,"Failed to close Index Reader: "+e.getMessage());
@@ -610,21 +587,8 @@
      */
 	private void computeQuery(ServiceContext srvContext, int endHits, Element request, ServiceConfig config) throws Exception {
 
-<<<<<<< HEAD
         _language = determineLanguage(srvContext, request, _sm.get_settingInfo());
-
-		String sMaxRecordsInKeywordSummary = request.getChildText("maxHitsInSummary");
-		if (sMaxRecordsInKeywordSummary == null) sMaxRecordsInKeywordSummary = config.getValue("maxHitsInSummary", "1000");
-		_maxHitsInSummary = Integer.parseInt(sMaxRecordsInKeywordSummary);
-
-		String sMaxSummaryKeys = request.getChildText("maxSummaryKeys");
-		if (sMaxSummaryKeys == null) sMaxSummaryKeys = config.getValue("maxSummaryKeys", "10");
-		_maxSummaryKeys = Integer.parseInt(sMaxSummaryKeys);
-
-=======
-        determineLanguage(srvContext, request);
         
->>>>>>> a7076d57
 		if (srvContext != null) {
 			GeonetContext gc = (GeonetContext) srvContext.getHandlerContext(Geonet.CONTEXT_NAME);
 	
@@ -712,7 +676,7 @@
 
                 try {
                     // only for debugging -- might cause NPE is query was wrongly constructed
-                    //Query rw = _query.rewrite(_reader);
+                    //Query rw = _query.rewrite(_indexAndTaxonomy.indexReader);
                     //if(Log.isDebugEnabled(Geonet.SEARCH_ENGINE)) Log.debug(Geonet.SEARCH_ENGINE,"Rewritten Lucene query: " + _query);
                     //System.out.println("** rewritten:\n"+ rw);
                 }
@@ -871,8 +835,8 @@
 		}
 		
 		Pair<TopDocs,Element> results = doSearchAndMakeSummary( endHit, startHit, endHit, 
-				_language, _luceneConfig.getTaxonomy().get(_resultType), _reader, 
-				_query, _filter, _sort, _taxonomyReader, buildSummary, _luceneConfig.isTrackDocScores(),
+				_language, _luceneConfig.getTaxonomy().get(_resultType), _indexAndTaxonomy.indexReader, 
+				_query, _filter, _sort, _indexAndTaxonomy.taxonomyReader, buildSummary, _luceneConfig.isTrackDocScores(),
 				_luceneConfig.isTrackMaxScore(), _luceneConfig.isDocsScoredInOrder()
 		);
 		
@@ -1503,7 +1467,7 @@
 		TopDocs tdocs = performQuery(0, maxHits, false);
 
         for ( ScoreDoc sdoc : tdocs.scoreDocs ) {
-            Document doc = _reader.document(sdoc.doc, uuidselector);
+            Document doc = _indexAndTaxonomy.indexReader.document(sdoc.doc, uuidselector);
             String uuid = doc.get("_uuid");
             if (uuid != null) response.add(uuid);
         }
@@ -1543,7 +1507,7 @@
 			TopDocs tdocs = performQuery(0, maxHits, false);
 
       for ( ScoreDoc sdoc : tdocs.scoreDocs ) {
-          Document doc = _reader.document(sdoc.doc, mdInfoSelector);
+          Document doc = _indexAndTaxonomy.indexReader.document(sdoc.doc, mdInfoSelector);
 
           MdInfo mdInfo = new MdInfo();
           mdInfo.id           = doc.get("_id");
@@ -1638,21 +1602,17 @@
      */
     private static Map<String,String> getMetadataFromIndex(String webappName, String priorityLang, String idField, String id, List<String> fieldnames) throws Exception {
         MapFieldSelector selector = new MapFieldSelector(fieldnames);
-        final GeonetworkMultiReader reader;
+        final IndexAndTaxonomy indexAndTaxonomy;
         final SearchManager searchmanager;
         ServiceContext context = ServiceContext.get();
+        GeonetworkMultiReader reader;
         if (context != null) {
             GeonetContext gc = (GeonetContext) context.getHandlerContext(Geonet.CONTEXT_NAME);
             searchmanager = gc.getSearchmanager();
-            reader = searchmanager.getNewIndexReader().two();
+            indexAndTaxonomy = searchmanager.getNewIndexReader();
+            reader = indexAndTaxonomy.indexReader;
         } else {
-<<<<<<< HEAD
             throw new IllegalStateException("There needs to be a ServiceContext in the thread local for this thread");
-=======
-            File luceneDir = new File(System.getProperty(webappName + ".lucene.dir", webappName), SearchManager.NON_SPATIAL_DIR);
-            factory = new LuceneIndexReaderFactory(luceneDir);
-            reader = factory.getReader(priorityLang);
->>>>>>> a7076d57
         }
         IndexSearcher searcher = new IndexSearcher(reader);
 
@@ -1690,7 +1650,7 @@
                 searcher.close();
             }
             finally {
-                searchmanager.releaseIndexReader(reader);
+                searchmanager.releaseIndexReader(indexAndTaxonomy);
             }
         }
         return values;
