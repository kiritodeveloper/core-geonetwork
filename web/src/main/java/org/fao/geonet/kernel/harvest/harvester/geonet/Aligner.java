--- conflicted
+++ resolved
@@ -352,11 +352,7 @@
 		addPrivileges(id, info.getChild("privileges"));
 
 		dbms.commit();
-<<<<<<< HEAD
-		dataMan.indexMetadataGroup(dbms, id, false, context);
-=======
-		dataMan.indexMetadata(dbms, id, false);
->>>>>>> f48c94dd
+		dataMan.indexMetadata(dbms, id, false, false, context);
 		result.addedMetadata++;
 
 		return id;
@@ -642,11 +638,7 @@
 		addPrivileges(id, info.getChild("privileges"));
 
 		dbms.commit();
-<<<<<<< HEAD
-		dataMan.indexMetadataGroup(dbms, id, false, context);
-=======
-		dataMan.indexMetadata(dbms, id, false);
->>>>>>> f48c94dd
+		dataMan.indexMetadata(dbms, id, false, false, context);
 	}
 
 	/**
