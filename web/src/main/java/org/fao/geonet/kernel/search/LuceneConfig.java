//=============================================================================
//===	Copyright (C) 2010 Food and Agriculture Organization of the
//===	United Nations (FAO-UN), United Nations World Food Programme (WFP)
//===	and United Nations Environment Programme (UNEP)
//===
//===	This program is free software; you can redistribute it and/or modify
//===	it under the terms of the GNU General Public License as published by
//===	the Free Software Foundation; either version 2 of the License, or (at
//===	your option) any later version.
//===
//===	This program is distributed in the hope that it will be useful, but
//===	WITHOUT ANY WARRANTY; without even the implied warranty of
//===	MERCHANTABILITY or FITNESS FOR A PARTICULAR PURPOSE. See the GNU
//===	General Public License for more details.
//===
//===	You should have received a copy of the GNU General Public License
//===	along with this program; if not, write to the Free Software
//===	Foundation, Inc., 51 Franklin St, Fifth Floor, Boston, MA 02110-1301, USA
//===
//===	Contact: Jeroen Ticheler - FAO - Viale delle Terme di Caracalla 2,
//===	Rome - Italy. email: geonetwork@osgeo.org
//==============================================================================

package org.fao.geonet.kernel.search;

import jeeves.server.ConfigurationOverrides;
import jeeves.utils.Log;
import jeeves.utils.Xml;

<<<<<<< HEAD
import org.apache.lucene.analysis.Analyzer;
=======
import org.apache.lucene.facet.search.params.FacetRequest.SortBy;
import org.apache.lucene.facet.search.params.FacetRequest.SortOrder;
>>>>>>> a7076d57
import org.apache.lucene.search.TopFieldCollector;
import org.apache.lucene.util.NumericUtils;
import org.apache.lucene.util.Version;
import org.fao.geonet.constants.Geonet;
import org.jdom.Element;
import org.jdom.JDOMException;

import javax.servlet.ServletContext;
import java.io.File;
import java.io.FileInputStream;
import java.io.FileNotFoundException;
import java.io.IOException;
import java.util.Date;
import java.util.HashMap;
import java.util.HashSet;
import java.util.List;
import java.util.Map;
import java.util.Set;

/**
 * Lucene configuration class load Lucene XML configuration file.
 * 
 * @author fxprunayre
 * 
 */
public class LuceneConfig {
	public static final String USE_NRT_MANAGER_REOPEN_THREAD = "useNRTManagerReopenThread";
    private static final int ANALYZER_CLASS = 1;
	private static final int BOOST_CLASS = 2;
	private static final int DOC_BOOST_CLASS = 3;

	private File configurationFile;
	private File taxonomyConfigurationFile;
	private String appPath;
	
    public static class Facet {
        /**
         * Default number of values for a facet
         */
        public static final int DEFAULT_MAX_KEYS = 10;
        /**
         * Max number of values for a facet
         */
        public static final int MAX_SUMMARY_KEY = 1000;
        /**
         * Define the sorting order of a facet.
         */
        public enum SortBy {
            /**
             * Use a text comparator for sorting values
             */
            VALUE, 
            /**
             * Use a numeric compartor for sorting values
             */
            NUMVALUE, 
            /**
             * Sort by count
             */
            COUNT
        }

        public enum SortOrder {
            ASCENDIND, DESCENDING
        }
    }
    
    /**
     * Facet configuration
     */
    public class FacetConfig {
        private String name;
        private String plural;
        private String indexKey;
        private Facet.SortBy sortBy = Facet.SortBy.COUNT;
        private Facet.SortOrder sortOrder = Facet.SortOrder.DESCENDING;
        private int max;
        /**
         * Create a facet configuration from a summary configuration element.
         * 
         * @param summaryElement
         */
        public FacetConfig(Element summaryElement) {
            
            name = summaryElement.getAttributeValue("name");
            plural = summaryElement.getAttributeValue("plural");
            indexKey = summaryElement.getAttributeValue("indexKey");
            
            String maxString = summaryElement.getAttributeValue("max");
            if (maxString == null) {
                max = Facet.DEFAULT_MAX_KEYS;
            } else {
                max = Integer.parseInt(maxString);
            }
            max = Math.min(Facet.MAX_SUMMARY_KEY, max);
            
            String sortByConfig = summaryElement.getAttributeValue("sortBy");
            String sortOrderConfig = summaryElement.getAttributeValue("sortOrder");
            
            if("value".equals(sortByConfig)){
                sortBy = Facet.SortBy.VALUE;
            } else if("numValue".equals(sortByConfig)){
                sortBy = Facet.SortBy.NUMVALUE;
            }
            
            if("asc".equals(sortOrderConfig)){
                sortOrder = Facet.SortOrder.ASCENDIND;
            }
        }
        public String toString() {
            StringBuffer sb = new StringBuffer("Field: ");
            sb.append(indexKey);
            sb.append("\tname:");
            sb.append(name);
            sb.append("\tmax:");
            sb.append(max + "");
            sb.append("\tsort by");
            sb.append(sortBy.toString());
            sb.append("\tsort order:");
            sb.append(sortOrder.toString());
            return sb.toString();
        }
        /**
         * @return the name of the facet (ie. the tag name in the XML response)
         */
        public String getName() {
            return name;
        }
        /**
         * @return the plural for the name (ie. the parent tag of each facet values)
         */
        public String getPlural() {
            return plural;
        }
        /**
         * @return the name of the field in the index
         */
        public String getIndexKey() {
            return indexKey;
        }
        /**
         * @return the ordering for the facet. Defaults is by {@link Facet.SortBy#COUNT}.
         */
        public Facet.SortBy getSortBy() {
            return sortBy;
        }
        /**
         * @return asc or desc. Defaults is {@link Facet.SortOrder#DESCENDING}.
         */
        public Facet.SortOrder getSortOrder() {
            return sortOrder;
        }
        /**
         * @return (optional) the number of values to be returned for the facet.
         * Defaults is {@link Facet#DEFAULT_MAX_KEYS} and never greater than
         * {@link Facet#MAX_SUMMARY_KEY}.
         */
        public int getMax() {
            return max;
        }
	}

	/**
	 * List of taxonomy by taxonomy types (hits, hits_with_summary
	 * for each field (eg. denominator) and its configuration (eg. sort).
	 */
	private Map<String, Map<String,FacetConfig>> taxonomy;
	
	/**
	 * Lucene numeric field configuration
	 */
	public class LuceneConfigNumericField {
		private String name;
		private String DEFAULT_TYPE = "int";
		private String type;
		private int precisionStep = NumericUtils.PRECISION_STEP_DEFAULT;

		public LuceneConfigNumericField(String name, String type,
				String precisionStep) {
			this.name = name;
			if (type != null)
				this.type = type;
			else
				this.type = DEFAULT_TYPE;

			try {
				int p = Integer.valueOf(precisionStep);
				this.precisionStep = p;
			} catch (Exception e) {
				// TODO: handle exception
			}
		}

		public String getName() {
			return name;
		}

		public String getType() {
			return type;
		}

		public int getPrecisionStep() {
			return precisionStep;
		}

		public boolean equals(Object a) {
			if (this == a)
				return true;
			if (!(a instanceof LuceneConfigNumericField))
				return false;
			LuceneConfigNumericField f = (LuceneConfigNumericField) a;
			return f.getName().equals(this.name);
		}
	};

	private Set<String> tokenizedFields = new HashSet<String>();
	private Map<String, LuceneConfigNumericField> numericFields = new HashMap<String, LuceneConfigNumericField>();
	private Map<String, String> dumpFields = new HashMap<String, String>();

	private String defaultAnalyzerClass;

	private Map<String, String> fieldSpecificSearchAnalyzers = new HashMap<String, String>();
	private Map<String, String> fieldSpecificAnalyzers = new HashMap<String, String>();
	private Map<String, Float> fieldBoost = new HashMap<String, Float>();
	private Map<String, Object[]> analyzerParameters = new HashMap<String, Object[]>();
	private Map<String, Class[]> analyzerParametersClass = new HashMap<String, Class[]>();

	private String boostQueryClass;
	private Map<String, Object[]> boostQueryParameters = new HashMap<String, Object[]>();
	private Map<String, Class[]> boostQueryParametersClass = new HashMap<String, Class[]>();

	private String documentBoostClass;
	private Map<String, Object[]> documentBoostParameters = new HashMap<String, Object[]>();
	private Map<String, Class[]> documentBoostParametersClass = new HashMap<String, Class[]>();

	private Element luceneConfig;

	private double RAMBufferSizeMB = 48.0d;
	private static final double DEFAULT_RAMBUFFERSIZEMB = 48.0d;

	private int MergeFactor = 10;
	private static final int DEFAULT_MERGEFACTOR = 10;

	private boolean trackDocScores = false;
	private boolean trackMaxScore = false;
	private boolean docsScoredInOrder = false;

<<<<<<< HEAD
	private long commitInterval = 30 * 1000;
	private boolean useNRTManagerReopenThread = true;
	private double nrtManagerReopenThreadMaxStaleSec = 5;
	private double nrtManagerReopenThreadMinStaleSec = 0.1f;
	
	private Version LUCENE_VERSION = Geonet.LUCENE_VERSION;
	private Set<String> multilingualSortFields = new HashSet<String>();
=======
	private Version LUCENE_VERSION = Version.LUCENE_34;
	private Version DEFAULT_LUCENE_VERSION = Version.LUCENE_34;
>>>>>>> a7076d57

	
    /**
	 * Creates a new Lucene configuration from an XML configuration file.
	 * 
	 * @param appPath
	 * @param servletContext
	 * @param luceneConfigXmlFile
	 */
	public LuceneConfig(String appPath, ServletContext servletContext, String luceneConfigXmlFile) {
	    if(Log.isDebugEnabled(Geonet.SEARCH_ENGINE)) 
	        Log.debug(Geonet.SEARCH_ENGINE, "Loading Lucene configuration ...");
		this.appPath = appPath;
		this.configurationFile = new File(appPath + luceneConfigXmlFile);
		this.load(servletContext, luceneConfigXmlFile);
		String taxonomyConfig = "WEB-INF/config-summary.xml";
		this.taxonomyConfigurationFile = new File(appPath + taxonomyConfig);
		this.loadTaxonomy(servletContext, taxonomyConfig);
	}

	private void load(ServletContext servletContext, String luceneConfigXmlFile) {
		try {
			luceneConfig = Xml.loadStream(new FileInputStream(
					this.configurationFile));
			if (servletContext != null) {
				ConfigurationOverrides.updateWithOverrides(luceneConfigXmlFile, servletContext, appPath, luceneConfig);
			}
			
			// Main Lucene index configuration option
			Element elem = luceneConfig.getChild("index");
			String version = elem.getChildText("luceneVersion");

			if (version == null) {
				try {
					LUCENE_VERSION = Version.valueOf("LUCENE_" + version);
					if (LUCENE_VERSION == null) {
					    LUCENE_VERSION = Geonet.LUCENE_VERSION;
					}
				} catch (Exception e) {
					Log.warning(Geonet.SEARCH_ENGINE,
							"Failed to set Lucene version to: " + version
									+ ". Set to default: " + Geonet.LUCENE_VERSION.toString());
					LUCENE_VERSION = Geonet.LUCENE_VERSION;
				}
			}

			String rb = elem.getChildText("RAMBufferSizeMB");
			if (rb == null) {
				RAMBufferSizeMB = DEFAULT_RAMBUFFERSIZEMB;
			} else {
				try {
					RAMBufferSizeMB = Double.valueOf(rb);
				} catch (NumberFormatException e) {
					Log.warning(Geonet.SEARCH_ENGINE,
							"Invalid double value for RAM buffer size. Using default value.");
					RAMBufferSizeMB = DEFAULT_RAMBUFFERSIZEMB;
				}
			}

			String mf = elem.getChildText("MergeFactor");
			if (mf == null) {
				MergeFactor = DEFAULT_MERGEFACTOR;
			} else {
				try {
					MergeFactor = Integer.valueOf(mf);
				} catch (NumberFormatException e) {
					Log.warning(Geonet.SEARCH_ENGINE,
							"Invalid integer value for merge factor. Using default value.");
					MergeFactor = DEFAULT_MERGEFACTOR;
				}
			}
			
			String cI = elem.getChildText("commitInterval");
			if (cI != null) {
			    try {
			        commitInterval = Long.valueOf(cI);
			    } catch (NumberFormatException e) {
			        Log.warning(Geonet.SEARCH_ENGINE,
			                "Invalid long value for commitInterval. Using default value.");
			    }
			}
			String reopenThread = elem.getChildText(USE_NRT_MANAGER_REOPEN_THREAD);
			if (reopenThread != null) {
			    try {
			        useNRTManagerReopenThread = Boolean.parseBoolean(reopenThread);
			    } catch (NumberFormatException e) {
			        Log.warning(Geonet.SEARCH_ENGINE,
			                "Invalid boolean value for useNRTManagerReopenThread. Using default value.");
			    }
			}
			String maxStaleNS = elem.getChildText("nrtManagerReopenThreadMaxStaleSec");
			if (maxStaleNS != null) {
			    try {
			        nrtManagerReopenThreadMaxStaleSec = Double.valueOf(maxStaleNS);
			    } catch (NumberFormatException e) {
			        Log.warning(Geonet.SEARCH_ENGINE,
			                "Invalid Double value for nrtManagerReopenThreadMaxStaleSec. Using default value.");
			    }
			}
			String minStaleNS = elem.getChildText("nrtManagerReopenThreadMinStaleSec");
			if (minStaleNS != null) {
			    try {
			        nrtManagerReopenThreadMinStaleSec = Double.valueOf(minStaleNS);
			    } catch (NumberFormatException e) {
			        Log.warning(Geonet.SEARCH_ENGINE,
			                "Invalid Double value for nrtManagerReopenThreadMinStaleSec. Using default value.");
			    }
			}

			// Tokenized fields
			elem = luceneConfig.getChild("tokenized");
			tokenizedFields = new HashSet<String>();
			if (elem != null) {
				for (Object o : elem.getChildren()) {
					if (o instanceof Element) {
						String name = ((Element) o).getAttributeValue("name");
						if (name == null) {
							Log.warning(
									Geonet.SEARCH_ENGINE,
									"Tokenized element must have a name attribute, check Lucene configuration file.");
						} else {
							tokenizedFields.add(name);
						}
					}
				}
			}

			// Numeric fields
			elem = luceneConfig.getChild("numeric");
			numericFields = new HashMap<String, LuceneConfigNumericField>();
			if (elem != null) {
				for (Object o : elem.getChildren()) {
					if (o instanceof Element) {
						String name = ((Element) o).getAttributeValue("name");
						String type = ((Element) o).getAttributeValue("type");
						String precisionStep = ((Element) o)
								.getAttributeValue("precision");
						if (name == null) {
							Log.warning(
									Geonet.SEARCH_ENGINE,
									"Numeric field element must have a name attribute, check Lucene configuration file.");
						} else {

							LuceneConfigNumericField field = new LuceneConfigNumericField(
									name, type, precisionStep);
							numericFields.put(name, field);
						}
					}
				}
			}

			// Default analyzer
			elem = luceneConfig.getChild("defaultAnalyzer");
			if (elem != null) {
				defaultAnalyzerClass = elem.getAttribute("name").getValue();
				loadClassParameters(ANALYZER_CLASS, "",
						defaultAnalyzerClass, elem.getChildren("Param"));
			}

			// Fields specific analyzer
			fieldSpecificAnalyzers = new HashMap<String, String>();
			loadAnalyzerConfig("fieldSpecificAnalyzer", fieldSpecificAnalyzers);
			
			// Fields specific search analyzer (is a clone of fieldSpecificAnalyzers it not overridden)
			fieldSpecificSearchAnalyzers = new HashMap<String, String>(fieldSpecificAnalyzers);
			loadAnalyzerConfig("fieldSpecificSearchAnalyzer", fieldSpecificSearchAnalyzers);
			
			// Fields boosting
            elem = luceneConfig.getChild("fieldBoosting");
            fieldBoost = new HashMap<String, Float>();
            if (elem != null) {
                for (Object o : elem.getChildren()) {
                    if (o instanceof Element) {
                        Element e = (Element) o;
                        String name = e.getAttributeValue("name");
                        String boost = e.getAttributeValue("boost");
                        if (name == null || boost == null) {
                            Log.warning(
                                    Geonet.SEARCH_ENGINE,
                                    "Field must have a name and a boost attribute, check Lucene configuration file.");
                        } else {
                            try {
                                fieldBoost.put(name, Float.parseFloat(boost));
                            } catch (Exception exc) {
                                // TODO: handle exception
                                exc.printStackTrace();
                            }
                        }
                    }
                }
            }
            
            // Document boosting
            elem = luceneConfig.getChild("boostDocument");
            if (elem != null) {
                // TODO : maybe try to create a boost query instance to
                // check class is in classpath.
                documentBoostClass = elem.getAttribute("name").getValue();
                loadClassParameters(DOC_BOOST_CLASS, "", documentBoostClass,
                        elem.getChildren("Param"));
            }

			
			// Search
			Element searchConfig = luceneConfig.getChild("search");

			// Boosting
			elem = searchConfig.getChild("boostQuery");
			if (elem != null) {
				// TODO : maybe try to create a boost query instance to
				// check class is in classpath.
				boostQueryClass = elem.getAttribute("name").getValue();
				loadClassParameters(BOOST_CLASS, "", boostQueryClass,
						elem.getChildren("Param"));
			}

			// Dumpfields
			elem = searchConfig.getChild("dumpFields");
			if (elem != null) {
				for (Object o : elem.getChildren()) {
					if (o instanceof Element) {
						Element e = (Element) o;
						String name = e.getAttributeValue("name");
						String tagName = e.getAttributeValue("tagName");
						String multilingualSortField = e.getAttributeValue("multilingualSortField");
						if (name == null || tagName == null) {
							Log.warning(
									Geonet.SEARCH_ENGINE,
									"Field must have a name and an tagName attribute, check Lucene configuration file.");
						} else {
							dumpFields.put(name, tagName);
							if (Boolean.parseBoolean(multilingualSortField)) {
							    this.multilingualSortFields.add(name);
							}
						}
					}
				}				
			}

			
			// Score
			elem = searchConfig.getChild("trackDocScores");
			if (elem != null && elem.getText().equals("true")) {
				setTrackDocScores(true);
			}
			elem = searchConfig.getChild("trackMaxScore");
			if (elem != null && elem.getText().equals("true")) {
				setTrackMaxScore(true);
			}
			elem = searchConfig.getChild("docsScoredInOrder");
			if (elem != null && elem.getText().equals("true")) {
				setDocsScoredInOrder(true);
			}
		} catch (FileNotFoundException e) {
			Log.error(
					Geonet.SEARCH_ENGINE,
					"Can't find Lucene configuration file. Error is: "
							+ e.getMessage());
		} catch (IOException e) {
			Log.error(
					Geonet.SEARCH_ENGINE,
					"Failed to load Lucene configuration file. Error is: "
							+ e.getMessage());
		} catch (JDOMException e) {
			Log.error(Geonet.SEARCH_ENGINE,
					"Failed to load Lucene configuration XML file. Error is: "
							+ e.getMessage());
		}
	}
	
	private void loadTaxonomy(ServletContext servletContext,
			String taxonomyConfigFile) {
		try {
			Element taxonomyConfig = Xml.loadStream(new FileInputStream(
					this.taxonomyConfigurationFile));
			if (servletContext != null) {
				ConfigurationOverrides.updateWithOverrides(taxonomyConfigFile, servletContext, appPath, taxonomyConfig);
			}
			
			taxonomy = new HashMap<String, Map<String,FacetConfig>>();
			Element definitions = taxonomyConfig.getChild("def");
			if (definitions != null) {
				for (Object e : definitions.getChildren()) {
					if (e instanceof Element) {
						Element config = (Element) e;
						taxonomy.put(config.getName(), getSummaryConfig(config));
					}
				}
			}
		} catch (JDOMException e) {
			e.printStackTrace();
		} catch (IOException e) {
			e.printStackTrace();
		}
	}
	

    /**
     *
     * @param summaryConfig
     * @param resultType
     * @return
     * @throws Exception
     */
	private Map<String,FacetConfig> getSummaryConfig(Element resultTypeConfig) {
		Map<String, FacetConfig> results = new HashMap<String, FacetConfig>();

		for (Object obj : resultTypeConfig.getChildren()) {
			if(obj instanceof Element) {
			    Element summaryElement = (Element) obj;
			    FacetConfig fc = new FacetConfig(summaryElement);
				results.put(fc.getIndexKey(), fc);
			}
		}
		return results;
	}

	private void loadAnalyzerConfig(String configRootName, Map<String, String> fieldAnalyzer) {
		Element elem;
		elem = luceneConfig.getChild(configRootName);
		for (Object o : elem.getChildren()) {
			if (o instanceof Element) {
				Element e = (Element) o;
				String name = e.getAttributeValue("name");
				String analyzer = e.getAttributeValue("analyzer");
				if (name == null || analyzer == null) {
					Log.warning(
							Geonet.SEARCH_ENGINE,
							"Field must have a name and an analyzer attribute, check Lucene configuration file.");
				} else {
					fieldAnalyzer.put(name, analyzer);
					loadClassParameters(ANALYZER_CLASS, name, analyzer,
							e.getChildren("Param"));
				}
			}
		}
	}

    /**
     * TODO javadoc.
     *
     * @param type
     * @param field
     * @param clazz
     * @param children
     */
	private void loadClassParameters(int type, String field, String clazz, List<Object> children) {
		if (children == null)
			return; // No params

        if(Log.isDebugEnabled(Geonet.SEARCH_ENGINE))
            Log.debug(Geonet.SEARCH_ENGINE, "  Field: " + field + ", loading class " + clazz + " ...");

		Object[] params = new Object[children.size()];
		Class[] paramsClass = new Class[children.size()];
		int i = 0;
		for (Object o : children) {
			if (o instanceof Element) {
				Element c = (Element) o;
				String name = c.getAttributeValue("name");
				String paramType = c.getAttributeValue("type");
				String value = c.getAttributeValue("value");

                if(Log.isDebugEnabled(Geonet.SEARCH_ENGINE))
                    Log.debug(Geonet.SEARCH_ENGINE, "    * Parameter: " + name
						+ ", type: " + paramType + ", value: " + value);

				try {

					if ("double".equals(paramType)) {
						paramsClass[i] = double.class;
					} else if ("int".equals(paramType)) {
						paramsClass[i] = int.class;
					} else {
						paramsClass[i] = Class.forName(paramType);
					}

					if ("org.apache.lucene.util.Version".equals(paramType)) {
						params[i] = LUCENE_VERSION;
					} else if ("java.io.File".equals(paramType)
							&& value != null) {
						File f = new File(value);
						if (!f.exists()) { // try relative to appPath
							f = new File(appPath + value);
						}
						if (f != null) {
							params[i] = f;
						}
					} else if ("double".equals(paramType) && value != null) {
						params[i] = Double.parseDouble(value);
					} else if ("int".equals(paramType) && value != null) {
						params[i] = Integer.parseInt(value);
					} else if (value != null) {
						params[i] = value;
					} else {
						// No value. eg. Version
					}

					i++;

				} catch (ClassNotFoundException e) {
					Log.warning(Geonet.SEARCH_ENGINE,
							"  Class not found for parameter: " + name
									+ ", type: " + paramType);
					e.printStackTrace();
					return;
				}

			}
		}

		String id = field + clazz;

		switch (type) {
		case ANALYZER_CLASS:
			analyzerParametersClass.put(id, paramsClass);
			analyzerParameters.put(id, params);
			break;
		case BOOST_CLASS:
			boostQueryParametersClass.put(id, paramsClass);
			boostQueryParameters.put(id, params);
			break;
		case DOC_BOOST_CLASS:
            documentBoostParametersClass.put(id, paramsClass);
            documentBoostParameters.put(id, params);
            break;
        default:
			break;
		}
	}

	/**
	 * Get the fields that are used for sorting also may have translations.
	 * 
	 * See http://trac.osgeo.org/geonetwork/ticket/1112
	 */
	public Set<String> getMultilingualSortFields() {
		return multilingualSortFields;
	}
	
	/**
	 * 
	 * @return The list of tokenized fields which could not determined using
	 *         Lucene API.
	 */
	public Set<String> getTokenizedField() {
		return this.tokenizedFields;
	}

	/**
	 * 
	 * @param name
	 * @return	True if the field has to be tokenized
	 */
	public boolean isTokenizedField(String name) {
		return this.tokenizedFields.contains(name);
	}

	/**
	 * 
	 * @return The list of numeric fields which could not determined using
	 *         Lucene API.
	 */
	public Map<String, LuceneConfigNumericField> getNumericFields() {
		return this.numericFields;
	}

	/**
	 * @return The list of fields to dump from the index on fast search.
	 */
	public Map<String, String> getDumpFields() {
		return this.dumpFields;
	}
	
	/**
	 * 
	 * @return The list of numeric fields which could not determined using
	 *         Lucene API.
	 */
	public LuceneConfigNumericField getNumericField(String fieldName) {
		return this.numericFields.get(fieldName);
	}

	/**
	 * Check if a field is numeric or not
	 * 
	 * @param fieldName field name
	 * @return True if the field has to be indexed as a numeric field
	 */
	public boolean isNumericField(String fieldName) {
		return this.numericFields.containsKey(fieldName);
	}

	/**
	 * 
	 * @param analyzer
	 *            The analyzer name (could be a class name or field concatenated
	 *            with class name for specific field analyzer)
	 * @return The list of values for analyzer parameters.
	 */
	public Object[] getAnalyzerParameter(String analyzer) {
		return this.analyzerParameters.get(analyzer);
	}

	/**
	 * 
	 * @param analyzer
	 *            The analyzer name (could be a class name or field concatenated
	 *            with class name for specific field analyzer)
	 * @return The list of classes for analyzer parameters
	 */
	public Class[] getAnalyzerParameterClass(String analyzer) {
		return this.analyzerParametersClass.get(analyzer);
	}

	/**
	 * 
	 * @return The list of values for boost query parameters.
	 */
	public Object[] getBoostQueryParameter() {
		return this.boostQueryParameters.get(boostQueryClass);
	}

	/**
	 * 
	 * @return The list of classes for boost query parameters.
	 */
	public Class[] getBoostQueryParameterClass() {
		return this.boostQueryParametersClass.get(boostQueryClass);
	}

	/**
	 * 
	 * @return Class name of the boosting query or null if not defined.
	 */
	public String getBoostQueryClass() {
		return boostQueryClass;
	}

	/**
     * 
     * @return The list of values for document boost parameters.
     */
    public Object[] getDocumentBoostParameter() {
        return this.documentBoostParameters.get(documentBoostClass);
    }

    /**
     * 
     * @return The list of classes for document boost parameters.
     */
    public Class[] getDocumentBoostParameterClass() {
        return this.documentBoostParametersClass.get(documentBoostClass);
    }

    /**
     * 
     * @return Class name of the boosting document or null if not defined.
     */
    public String getDocumentBoostClass() {
        return documentBoostClass;
    }

	
	
	/**
	 * 
	 * @return Class name of the default analyzer (default is StandardAnalyzer).
	 */
	public String getDefaultAnalyzerClass() {
		return defaultAnalyzerClass;
	}

	/**
	 * 
	 * @return Each specific fields analyzer.
	 */
	public Map<String, String> getFieldSpecificAnalyzers() {
		return this.fieldSpecificAnalyzers;
	}
	
	/**
	 * 
	 * @return Each specific fields search analyzer.
	 */
	public Map<String, String> getFieldSpecificSearchAnalyzers() {
		return this.fieldSpecificSearchAnalyzers;
	}
	
	/**
     * 
     * @return Each fields boost factor.
     */
    public Map<String, Float> getFieldBoost() {
        return this.fieldBoost;
    }
    public Float getFieldBoost(String field) {
        return this.fieldBoost.get(field);
    }
    
    
	/**
	 * 
	 * @return The merge factor.
	 */
	public int getMergeFactor() {
		return MergeFactor;
	}

	/**
	 * 
	 * @return The RAM buffer size.
	 */
	public double getRAMBufferSize() {
		return RAMBufferSizeMB;
	}

	public Version getLuceneVersion() {
        return LUCENE_VERSION;
    }

	/**
	 * 
	 */
	public String toString() {
		StringBuilder sb = new StringBuilder();
		sb.append("Lucene configuration:\n");
		sb.append(" * Version: " + getLuceneVersion().toString() + "\n");
        sb.append(" * RAMBufferSize: " + getRAMBufferSize() + "\n");
		sb.append(" * MergeFactor: " + getMergeFactor() + "\n");
		sb.append(" * Default analyzer: " + getDefaultAnalyzerClass() + "\n");
		sb.append(" * Field analyzers: "
				+ getFieldSpecificAnalyzers().toString() + "\n");
		sb.append(" * Field search analyzers: "
				+ getFieldSpecificSearchAnalyzers().toString() + "\n");
        sb.append(" * Field boost factor: "
                + getFieldBoost().toString() + "\n");
        sb.append(" * Boost document class: " + getDocumentBoostClass() + "\n");
        sb.append(" * Tokenized fields: " + getTokenizedField().toString()
				+ "\n");
		sb.append(" * Numeric fields: "
				+ getNumericFields().keySet().toString() + "\n");
		sb.append(" * Dump fields: " + getDumpFields().toString()
				+ "\n");
		sb.append(" * Search boost query: " + getBoostQueryClass() + "\n");
		sb.append(" * Score: \n");
		sb.append("  * trackDocScores: " + isTrackDocScores() + " \n");
		sb.append("  * trackMaxScore: " + isTrackMaxScore() + " \n");
		sb.append("  * docsScoredInOrder: " + isDocsScoredInOrder() + " \n");
		sb.append("Taxonomy configuration: "
				+ getTaxonomy().keySet().toString() + "\n");
		for (String key : getTaxonomy().keySet()) {
			sb.append("  * type: " + key + "\n");
			Map<String, FacetConfig> facetsConfig = getTaxonomy().get(key);
			sb.append(facetsConfig.toString());
		}
		return sb.toString();
	}

	private void setTrackDocScores(boolean trackDocScore) {
		this.trackDocScores = trackDocScore;
	}

	/**
	 * @see TopFieldCollector#create(org.apache.lucene.search.Sort, int,
	 *      boolean, boolean, boolean, boolean)
	 * 
	 * @return whether document scores should be tracked and set on the results.
	 */
	public boolean isTrackDocScores() {
		return trackDocScores;
	}

	private void setTrackMaxScore(boolean trackMaxScore) {
		this.trackMaxScore = trackMaxScore;
	}

	/**
	 * @see TopFieldCollector#create(org.apache.lucene.search.Sort, int,
	 *      boolean, boolean, boolean, boolean)
	 * 
	 * @return whether the query's maxScore should be tracked and set on the
	 *         resulting TopDocs
	 */
	public boolean isTrackMaxScore() {
		return trackMaxScore;
	}

	private void setDocsScoredInOrder(boolean docsScoredInOrder) {
		this.docsScoredInOrder = docsScoredInOrder;
	}

	/**
	 * @see TopFieldCollector#create(org.apache.lucene.search.Sort, int,
	 *      boolean, boolean, boolean, boolean)
	 * 
	 * @return whether documents are scored in doc Id order or not by the given
	 *         Scorer
	 */
	public boolean isDocsScoredInOrder() {
		return docsScoredInOrder;
	}

<<<<<<< HEAD
    public static String multilingualSortFieldName(String fieldName, String locale) {
        return fieldName + "|" + locale;
    }

    /**
     * How often to check if a commit is required
     */
    public long commitInterval() {
        return this.commitInterval;
    }
    
    /**
     * How often to check if a commit is required
     */
    public boolean useNRTManagerReopenThread() {
        return this.useNRTManagerReopenThread;
    }
    
    /**
     * How often to check if a commit is required
     */
    public double getNRTManagerReopenThreadMaxStaleSec() {
        return this.nrtManagerReopenThreadMaxStaleSec;
    }
    
    /**
     * How often to check if a commit is required
     */
    public double getNRTManagerReopenThreadMinStaleSec() {
        return this.nrtManagerReopenThreadMinStaleSec;
    }
=======
	public Map<String, Map<String,FacetConfig>> getTaxonomy() {
		return taxonomy;
	}

	public void setTaxonomy(Map<String, Map<String,FacetConfig>> taxonomy) {
		this.taxonomy = taxonomy;
	}
>>>>>>> a7076d57
}<|MERGE_RESOLUTION|>--- conflicted
+++ resolved
@@ -27,12 +27,10 @@
 import jeeves.utils.Log;
 import jeeves.utils.Xml;
 
-<<<<<<< HEAD
-import org.apache.lucene.analysis.Analyzer;
-=======
 import org.apache.lucene.facet.search.params.FacetRequest.SortBy;
 import org.apache.lucene.facet.search.params.FacetRequest.SortOrder;
->>>>>>> a7076d57
+
+import org.apache.lucene.analysis.Analyzer;
 import org.apache.lucene.search.TopFieldCollector;
 import org.apache.lucene.util.NumericUtils;
 import org.apache.lucene.util.Version;
@@ -280,7 +278,6 @@
 	private boolean trackMaxScore = false;
 	private boolean docsScoredInOrder = false;
 
-<<<<<<< HEAD
 	private long commitInterval = 30 * 1000;
 	private boolean useNRTManagerReopenThread = true;
 	private double nrtManagerReopenThreadMaxStaleSec = 5;
@@ -288,10 +285,6 @@
 	
 	private Version LUCENE_VERSION = Geonet.LUCENE_VERSION;
 	private Set<String> multilingualSortFields = new HashSet<String>();
-=======
-	private Version LUCENE_VERSION = Version.LUCENE_34;
-	private Version DEFAULT_LUCENE_VERSION = Version.LUCENE_34;
->>>>>>> a7076d57
 
 	
     /**
@@ -302,8 +295,8 @@
 	 * @param luceneConfigXmlFile
 	 */
 	public LuceneConfig(String appPath, ServletContext servletContext, String luceneConfigXmlFile) {
-	    if(Log.isDebugEnabled(Geonet.SEARCH_ENGINE)) 
-	        Log.debug(Geonet.SEARCH_ENGINE, "Loading Lucene configuration ...");
+        if(Log.isDebugEnabled(Geonet.SEARCH_ENGINE))
+            Log.debug(Geonet.SEARCH_ENGINE, "Loading Lucene configuration ...");
 		this.appPath = appPath;
 		this.configurationFile = new File(appPath + luceneConfigXmlFile);
 		this.load(servletContext, luceneConfigXmlFile);
@@ -995,7 +988,14 @@
 		return docsScoredInOrder;
 	}
 
-<<<<<<< HEAD
+	public Map<String, Map<String,FacetConfig>> getTaxonomy() {
+		return taxonomy;
+	}
+
+	public void setTaxonomy(Map<String, Map<String,FacetConfig>> taxonomy) {
+		this.taxonomy = taxonomy;
+	}
+
     public static String multilingualSortFieldName(String fieldName, String locale) {
         return fieldName + "|" + locale;
     }
@@ -1027,13 +1027,4 @@
     public double getNRTManagerReopenThreadMinStaleSec() {
         return this.nrtManagerReopenThreadMinStaleSec;
     }
-=======
-	public Map<String, Map<String,FacetConfig>> getTaxonomy() {
-		return taxonomy;
-	}
-
-	public void setTaxonomy(Map<String, Map<String,FacetConfig>> taxonomy) {
-		this.taxonomy = taxonomy;
-	}
->>>>>>> a7076d57
 }