//=============================================================================
//===	Copyright (C) 2010 Food and Agriculture Organization of the
//===	United Nations (FAO-UN), United Nations World Food Programme (WFP)
//===	and United Nations Environment Programme (UNEP)
//===
//===	This program is free software; you can redistribute it and/or modify
//===	it under the terms of the GNU General Public License as published by
//===	the Free Software Foundation; either version 2 of the License, or (at
//===	your option) any later version.
//===
//===	This program is distributed in the hope that it will be useful, but
//===	WITHOUT ANY WARRANTY; without even the implied warranty of
//===	MERCHANTABILITY or FITNESS FOR A PARTICULAR PURPOSE. See the GNU
//===	General Public License for more details.
//===
//===	You should have received a copy of the GNU General Public License
//===	along with this program; if not, write to the Free Software
//===	Foundation, Inc., 51 Franklin St, Fifth Floor, Boston, MA 02110-1301, USA
//===
//===	Contact: Jeroen Ticheler - FAO - Viale delle Terme di Caracalla 2,
//===	Rome - Italy. email: geonetwork@osgeo.org
//==============================================================================

package org.fao.geonet.kernel.search;

import java.io.File;
import java.io.FileInputStream;
import java.io.FileNotFoundException;
import java.io.IOException;
import java.util.HashMap;
import java.util.HashSet;
import java.util.List;
import java.util.Map;
import java.util.Set;

import javax.servlet.ServletContext;

import jeeves.server.ConfigurationOverrides;
import jeeves.utils.Log;
import jeeves.utils.Xml;

<<<<<<< HEAD
import org.apache.lucene.facet.search.params.FacetRequest.SortBy;
import org.apache.lucene.facet.search.params.FacetRequest.SortOrder;

import org.apache.lucene.analysis.Analyzer;
=======
>>>>>>> 4c657cc7
import org.apache.lucene.search.TopFieldCollector;
import org.apache.lucene.util.NumericUtils;
import org.apache.lucene.util.Version;
import org.fao.geonet.constants.Geonet;
import org.jdom.Element;
import org.jdom.JDOMException;

<<<<<<< HEAD
import javax.servlet.ServletContext;
import java.io.File;
import java.io.FileInputStream;
import java.io.FileNotFoundException;
import java.io.IOException;
import java.util.Date;
import java.util.HashMap;
import java.util.HashSet;
import java.util.List;
import java.util.Map;
import java.util.Set;

=======
>>>>>>> 4c657cc7
/**
 * Lucene configuration class load Lucene XML configuration file.
 * 
 * @author fxprunayre
 * 
 */
public class LuceneConfig {
	public static final String USE_NRT_MANAGER_REOPEN_THREAD = "useNRTManagerReopenThread";
    private static final int ANALYZER_CLASS = 1;
	private static final int BOOST_CLASS = 2;
	private static final int DOC_BOOST_CLASS = 3;

	private File configurationFile;
	private File taxonomyConfigurationFile;
	private String appPath;
	
    public static class Facet {
        /**
         * Default number of values for a facet
         */
        public static final int DEFAULT_MAX_KEYS = 10;
        /**
         * Max number of values for a facet
         */
        public static final int MAX_SUMMARY_KEY = 1000;
        /**
         * Define the sorting order of a facet.
         */
        public enum SortBy {
            /**
             * Use a text comparator for sorting values
             */
            VALUE, 
            /**
             * Use a numeric compartor for sorting values
             */
            NUMVALUE, 
            /**
             * Sort by count
             */
            COUNT
        }

        public enum SortOrder {
            ASCENDIND, DESCENDING
        }
    }
    
    /**
     * Facet configuration
     */
    public class FacetConfig {
        private String name;
        private String plural;
        private String indexKey;
        private Facet.SortBy sortBy = Facet.SortBy.COUNT;
        private Facet.SortOrder sortOrder = Facet.SortOrder.DESCENDING;
        private int max;
        /**
         * Create a facet configuration from a summary configuration element.
         * 
         * @param summaryElement
         */
        public FacetConfig(Element summaryElement) {
            
            name = summaryElement.getAttributeValue("name");
            plural = summaryElement.getAttributeValue("plural");
            indexKey = summaryElement.getAttributeValue("indexKey");
            
            String maxString = summaryElement.getAttributeValue("max");
            if (maxString == null) {
                max = Facet.DEFAULT_MAX_KEYS;
            } else {
                max = Integer.parseInt(maxString);
            }
            max = Math.min(Facet.MAX_SUMMARY_KEY, max);
            
            String sortByConfig = summaryElement.getAttributeValue("sortBy");
            String sortOrderConfig = summaryElement.getAttributeValue("sortOrder");
            
            if("value".equals(sortByConfig)){
                sortBy = Facet.SortBy.VALUE;
            } else if("numValue".equals(sortByConfig)){
                sortBy = Facet.SortBy.NUMVALUE;
            }
            
            if("asc".equals(sortOrderConfig)){
                sortOrder = Facet.SortOrder.ASCENDIND;
            }
        }
        public String toString() {
            StringBuffer sb = new StringBuffer("Field: ");
            sb.append(indexKey);
            sb.append("\tname:");
            sb.append(name);
            sb.append("\tmax:");
            sb.append(max + "");
            sb.append("\tsort by");
            sb.append(sortBy.toString());
            sb.append("\tsort order:");
            sb.append(sortOrder.toString());
            return sb.toString();
        }
        /**
         * @return the name of the facet (ie. the tag name in the XML response)
         */
        public String getName() {
            return name;
        }
        /**
         * @return the plural for the name (ie. the parent tag of each facet values)
         */
        public String getPlural() {
            return plural;
        }
        /**
         * @return the name of the field in the index
         */
        public String getIndexKey() {
            return indexKey;
        }
        /**
         * @return the ordering for the facet. Defaults is by {@link Facet.SortBy#COUNT}.
         */
        public Facet.SortBy getSortBy() {
            return sortBy;
        }
        /**
         * @return asc or desc. Defaults is {@link Facet.SortOrder#DESCENDING}.
         */
        public Facet.SortOrder getSortOrder() {
            return sortOrder;
        }
        /**
         * @return (optional) the number of values to be returned for the facet.
         * Defaults is {@link Facet#DEFAULT_MAX_KEYS} and never greater than
         * {@link Facet#MAX_SUMMARY_KEY}.
         */
        public int getMax() {
            return max;
        }
	}

	/**
	 * List of taxonomy by taxonomy types (hits, hits_with_summary
	 * for each field (eg. denominator) and its configuration (eg. sort).
	 */
	private Map<String, Map<String,FacetConfig>> taxonomy;
	
	/**
	 * Lucene numeric field configuration
	 */
	public class LuceneConfigNumericField {
		private String name;
		private String DEFAULT_TYPE = "int";
		private String type;
		private int precisionStep = NumericUtils.PRECISION_STEP_DEFAULT;

		public LuceneConfigNumericField(String name, String type,
				String precisionStep) {
			this.name = name;
			if (type != null)
				this.type = type;
			else
				this.type = DEFAULT_TYPE;

			try {
				int p = Integer.valueOf(precisionStep);
				this.precisionStep = p;
			} catch (Exception e) {
				// TODO: handle exception
			}
		}

		public String getName() {
			return name;
		}

		public String getType() {
			return type;
		}

		public int getPrecisionStep() {
			return precisionStep;
		}

		public boolean equals(Object a) {
			if (this == a)
				return true;
			if (!(a instanceof LuceneConfigNumericField))
				return false;
			LuceneConfigNumericField f = (LuceneConfigNumericField) a;
			return f.getName().equals(this.name);
		}
	};

	private Set<String> tokenizedFields = new HashSet<String>();
	private Map<String, LuceneConfigNumericField> numericFields = new HashMap<String, LuceneConfigNumericField>();
	private Map<String, String> dumpFields = new HashMap<String, String>();

	private String defaultAnalyzerClass;

	private Map<String, String> fieldSpecificSearchAnalyzers = new HashMap<String, String>();
	private Map<String, String> fieldSpecificAnalyzers = new HashMap<String, String>();
	private Map<String, Float> fieldBoost = new HashMap<String, Float>();
	private Map<String, Object[]> analyzerParameters = new HashMap<String, Object[]>();
	private Map<String, Class[]> analyzerParametersClass = new HashMap<String, Class[]>();

	private String boostQueryClass;
	private Map<String, Object[]> boostQueryParameters = new HashMap<String, Object[]>();
	private Map<String, Class[]> boostQueryParametersClass = new HashMap<String, Class[]>();

	private String documentBoostClass;
	private Map<String, Object[]> documentBoostParameters = new HashMap<String, Object[]>();
	private Map<String, Class[]> documentBoostParametersClass = new HashMap<String, Class[]>();

	private Element luceneConfig;

	private double RAMBufferSizeMB = 48.0d;
	private static final double DEFAULT_RAMBUFFERSIZEMB = 48.0d;

	private int MergeFactor = 10;
	private static final int DEFAULT_MERGEFACTOR = 10;

	private boolean trackDocScores = false;
	private boolean trackMaxScore = false;
	private boolean docsScoredInOrder = false;

<<<<<<< HEAD
	private long commitInterval = 30 * 1000;
	private boolean useNRTManagerReopenThread = true;
	private double nrtManagerReopenThreadMaxStaleSec = 5;
	private double nrtManagerReopenThreadMinStaleSec = 0.1f;
	
	private Version LUCENE_VERSION = Geonet.LUCENE_VERSION;
	private Set<String> multilingualSortFields = new HashSet<String>();
=======
	private Version LUCENE_VERSION = Version.LUCENE_34;
	private Version DEFAULT_LUCENE_VERSION = Version.LUCENE_34;
>>>>>>> 4c657cc7

	
    /**
	 * Creates a new Lucene configuration from an XML configuration file.
	 * 
	 * @param appPath
	 * @param servletContext
	 * @param luceneConfigXmlFile
	 */
	public LuceneConfig(String appPath, ServletContext servletContext, String luceneConfigXmlFile) {
	    if(Log.isDebugEnabled(Geonet.SEARCH_ENGINE)) 
	        Log.debug(Geonet.SEARCH_ENGINE, "Loading Lucene configuration ...");
		this.appPath = appPath;
		this.configurationFile = new File(appPath + luceneConfigXmlFile);
		this.load(servletContext, luceneConfigXmlFile);
		String taxonomyConfig = "WEB-INF/config-summary.xml";
		this.taxonomyConfigurationFile = new File(appPath + taxonomyConfig);
		this.loadTaxonomy(servletContext, taxonomyConfig);
	}

	private void load(ServletContext servletContext, String luceneConfigXmlFile) {
		try {
			luceneConfig = Xml.loadStream(new FileInputStream(
					this.configurationFile));
			if (servletContext != null) {
				ConfigurationOverrides.updateWithOverrides(luceneConfigXmlFile, servletContext, appPath, luceneConfig);
			}
			
			// Main Lucene index configuration option
			Element elem = luceneConfig.getChild("index");
			String version = elem.getChildText("luceneVersion");

			if (version == null) {
				try {
					LUCENE_VERSION = Version.valueOf("LUCENE_" + version);
					if (LUCENE_VERSION == null) {
					    LUCENE_VERSION = Geonet.LUCENE_VERSION;
					}
				} catch (Exception e) {
					Log.warning(Geonet.SEARCH_ENGINE,
							"Failed to set Lucene version to: " + version
									+ ". Set to default: " + Geonet.LUCENE_VERSION.toString());
					LUCENE_VERSION = Geonet.LUCENE_VERSION;
				}
			}

			String rb = elem.getChildText("RAMBufferSizeMB");
			if (rb == null) {
				RAMBufferSizeMB = DEFAULT_RAMBUFFERSIZEMB;
			} else {
				try {
					RAMBufferSizeMB = Double.valueOf(rb);
				} catch (NumberFormatException e) {
					Log.warning(Geonet.SEARCH_ENGINE,
							"Invalid double value for RAM buffer size. Using default value.");
					RAMBufferSizeMB = DEFAULT_RAMBUFFERSIZEMB;
				}
			}

			String mf = elem.getChildText("MergeFactor");
			if (mf == null) {
				MergeFactor = DEFAULT_MERGEFACTOR;
			} else {
				try {
					MergeFactor = Integer.valueOf(mf);
				} catch (NumberFormatException e) {
					Log.warning(Geonet.SEARCH_ENGINE,
							"Invalid integer value for merge factor. Using default value.");
					MergeFactor = DEFAULT_MERGEFACTOR;
				}
			}
			
			String cI = elem.getChildText("commitInterval");
			if (cI != null) {
			    try {
			        commitInterval = Long.valueOf(cI);
			    } catch (NumberFormatException e) {
			        Log.warning(Geonet.SEARCH_ENGINE,
			                "Invalid long value for commitInterval. Using default value.");
			    }
			}
			String reopenThread = elem.getChildText(USE_NRT_MANAGER_REOPEN_THREAD);
			if (reopenThread != null) {
			    try {
			        useNRTManagerReopenThread = Boolean.parseBoolean(reopenThread);
			    } catch (NumberFormatException e) {
			        Log.warning(Geonet.SEARCH_ENGINE,
			                "Invalid boolean value for useNRTManagerReopenThread. Using default value.");
			    }
			}
			String maxStaleNS = elem.getChildText("nrtManagerReopenThreadMaxStaleSec");
			if (maxStaleNS != null) {
			    try {
			        nrtManagerReopenThreadMaxStaleSec = Double.valueOf(maxStaleNS);
			    } catch (NumberFormatException e) {
			        Log.warning(Geonet.SEARCH_ENGINE,
			                "Invalid Double value for nrtManagerReopenThreadMaxStaleSec. Using default value.");
			    }
			}
			String minStaleNS = elem.getChildText("nrtManagerReopenThreadMinStaleSec");
			if (minStaleNS != null) {
			    try {
			        nrtManagerReopenThreadMinStaleSec = Double.valueOf(minStaleNS);
			    } catch (NumberFormatException e) {
			        Log.warning(Geonet.SEARCH_ENGINE,
			                "Invalid Double value for nrtManagerReopenThreadMinStaleSec. Using default value.");
			    }
			}

			// Tokenized fields
			elem = luceneConfig.getChild("tokenized");
			tokenizedFields = new HashSet<String>();
			if (elem != null) {
				for (Object o : elem.getChildren()) {
					if (o instanceof Element) {
						String name = ((Element) o).getAttributeValue("name");
						if (name == null) {
							Log.warning(
									Geonet.SEARCH_ENGINE,
									"Tokenized element must have a name attribute, check Lucene configuration file.");
						} else {
							tokenizedFields.add(name);
						}
					}
				}
			}

			// Numeric fields
			elem = luceneConfig.getChild("numeric");
			numericFields = new HashMap<String, LuceneConfigNumericField>();
			if (elem != null) {
				for (Object o : elem.getChildren()) {
					if (o instanceof Element) {
						String name = ((Element) o).getAttributeValue("name");
						String type = ((Element) o).getAttributeValue("type");
						String precisionStep = ((Element) o)
								.getAttributeValue("precision");
						if (name == null) {
							Log.warning(
									Geonet.SEARCH_ENGINE,
									"Numeric field element must have a name attribute, check Lucene configuration file.");
						} else {

							LuceneConfigNumericField field = new LuceneConfigNumericField(
									name, type, precisionStep);
							numericFields.put(name, field);
						}
					}
				}
			}

			// Default analyzer
			elem = luceneConfig.getChild("defaultAnalyzer");
			if (elem != null) {
				defaultAnalyzerClass = elem.getAttribute("name").getValue();
				loadClassParameters(ANALYZER_CLASS, "",
						defaultAnalyzerClass, elem.getChildren("Param"));
			}

			// Fields specific analyzer
			fieldSpecificAnalyzers = new HashMap<String, String>();
			loadAnalyzerConfig("fieldSpecificAnalyzer", fieldSpecificAnalyzers);
			
			// Fields specific search analyzer (is a clone of fieldSpecificAnalyzers it not overridden)
			fieldSpecificSearchAnalyzers = new HashMap<String, String>(fieldSpecificAnalyzers);
			loadAnalyzerConfig("fieldSpecificSearchAnalyzer", fieldSpecificSearchAnalyzers);
			
			// Fields boosting
            elem = luceneConfig.getChild("fieldBoosting");
            fieldBoost = new HashMap<String, Float>();
            if (elem != null) {
                for (Object o : elem.getChildren()) {
                    if (o instanceof Element) {
                        Element e = (Element) o;
                        String name = e.getAttributeValue("name");
                        String boost = e.getAttributeValue("boost");
                        if (name == null || boost == null) {
                            Log.warning(
                                    Geonet.SEARCH_ENGINE,
                                    "Field must have a name and a boost attribute, check Lucene configuration file.");
                        } else {
                            try {
                                fieldBoost.put(name, Float.parseFloat(boost));
                            } catch (Exception exc) {
                                // TODO: handle exception
                                exc.printStackTrace();
                            }
                        }
                    }
                }
            }
            
            // Document boosting
            elem = luceneConfig.getChild("boostDocument");
            if (elem != null) {
                // TODO : maybe try to create a boost query instance to
                // check class is in classpath.
                documentBoostClass = elem.getAttribute("name").getValue();
                loadClassParameters(DOC_BOOST_CLASS, "", documentBoostClass,
                        elem.getChildren("Param"));
            }

			
			// Search
			Element searchConfig = luceneConfig.getChild("search");

			// Boosting
			elem = searchConfig.getChild("boostQuery");
			if (elem != null) {
				// TODO : maybe try to create a boost query instance to
				// check class is in classpath.
				boostQueryClass = elem.getAttribute("name").getValue();
				loadClassParameters(BOOST_CLASS, "", boostQueryClass,
						elem.getChildren("Param"));
			}

			// Dumpfields
			elem = searchConfig.getChild("dumpFields");
			if (elem != null) {
				for (Object o : elem.getChildren()) {
					if (o instanceof Element) {
						Element e = (Element) o;
						String name = e.getAttributeValue("name");
						String tagName = e.getAttributeValue("tagName");
						String multilingualSortField = e.getAttributeValue("multilingualSortField");
						if (name == null || tagName == null) {
							Log.warning(
									Geonet.SEARCH_ENGINE,
									"Field must have a name and an tagName attribute, check Lucene configuration file.");
						} else {
							dumpFields.put(name, tagName);
							if (Boolean.parseBoolean(multilingualSortField)) {
							    this.multilingualSortFields.add(name);
							}
						}
					}
				}				
			}

			
			// Score
			elem = searchConfig.getChild("trackDocScores");
			if (elem != null && elem.getText().equals("true")) {
				setTrackDocScores(true);
			}
			elem = searchConfig.getChild("trackMaxScore");
			if (elem != null && elem.getText().equals("true")) {
				setTrackMaxScore(true);
			}
			elem = searchConfig.getChild("docsScoredInOrder");
			if (elem != null && elem.getText().equals("true")) {
				setDocsScoredInOrder(true);
			}
		} catch (FileNotFoundException e) {
			Log.error(
					Geonet.SEARCH_ENGINE,
					"Can't find Lucene configuration file. Error is: "
							+ e.getMessage());
		} catch (IOException e) {
			Log.error(
					Geonet.SEARCH_ENGINE,
					"Failed to load Lucene configuration file. Error is: "
							+ e.getMessage());
		} catch (JDOMException e) {
			Log.error(Geonet.SEARCH_ENGINE,
					"Failed to load Lucene configuration XML file. Error is: "
							+ e.getMessage());
		}
	}
	
	private void loadTaxonomy(ServletContext servletContext,
			String taxonomyConfigFile) {
		try {
			Element taxonomyConfig = Xml.loadStream(new FileInputStream(
					this.taxonomyConfigurationFile));
			if (servletContext != null) {
				ConfigurationOverrides.updateWithOverrides(taxonomyConfigFile, servletContext, appPath, taxonomyConfig);
			}
			
			taxonomy = new HashMap<String, Map<String,FacetConfig>>();
			Element definitions = taxonomyConfig.getChild("def");
			if (definitions != null) {
				for (Object e : definitions.getChildren()) {
					if (e instanceof Element) {
						Element config = (Element) e;
						taxonomy.put(config.getName(), getSummaryConfig(config));
					}
				}
			}
		} catch (JDOMException e) {
			e.printStackTrace();
		} catch (IOException e) {
			e.printStackTrace();
		}
	}
	

    /**
     *
     * @param summaryConfig
     * @param resultType
     * @return
     * @throws Exception
     */
	private Map<String,FacetConfig> getSummaryConfig(Element resultTypeConfig) {
		Map<String, FacetConfig> results = new HashMap<String, FacetConfig>();

		for (Object obj : resultTypeConfig.getChildren()) {
			if(obj instanceof Element) {
			    Element summaryElement = (Element) obj;
			    FacetConfig fc = new FacetConfig(summaryElement);
				results.put(fc.getIndexKey(), fc);
			}
		}
		return results;
	}

	private void loadAnalyzerConfig(String configRootName, Map<String, String> fieldAnalyzer) {
		Element elem;
		elem = luceneConfig.getChild(configRootName);
		for (Object o : elem.getChildren()) {
			if (o instanceof Element) {
				Element e = (Element) o;
				String name = e.getAttributeValue("name");
				String analyzer = e.getAttributeValue("analyzer");
				if (name == null || analyzer == null) {
					Log.warning(
							Geonet.SEARCH_ENGINE,
							"Field must have a name and an analyzer attribute, check Lucene configuration file.");
				} else {
					fieldAnalyzer.put(name, analyzer);
					loadClassParameters(ANALYZER_CLASS, name, analyzer,
							e.getChildren("Param"));
				}
			}
		}
	}

    /**
     * TODO javadoc.
     *
     * @param type
     * @param field
     * @param clazz
     * @param children
     */
	private void loadClassParameters(int type, String field, String clazz, List<Object> children) {
		if (children == null)
			return; // No params

        if(Log.isDebugEnabled(Geonet.SEARCH_ENGINE))
            Log.debug(Geonet.SEARCH_ENGINE, "  Field: " + field + ", loading class " + clazz + " ...");

		Object[] params = new Object[children.size()];
		Class[] paramsClass = new Class[children.size()];
		int i = 0;
		for (Object o : children) {
			if (o instanceof Element) {
				Element c = (Element) o;
				String name = c.getAttributeValue("name");
				String paramType = c.getAttributeValue("type");
				String value = c.getAttributeValue("value");

                if(Log.isDebugEnabled(Geonet.SEARCH_ENGINE))
                    Log.debug(Geonet.SEARCH_ENGINE, "    * Parameter: " + name
						+ ", type: " + paramType + ", value: " + value);

				try {

					if ("double".equals(paramType)) {
						paramsClass[i] = double.class;
					} else if ("int".equals(paramType)) {
						paramsClass[i] = int.class;
					} else {
						paramsClass[i] = Class.forName(paramType);
					}

					if ("org.apache.lucene.util.Version".equals(paramType)) {
						params[i] = LUCENE_VERSION;
					} else if ("java.io.File".equals(paramType)
							&& value != null) {
						File f = new File(value);
						if (!f.exists()) { // try relative to appPath
							f = new File(appPath + value);
						}
						if (f != null) {
							params[i] = f;
						}
					} else if ("double".equals(paramType) && value != null) {
						params[i] = Double.parseDouble(value);
					} else if ("int".equals(paramType) && value != null) {
						params[i] = Integer.parseInt(value);
					} else if (value != null) {
						params[i] = value;
					} else {
						// No value. eg. Version
					}

					i++;

				} catch (ClassNotFoundException e) {
					Log.warning(Geonet.SEARCH_ENGINE,
							"  Class not found for parameter: " + name
									+ ", type: " + paramType);
					e.printStackTrace();
					return;
				}

			}
		}

		String id = field + clazz;

		switch (type) {
		case ANALYZER_CLASS:
			analyzerParametersClass.put(id, paramsClass);
			analyzerParameters.put(id, params);
			break;
		case BOOST_CLASS:
			boostQueryParametersClass.put(id, paramsClass);
			boostQueryParameters.put(id, params);
			break;
		case DOC_BOOST_CLASS:
            documentBoostParametersClass.put(id, paramsClass);
            documentBoostParameters.put(id, params);
            break;
        default:
			break;
		}
	}

	/**
	 * Get the fields that are used for sorting also may have translations.
	 * 
	 * See http://trac.osgeo.org/geonetwork/ticket/1112
	 */
	public Set<String> getMultilingualSortFields() {
		return multilingualSortFields;
	}
	
	/**
	 * 
	 * @return The list of tokenized fields which could not determined using
	 *         Lucene API.
	 */
	public Set<String> getTokenizedField() {
		return this.tokenizedFields;
	}

	/**
	 * 
	 * @param name
	 * @return	True if the field has to be tokenized
	 */
	public boolean isTokenizedField(String name) {
		return this.tokenizedFields.contains(name);
	}

	/**
	 * 
	 * @return The list of numeric fields which could not determined using
	 *         Lucene API.
	 */
	public Map<String, LuceneConfigNumericField> getNumericFields() {
		return this.numericFields;
	}

	/**
	 * @return The list of fields to dump from the index on fast search.
	 */
	public Map<String, String> getDumpFields() {
		return this.dumpFields;
	}
	
	/**
	 * 
	 * @return The list of numeric fields which could not determined using
	 *         Lucene API.
	 */
	public LuceneConfigNumericField getNumericField(String fieldName) {
		return this.numericFields.get(fieldName);
	}

	/**
	 * Check if a field is numeric or not
	 * 
	 * @param fieldName field name
	 * @return True if the field has to be indexed as a numeric field
	 */
	public boolean isNumericField(String fieldName) {
		return this.numericFields.containsKey(fieldName);
	}

	/**
	 * 
	 * @param analyzer
	 *            The analyzer name (could be a class name or field concatenated
	 *            with class name for specific field analyzer)
	 * @return The list of values for analyzer parameters.
	 */
	public Object[] getAnalyzerParameter(String analyzer) {
		return this.analyzerParameters.get(analyzer);
	}

	/**
	 * 
	 * @param analyzer
	 *            The analyzer name (could be a class name or field concatenated
	 *            with class name for specific field analyzer)
	 * @return The list of classes for analyzer parameters
	 */
	public Class[] getAnalyzerParameterClass(String analyzer) {
		return this.analyzerParametersClass.get(analyzer);
	}

	/**
	 * 
	 * @return The list of values for boost query parameters.
	 */
	public Object[] getBoostQueryParameter() {
		return this.boostQueryParameters.get(boostQueryClass);
	}

	/**
	 * 
	 * @return The list of classes for boost query parameters.
	 */
	public Class[] getBoostQueryParameterClass() {
		return this.boostQueryParametersClass.get(boostQueryClass);
	}

	/**
	 * 
	 * @return Class name of the boosting query or null if not defined.
	 */
	public String getBoostQueryClass() {
		return boostQueryClass;
	}

	/**
     * 
     * @return The list of values for document boost parameters.
     */
    public Object[] getDocumentBoostParameter() {
        return this.documentBoostParameters.get(documentBoostClass);
    }

    /**
     * 
     * @return The list of classes for document boost parameters.
     */
    public Class[] getDocumentBoostParameterClass() {
        return this.documentBoostParametersClass.get(documentBoostClass);
    }

    /**
     * 
     * @return Class name of the boosting document or null if not defined.
     */
    public String getDocumentBoostClass() {
        return documentBoostClass;
    }

	
	
	/**
	 * 
	 * @return Class name of the default analyzer (default is StandardAnalyzer).
	 */
	public String getDefaultAnalyzerClass() {
		return defaultAnalyzerClass;
	}

	/**
	 * 
	 * @return Each specific fields analyzer.
	 */
	public Map<String, String> getFieldSpecificAnalyzers() {
		return this.fieldSpecificAnalyzers;
	}
	
	/**
	 * 
	 * @return Each specific fields search analyzer.
	 */
	public Map<String, String> getFieldSpecificSearchAnalyzers() {
		return this.fieldSpecificSearchAnalyzers;
	}
	
	/**
     * 
     * @return Each fields boost factor.
     */
    public Map<String, Float> getFieldBoost() {
        return this.fieldBoost;
    }
    public Float getFieldBoost(String field) {
        return this.fieldBoost.get(field);
    }
    
    
	/**
	 * 
	 * @return The merge factor.
	 */
	public int getMergeFactor() {
		return MergeFactor;
	}

	/**
	 * 
	 * @return The RAM buffer size.
	 */
	public double getRAMBufferSize() {
		return RAMBufferSizeMB;
	}

	public Version getLuceneVersion() {
        return LUCENE_VERSION;
    }

	/**
	 * 
	 */
	public String toString() {
		StringBuilder sb = new StringBuilder();
		sb.append("Lucene configuration:\n");
		sb.append(" * Version: " + getLuceneVersion().toString() + "\n");
        sb.append(" * RAMBufferSize: " + getRAMBufferSize() + "\n");
		sb.append(" * MergeFactor: " + getMergeFactor() + "\n");
		sb.append(" * Default analyzer: " + getDefaultAnalyzerClass() + "\n");
		sb.append(" * Field analyzers: "
				+ getFieldSpecificAnalyzers().toString() + "\n");
		sb.append(" * Field search analyzers: "
				+ getFieldSpecificSearchAnalyzers().toString() + "\n");
        sb.append(" * Field boost factor: "
                + getFieldBoost().toString() + "\n");
        sb.append(" * Boost document class: " + getDocumentBoostClass() + "\n");
        sb.append(" * Tokenized fields: " + getTokenizedField().toString()
				+ "\n");
		sb.append(" * Numeric fields: "
				+ getNumericFields().keySet().toString() + "\n");
		sb.append(" * Dump fields: " + getDumpFields().toString()
				+ "\n");
		sb.append(" * Search boost query: " + getBoostQueryClass() + "\n");
		sb.append(" * Score: \n");
		sb.append("  * trackDocScores: " + isTrackDocScores() + " \n");
		sb.append("  * trackMaxScore: " + isTrackMaxScore() + " \n");
		sb.append("  * docsScoredInOrder: " + isDocsScoredInOrder() + " \n");
		sb.append("Taxonomy configuration: "
				+ getTaxonomy().keySet().toString() + "\n");
		for (String key : getTaxonomy().keySet()) {
			sb.append("  * type: " + key + "\n");
			Map<String, FacetConfig> facetsConfig = getTaxonomy().get(key);
			sb.append(facetsConfig.toString());
		}
		return sb.toString();
	}

	private void setTrackDocScores(boolean trackDocScore) {
		this.trackDocScores = trackDocScore;
	}

	/**
	 * @see TopFieldCollector#create(org.apache.lucene.search.Sort, int,
	 *      boolean, boolean, boolean, boolean)
	 * 
	 * @return whether document scores should be tracked and set on the results.
	 */
	public boolean isTrackDocScores() {
		return trackDocScores;
	}

	private void setTrackMaxScore(boolean trackMaxScore) {
		this.trackMaxScore = trackMaxScore;
	}

	/**
	 * @see TopFieldCollector#create(org.apache.lucene.search.Sort, int,
	 *      boolean, boolean, boolean, boolean)
	 * 
	 * @return whether the query's maxScore should be tracked and set on the
	 *         resulting TopDocs
	 */
	public boolean isTrackMaxScore() {
		return trackMaxScore;
	}

	private void setDocsScoredInOrder(boolean docsScoredInOrder) {
		this.docsScoredInOrder = docsScoredInOrder;
	}

	/**
	 * @see TopFieldCollector#create(org.apache.lucene.search.Sort, int,
	 *      boolean, boolean, boolean, boolean)
	 * 
	 * @return whether documents are scored in doc Id order or not by the given
	 *         Scorer
	 */
	public boolean isDocsScoredInOrder() {
		return docsScoredInOrder;
	}

	public Map<String, Map<String,FacetConfig>> getTaxonomy() {
		return taxonomy;
	}

	public void setTaxonomy(Map<String, Map<String,FacetConfig>> taxonomy) {
		this.taxonomy = taxonomy;
	}
<<<<<<< HEAD

    public static String multilingualSortFieldName(String fieldName, String locale) {
        return fieldName + "|" + locale;
    }

    /**
     * How often to check if a commit is required
     */
    public long commitInterval() {
        return this.commitInterval;
    }
    
    /**
     * How often to check if a commit is required
     */
    public boolean useNRTManagerReopenThread() {
        return this.useNRTManagerReopenThread;
    }
    
    /**
     * How often to check if a commit is required
     */
    public double getNRTManagerReopenThreadMaxStaleSec() {
        return this.nrtManagerReopenThreadMaxStaleSec;
    }
    
    /**
     * How often to check if a commit is required
     */
    public double getNRTManagerReopenThreadMinStaleSec() {
        return this.nrtManagerReopenThreadMinStaleSec;
    }
=======
>>>>>>> 4c657cc7
}<|MERGE_RESOLUTION|>--- conflicted
+++ resolved
@@ -39,13 +39,10 @@
 import jeeves.utils.Log;
 import jeeves.utils.Xml;
 
-<<<<<<< HEAD
 import org.apache.lucene.facet.search.params.FacetRequest.SortBy;
 import org.apache.lucene.facet.search.params.FacetRequest.SortOrder;
 
 import org.apache.lucene.analysis.Analyzer;
-=======
->>>>>>> 4c657cc7
 import org.apache.lucene.search.TopFieldCollector;
 import org.apache.lucene.util.NumericUtils;
 import org.apache.lucene.util.Version;
@@ -53,21 +50,6 @@
 import org.jdom.Element;
 import org.jdom.JDOMException;
 
-<<<<<<< HEAD
-import javax.servlet.ServletContext;
-import java.io.File;
-import java.io.FileInputStream;
-import java.io.FileNotFoundException;
-import java.io.IOException;
-import java.util.Date;
-import java.util.HashMap;
-import java.util.HashSet;
-import java.util.List;
-import java.util.Map;
-import java.util.Set;
-
-=======
->>>>>>> 4c657cc7
 /**
  * Lucene configuration class load Lucene XML configuration file.
  * 
@@ -296,7 +278,6 @@
 	private boolean trackMaxScore = false;
 	private boolean docsScoredInOrder = false;
 
-<<<<<<< HEAD
 	private long commitInterval = 30 * 1000;
 	private boolean useNRTManagerReopenThread = true;
 	private double nrtManagerReopenThreadMaxStaleSec = 5;
@@ -304,10 +285,6 @@
 	
 	private Version LUCENE_VERSION = Geonet.LUCENE_VERSION;
 	private Set<String> multilingualSortFields = new HashSet<String>();
-=======
-	private Version LUCENE_VERSION = Version.LUCENE_34;
-	private Version DEFAULT_LUCENE_VERSION = Version.LUCENE_34;
->>>>>>> 4c657cc7
 
 	
     /**
@@ -318,8 +295,8 @@
 	 * @param luceneConfigXmlFile
 	 */
 	public LuceneConfig(String appPath, ServletContext servletContext, String luceneConfigXmlFile) {
-	    if(Log.isDebugEnabled(Geonet.SEARCH_ENGINE)) 
-	        Log.debug(Geonet.SEARCH_ENGINE, "Loading Lucene configuration ...");
+        if(Log.isDebugEnabled(Geonet.SEARCH_ENGINE))
+            Log.debug(Geonet.SEARCH_ENGINE, "Loading Lucene configuration ...");
 		this.appPath = appPath;
 		this.configurationFile = new File(appPath + luceneConfigXmlFile);
 		this.load(servletContext, luceneConfigXmlFile);
@@ -1018,7 +995,6 @@
 	public void setTaxonomy(Map<String, Map<String,FacetConfig>> taxonomy) {
 		this.taxonomy = taxonomy;
 	}
-<<<<<<< HEAD
 
     public static String multilingualSortFieldName(String fieldName, String locale) {
         return fieldName + "|" + locale;
@@ -1051,6 +1027,4 @@
     public double getNRTManagerReopenThreadMinStaleSec() {
         return this.nrtManagerReopenThreadMinStaleSec;
     }
-=======
->>>>>>> 4c657cc7
 }