--- conflicted
+++ resolved
@@ -50,21 +50,6 @@
 import org.jdom.Element;
 import org.jdom.JDOMException;
 
-<<<<<<< HEAD
-import javax.servlet.ServletContext;
-import java.io.File;
-import java.io.FileInputStream;
-import java.io.FileNotFoundException;
-import java.io.IOException;
-import java.util.Date;
-import java.util.HashMap;
-import java.util.HashSet;
-import java.util.List;
-import java.util.Map;
-import java.util.Set;
-
-=======
->>>>>>> 1e6075a8
 /**
  * Lucene configuration class load Lucene XML configuration file.
  * 
@@ -1003,8 +988,6 @@
 		return docsScoredInOrder;
 	}
 
-<<<<<<< HEAD
-=======
 	public Map<String, Map<String,FacetConfig>> getTaxonomy() {
 		return taxonomy;
 	}
@@ -1013,7 +996,6 @@
 		this.taxonomy = taxonomy;
 	}
 
->>>>>>> 1e6075a8
     public static String multilingualSortFieldName(String fieldName, String locale) {
         return fieldName + "|" + locale;
     }
