package org.fao.geonet.kernel.search;

<<<<<<< HEAD
import org.apache.lucene.index.IndexReader;
import org.apache.lucene.index.TermEnum;
=======
import java.io.IOException;

import org.apache.lucene.index.AtomicReaderContext;
import org.apache.lucene.index.TermsEnum;
>>>>>>> 1e6075a8
import org.apache.lucene.search.FieldCache;
import org.apache.lucene.search.FieldCache.DocTermsIndex;
import org.apache.lucene.search.FieldComparator;
import org.apache.lucene.search.FieldComparatorSource;
<<<<<<< HEAD

import java.io.IOException;
import java.util.Arrays;

public class CaseInsensitiveFieldComparatorSource extends FieldComparatorSource {

    private static final long                                 serialVersionUID = 1L;
=======
import org.apache.lucene.util.BytesRef;
import org.apache.lucene.util.packed.PackedInts.Reader;

public class CaseInsensitiveFieldComparatorSource extends FieldComparatorSource {

>>>>>>> 1e6075a8
    private static final CaseInsensitiveFieldComparatorSource languageInsensitiveInstance         = new CaseInsensitiveFieldComparatorSource(null);
    private String searchLang;

    /**
     * @param searchLang if non-null then it will be attempted to translate each field before sorting
     */
    public CaseInsensitiveFieldComparatorSource(String searchLang) {
        this.searchLang = searchLang;
    }
    @Override
    public FieldComparator<String> newComparator(String fieldname, int numHits, int sortPos, boolean reversed)
            throws IOException {

        return new CaseInsensitiveFieldComparator(numHits, searchLang, fieldname);
    }

    public static final class CaseInsensitiveFieldComparator extends FieldComparator<String> {

        private static final DocTermsIndex EMPTY_TERMS = new DocTermsIndex(){

            @Override
            public BytesRef getTerm(int docID, BytesRef ret) {
                return null;
            }

            @Override
            public int size() {
                return 0;
            }

            @Override
            public BytesRef lookup(int ord, BytesRef reuse) {
                return null;
            }

            @Override
            public int getOrd(int docID) {
                return 0;
            }

            @Override
            public int numOrd() {
                return 0;
            }

            @Override
            public TermsEnum getTermsEnum() {
                return null;
            }

            @Override
            public Reader getDocToOrd() {
                return null;
            }
            
        };
        private String[]     values;
        private DocTermsIndex     currentReaderValues;
        private final String field;
        private String       bottom;
        private String searchLang;
<<<<<<< HEAD
=======
        private DocTermsIndex shadowValues;
        private AtomicReaderContext context;
>>>>>>> 1e6075a8

        CaseInsensitiveFieldComparator(int numHits, String searchLang, String field) {
            values = new String[numHits];
            this.field = field;
            this.searchLang = searchLang;
        }

        @Override
        public int compare(int slot1, int slot2) {
            final String val1 = values[slot1];
            final String val2 = values[slot2];
            return doCompare(val1, val2);
        }

        private int doCompare(final String val1, final String val2) {
            if (val1 == null) {
                if (val2 == null) {
                    return 0;
                }
                return 1;
            } else if (val2 == null) {
                return -1;
            }

            return val1.compareToIgnoreCase(val2);
        }

        @Override
        public int compareBottom(int doc) {
            final String val2 = readerValue(doc);
            if (bottom == null) {
                if (val2 == null) {
                    return 0;
                }
                return -1;
            } else if (val2 == null) {
                return 1;
            }
            return bottom.compareTo(val2);
        }

<<<<<<< HEAD
        @Override
        public void copy(int slot, int doc) {
            if(currentReaderValues[doc] != null) {
                values[slot] = currentReaderValues[doc].trim();
            }
        }

        @Override
        public void setNextReader(IndexReader reader, int docBase) throws IOException {
            currentReaderValues = FieldCache.DEFAULT.getStrings(reader, field);
            if(searchLang != null) {
                String[] shadowValues = FieldCache.DEFAULT.getStrings(reader, LuceneConfig.multilingualSortFieldName(field, searchLang));
                for (int i = 0; i < shadowValues.length; i++) {
                    if(shadowValues[i] != null && shadowValues[i].trim().length() != 0) {
                        currentReaderValues[i] = shadowValues[i];
                    }
                }
=======
        private String readerValue(int doc) {
            BytesRef ref = new BytesRef();
            String term = null;
            int ord = shadowValues.getOrd(doc);
            if(ord != 0) {
                term = shadowValues.lookup(ord, ref).utf8ToString().trim();
            }
            if(term == null || term.isEmpty()) {
                ord = currentReaderValues.getOrd(doc);
                if (ord != 0) {
                    term = currentReaderValues.lookup(ord, ref).utf8ToString().trim();
                } else {
                    return null;
                }
            }
            return term;
        }

        @Override
        public void copy(int slot, int doc) {
            String val = readerValue(doc);
            if(val != null) {
                values[slot] = val;
>>>>>>> 1e6075a8
            }
        }

        @Override
        public void setBottom(final int bottom) {
            this.bottom = values[bottom];
        }

        @Override
        public FieldComparator<String> setNextReader(AtomicReaderContext context) throws IOException {
           this.context = context;
           currentReaderValues = FieldCache.DEFAULT.getTermsIndex(context.reader(), field);
          if(searchLang != null) {
              this.shadowValues = FieldCache.DEFAULT.getTermsIndex(context.reader(), LuceneConfig.multilingualSortFieldName(field, searchLang));
          } else {
              this.shadowValues = EMPTY_TERMS;
          }
            return this;
        }

        @Override
        public String value(int slot) {
            return values[slot];
        }

        @Override
        public int compareDocToValue(int doc, String value) throws IOException {
            return doCompare(readerValue(doc), value);
        }
    }
    public static CaseInsensitiveFieldComparatorSource languageInsensitiveInstance() {
        return languageInsensitiveInstance;
    }
}<|MERGE_RESOLUTION|>--- conflicted
+++ resolved
@@ -1,33 +1,18 @@
 package org.fao.geonet.kernel.search;
 
-<<<<<<< HEAD
-import org.apache.lucene.index.IndexReader;
-import org.apache.lucene.index.TermEnum;
-=======
 import java.io.IOException;
 
 import org.apache.lucene.index.AtomicReaderContext;
 import org.apache.lucene.index.TermsEnum;
->>>>>>> 1e6075a8
 import org.apache.lucene.search.FieldCache;
 import org.apache.lucene.search.FieldCache.DocTermsIndex;
 import org.apache.lucene.search.FieldComparator;
 import org.apache.lucene.search.FieldComparatorSource;
-<<<<<<< HEAD
-
-import java.io.IOException;
-import java.util.Arrays;
-
-public class CaseInsensitiveFieldComparatorSource extends FieldComparatorSource {
-
-    private static final long                                 serialVersionUID = 1L;
-=======
 import org.apache.lucene.util.BytesRef;
 import org.apache.lucene.util.packed.PackedInts.Reader;
 
 public class CaseInsensitiveFieldComparatorSource extends FieldComparatorSource {
 
->>>>>>> 1e6075a8
     private static final CaseInsensitiveFieldComparatorSource languageInsensitiveInstance         = new CaseInsensitiveFieldComparatorSource(null);
     private String searchLang;
 
@@ -89,11 +74,8 @@
         private final String field;
         private String       bottom;
         private String searchLang;
-<<<<<<< HEAD
-=======
         private DocTermsIndex shadowValues;
         private AtomicReaderContext context;
->>>>>>> 1e6075a8
 
         CaseInsensitiveFieldComparator(int numHits, String searchLang, String field) {
             values = new String[numHits];
@@ -135,25 +117,6 @@
             return bottom.compareTo(val2);
         }
 
-<<<<<<< HEAD
-        @Override
-        public void copy(int slot, int doc) {
-            if(currentReaderValues[doc] != null) {
-                values[slot] = currentReaderValues[doc].trim();
-            }
-        }
-
-        @Override
-        public void setNextReader(IndexReader reader, int docBase) throws IOException {
-            currentReaderValues = FieldCache.DEFAULT.getStrings(reader, field);
-            if(searchLang != null) {
-                String[] shadowValues = FieldCache.DEFAULT.getStrings(reader, LuceneConfig.multilingualSortFieldName(field, searchLang));
-                for (int i = 0; i < shadowValues.length; i++) {
-                    if(shadowValues[i] != null && shadowValues[i].trim().length() != 0) {
-                        currentReaderValues[i] = shadowValues[i];
-                    }
-                }
-=======
         private String readerValue(int doc) {
             BytesRef ref = new BytesRef();
             String term = null;
@@ -177,7 +140,6 @@
             String val = readerValue(doc);
             if(val != null) {
                 values[slot] = val;
->>>>>>> 1e6075a8
             }
         }
 
