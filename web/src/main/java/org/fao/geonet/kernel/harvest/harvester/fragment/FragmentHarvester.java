//=============================================================================
//===	Copyright (C) 2001-2007 Food and Agriculture Organization of the
//===	United Nations (FAO-UN), United Nations World Food Programme (WFP)
//===	and United Nations Environment Programme (UNEP)
//===
//===	This program is free software; you can redistribute it and/or modify
//===	it under the terms of the GNU General Public License as published by
//===	the Free Software Foundation; either version 2 of the License, or (at
//===	your option) any later version.
//===
//===	This program is distributed in the hope that it will be useful, but
//===	WITHOUT ANY WARRANTY; without even the implied warranty of
//===	MERCHANTABILITY or FITNESS FOR A PARTICULAR PURPOSE. See the GNU
//===	General Public License for more details.
//===
//===	You should have received a copy of the GNU General Public License
//===	along with this program; if not, write to the Free Software
//===	Foundation, Inc., 51 Franklin St, Fifth Floor, Boston, MA 02110-1301, USA
//===
//===	Contact: Jeroen Ticheler - FAO - Viale delle Terme di Caracalla 2,
//===	Rome - Italy. email: geonetwork@osgeo.org
//==============================================================================

package org.fao.geonet.kernel.harvest.harvester.fragment;

import jeeves.exceptions.BadXmlResponseEx;
import jeeves.interfaces.Logger;
import jeeves.resources.dbms.Dbms;
import jeeves.server.context.ServiceContext;
import jeeves.utils.Xml;

import org.fao.geonet.GeonetContext;
import org.fao.geonet.constants.Geonet;
import org.fao.geonet.kernel.DataManager;
import org.fao.geonet.kernel.harvest.harvester.CategoryMapper;
import org.fao.geonet.kernel.harvest.harvester.GroupMapper;
import org.fao.geonet.kernel.harvest.harvester.Privileges;
import org.fao.geonet.kernel.setting.SettingInfo;
import org.jdom.Document;
import org.jdom.Element;
import org.jdom.Namespace;

import java.sql.SQLException;
import java.text.DateFormat;
import java.text.SimpleDateFormat;
import java.util.ArrayList;
import java.util.Date;
import java.util.HashSet;
import java.util.Iterator;
import java.util.List;
import java.util.Set;
import java.util.UUID;

//=============================================================================
/** 
 * A fragment harvester used by other harvesters (THREDDS/Metadata Fragments)
 * to create metadata and/or sub-templates from metadata fragments they have
 * harvested
 * 
**/

public class FragmentHarvester {

	//---------------------------------------------------------------------------
	/** 
     * Constructor
     *  
     * @param log		
     * @param context		Jeeves context
     * @param dbms 			Database
     * @param params		Fragment harvesting configuration parameters
     * 
     */
	public FragmentHarvester(Logger log, ServiceContext context, Dbms dbms, FragmentParams params) {
		this.log    = log;
		this.context= context;
		this.dbms   = dbms;
		this.params = params;

		GeonetContext gc = (GeonetContext) context.getHandlerContext (Geonet.CONTEXT_NAME);
		dataMan = gc.getDataManager ();

		SettingInfo si = new SettingInfo(context);
		String siteUrl = si.getSiteUrl() + context.getBaseUrl();
		metadataGetService = siteUrl + "/srv/en/xml.metadata.get";

		if (params.templateId != null && !params.templateId.equals("0")) {
			loadTemplate();
		}
	}

	//---------------------------------------------------------------------------
	/** 
    * Create subtemplates/metadata from fragments read from WFS
    * 
	* Typical response expected:

	<?xml version="1.0" encoding="utf-8"?>
	<records>
		<record>
			<fragment title="John P BlockHead - CSIRO" id="contactinfo" uuid="contactinfo-18">
				<gmd:CI_ResponsibleParty>
					<gmd:individualName>
						<gco:CharacterString>John P BlockHead</gco:CharacterString>
					</gmd:individualName>
					<gmd:organisationName>
						<gco:CharacterString>CSIRO Division of Marine and Atmospheric Research (CMAR)</gco:CharacterString>
					</gmd:organisationName>
					<gmd:role>
						<gmd:CI_RoleCode codeList="http://www.isotc211.org/2005/resources/Codelist/gmxCodelists.xml#CI_RoleCode" codeListValue="custodian"/>
					</gmd:role>
				</gmd:CI_ResponsibleParty>
			</fragment>
			<fragment ...>
			 ...
			 </fragment>
		</record>
	</records>
	
    * @param fragments      Fragments to use to create metadata/subtemplates
    * @param harvestUri     URI being harvested if any
    * 
    */
	public HarvestSummary harvest(Element fragments, String harvestUri) throws Exception {
		this.harvestUri = harvestUri;
		harvestSummary = new HarvestSummary();
 
		if (fragments == null || !fragments.getName().equals("records")) { 
			throw new BadXmlResponseEx("<records> not found in response: \n"+Xml.getString(fragments));
		}

		//--- Loading categories and groups
		localCateg 	= new CategoryMapper (dbms);
		localGroups = new GroupMapper (dbms);

		List<Element> recs = fragments.getChildren();
		
		for (Element rec : recs) {
			addRecord(rec);
		}
		
		return harvestSummary;
	}

	//---------------------------------------------------------------------------
	/** 
    * Load metadata template to be used to generate metadata
    * 
    */
	private void loadTemplate() {
		try {
			//--- Load template to be used to create metadata from fragments
			metadataTemplate = dataMan.getMetadata(dbms, params.templateId);
			
			//--- Build a list of all Namespaces in the metadata document
			Namespace ns = metadataTemplate.getNamespace();
			if (ns != null) {
				metadataTemplateNamespaces.add(ns);
				metadataTemplateNamespaces.addAll(metadataTemplate.getAdditionalNamespaces());
			}

			// --- Build a list of all id attributes in metadata document so
			// --- that we can remove any that are left over afterwards
			new Document(metadataTemplate);
			List elems = Xml.selectNodes(metadataTemplate, "//*[@id]", metadataTemplateNamespaces);
			for (Iterator<Object> iter = elems.iterator(); iter.hasNext();) {
				Object ob = iter.next();
				if (ob instanceof Element) {
					Element elem = (Element)ob;
					String idValue = elem.getAttributeValue("id");
					templateIdAtts.add(idValue);
				}
			}

		} catch (Exception e) {
			log.error("Thrown Exception " + e + " opening template with id: " + params.templateId);
			e.printStackTrace();
		}
	}
	
	//---------------------------------------------------------------------------
	/** 
     * Add subtemplates and/or metadata using fragments and metadata template 
     *   
     * @param rec		record containing fragments to add to GeoNetwork database
     * 
     */
	private void addRecord(Element rec) throws Exception {
		List<Element> fragments = rec.getChildren();
		
		Element recordMetadata = null;
		Set<String> recordMetadataRefs = new HashSet<String>();
		
		if (metadataTemplate != null) {
			recordMetadata = (Element)metadataTemplate.clone();
			recordMetadataRefs.addAll(templateIdAtts);
			
			//Jaxen requires element to be associated with a
			//document to correctly interpret XPath expressions 
			new Document(recordMetadata);
		}
		
		for (Element fragment : fragments) {
			addMetadata(fragment);
			
			if (params.createSubtemplates) {
				createSubtemplates(fragment);
			}
				
			if (recordMetadata != null) {
				updateMetadataReferences(recordMetadata, recordMetadataRefs, fragment);
			}
		}
	
		if (recordMetadata != null) {
			cleanupRecord(recordMetadata, recordMetadataRefs);
		}

		harvestSummary.fragmentsReturned += fragments.size();

		if (recordMetadata != null) {
			String recUuid = rec.getAttributeValue("uuid");
			
			// Use random uuid if none provided
			if (recUuid==null || recUuid.trim().equals("")) {
				recUuid = UUID.randomUUID().toString();
			}
			
			String id = dataMan.getMetadataId(dbms, recUuid);
			if (id == null) {
				log.debug("Adding metadata "+recUuid);
				createMetadata(recUuid, recordMetadata);
			} else {
				log.debug("Updating metadata "+recUuid+" with id : " + id);
				updateMetadata(recUuid, id, recordMetadata);
			}
		}
	}

	//---------------------------------------------------------------------------
	/** 
     * Add fragment metadata to the fragment   
     *   
     * @param fragment		fragment to which metadata should be added
     * 
     */
	private void addMetadata(Element fragment) {
 	    if (fragment.getName().equals(REPLACEMENT_GROUP)) {
 	    	List<Element> children = fragment.getChildren();
 			for (Element child: children) {
 				addFragmentMetadata(child);
 			}
	    } else {
	    	addFragmentMetadata(fragment);
	    }
    }

	//---------------------------------------------------------------------------
	/** 
     * Add a random uuid to the xml fragment if one hasn't been provided and 
		 * the schema of the xml fragment  
     *   
     * @param fragment		fragment to which metadata should be added 
     * 
     */
	private void addFragmentMetadata(Element fragment) {
		// Add uuid if not supplied
		String uuid = fragment.getAttributeValue("uuid");
		
		if (uuid == null || uuid.equals("")) {
			uuid = UUID.randomUUID().toString(); 
			if(log.isDebugEnabled())
				log.debug("  - Metadata fragment did not have uuid! Fragment XML is "+ Xml.getString(fragment));
			fragment.setAttribute("uuid", uuid);
		}

		// Add schema as an attribute (if not already present)
		String setSchema = fragment.getAttributeValue("schema");
		if (setSchema == null || setSchema.trim().length() == 0) {
			fragment.setAttribute("schema", params.outputSchema);
		} else {
			if (!dataMan.existsSchema(setSchema)) {
				log.warning("Skipping fragment with schema set to unknown schema: "+setSchema);
				harvestSummary.fragmentsUnknownSchema ++;
			}
		}

	}
	
	//---------------------------------------------------------------------------
	/** 
     * Create a sub-templates for the provided fragment 
     *   
     * @param fragment		fragment for which sub-templates should be created
     * 
     */
	private void createSubtemplates(Element fragment) throws Exception {
 	    if (fragment.getName().equals(REPLACEMENT_GROUP)) {
 	    	List<Element> children = fragment.getChildren();
 				for (Element child: children) {
 					createOrUpdateSubtemplate(child);
 				}
	    } else {
	    	createOrUpdateSubtemplate(fragment);
	    }
	}
	    
	//---------------------------------------------------------------------------
	/** 
     * Create or update a sub-template for an xml fragment 
     *   
     * @param fragment		fragment for which a sub-template should be created
     * 
     */
	private void createOrUpdateSubtemplate(Element fragment) throws Exception {
		String uuid = fragment.getAttributeValue("uuid");
		
		String schema = fragment.getAttributeValue("schema");

		String title = fragment.getAttributeValue("title");
		
		if (schema==null) return;  //skip fragments with unknown schema
		
		Element md = (Element) fragment.getChildren().get(0);

		String id = dataMan.getMetadataId(dbms, uuid);
		if (id == null) {
			createSubtemplate(schema, md, uuid, title);
		} else {
			updateSubtemplate(id, uuid, md, title);
		}

	}

	//---------------------------------------------------------------------------
	/** 
     * Update a sub-template for an xml fragment 
     *   
     * @param id        id of subtemplate to update
     * @param uuid      uuid of subtemplate being updated
     * @param md				Subtemplate
     * @param title			Subtemplate title
     * 
     */
	private void updateSubtemplate(String id, String uuid, Element md, String title) throws Exception {
		DateFormat df = new SimpleDateFormat ("yyyy-MM-dd'T'HH:mm:ss");
		Date date = new Date();

								//
                // update metadata
                //
                boolean validate = false;
                boolean ufo = false;
                boolean index = false;
                String language = context.getLanguage();
        dataMan.updateMetadata(context, dbms, id, md, validate, ufo, index, language, df.format(date), false, false);
				int iId = Integer.parseInt(id);
	

        dbms.execute("DELETE FROM OperationAllowed WHERE metadataId=?", iId);
        addPrivileges(id);

        dbms.execute("DELETE FROM MetadataCateg WHERE metadataId=?", iId);
        addCategories(id);

				dataMan.setTemplateExt(dbms, iId, "s", title);
				dataMan.setHarvestedExt(dbms, iId, params.uuid, harvestUri);
<<<<<<< HEAD
				dataMan.indexMetadata(dbms, id, false, false, context);
=======
        dataMan.indexMetadata(dbms, id);
>>>>>>> 1e6075a8

        dbms.commit();

				harvestSummary.updatedMetadata.add(uuid);
				harvestSummary.fragmentsUpdated++;
	}

	//---------------------------------------------------------------------------
	/** 
     * Create a sub-template for an xml fragment 
     *   
     * @param schema		Schema to which the sub-template belongs
     * @param md				Subtemplate
     * @param uuid			Uuid of subtemplate
     * @param title			Title of subtemplate
     * 
     */
	private void createSubtemplate(String schema, Element md, String uuid, String title) throws Exception {
		DateFormat df = new SimpleDateFormat ("yyyy-MM-dd'T'HH:mm:ss");
		Date date = new Date();
		
//		if(log.isDebugEnabled()) log.debug("  - Adding metadata fragment with " + uuid + " schema is set to " + schema + " XML is "+ Xml.getString(md));
		
        //
        // insert metadata
        //
        int userid = 1;
        String group= null, isTemplate= null, docType= null, category= null;
        boolean ufo= false, indexImmediate= false;
        String id = dataMan.insertMetadata(context, dbms, schema, md, context.getSerialFactory().getSerial(dbms, "Metadata"), uuid, userid, group, params.uuid,
                         isTemplate, docType, title, category, df.format(date), df.format(date), ufo, indexImmediate);

		int iId = Integer.parseInt(id);

		addPrivileges(id);
		addCategories(id);
	
		dataMan.setTemplateExt(dbms, iId, "s", null);
		dataMan.setHarvestedExt(dbms, iId, params.uuid, harvestUri);
<<<<<<< HEAD
		dataMan.indexMetadata(dbms, id, false, false, context);
=======
		dataMan.indexMetadata(dbms, id);
>>>>>>> 1e6075a8

		dbms.commit();
		harvestSummary.fragmentsAdded ++;
    }

	//---------------------------------------------------------------------------
	/** 
     * Update references in the template to the fragment with the fragment or an xlink to the 
     * sub-template created for it 
     *   
     * @param template		template to update
     * @param templateRefs names of id attributes in template
     * @param fragment		fragment referenced
     * 
     */
	private void updateMetadataReferences(Element template, Set<String> templateRefs, Element fragment) throws Exception {
		String matchId = fragment.getAttributeValue("id");

		if (matchId == null || matchId.equals("")) {
			log.error(fragment.getName()+" can't be matched because it has no id attribute "+Xml.getString(fragment));
			return;
		}

		// find all elements that have an attribute id with the matchId
        if(log.isDebugEnabled())
            log.debug("Attempting to search metadata for "+matchId);
		List elems = Xml.selectNodes(template,"//*[@id='"+matchId+"']", metadataTemplateNamespaces);

		// for each of these elements...
		for (Iterator<Object> iter = elems.iterator(); iter.hasNext();) {
			Object ob = iter.next();
			if (ob instanceof Element) {
				Element elem = (Element)ob;

	 	    if (fragment.getName().equals(REPLACEMENT_GROUP)) {
 					Element parent = elem.getParentElement();
 					int insertionIndex = parent.indexOf(elem);
	 	    	List<Element> children = fragment.getChildren();
	 	    	
	 				for (Element child: children) {
	 					//insert a copy of the referencing element 
	 					Element copy = (Element)elem.clone();
	 					parent.addContent(insertionIndex++, copy);
	 					//link the copy to or replace the copy with this xml fragment as requested 
	 					updateTemplateReference(copy, child); 
	 				}
	 				
	 				//remove the original reference
	 				parent.removeContent(elem);
		    } else {
		    	updateTemplateReference(elem, fragment);
		    }
			}
		}
		
		if (elems.size() > 0) {
			harvestSummary.fragmentsMatched++;
			templateRefs.remove(matchId);
		}
	}

	//---------------------------------------------------------------------------
	/** 
     * Cleanup unused references in the metadata record created from the template. 
     *   
     * @param record		metadata record to remove unused elements with id attributes from
     * @param recordRefs names of id attributes not filled in 
     * 
     */
	private void cleanupRecord(Element record, Set<String> recordRefs) throws Exception {
		log.debug("Cleaning up record with ids "+recordRefs);

		for (String matchId : recordRefs) {
      if(log.isDebugEnabled())
            log.debug("Attempting to search metadata for "+matchId);
			List elems = Xml.selectNodes(record,"//*[@id='"+matchId+"']", metadataTemplateNamespaces);

			// for each of these elements remove it as no fragment has matched it
			for (Iterator<Object> iter = elems.iterator(); iter.hasNext();) {
				Object ob = iter.next();
				if (ob instanceof Element) {
					Element elem = (Element)ob;
 					Element parent = elem.getParentElement();
	 				parent.removeContent(elem);
				}
			}
		}
	}

	//---------------------------------------------------------------------------
	/** 
     * Create a metadata record from the filled in template
     *   
     * @param reference
     * @param fragment filled in template
     * 
     */
	private void updateTemplateReference(Element reference, Element fragment) throws Exception {
		String title = fragment.getAttributeValue("title");
		String uuid = fragment.getAttributeValue("uuid");
		String schema = fragment.getAttributeValue("schema");
		boolean addUuid = fragment.getAttributeValue("addUuidAsId","false").equals("true");
		
		if (schema==null) return;  //skip fragments with unknown schema
		
		// get the metadata fragment from the fragment container
		Element md = (Element) fragment.getChildren().get(0);
		
		if (params.createSubtemplates) {
			// if(log.isDebugEnabled()) log.debug("Element found "+Xml.getString(elem));
			
			// Add an xlink to the subtemplate created for this fragment to the referencing element
			reference.setAttribute("uuidref", uuid);
			reference.setAttribute("href", metadataGetService+"?uuid="+uuid, xlink);
			reference.setAttribute("show", "replace", xlink);
			if (title != null) reference.setAttribute("title", title, xlink);
		} else {
			// if(log.isDebugEnabled()) log.debug("Element found "+Xml.getString(elem));
			// Replace the referencing element with the fragment
			Element parent = reference.getParentElement(); 
			Element newMd = (Element)md.clone();
			// add the fragment uuid as an id attribute so that any xlinks local to 
			// the document that use the uuid will resolve - do this if the fragment
			// has an attribute addUuidAsId="true"
			if (addUuid) newMd.setAttribute("id", uuid);
			parent.setContent(parent.indexOf(reference),newMd);
		}
	}
	    
	//---------------------------------------------------------------------------
	/** 
     * Update a metadata record with the filled in template
     *   
     * @param recUuid			Uuid of metadata record being updated
     * @param id					Metadata id of record being updated
     * @param template		filled in template
     * 
     */
	private void updateMetadata(String recUuid, String id, Element template) throws Exception, SQLException {
		// now update existing record with the filled in template
        if(log.isDebugEnabled())
            log.debug("	- Attempting to update metadata record "+id+" with links");
		DateFormat df = new SimpleDateFormat ("yyyy-MM-dd'T'HH:mm:ss");
		Date date = new Date();
		template = dataMan.setUUID(params.outputSchema, recUuid, template); 
	
								//
                // update metadata
                //
                boolean validate = false;
                boolean ufo = false;
                boolean index = false;
                String language = context.getLanguage();
        dataMan.updateMetadata(context, dbms, id, template, validate, ufo, index, language, df.format(date), false, false);

				int iId = Integer.parseInt(id);

        dbms.execute("DELETE FROM OperationAllowed WHERE metadataId=?", iId);
        addPrivileges(id);

        dbms.execute("DELETE FROM MetadataCateg WHERE metadataId=?", iId);
        addCategories(id);

<<<<<<< HEAD
        dataMan.indexMetadata(dbms, id, false, false, context);	
=======
        dataMan.indexMetadata(dbms, id);	
>>>>>>> 1e6075a8

        dbms.commit();
				harvestSummary.recordsUpdated++;
				harvestSummary.updatedMetadata.add(recUuid);
	}

	//---------------------------------------------------------------------------
	/** 
     * Create a metadata record from the filled in template
     *   
     * @param template		filled in template
     * 
     */
	private void createMetadata(String recUuid, Element template) throws Exception, SQLException {
		// now add any record built from template with linked in fragments
        if(log.isDebugEnabled())
            log.debug("	- Attempting to insert metadata record with link");
		DateFormat df = new SimpleDateFormat ("yyyy-MM-dd'T'HH:mm:ss");
		Date date = new Date();
		template = dataMan.setUUID(params.outputSchema, recUuid, template); 

        //
        // insert metadata
        //
        int userid = 1;
        String group = null, isTemplate = null, docType = null, title = null, category = null;
        boolean ufo = false, indexImmediate = false;
        String id = dataMan.insertMetadata(context, dbms, params.outputSchema, template, context.getSerialFactory().getSerial(dbms, "Metadata"), recUuid, userid, group, params.uuid,
                         isTemplate, docType, title, category, df.format(date), df.format(date), ufo, indexImmediate);

		int iId = Integer.parseInt(id);

        if(log.isDebugEnabled())
            log.debug("	- Set privileges, category, template and harvested");
		addPrivileges(id);
		dataMan.setCategory (context, dbms, id, params.isoCategory);
		
		dataMan.setTemplateExt(dbms, iId, "n", null); 
		dataMan.setHarvestedExt(dbms, iId, params.uuid, harvestUri);
<<<<<<< HEAD
		dataMan.indexMetadata(dbms, id, false, false, context);
=======
		dataMan.indexMetadata(dbms, id);
>>>>>>> 1e6075a8

        if(log.isDebugEnabled())
            log.debug("	- Commit "+id);
		dbms.commit();
		harvestSummary.recordsBuilt++;
	}

	//---------------------------------------------------------------------------
	/** 
     * Add categories according to harvesting configuration
     *   
     * @param id		GeoNetwork internal identifier
     * 
     */
	private void addCategories (String id) throws Exception {
		for(String catId : params.categories) {
			String name = localCateg.getName (catId);

			if (name == null) {
                if(log.isDebugEnabled())
                    log.debug ("    - Skipping removed category with id:"+ catId);
			} else {
				dataMan.setCategory (context, dbms, id, catId);
			}
		}
	}

	//---------------------------------------------------------------------------
	/** 
     * Add privileges according to harvesting configuration
     *   
     * @param id		GeoNetwork internal identifier
     * 
     */
	private void addPrivileges (String id) throws Exception {
		for (Privileges priv : params.privileges) {
			String name = localGroups.getName( priv.getGroupId ());

			if (name == null) {
                if(log.isDebugEnabled())
                    log.debug ("    - Skipping removed group with id:"+ priv.getGroupId ());
			} else {
				for (int opId: priv.getOperations ()) {
					name = dataMan.getAccessManager().getPrivilegeName(opId);

					//--- allow only: view, dynamic, featured
					if (opId == 0 || opId == 5 || opId == 6) {
						dataMan.setOperation(context, dbms, id, priv.getGroupId(), opId +"");
					} else {
                        if(log.isDebugEnabled()) log.debug("       --> "+ name +" (skipped)");
					}
				}
			}
		}
	}

	private Logger log;
	private ServiceContext context;
	private Dbms dbms;
	private DataManager dataMan;
	private FragmentParams params;
	private String metadataGetService;
	private List metadataTemplateNamespaces = new ArrayList();;
	private Set<String>  templateIdAtts = new HashSet<String>();;
	private Element metadataTemplate;
	private String harvestUri;
	private CategoryMapper localCateg;
	private GroupMapper localGroups;
	private HarvestSummary harvestSummary;
	
	static public class FragmentParams {
		public String url;
		public String uuid;
		public String templateId;
		public String outputSchema;
		public String isoCategory;
		public Boolean createSubtemplates;
		public Iterable<Privileges> privileges;
		public Iterable<String> categories;
	}
	
	public class HarvestSummary {
		public int fragmentsMatched;
		public int recordsBuilt;
		public int recordsUpdated;
		public int fragmentsReturned;
		public int fragmentsAdded;
		public int fragmentsUpdated;
		public int fragmentsUnknownSchema;
		public Set<String> updatedMetadata = new HashSet<String>();
	}

	static private final Namespace xlink   = Namespace.getNamespace ("xlink", "http://www.w3.org/1999/xlink");
	
	private static final String REPLACEMENT_GROUP = "replacementGroup";


}<|MERGE_RESOLUTION|>--- conflicted
+++ resolved
@@ -365,11 +365,7 @@
 
 				dataMan.setTemplateExt(dbms, iId, "s", title);
 				dataMan.setHarvestedExt(dbms, iId, params.uuid, harvestUri);
-<<<<<<< HEAD
-				dataMan.indexMetadata(dbms, id, false, false, context);
-=======
-        dataMan.indexMetadata(dbms, id);
->>>>>>> 1e6075a8
+				dataMan.indexMetadata(dbms, id, false, context);
 
         dbms.commit();
 
@@ -409,11 +405,7 @@
 	
 		dataMan.setTemplateExt(dbms, iId, "s", null);
 		dataMan.setHarvestedExt(dbms, iId, params.uuid, harvestUri);
-<<<<<<< HEAD
-		dataMan.indexMetadata(dbms, id, false, false, context);
-=======
-		dataMan.indexMetadata(dbms, id);
->>>>>>> 1e6075a8
+		dataMan.indexMetadata(dbms, id, false, context);
 
 		dbms.commit();
 		harvestSummary.fragmentsAdded ++;
@@ -577,11 +569,7 @@
         dbms.execute("DELETE FROM MetadataCateg WHERE metadataId=?", iId);
         addCategories(id);
 
-<<<<<<< HEAD
-        dataMan.indexMetadata(dbms, id, false, false, context);	
-=======
-        dataMan.indexMetadata(dbms, id);	
->>>>>>> 1e6075a8
+        dataMan.indexMetadata(dbms, id, false, context);	
 
         dbms.commit();
 				harvestSummary.recordsUpdated++;
@@ -621,11 +609,7 @@
 		
 		dataMan.setTemplateExt(dbms, iId, "n", null); 
 		dataMan.setHarvestedExt(dbms, iId, params.uuid, harvestUri);
-<<<<<<< HEAD
-		dataMan.indexMetadata(dbms, id, false, false, context);
-=======
-		dataMan.indexMetadata(dbms, id);
->>>>>>> 1e6075a8
+		dataMan.indexMetadata(dbms, id, false, context);
 
         if(log.isDebugEnabled())
             log.debug("	- Commit "+id);
