//==============================================================================
//===
//=== DataManager
//===
//=============================================================================
//===	Copyright (C) 2001-2007 Food and Agriculture Organization of the
//===	United Nations (FAO-UN), United Nations World Food Programme (WFP)
//===	and United Nations Environment Programme (UNEP)
//===
//===	This program is free software; you can redistribute it and/or modify
//===	it under the terms of the GNU General Public License as published by
//===	the Free Software Foundation; either version 2 of the License, or (at
//===	your option) any later version.
//===
//===	This program is distributed in the hope that it will be useful, but
//===	WITHOUT ANY WARRANTY; without even the implied warranty of
//===	MERCHANTABILITY or FITNESS FOR A PARTICULAR PURPOSE. See the GNU
//===	General Public License for more details.
//===
//===	You should have received a copy of the GNU General Public License
//===	along with this program; if not, write to the Free Software
//===	Foundation, Inc., 51 Franklin St, Fifth Floor, Boston, MA 02110-1301, USA
//===
//===	Contact: Jeroen Ticheler - FAO - Viale delle Terme di Caracalla 2,
//===	Rome - Italy. email: geonetwork@osgeo.org
//==============================================================================

package org.fao.geonet.kernel;

import jeeves.constants.Jeeves;
import jeeves.exceptions.JeevesException;
import jeeves.exceptions.ServiceNotAllowedEx;
import jeeves.exceptions.XSDValidationErrorEx;
import jeeves.resources.dbms.Dbms;
import jeeves.server.UserSession;
import jeeves.server.context.ServiceContext;
import jeeves.utils.Log;
import jeeves.utils.SerialFactory;
import jeeves.utils.Util;
import jeeves.utils.Xml;
import jeeves.utils.Xml.ErrorHandler;
import jeeves.xlink.Processor;
import org.apache.commons.lang.StringUtils;
import org.fao.geonet.GeonetContext;
import org.fao.geonet.constants.Edit;
import org.fao.geonet.constants.Geocat;
import org.fao.geonet.constants.Geonet;
import org.fao.geonet.constants.Geonet.Namespaces;
import org.fao.geonet.constants.Params;
import org.fao.geonet.exceptions.NoSchemaMatchesException;
import org.fao.geonet.exceptions.SchemaMatchConflictException;
import org.fao.geonet.exceptions.SchematronValidationErrorEx;
import org.fao.geonet.kernel.csw.domain.CswCapabilitiesInfo;
import org.fao.geonet.kernel.csw.domain.CustomElementSet;
import org.fao.geonet.kernel.harvest.HarvestManager;
import org.fao.geonet.kernel.reusable.ProcessParams;
import org.fao.geonet.kernel.reusable.ReusableObjManager;
import org.fao.geonet.kernel.reusable.log.ReusableObjectLogger;
import org.fao.geonet.kernel.schema.MetadataSchema;
import org.fao.geonet.kernel.search.SearchManager;
import org.fao.geonet.kernel.search.spatial.Pair;
import org.fao.geonet.kernel.setting.SettingManager;
import org.fao.geonet.lib.Lib;
import org.fao.geonet.services.extent.ExtentManager;
import org.fao.geonet.util.ISODate;
import org.fao.geonet.util.ThreadUtils;
import org.jdom.Attribute;
import org.jdom.Document;
import org.jdom.Element;
import org.jdom.JDOMException;
import org.jdom.Namespace;
import org.jdom.Parent;
import org.jdom.filter.ElementFilter;

import java.io.File;
import java.sql.SQLException;
import java.util.ArrayList;
import java.util.Calendar;
import java.util.Collection;
import java.util.Collections;
import java.util.HashMap;
import java.util.HashSet;
import java.util.Iterator;
import java.util.List;
import java.util.Map;
import java.util.Set;
import java.util.UUID;
import java.util.Vector;
import java.util.concurrent.ExecutorService;
import java.util.concurrent.Executors;
import java.util.concurrent.TimeUnit;

/**
 * Handles all operations on metadata (select,insert,update,delete etc...).
 *
 */
public class DataManager {


    private boolean hideWithheldElements;

	//--------------------------------------------------------------------------
	//---
	//--- Constructor
	//---
	//--------------------------------------------------------------------------

    /**
     *
     * @return
     */
    public EditLib getEditLib() {
        return editLib;
    }

    /**
     * Initializes the search manager and index not-indexed metadata.
     *
<<<<<<< HEAD
     * @param context
     * @param svnManager
     * @param xmlSerializer
     * @param scm
     * @param sm
     * @param am
     * @param dbms
     * @param ss
     * @param baseURL
     * @param dataDir
     * @param thesaurusDir TODO
     * @param appPath
     * @throws Exception
     */
	public DataManager(ServiceContext context, SvnManager svnManager, XmlSerializer xmlSerializer, SchemaManager scm, SearchManager sm, AccessManager am, Dbms dbms, SettingManager ss, String baseURL, String dataDir, String thesaurusDir, ReusableObjManager reusableObjMan, ExtentManager extentMan, String appPath) throws Exception {
		searchMan = sm;
		accessMan = am;
		settingMan= ss;
		schemaMan = scm;
		editLib = new EditLib(schemaMan);
        servContext=context;
        this.reusableObjMan = reusableObjMan;
        this.extentMan = extentMan;
		this.validator = new Validator(searchMan.getHtmlCacheDir());
		this.baseURL = baseURL;
        this.dataDir = dataDir;
        this.thesaurusDir = thesaurusDir;
		this.appPath = appPath;
=======
     * @throws Exception
     */
	public DataManager(DataManagerParameter parameterObject) throws Exception {
		searchMan = parameterObject.searchManager;
		accessMan = parameterObject.accessManager;
		settingMan= parameterObject.settingsManager;
		schemaMan = parameterObject.schemaManager;
		editLib = new EditLib(schemaMan);
        servContext=parameterObject.context;

		this.baseURL = parameterObject.baseURL;
        this.dataDir = parameterObject.dataDir;
        this.thesaurusDir = parameterObject.thesaurusDir;
		this.appPath = parameterObject.appPath;
>>>>>>> ac60440f

		stylePath = parameterObject.context.getAppPath() + FS + Geonet.Path.STYLESHEETS + FS;

		this.xmlSerializer = parameterObject.xmlSerializer;
		this.svnManager    = parameterObject.svnManager;

		init(parameterObject.context, parameterObject.dbms, false);
	}

	/**
	 * Init Data manager and refresh index if needed. 
	 * Can also be called after GeoNetwork startup in order to rebuild the lucene 
	 * index
	 * 
	 * @param context
	 * @param dbms
	 * @param force         Force reindexing all from scratch
	 *
	 **/
	public synchronized void init(ServiceContext context, Dbms dbms, Boolean force) throws Exception {

		// get all metadata from DB
		Element result = dbms.select("SELECT id, changeDate FROM Metadata ORDER BY id ASC");
		
        if(Log.isDebugEnabled(Geonet.DATA_MANAGER))
		    Log.debug(Geonet.DATA_MANAGER, "DB CONTENT:\n'"+ Xml.getString(result) +"'");

		// get lastchangedate of all metadata in index
		Map<String,String> docs = searchMan.getDocsChangeDate();

		// set up results HashMap for post processing of records to be indexed
		ArrayList<String> toIndex = new ArrayList<String>();

        if (Log.isDebugEnabled(Geonet.DATA_MANAGER))
            Log.debug(Geonet.DATA_MANAGER, "INDEX CONTENT:");

		// index all metadata in DBMS if needed
		for(int i = 0; i < result.getContentSize(); i++) {
			// get metadata
			Element record = (Element) result.getContent(i);
			String  id     = record.getChildText("id");
			int iId = Integer.parseInt(id);

            if (Log.isDebugEnabled(Geonet.DATA_MANAGER))
                Log.debug(Geonet.DATA_MANAGER, "- record ("+ id +")");

			String idxLastChange = docs.get(id);

			// if metadata is not indexed index it
			if (idxLastChange == null) {
				Log.debug(Geonet.DATA_MANAGER, "-  will be indexed");
				toIndex.add(id);
	
			// else, if indexed version is not the latest index it
			} else {
				docs.remove(id);
	
				String lastChange    = record.getChildText("changedate");

                if(Log.isDebugEnabled(Geonet.DATA_MANAGER))
                    Log.debug(Geonet.DATA_MANAGER, "- lastChange: " + lastChange);
                if(Log.isDebugEnabled(Geonet.DATA_MANAGER))
                    Log.debug(Geonet.DATA_MANAGER, "- idxLastChange: " + idxLastChange);
	
				// date in index contains 't', date in DBMS contains 'T'
				if (force || !idxLastChange.equalsIgnoreCase(lastChange)) {
                    if(Log.isDebugEnabled(Geonet.DATA_MANAGER))
                        Log.debug(Geonet.DATA_MANAGER, "-  will be indexed");
					toIndex.add(id);
				}
			}
		}

		// if anything to index then schedule it to be done after servlet is
		// up so that any links to local fragments are resolvable
		if ( toIndex.size() > 0 ) {
            batchRebuild(context,toIndex);
		}

		if (docs.size() > 0) { // anything left?
            if(Log.isDebugEnabled(Geonet.DATA_MANAGER))
                Log.debug(Geonet.DATA_MANAGER, "INDEX HAS RECORDS THAT ARE NOT IN DB:");
		}

		// remove from index metadata not in DBMS
		for ( String id : docs.keySet() )
		{
			searchMan.delete("_id", id);

            if(Log.isDebugEnabled(Geonet.DATA_MANAGER))
                Log.debug(Geonet.DATA_MANAGER, "- removed record (" + id + ") from index");
		}
	}

    /**
     * TODO javadoc.
     *
     * @param context
     * @throws Exception
     */
	public synchronized void rebuildIndexXLinkedMetadata(ServiceContext context) throws Exception {
		
		// get all metadata with XLinks
		Set<Integer> toIndex = searchMan.getDocsWithXLinks();

        if(Log.isDebugEnabled(Geonet.DATA_MANAGER))
            Log.debug(Geonet.DATA_MANAGER, "Will index "+toIndex.size()+" records with XLinks");
		if ( toIndex.size() > 0 ) {
			// clean XLink Cache so that cache and index remain in sync
			Processor.clearCache();

            ArrayList<String> stringIds = new ArrayList<String>();
            for (Integer id : toIndex) {
                stringIds.add(id.toString());
            }
            // execute indexing operation
            batchRebuild(context,stringIds);
		}
	}
    
    /**
     * TODO javadoc.
     *
     * @param context
     * @param ids
     */
    private void batchRebuild(ServiceContext context, List<String> ids) {

        // split reindexing task according to number of processors we can assign
        int threadCount = ThreadUtils.getNumberOfThreads();
        ExecutorService executor = Executors.newFixedThreadPool(threadCount);

        int perThread;
        if (ids.size() < threadCount) perThread = ids.size();
        else perThread = ids.size() / threadCount;
        int index = 0;

        boolean performValidation = true;
        boolean processSharedObjects = true;

        while(index < ids.size()) {
            int start = index;
            int count = Math.min(perThread,ids.size()-start);
            // create threads to process this chunk of ids
            Runnable worker = new IndexMetadataTask(context, processSharedObjects, ids, start, count, performValidation);
            executor.execute(worker);
            index += count;
        }

        executor.shutdown();
    }

    /**
     * TODO javadoc.
     * @param dbms dbms
     * @param id metadata id
     * @throws Exception hmm
     */
    public void indexInThreadPoolIfPossible(Dbms dbms, String id, boolean processSharedObjects) throws Exception {
        if(ServiceContext.get() == null ) {
            boolean indexGroup = false;
            indexMetadata(dbms, id, indexGroup, processSharedObjects, getServiceContext());
        } else {
            indexInThreadPool(ServiceContext.get(), id, dbms, processSharedObjects);
        }
    }

    /**
     * Adds metadata ids to the thread pool for indexing.
     *
     * @param context
     * @param id
     * @throws SQLException
     */
    public void indexInThreadPool(ServiceContext context, String id, Dbms dbms, boolean processSharedObjects) throws SQLException {
        indexInThreadPool(context, Collections.singletonList(id), dbms, processSharedObjects, false);
    }   
    public void indexInThreadPool(ServiceContext context, String id, Dbms dbms, boolean processSharedObjects, boolean performValidation) throws SQLException {
        indexInThreadPool(context, Collections.singletonList(id), dbms, processSharedObjects, performValidation);
    }
    /**
     * Adds metadata ids to the thread pool for indexing.
     *
     * @param context
     * @param ids
     * @throws SQLException
     */
    public void indexInThreadPool(ServiceContext context, List<String> ids, Dbms dbms, boolean processSharedObjects, boolean performValidation) throws SQLException {

        if(dbms != null) dbms.commit();

        try {
            GeonetContext gc = (GeonetContext) context.getHandlerContext(Geonet.CONTEXT_NAME);

            if (ids.size() > 0) {
                Runnable worker = new IndexMetadataTask(context, processSharedObjects, ids, performValidation);
                gc.getThreadPool().runTask(worker, 5, TimeUnit.SECONDS);
            }
        } 
        catch (Exception e) {
            Log.error(Geonet.DATA_MANAGER, e.getMessage());
            e.printStackTrace();
            // TODO why swallow
        }
    }

    Set<IndexMetadataTask> indexing = Collections.synchronizedSet(new HashSet<IndexMetadataTask>());

    /**
     * TODO javadoc.
     */
    final class IndexMetadataTask implements Runnable {

        private final ServiceContext context;
        private final List<String> ids;
        private final int beginIndex;
        private final int count;
        private final boolean processSharedObjects;
        private final boolean performValidation;

        IndexMetadataTask(ServiceContext context, boolean processSharedObjects, List<String> ids, boolean performValidation) {
            synchronized (indexing) {
                indexing.add(this);
            }
            this.context = context;
            this.ids = ids;
            this.beginIndex = 0;
            this.count = ids.size();
            this.processSharedObjects = processSharedObjects;
            this.performValidation = performValidation;
        }
        IndexMetadataTask(ServiceContext context, boolean processSharedObjects, List<String> ids, int beginIndex, int count, boolean performValidation) {
            synchronized (indexing) {
                indexing.add(this);
            }
            this.context = context;
            this.ids = ids;
            this.beginIndex = beginIndex;
            this.count = count;
            this.processSharedObjects = processSharedObjects;
            this.performValidation = performValidation;
        }

        /**
         * TODO javadoc.
         */
        public void run() {
            context.setAsThreadLocal();
            try {
                // poll context to see whether servlet is up yet
                while (!context.isServletInitialized()) {
                    if(Log.isDebugEnabled(Geonet.DATA_MANAGER))
                        Log.debug(Geonet.DATA_MANAGER, "Waiting for servlet to finish initializing..");
                    Thread.sleep(10000); // sleep 10 seconds
                }
                Dbms dbms = (Dbms) context.getResourceManager().openDirect(Geonet.Res.MAIN_DB);
                try {
                    if (ids.size() > 1) {
                        // servlet up so safe to index all metadata that needs indexing
                        try {
                            for(int i=beginIndex; i<beginIndex+count; i++) {
                                try {
                                    indexMetadata(dbms, ids.get(i), true, processSharedObjects, context, performValidation);
                                    dbms.commit();
                                }
                                catch (Exception e) {
                                    Log.error(Geonet.INDEX_ENGINE, "Error indexing metadata '"+ids.get(i)+"': "+e.getMessage()+"\n"+ Util.getStackTrace(e));
                                }
                            }
                        }
                        finally {
                        }
                    }
                    else {
                        indexMetadata(dbms, ids.get(0), false, processSharedObjects, context, performValidation);
                    }
                }
                finally {
                    //-- commit Dbms resource (which makes it available to pool again)
                    //-- to avoid exhausting Dbms pool
                    context.getResourceManager().close(Geonet.Res.MAIN_DB, dbms);
                }
            }
            catch (Exception e) {
                Log.error(Geonet.DATA_MANAGER, "Reindexing thread threw exception");
                e.printStackTrace();
            } finally {
                synchronized (indexing) {
                    indexing.remove(this);
                }
            }
        }
    }
   /**
     *
     * @param dbms
     * @param id
     * @throws Exception
     */
	public void indexMetadataGroup(Dbms dbms, String id, boolean processSharedObjects, ServiceContext srvContext, boolean performValidation) throws Exception {
	    if(Log.isDebugEnabled(Geonet.DATA_MANAGER))
	        Log.debug(Geonet.DATA_MANAGER, "Indexing record (" + id + ")"); //DEBUG
		indexMetadata(dbms, id, true,processSharedObjects, servContext, performValidation);
	}
    public void indexMetadata(Dbms dbms, String id, boolean indexGroup, boolean processSharedObjects, ServiceContext servContext) throws Exception {
        indexMetadata(dbms, id, indexGroup, processSharedObjects, servContext, false);
    }
    /**
     * TODO javadoc.
     *
     * @param dbms
     * @param id
     * @param indexGroup
     * @throws Exception
     */
	public void indexMetadata(Dbms dbms, String id, boolean indexGroup, boolean processSharedObjects, ServiceContext servContext, boolean performValidation) throws Exception {
        try {
            Vector<Element> moreFields = new Vector<Element>();
            int id$ = new Integer(id);
            
            // get metadata, extracting and indexing any xlinks

            Element md   = xmlSerializer.selectNoXLinkResolver(dbms, "Metadata", id, servContext);

            // get metadata table fields
            String query = "SELECT schemaId, createDate, changeDate, source, isTemplate, root, " +
                "title, uuid, isHarvested, owner, groupOwner, popularity, rating FROM Metadata WHERE id = ?";

            Element rec = dbms.select(query, id$).getChild("record");

            String  schema     = rec.getChildText("schemaid");
            String  createDate = rec.getChildText("createdate");
            String  changeDate = rec.getChildText("changedate");
            String  source     = rec.getChildText("source");
            String  isTemplate = rec.getChildText("istemplate");
            String  root       = rec.getChildText("root");
            String  title      = rec.getChildText("title");
            String  uuid       = rec.getChildText("uuid");
            String  isHarvested= rec.getChildText("isharvested");
            String  owner      = rec.getChildText("owner");
            String  groupOwner = rec.getChildText("groupowner");
            String  popularity = rec.getChildText("popularity");
            String  rating     = rec.getChildText("rating");

            if(Log.isDebugEnabled(Geonet.DATA_MANAGER)) {
                Log.debug(Geonet.DATA_MANAGER, "record schema (" + schema + ")"); //DEBUG
                Log.debug(Geonet.DATA_MANAGER, "record createDate (" + createDate + ")"); //DEBUG
            }

            if(schema.trim().equals("iso19139.che")) {
                /*
                 * Geocat doesn't permit multilingual elements to have characterString elements only LocalizedString elements.
                 * This transformation ensures this property
                 */
                md = Xml.transform(md, stylePath+"characterstring-to-localisedcharacterstring.xsl");
                String parentUuid = null;
                md = updateFixedInfo(schema, id, uuid, md, parentUuid , UpdateDatestamp.no, dbms, servContext);
                xmlSerializer.update(dbms, id, md, new ISODate().toString(), false, servContext);

            }
             if("n".equalsIgnoreCase(isHarvested) && processSharedObjects && schema.trim().equals("iso19139.che")) {
            	try {
	                ProcessParams processParameters = new ProcessParams(dbms, ReusableObjectLogger.THREAD_SAFE_LOGGER, id, md, md, thesaurusMan, extentMan, baseURL, settingMan, false, null,servContext);
	                List<Element> modified = reusableObjMan.process(processParameters);

	                if(modified != null && !modified.isEmpty()) {
	                    md = modified.get(0);
	                    xmlSerializer.update(dbms, id, md, new ISODate().toString(), false, servContext);
	                }
            	} catch (Exception e) {
            	    Element stackTrace = JeevesException.toElement(e);
            		Log.error(Geonet.DATA_MANAGER, "error while trying to update shared objects of metadata, "+id+":\n "+Xml.getString(stackTrace)); //DEBUG
            	}
            }
            if (xmlSerializer.resolveXLinks() || ("n".equalsIgnoreCase(isHarvested) && processSharedObjects && schema.trim().equals("iso19139.che"))) {
                List<Attribute> xlinks = Processor.getXLinks(md);
                if (xlinks.size() > 0) {
                    moreFields.add(SearchManager.makeField("_hasxlinks", "1", true, true));
                    StringBuilder sb = new StringBuilder();
                    for (Attribute xlink : xlinks) {
                        sb.append(xlink.getValue()); sb.append(" ");
                    }
                    moreFields.add(SearchManager.makeField("_xlink", sb.toString(), true, true));
                    Processor.processXLink(md,servContext);
                    xmlSerializer.update(dbms, id, md, new ISODate().toString(), false, servContext);
                } else {
                    moreFields.add(SearchManager.makeField("_hasxlinks", "0", true, true));
                }
            }
            else {
                moreFields.add(SearchManager.makeField("_hasxlinks", "0", true, true));
            }


            if(performValidation) {
                try {
                    doValidate(servContext, dbms, schema, id, md, servContext.getLanguage(), false);
                } catch (Exception e) {
                    Element stackTrace = JeevesException.toElement(e);
                    Log.error(Geonet.DATA_MANAGER, "error while trying to validating metadata (during indexing), "+id+":\n "+Xml.getString(stackTrace)); //DEBUG
                }
            }
            
            moreFields.add(SearchManager.makeField("_root",        root,        true, true));
            moreFields.add(SearchManager.makeField("_schema",      schema,      true, true));
            moreFields.add(SearchManager.makeField("_createDate",  createDate,  true, true));
            moreFields.add(SearchManager.makeField("_changeDate",  changeDate,  true, true));
            moreFields.add(SearchManager.makeField("_source",      source,      true, true));
            moreFields.add(SearchManager.makeField("_isTemplate",  isTemplate,  true, true));
            moreFields.add(SearchManager.makeField("_title",       title,       true, true));
            moreFields.add(SearchManager.makeField("_uuid",        uuid,        true, true));
            moreFields.add(SearchManager.makeField("_isHarvested", isHarvested, true, true));
            moreFields.add(SearchManager.makeField("_owner",       owner,       true, true));
            moreFields.add(SearchManager.makeField("_dummy",       "0",        false, true));
            moreFields.add(SearchManager.makeField("_popularity",  popularity,  true, true));
            moreFields.add(SearchManager.makeField("_rating",      rating,      true, true));

            if (owner != null) {
                String userQuery = "SELECT username, surname, name, profile FROM Users WHERE id = ?";
                
                Element user = dbms.select(userQuery,  new Integer(owner)).getChild("record");
                
                if (user != null) {
                    moreFields.add(SearchManager.makeField("_userinfo", 
                           user.getChildText("username") + "|" + user.getChildText("surname") + "|" +
                           user.getChildText("name") + "|" + user.getChildText("profile"), 
                           true, false));
                }
            }
            try {
            	int groupOwnerId = Integer.valueOf(groupOwner);
                moreFields.add(SearchManager.makeField("_groupOwner", groupOwner, true, true));
				Element groupInfo = dbms.select("SELECT logouuid, website FROM groups where id=?", groupOwnerId ).getChild("record");
                moreFields.add(SearchManager.makeField("groupLogoUuid", groupInfo.getChildText("logouuid"), true, false));
                moreFields.add(SearchManager.makeField("groupWebsite", groupInfo.getChildText("website"), true, false));
            } catch (NumberFormatException nfe) {
            	// that's ok, sometime groupOwner is blank
            }

            // get privileges
            List operations = dbms
                              .select("SELECT groupId, operationId, g.name FROM OperationAllowed o, groups g WHERE g.id = o.groupId AND metadataId = ? ORDER BY operationId ASC", id$)
                                 .getChildren();

            for (Object operation1 : operations) {
                Element operation = (Element) operation1;
                String groupId = operation.getChildText("groupid");
                String operationId = operation.getChildText("operationid");
                moreFields.add(SearchManager.makeField("_op" + operationId, groupId, true, true));
                if(operationId.equals("0")) {
                	String name = operation.getChildText("name");
                	moreFields.add(SearchManager.makeField("_groupPublished", name, true, true));
                }
            }
            // get categories
            List categories = dbms
                                .select("SELECT id, name FROM MetadataCateg, Categories WHERE metadataId = ? AND categoryId = id ORDER BY id", id$)
                                    .getChildren();

            for (Object category1 : categories) {
                Element category = (Element) category1;
                String categoryName = category.getChildText("name");
                moreFields.add(SearchManager.makeField("_cat", categoryName, true, true));
            }

            // get status
            List<Element> statuses = dbms.select("SELECT statusId, userId, changeDate FROM MetadataStatus WHERE metadataId = ? ORDER BY changeDate DESC", id$)
                                    .getChildren();
						if (statuses.size() > 0) {
							Element stat = (Element)statuses.get(0);
							String status = stat.getChildText("statusid");
              moreFields.add(SearchManager.makeField("_status", status, true, true));
							String statusChangeDate = stat.getChildText("changedate");
              moreFields.add(SearchManager.makeField("_statusChangeDate", statusChangeDate, true, true));
						}

            // getValidationInfo
            // -1 : not evaluated
            // 0 : invalid
            // 1 : valid
            List<Element> validationInfo = dbms
                                             .select("SELECT valType, status FROM Validation WHERE metadataId = ?", id$)
                                                 .getChildren();
            if (validationInfo.size() == 0) {
                moreFields.add(SearchManager.makeField("_valid", "-1", true, true));
            }
            else {
                String isValid = "1";
                for (Object elem : validationInfo) {
                    Element vi = (Element) elem;
                    String type = vi.getChildText("valtype");
                    String status = vi.getChildText("status");
                    if (!type.equals(Geocat.INSPIRE_SCHEMATRON_ID) && "0".equals(status)) {
                        isValid = "0";
                    }
                    moreFields.add(SearchManager.makeField("_valid_" + type, status, true, true));
                }
                moreFields.add(SearchManager.makeField("_valid", isValid, true, true));
            }
            if (indexGroup) {
                searchMan.indexGroup(schemaMan.getSchemaDir(schema), md, id, moreFields, isTemplate, title);
            }
            else {
                searchMan.index(schemaMan.getSchemaDir(schema), md, id, moreFields, isTemplate, title);
            }
        }
		catch (Exception x) {
			Log.error(Geonet.DATA_MANAGER, "The metadata document index with id=" + id + " is corrupt/invalid - ignoring it. Error: " + x.getMessage());
			x.printStackTrace();
		}
	}

    /**
     *
     * @param beginAt
     * @param interval
     * @throws Exception
     */
	public void rescheduleOptimizer(Calendar beginAt, int interval) throws Exception {
		searchMan.rescheduleOptimizer(beginAt, interval);
	}

    /**
     *
     * @throws Exception
     */
	public void disableOptimizer() throws Exception {
		searchMan.disableOptimizer();
	}



	//--------------------------------------------------------------------------
	//---
	//--- Schema management API
	//---
	//--------------------------------------------------------------------------

    /**
     *
     * @param hm
     */
	public void setHarvestManager(HarvestManager hm) {
		harvestMan = hm;
	}

    /**
     *
     * @param name
     * @return
     */
	public MetadataSchema getSchema(String name) {
		return schemaMan.getSchema(name);
	}

    /**
     *
     * @return
     */
	public Set<String> getSchemas() {
		return schemaMan.getSchemas();
	}

    /**
     *
     * @param name
     * @return
     */
	public boolean existsSchema(String name) {
		return schemaMan.existsSchema(name);
	}

    /**
     *
     * @param name
     * @return
     */
	public String getSchemaDir(String name) {
		return schemaMan.getSchemaDir(name);
	}

    /**
     * Use this validate method for XML documents with dtd.
     *
     * @param schema
     * @param doc
     * @throws Exception
     */
	public void validate(String schema, Document doc) throws Exception {
		Xml.validate(doc);	
	}

    /**
     * Use this validate method for XML documents with xsd validation.
     *
     * @param schema
     * @param md
     * @throws Exception
     */
	public void validate(String schema, Element md) throws Exception {
		String schemaLoc = md.getAttributeValue("schemaLocation", Namespaces.XSI);
        if(Log.isDebugEnabled(Geonet.DATA_MANAGER))
            Log.debug(Geonet.DATA_MANAGER, "Extracted schemaLocation of "+schemaLoc);
		if (schemaLoc == null) schemaLoc = "";

		if (schema == null) {
			// must use schemaLocation 
			Xml.validate(md);
		} else {
			// if schemaLocation use that
			if (!schemaLoc.equals("")) { 
				Xml.validate(md);
			// otherwise use supplied schema name 
			} else {
				Xml.validate(getSchemaDir(schema) + Geonet.File.SCHEMA, md);
			}
		}
	}

    /**
     * TODO javadoc.
     *
     * @param schema
     * @param md
     * @param eh
     * @return
     * @throws Exception
     */
	public Element validateInfo(String schema, Element md, ErrorHandler eh) throws Exception {
<<<<<<< HEAD
	    md.removeAttribute("schemaLocation", Xml.xsiNS);

		String schemaLoc = md.getAttributeValue("schemaLocation", Geonet.XSI_NAMESPACE);
=======
		String schemaLoc = md.getAttributeValue("schemaLocation", Namespaces.XSI);
>>>>>>> ac60440f
        if(Log.isDebugEnabled(Geonet.DATA_MANAGER))
            Log.debug(Geonet.DATA_MANAGER, "Extracted schemaLocation of "+schemaLoc);
		if (schemaLoc == null) schemaLoc = "";

		if (schema == null) {
			// must use schemaLocation 
			return Xml.validateInfo(md, eh);
		} else {
			// if schemaLocation use that
			if (!schemaLoc.equals("")) { 
				return Xml.validateInfo(md, eh);
			// otherwise use supplied schema name 
			} else {
				return Xml.validateInfo(getSchemaDir(schema) + Geonet.File.SCHEMA, md, eh);
			}
		}
	}

    /**
     * Creates XML schematron report.
     * @param schema
     * @param md
     * @param lang
     * @return
     * @throws Exception
     */
	public Element doSchemaTronForEditor(String schema,Element md,String lang) throws Exception { 
    	// enumerate the metadata xml so that we can report any problems found  
    	// by the schematron_xml script to the geonetwork editor 
    	editLib.enumerateTree(md); 
    	
    	// get an xml version of the schematron errors and return for error display 
    	Element schemaTronXmlReport = getSchemaTronXmlReport(schema, md, lang, null); 
    	
    	// remove editing info added by enumerateTree 
    	editLib.removeEditingInfo(md); 
    	
    	return schemaTronXmlReport; 
	}

    /**
     * TODO javadoc.
     *
     * @param dbms
     * @param id
     * @return
     * @throws Exception
     */
	public String getMetadataSchema(Dbms dbms, String id) throws Exception {
		List list = dbms.select("SELECT schemaId FROM Metadata WHERE id = ?", new Integer(id)).getChildren();

		if (list.size() == 0)
			throw new IllegalArgumentException("Metadata not found for id : " +id);
		else {
			// get metadata
			Element record = (Element) list.get(0);
			return record.getChildText("schemaid");
		}
	}

    /**
     *
     * @param context
     * @param id
     * @param md
     * @throws Exception
     */
	public void versionMetadata(ServiceContext context, String id, Element md) throws Exception {
	    if (svnManager != null) {
	        svnManager.createMetadataDir(id, context, md);
	    }
	}

    /**
     *
     * @param md
     * @return
     * @throws Exception
     */
	public Element enumerateTree(Element md) throws Exception {
		editLib.enumerateTree(md);
		return md;
	}

        /**
     * Validates metadata against XSD and schematron files related to metadata schema throwing XSDValidationErrorEx
     * if xsd errors or SchematronValidationErrorEx if schematron rules fails.
     *
     * @param schema
     * @param xml
     * @param context
     * @throws Exception
     */
	public static void validateMetadata(String schema, Element xml, ServiceContext context) throws Exception
	{
		validateMetadata(schema, xml, context, " ");
	}

    /**
     * Validates metadata against XSD and schematron files related to metadata schema throwing XSDValidationErrorEx
     * if xsd errors or SchematronValidationErrorEx if schematron rules fails.
     *
     * @param schema
     * @param xml
     * @param context
     * @param fileName
     * @throws Exception
     */
	public static void validateMetadata(String schema, Element xml, ServiceContext context, String fileName) throws Exception
	{
		GeonetContext gc = (GeonetContext) context.getHandlerContext(Geonet.CONTEXT_NAME);

		DataManager dataMan = gc.getDataManager();

		dataMan.setNamespacePrefix(xml);
		try {
			dataMan.validate(schema, xml);
		} catch (XSDValidationErrorEx e) {
			if (!fileName.equals(" ")) {
				throw new XSDValidationErrorEx(e.getMessage()+ "(in "+fileName+"): ",e.getObject());
			} else {
				throw new XSDValidationErrorEx(e.getMessage(),e.getObject());
			}
		}

		//-----------------------------------------------------------------------
		//--- if the uuid does not exist we generate it

		String uuid = dataMan.extractUUID(schema, xml);

		if (uuid.length() == 0)
			uuid = UUID.randomUUID().toString();

		//--- Now do the schematron validation on this file - if there are errors
		//--- then we say what they are!
		//--- Note we have to use uuid here instead of id because we don't have
		//--- an id...

		Element schemaTronXml = dataMan.doSchemaTronForEditor(schema,xml,context.getLanguage());
		xml.detach();
		if (schemaTronXml != null && schemaTronXml.getContent().size() > 0) {
			Element schemaTronReport = dataMan.doSchemaTronForEditor(schema,xml,context.getLanguage());

            List<Namespace> theNSs = new ArrayList<Namespace>();
            theNSs.add(Namespace.getNamespace("geonet", "http://www.fao.org/geonetwork"));
            theNSs.add(Namespace.getNamespace("svrl", "http://purl.oclc.org/dsdl/svrl"));

            Element inspireReport = Xml.selectElement(schemaTronReport, "geonet:report[@geonet:rule = '"+Geocat.INSPIRE_SCHEMATRON_ID+"']", theNSs);
            if(inspireReport != null) {
                inspireReport.detach();
            }
            Element failedAssert = Xml.selectElement(schemaTronReport, "geonet:report/svrl:schematron-output/svrl:failed-assert", theNSs);

            Element failedSchematronVerification = Xml.selectElement(schemaTronReport, "geonet:report/geonet:schematronVerificationError", theNSs);

            if ((failedAssert != null) || (failedSchematronVerification != null)) {
			    throw new SchematronValidationErrorEx("Schematron errors detected for file "+fileName+" - "
					    + Xml.getString(schemaTronReport) + " for more details",schemaTronReport);
            }
		}

	}

    /**
     * Creates XML schematron report for each set of rules defined in schema directory.
     * @param schema
     * @param md
     * @param lang
     * @param valTypeAndStatus
     * @return
     * @throws Exception
     */
	private Element getSchemaTronXmlReport(String schema, Element md, String lang, Map<String, Integer[]> valTypeAndStatus) throws Exception {
		// NOTE: this method assumes that you've run enumerateTree on the 
		// metadata

		MetadataSchema metadataSchema = getSchema(schema);
		String[] rules = metadataSchema.getSchematronRules();
		
		// Schematron report is composed of one or more report(s)
		// for each set of rules.
		Element schemaTronXmlOut = new Element("schematronerrors",
				Edit.NAMESPACE);
		if (rules != null) {
    		for (String rule : rules) {
    			// -- create a report for current rules.
    			// Identified by a rule attribute set to shematron file name
                if(Log.isDebugEnabled(Geonet.DATA_MANAGER))
                    Log.debug(Geonet.DATA_MANAGER, " - rule:" + rule);
    			String ruleId = rule.substring(0, rule.indexOf(".xsl"));
    			Element report = new Element("report", Edit.NAMESPACE);
    			report.setAttribute("rule", ruleId,
    					Edit.NAMESPACE);
    
    			String schemaTronXmlXslt = metadataSchema.getSchemaDir() + File.separator
    					+ "schematron" + File.separator + rule;
    			try {
    				Map<String,String> params = new HashMap<String,String>();
    				params.put("lang", lang);
    				params.put("rule", rule);
    				params.put("thesaurusDir", this.thesaurusDir);
    				Element xmlReport = Xml.transform(md, schemaTronXmlXslt, params);
    				if (xmlReport != null) {
    					report.addContent(xmlReport);
    				}
    				// add results to persitent validation information
    				int firedRules = 0;
    				Iterator<Element> i = xmlReport.getDescendants(new ElementFilter ("fired-rule", Namespace.getNamespace("http://purl.oclc.org/dsdl/svrl")));
    				while (i.hasNext()) {
                        i.next();
                        firedRules ++;
                    }
    				int invalidRules = 0;
                    i = xmlReport.getDescendants(new ElementFilter ("failed-assert", Namespace.getNamespace("http://purl.oclc.org/dsdl/svrl")));
                    while (i.hasNext()) {
                        i.next();
                        invalidRules ++;
                    }
    				Integer[] results = {invalidRules!=0?0:1, firedRules, invalidRules};
    				if (valTypeAndStatus != null) {
    				    valTypeAndStatus.put(ruleId, results);
    				}
    			} catch (Exception e) {
    				Log.error(Geonet.DATA_MANAGER,"WARNING: schematron xslt "+schemaTronXmlXslt+" failed");
    
                    // If an error occurs that prevents to verify schematron rules, add to show in report
                    Element errorReport = new Element("schematronVerificationError", Edit.NAMESPACE);
                    errorReport.addContent("Schematron error ocurred, rules could not be verified: " + e.getMessage());
                    report.addContent(errorReport);
    
    				e.printStackTrace();
    			}
    
    			// -- append report to main XML report.
    			schemaTronXmlOut.addContent(report);
    		}
		}
		return schemaTronXmlOut;
	}

    /**
     * Valid the metadata record against its schema. For each error found, an xsderror attribute is added to
	 * the corresponding element trying to find the element based on the xpath return by the ErrorHandler.
     *
     * @param schema
     * @param md
     * @return
     * @throws Exception
     */
	private synchronized Element getXSDXmlReport(String schema, Element md) {
		// NOTE: this method assumes that enumerateTree has NOT been run on the metadata
		ErrorHandler errorHandler = new ErrorHandler();
		errorHandler.setNs(Edit.NAMESPACE);
		Element xsdErrors;
		
		try {
		    xsdErrors = validateInfo(schema,
				md, errorHandler);
		}catch (Exception e) {
		    xsdErrors = JeevesException.toElement(e);
		    return xsdErrors;
        }
		
		if (xsdErrors != null) {
			MetadataSchema mds = getSchema(schema);
			List<Namespace> schemaNamespaces = mds.getSchemaNS();
		
			//-- now get each xpath and evaluate it
			//-- xsderrors/xsderror/{message,xpath} 
			List list = xsdErrors.getChildren();
			for (Object o : list) {
				Element elError = (Element) o;
				String xpath = elError.getChildText("xpath", Edit.NAMESPACE);
				String message = elError.getChildText("message", Edit.NAMESPACE);
				message = "\\n" + message;

				//-- get the element from the xpath and add the error message to it 
				Element elem = null;
				try {
					elem = Xml.selectElement(md, xpath, schemaNamespaces);
				} catch (JDOMException je) {
					je.printStackTrace();
					Log.error(Geonet.DATA_MANAGER,"Attach xsderror message to xpath "+xpath+" failed: "+je.getMessage());
				}
				if (elem != null) {
					String existing = elem.getAttributeValue("xsderror",Edit.NAMESPACE);
					if (existing != null) message = existing + message;
					elem.setAttribute("xsderror",message,Edit.NAMESPACE);
				} else {
					Log.warning(Geonet.DATA_MANAGER,"WARNING: evaluating XPath "+xpath+" against metadata failed - XSD validation message: "+message+" will NOT be shown by the editor");
				}
			}
		}
		return xsdErrors;
	}

    /**
     *
     * @return
     */
	public AccessManager getAccessManager() {
		return accessMan;
	}

	//--------------------------------------------------------------------------
	//---
	//--- General purpose API
	//---
	//--------------------------------------------------------------------------

    /**
     *
     * @param schema
     * @param md
     * @return
     * @throws Exception
     */
	public String extractUUID(String schema, Element md) throws Exception {
		String styleSheet = getSchemaDir(schema) + Geonet.File.EXTRACT_UUID;
		String uuid       = Xml.transform(md, styleSheet).getText().trim();

        if(Log.isDebugEnabled(Geonet.DATA_MANAGER))
            Log.debug(Geonet.DATA_MANAGER, "Extracted UUID '"+ uuid +"' for schema '"+ schema +"'");

		//--- needed to detach md from the document
		md.detach();

		return uuid;
	}


    /**
     *
     * @param schema
     * @param md
     * @return
     * @throws Exception
     */
	public String extractDateModified(String schema, Element md) throws Exception {
		String styleSheet = getSchemaDir(schema) + Geonet.File.EXTRACT_DATE_MODIFIED;
		String dateMod    = Xml.transform(md, styleSheet).getText().trim();

        if(Log.isDebugEnabled(Geonet.DATA_MANAGER))
            Log.debug(Geonet.DATA_MANAGER, "Extracted Date Modified '"+ dateMod +"' for schema '"+ schema +"'");

		//--- needed to detach md from the document
		md.detach();

		return dateMod;
	}

    /**
     *
     * @param schema
     * @param uuid
     * @param md
     * @return
     * @throws Exception
     */
	public Element setUUID(String schema, String uuid, Element md) throws Exception {
		//--- setup environment

		Element env = new Element("env");
		env.addContent(new Element("uuid").setText(uuid));

		//--- setup root element

		Element root = new Element("root");
		root.addContent(md.detach());
		root.addContent(env.detach());

		//--- do an XSL  transformation

		String styleSheet = getSchemaDir(schema) + Geonet.File.SET_UUID;

		return Xml.transform(root, styleSheet);
	}

    /**
     *
     * @param dbms
     * @param harvestingSource
     * @return
     * @throws Exception
     */
	@SuppressWarnings("unchecked")
	public List<Element> getMetadataByHarvestingSource(Dbms dbms, String harvestingSource) throws Exception {
		String query = "SELECT id FROM Metadata WHERE harvestUuid=?";
		return dbms.select(query, harvestingSource).getChildren();
	}

    /**
     *
     * @param md
     * @return
     * @throws Exception
     */
	public Element extractSummary(Element md) throws Exception {
		String styleSheet = stylePath + Geonet.File.METADATA_BRIEF;
		Element summary       = Xml.transform(md, styleSheet);
        if (Log.isDebugEnabled(Geonet.DATA_MANAGER))
		    Log.debug(Geonet.DATA_MANAGER, "Extracted summary '\n"+Xml.getString(summary));

		//--- needed to detach md from the document
		md.detach();

		return summary;
	}

    /**
     *
     * @param dbms
     * @param uuid
     * @return
     * @throws Exception
     */
	public String getMetadataId(Dbms dbms, String uuid) throws Exception {
		String query = "SELECT id FROM Metadata WHERE uuid=?";

		List list = dbms.select(query, uuid).getChildren();

		if (list.size() == 0)
			return null;

		Element record = (Element) list.get(0);

		return record.getChildText("id");
	}

    /**
     *
     * @param dbms
     * @param id
     * @return
     * @throws Exception
     */
	public String getMetadataUuid(Dbms dbms, String id) throws Exception {
		String query = "SELECT uuid FROM Metadata WHERE id=?";

		List list = dbms.select(query, new Integer(id)).getChildren();

		if (list.size() == 0)
			return null;

		Element record = (Element) list.get(0);

		return record.getChildText("uuid");
	}

    /**
     *
     * @param dbms
     * @param id
     * @return
     * @throws Exception
     */
	public String getMetadataTemplate(Dbms dbms, String id) throws Exception {
		String query = "SELECT istemplate FROM Metadata WHERE id=?";

		List list = dbms.select(query, new Integer(id)).getChildren();

		if (list.size() == 0)
			return null;

		Element record = (Element) list.get(0);

		return record.getChildText("istemplate");
	}

    /**
     *
     * @param dbms
     * @param id
     * @return
     * @throws Exception
     */
	public MdInfo getMetadataInfo(Dbms dbms, String id) throws Exception {
		String query = "SELECT id, uuid, schemaId, isTemplate, isHarvested, createDate, "+
							"       changeDate, source, title, root, owner, groupOwner, displayOrder "+
							"FROM   Metadata "+
							"WHERE id=?";

		List list = dbms.select(query, new Integer(id)).getChildren();

		if (list.size() == 0)
			return null;

		Element record = (Element) list.get(0);

		MdInfo info = new MdInfo();

		info.id          = id;
		info.uuid        = record.getChildText("uuid");
		info.schemaId    = record.getChildText("schemaid");
		info.isHarvested = "y".equals(record.getChildText("isharvested"));
		info.createDate  = record.getChildText("createdate");
		info.changeDate  = record.getChildText("changedate");
		info.source      = record.getChildText("source");
		info.title       = record.getChildText("title");
		info.root        = record.getChildText("root");
		info.owner       = record.getChildText("owner");
		info.groupOwner  = record.getChildText("groupowner");
                info.displayOrder  = record.getChildText("displayOrder");

		String temp = record.getChildText("istemplate");

		if ("y".equals(temp))
			info.template = MdInfo.Template.TEMPLATE;

		else if ("s".equals(temp))
			info.template = MdInfo.Template.SUBTEMPLATE;

		else
			info.template = MdInfo.Template.METADATA;

		return info;
	}

    /**
     *
     * @param id
     * @return
     */
	public String getVersion(String id) {
		return editLib.getVersion(id);
	}

    /**
     *
     * @param id
     * @return
     */
	public String getNewVersion(String id){
		return editLib.getNewVersion(id);
	}

    /**
     * TODO javadoc.
     *
     * @param dbms
     * @param id
     * @param isTemplate
     * @param title
     * @throws Exception
     */
	public void setTemplate(Dbms dbms, int id, String isTemplate, String title) throws Exception {
		setTemplateExt(dbms, id, isTemplate, title);
        indexInThreadPoolIfPossible(dbms,Integer.toString(id), true);
	}

    /**
     * TODO javadoc.
     *
     * @param dbms
     * @param id
     * @param isTemplate
     * @param title
     * @throws Exception
     */
	public void setTemplateExt(Dbms dbms, int id, String isTemplate, String title) throws Exception {
		if (title == null) dbms.execute("UPDATE Metadata SET isTemplate=? WHERE id=?", isTemplate, id);
		else               dbms.execute("UPDATE Metadata SET isTemplate=?, title=? WHERE id=?", isTemplate, title, id);
	}

    /**
     * TODO javadoc.
     *
     * @param dbms
     * @param id
     * @param harvestUuid
     * @throws Exception
     */
	public void setHarvested(Dbms dbms, int id, String harvestUuid) throws Exception {
		setHarvestedExt(dbms, id, harvestUuid);
        boolean indexGroup = false;
        ServiceContext context = ServiceContext.get();
        if(context == null) context = servContext;

        indexMetadata(dbms, Integer.toString(id), indexGroup,false, context);
	}

    /**
     * TODO javadoc.
     *
     * @param dbms
     * @param id
     * @param harvestUuid
     * @throws Exception
     */
	public void setHarvestedExt(Dbms dbms, int id, String harvestUuid) throws Exception {
		String value = (harvestUuid != null) ? "y" : "n";
		if (harvestUuid == null) {
			dbms.execute("UPDATE Metadata SET isHarvested=? WHERE id=?", value,id );
		}
        else {
			dbms.execute("UPDATE Metadata SET isHarvested=?, harvestUuid=? WHERE id=?", value, harvestUuid, id);
		}
	}

    /**
     * TODO javadoc.
     *
     * @param dbms
     * @param id
     * @param harvestUuid
     * @param harvestUri
     * @throws Exception
     */
	public void setHarvestedExt(Dbms dbms, int id, String harvestUuid, String harvestUri) throws Exception {
		String value = (harvestUuid != null) ? "y" : "n";
		String query = "UPDATE Metadata SET isHarvested=?, harvestUuid=?, harvestUri=? WHERE id=?";
		dbms.execute(query, value, harvestUuid, harvestUri, id);
	}

    /**
     * TODO javadoc.
     *
     * @return
     */
	public String getSiteURL() {
        String protocol = settingMan.getValue(Geonet.Settings.SERVER_PROTOCOL);
		String host    = settingMan.getValue(Geonet.Settings.SERVER_HOST);
		String port    = settingMan.getValue(Geonet.Settings.SERVER_PORT);
		String locServ = baseURL +"/"+ Jeeves.Prefix.SERVICE +"/"+Geonet.DEFAULT_LANGUAGE;

		return protocol + "://" + host + (port.equals("80") ? "" : ":" + port) + locServ;
	}

    /**
     * Checks autodetect elements in installed schemas to determine whether the metadata record belongs to that schema.
     * Use this method when you want the default schema from the geonetwork config to be returned when no other match
     * can be found.
		 *
     * @param md Record to checked against schemas
     * @throws SchemaMatchConflictException
     * @throws NoSchemaMatchesException
     * @return
     */
	public String autodetectSchema(Element md) throws SchemaMatchConflictException, NoSchemaMatchesException {
		return autodetectSchema(md, schemaMan.getDefaultSchema());
	}

    /**
     * Checks autodetect elements in installed schemas to determine whether the metadata record belongs to that schema.
     * Use this method when you want to set the default schema to be returned when no other match can be found.
		 *
     * @param md Record to checked against schemas
     * @param defaultSchema Schema to be assigned when no other schema matches
     * @throws SchemaMatchConflictException
     * @throws NoSchemaMatchesException
     * @return
     */
	public String autodetectSchema(Element md, String defaultSchema) throws SchemaMatchConflictException, NoSchemaMatchesException {

        if(Log.isDebugEnabled(Geonet.DATA_MANAGER))
            Log.debug(Geonet.DATA_MANAGER, "Autodetect schema for metadata with :\n * root element:'" + md.getQualifiedName()
				 + "'\n * with namespace:'" + md.getNamespace()
				 + "\n * with additional namespaces:" + md.getAdditionalNamespaces().toString());
		String schema =  schemaMan.autodetectSchema(md, defaultSchema);
        if(Log.isDebugEnabled(Geonet.DATA_MANAGER))
            Log.debug(Geonet.DATA_MANAGER, "Schema detected was "+schema);
		return schema;
	}

    /**
     *
     * @param dbms
     * @param id
     * @param displayOrder
     * @throws Exception
     */
  public void updateDisplayOrder(Dbms dbms, String id, String displayOrder) throws Exception {
    String query = "UPDATE Metadata SET displayOrder = ? WHERE id = ?";
    dbms.execute(query, new Integer(displayOrder), new  Integer(id));
  }

    /**
     *
     * @param srvContext
     * @param id
     * @throws Exception hmm
     */
	public void increasePopularity(ServiceContext srvContext, String id) throws Exception {
		GeonetContext gc = (GeonetContext) srvContext.getHandlerContext(Geonet.CONTEXT_NAME);
		gc.getThreadPool().runTask(new IncreasePopularityTask(srvContext, id));
	}

    /**
     * Rates a metadata.
     *
     * @param dbms
     * @param id
     * @param ipAddress ipAddress IP address of the submitting client
     * @param rating range should be 1..5
     * @return
     * @throws Exception hmm
     */
	public int rateMetadata(Dbms dbms, int id, String ipAddress, int rating) throws Exception {
		//
		// update rating on the database
		//
		String query = "UPDATE MetadataRating SET rating=? WHERE metadataId=? AND ipAddress=?";
		int res = dbms.execute(query, rating, id, ipAddress);

		if (res == 0) {
			query = "INSERT INTO MetadataRating(metadataId, ipAddress, rating) VALUES(?,?,?)";
			dbms.execute(query, id, ipAddress, rating);
		}

        //
		// calculate new rating
        //
		query = "SELECT sum(rating) as total FROM MetadataRating WHERE metadataId=?";
		List list = dbms.select(query, id).getChildren();
		String sum = ((Element) list.get(0)).getChildText("total");
		query = "SELECT count(*) as numr FROM MetadataRating WHERE metadataId=?";
		list  = dbms.select(query, id).getChildren();
		String count = ((Element) list.get(0)).getChildText("numr");
		rating = (int)(Float.parseFloat(sum) / Float.parseFloat(count) + 0.5);
        if(Log.isDebugEnabled(Geonet.DATA_MANAGER))
            Log.debug(Geonet.DATA_MANAGER, "Setting rating for id:"+ id +" --> rating is:"+rating);
        //
		// update metadata and reindex it
        //
		query = "UPDATE Metadata SET rating=? WHERE id=?";
		dbms.execute(query, rating, id);

        indexInThreadPoolIfPossible(dbms,Integer.toString(id), false);

		return rating;
	}

	//--------------------------------------------------------------------------
	//---
	//--- Metadata Insert API
	//---
	//--------------------------------------------------------------------------

    /**
     * Creates a new metadata duplicating an existing template.
     *
     * @param context
     * @param dbms
     * @param templateId
     * @param groupOwner
     * @param sf
     * @param source
     * @param owner
     * @param parentUuid
     * @param isTemplate TODO
     * @param fullRightsForGroup TODO
     * @return
     * @throws Exception
     */
	public String createMetadata(ServiceContext context, Dbms dbms, String templateId, String groupOwner,
										  SerialFactory sf, String source, int owner,
										  String parentUuid, String isTemplate, boolean fullRightsForGroup) throws Exception {
		int iTemplateId = new Integer(templateId);
		String query = "SELECT schemaId, data FROM Metadata WHERE id=?";
		List listTempl = dbms.select(query, iTemplateId).getChildren();

		if (listTempl.size() == 0) {
			throw new IllegalArgumentException("Template id not found : " + templateId);
        }
		Element el = (Element) listTempl.get(0);

		String schema = el.getChildText("schemaid");
		String data   = el.getChildText("data");
		String uuid   = UUID.randomUUID().toString();

		//--- generate a new metadata id
		int serial = sf.getSerial(dbms, "Metadata");
		
		// Update fixed info for metadata record only, not for subtemplates
		Element xml = Xml.loadString(data, false);
		if (!isTemplate.equals("s")) {
		    xml = updateFixedInfo(schema, Integer.toString(serial), uuid, xml, parentUuid, DataManager.UpdateDatestamp.yes, dbms, context);
		}
		
		//--- store metadata
		String id = xmlSerializer.insert(dbms, schema, xml, serial, source, uuid, null, null, isTemplate, null, owner, groupOwner, "", context);
		copyDefaultPrivForGroup(context, dbms, id, groupOwner, fullRightsForGroup);

		//--- store metadata categories copying them from the template
		List categList = dbms.select("SELECT categoryId FROM MetadataCateg WHERE metadataId = ?",iTemplateId).getChildren();

        for (Object aCategList : categList) {
            Element elRec = (Element) aCategList;
            String catId = elRec.getChildText("categoryid");
            setCategory(context, dbms, id, catId);
        }


        // --- store metadata hiding by copying them from the template
        List hidingList = dbms.select(
                "SELECT xPathExpr, level FROM HiddenMetadataElements WHERE metadataId = " + templateId).getChildren();

        String insertSQL = "INSERT INTO HiddenMetadataElements (metadataId, xPathExpr, level) VALUES (?, ?, ?)";
        Integer idInteger = new Integer(id);
        for (int i = 0; i < hidingList.size(); i++)
        {
            Element hidingRec = (Element) hidingList.get(i);

            String xPathExpr = hidingRec.getChildText("xpathexpr");
            String level = hidingRec.getChildText("level");
            if (xPathExpr == null || level == null) {
                Log.warning("DataManager", "xPathExpr (" + xPathExpr + ") or level (" + level + ") is null for template=" +templateId);
                continue;
            }
            dbms.execute(insertSQL, idInteger, xPathExpr, level);
        }


		//--- index metadata
        indexInThreadPoolIfPossible(dbms,id, true);
		return id;
	}

    /**
     * Inserts a metadata into the database, optionally indexing it, and optionally applying automatic changes to it (update-fixed-info).
     *
     * @param context the context describing the user and service
     * @param dbms the database
     * @param schema XSD this metadata conforms to
     * @param metadata the metadata to store
     * @param id database id for new metadata record
     * @param uuid unique id for this metadata
     * @param owner user who owns this metadata
     * @param group group this metadata belongs to
     * @param source id of the origin of this metadata (harvesting source, etc.)
     * @param isTemplate whether this metadata is a template
     * @param docType ?!
     * @param title title of this metadata
     * @param category category of this metadata
     * @param createDate date of creation
     * @param changeDate date of modification
     * @param ufo whether to apply automatic changes
     * @param index whether to index this metadata
     * @return id, as a string
     * @throws Exception hmm
     */
    public String insertMetadata(ServiceContext context, Dbms dbms, String schema, Element metadata, int id, String uuid, int owner, String group, String source,
                                 String isTemplate, String docType, String title, String category, String createDate, String changeDate, boolean ufo, boolean index) throws Exception {

        // TODO resolve confusion about datatypes
        String id$ = Integer.toString(id);

        //--- force namespace prefix for iso19139 metadata
        setNamespacePrefixUsingSchemas(schema, metadata);

        if (ufo && "n".equals(isTemplate)) {
            String parentUuid = null;
            metadata = updateFixedInfo(schema, id$, uuid, metadata, parentUuid, DataManager.UpdateDatestamp.no, dbms, context);
        }

         if (source == null) {
            source = getSiteID();
         }

        if(StringUtils.isBlank(isTemplate)) {
            isTemplate = "n";
        }

        //--- store metadata
        xmlSerializer.insert(dbms, schema, metadata, id, source, uuid, createDate, changeDate, isTemplate, title, owner, group, docType, context);

        copyDefaultPrivForGroup(context, dbms, id$, group, false);

        if (category != null) {
            setCategory(context, dbms, id$, category);
        }

        if(index) {
            indexInThreadPoolIfPossible(dbms,id$, true);
        }

        // Notifies the metadata change to metatada notifier service
        notifyMetadataChange(dbms, metadata, id$);

        return id$;
    }

	//--------------------------------------------------------------------------
	//---
	//--- Metadata Get API
	//---
	//--------------------------------------------------------------------------

    /**
     * Retrieves a metadata (in xml) given its id with no geonet:info.
     * @param srvContext
     * @param id
     * @return
     * @throws Exception
     */
	public Element getMetadataNoInfo(ServiceContext srvContext, String id) throws Exception {
	    Element md = getMetadata(srvContext, id, false, false, false);
		md.removeChild(Edit.RootChild.INFO, Edit.NAMESPACE);
		return md;
	}

    /**
     * Retrieves a metadata (in xml) given its id. Use this method when you must retrieve a metadata in the same
     * transaction.
     * @param dbms
     * @param id
     * @return
     * @throws Exception
     */
	public Element getMetadata(Dbms dbms, String id) throws Exception {
	    ServiceContext context = ServiceContext.get();
	    if(context == null) {
	        throw new IllegalStateException("This method is not supported by Geocat because hiding is not currently supported.  We can add it later");
	    } else {
	        Element md = getMetadata(context, id, false, false, false);
	        if (md == null) return null;
	        md.detach();
	        return md;
	    }
		/*boolean doXLinks = xmlSerializer.resolveXLinks();
		Element md = xmlSerializer.selectNoXLinkResolver(dbms, "Metadata", id, getServiceContext());
		if (md == null) return null;
		md.detach();
		return md;*/
	}

    private ServiceContext getServiceContext() {

        return ServiceContext.get() == null? servContext : ServiceContext.get();
    }

    /**
     * Retrieves a metadata (in xml) given its id; adds editing information if requested and validation errors if
     * requested.
     * 
     * @param srvContext
     * @param id
     * @param forEditing        Add extra element to build metadocument {@link EditLib#expandElements(String, Element)}
     * @param withEditorValidationErrors
     * @param keepXlinkAttributes When XLinks are resolved in non edit mode, do not remove XLink attributes.
     * @return
     * @throws Exception
     */
	public Element getMetadata(ServiceContext srvContext, String id, boolean forEditing, boolean withEditorValidationErrors, boolean keepXlinkAttributes) throws Exception {
		return getGeocatMetadata(srvContext,id,forEditing,withEditorValidationErrors,keepXlinkAttributes, true, false);
	}
	public Element getGeocatMetadata(ServiceContext srvContext, String id, boolean forEditing, boolean withEditorValidationErrors, boolean keepXlinkAttributes, boolean elementsHide, boolean allowDbmsClosing) throws Exception {
		Dbms dbms = (Dbms) srvContext.getResourceManager().open(Geonet.Res.MAIN_DB);
		boolean doXLinks = xmlSerializer.resolveXLinks();
		Element md = xmlSerializer.selectNoXLinkResolver(dbms, "Metadata", id, srvContext);
		if (md == null) return null;

		String version = null;

		if (forEditing) { // copy in xlink'd fragments but leave xlink atts to editor
			if (doXLinks) Processor.processXLink(md, srvContext);
			String schema = getMetadataSchema(dbms, id);
			
			if (withEditorValidationErrors) {
			    version = doValidate(srvContext, dbms, schema, id, md, srvContext.getLanguage(), forEditing).two();
			}
            else {
                editLib.expandElements(schema, md);
                version = editLib.getVersionForEditing(schema, id, md);
            }
		}
        else {
			if (doXLinks) {
			    if (keepXlinkAttributes) {
			        Processor.processXLink(md, srvContext);
			    } else {
			        Processor.detachXLink(md,srvContext);
			    }
			}
		}

        if (elementsHide) {
            hideElements(srvContext, md, id, forEditing, allowDbmsClosing);
        }

		md.addNamespaceDeclaration(Edit.NAMESPACE);
		Element info = buildInfoElem(srvContext, id, version);
		md.addContent(info);

        if (forEditing) {
            addHidingInfo(srvContext, md, id);
        }

		md.detach();
		return md;
	}

    /**
     * Retrieves a metadata element given it's ref.
     *
     * @param md
     * @param ref
     * @return
     */
	public Element getElementByRef(Element md, String ref) {
		return editLib.findElement(md, ref);
	}

    /**
     * Returns true if the metadata exists in the database.
     * @param dbms
     * @param id
     * @return
     * @throws Exception
     */
	public boolean existsMetadata(Dbms dbms, int id) throws Exception {
		//FIXME : should use lucene
		List list = dbms.select("SELECT id FROM Metadata WHERE id=?", new Integer(id)).getChildren();
		return list.size() != 0;
	}

    /**
     * Returns true if the metadata uuid exists in the database.
     * @param dbms
     * @param uuid
     * @return
     * @throws Exception
     */
	public boolean existsMetadataUuid(Dbms dbms, String uuid) throws Exception {
		//FIXME : should use lucene

		List list = dbms.select("SELECT uuid FROM Metadata WHERE uuid=?",uuid).getChildren();
		return list.size() != 0;
	}

    /**
     * Returns all the keywords in the system.
     *
     * @return
     * @throws Exception
     */
	public Element getKeywords() throws Exception {
		Vector keywords = searchMan.getTerms("keyword");
		Element el = new Element("keywords");

        for (Object keyword : keywords) {
            el.addContent(new Element("keyword").setText((String) keyword));
        }
		return el;
	}

	//--------------------------------------------------------------------------
	//---
	//--- Metadata Update API
	//---
	//--------------------------------------------------------------------------

    /**
     *  For update of owner info.
     *
     * @param dbms
     * @param id
     * @param owner
     * @param groupOwner
     * @throws Exception
     */
	public synchronized void updateMetadataOwner(Dbms dbms, int id, String owner, String groupOwner) throws Exception {
		dbms.execute("UPDATE Metadata SET owner=?, groupOwner=? WHERE id=?", new Integer(owner), new Integer(groupOwner), id);
	}

    /**
     * Updates a metadata record. Deletes validation report currently in session (if any). If user asks for validation
     * the validation report will be (re-)created then.
     *
     * @param context
     * @param dbms
     * @param id
     * @param md
     * @param validate
     * @param lang
     * @param changeDate
     * @param updateDateStamp
     *
     * @return
     * @throws Exception
     */
	public synchronized boolean updateMetadata(ServiceContext context, Dbms dbms, String id, Element md,
                                               boolean validate, boolean ufo, boolean index, String lang,
                                               String changeDate, boolean updateDateStamp, boolean processSharedObject) throws Exception {
		// when invoked from harvesters, session is null?
				UserSession session = context.getUserSession();
        if(session != null) {
            session.removeProperty(Geonet.Session.VALIDATION_REPORT + id);
        }
		String schema = getMetadataSchema(dbms, id);
        if(ufo) {
            String parentUuid = null;
		    md = updateFixedInfo(schema, id, null, md, parentUuid, (updateDateStamp ? DataManager.UpdateDatestamp.yes : DataManager.UpdateDatestamp.no), dbms, context);
        }

        if(processSharedObject) {
            md = processSharedObjects(dbms, id, md, lang);
        }

		//--- write metadata to dbms
        xmlSerializer.update(dbms, id, md, changeDate, updateDateStamp, context);

        String isTemplate = getMetadataTemplate(dbms, id);
        // Notifies the metadata change to metatada notifier service
        if (isTemplate.equals("n")) {
            // Notifies the metadata change to metatada notifier service
            notifyMetadataChange(dbms, md, id);
        }

		try {
    		//--- do the validation last - it throws exceptions
    		if (session != null && validate) {
    		    Element xlinkResolved = Processor.processXLink((Element) md.clone(), context);
    			doValidate(context, dbms, schema,id,xlinkResolved,lang, false);
    		}
		}
        finally {
            if(index) {
                //--- update search criteria
                boolean indexGroup = false;
                boolean processSharedObjects = false;
                indexMetadata(dbms, id, indexGroup, processSharedObjects, servContext);
            }
		}
		return true;
	}

	public Element processSharedObjects(Dbms dbms, String id, Element md, String lang)
			throws Exception, SQLException {
		ProcessParams processParameters = new ProcessParams(dbms, ReusableObjectLogger.THREAD_SAFE_LOGGER, id, md, md, thesaurusMan, extentMan, baseURL, settingMan, false, lang,servContext);
        List<Element> modified = reusableObjMan.process(processParameters);

        if(!modified.isEmpty()) {
            md = modified.get(0);
            Processor.processXLink(md, servContext);
            dbms.commit(); // commit shared objects like contacts that were created during processing
        }
		return md;
	}

    /**
     * Validates an xml document, using autodetectschema to determine how.
     *
     * @param xml
     * @return true if metadata is valid
     */
    public boolean validate(Element xml) {
        try {
        		String schema = autodetectSchema(xml);
            validate(schema, xml);
            return true;
        }
        // XSD validation error(s)
        catch (Exception x) {
            // do not print stacktrace as this is 'normal' program flow
            if(Log.isDebugEnabled(Geonet.DATA_MANAGER))
                Log.debug(Geonet.DATA_MANAGER, "invalid metadata: " + x.getMessage());
            return false;
        }
    }

	/**
	 * Used by harvesters that need to validate metadata.
	 * 
	 * @param dbms connection to database
	 * @param schema name of the schema to validate against
	 * @param id metadata id - used to record validation status
	 * @param doc metadata document as JDOM Document not JDOM Element
	 * @param lang Language from context
	 * @return
	 */
	public boolean doValidate(Dbms dbms, String schema, String id, Document doc, String lang) {
		HashMap <String, Integer[]> valTypeAndStatus = new HashMap<String, Integer[]>();
		boolean valid = true;

		if (doc.getDocType() != null) {
            if(Log.isDebugEnabled(Geonet.DATA_MANAGER))
                Log.debug(Geonet.DATA_MANAGER, "Validating against dtd " + doc.getDocType());
			
			// if document has a doctype then validate using that (assuming that the
			// dtd is either mapped locally or will be cached after first validate)
			try {
				Xml.validate(doc);
				Integer[] results = {1, 0, 0};
				valTypeAndStatus.put("dtd", results);
                if(Log.isDebugEnabled(Geonet.DATA_MANAGER))
                    Log.debug(Geonet.DATA_MANAGER, "Valid.");
			} catch (Exception e) {
				e.printStackTrace();
				Integer[] results = {0, 0, 0};
				valTypeAndStatus.put("dtd", results);
                if(Log.isDebugEnabled(Geonet.DATA_MANAGER))
                    Log.debug(Geonet.DATA_MANAGER, "Invalid.");
				valid = false;
			}
		} else {
            if(Log.isDebugEnabled(Geonet.DATA_MANAGER))
                Log.debug(Geonet.DATA_MANAGER, "Validating against XSD " + schema);
			// do XSD validation
			Element md = doc.getRootElement();
    	Element xsdErrors = getXSDXmlReport(schema,md);
    	if (xsdErrors != null && xsdErrors.getContent().size() > 0) {
     		Integer[] results = {0, 0, 0};
     		valTypeAndStatus.put("xsd", results);
            if(Log.isDebugEnabled(Geonet.DATA_MANAGER))
                Log.debug(Geonet.DATA_MANAGER, "Invalid.");
				valid = false;
    	} else {
     		Integer[] results = {1, 0, 0};
     		valTypeAndStatus.put("xsd", results);
            if(Log.isDebugEnabled(Geonet.DATA_MANAGER))
                Log.debug(Geonet.DATA_MANAGER, "Valid.");
    	}	
			// then do schematron validation
			Element schematronError = null;
			try {
				editLib.enumerateTree(md);
     		schematronError = getSchemaTronXmlReport(schema, md, lang, valTypeAndStatus);
     		editLib.removeEditingInfo(md);
			} catch (Exception e) {
				e.printStackTrace();
				Log.error(Geonet.DATA_MANAGER, "Could not run schematron validation on metadata "+id+": "+e.getMessage());
				valid = false;
			}
			if (schematronError != null && schematronError.getContent().size() > 0) {
				valid = false;
			}
		}

		// now save the validation status
		try {
			saveValidationStatus(dbms, id, valTypeAndStatus, new ISODate().toString());
		} catch (Exception e) {
			e.printStackTrace();
			Log.error(Geonet.DATA_MANAGER, "Could not save validation status on metadata "+id+": "+e.getMessage());
		}

		return valid;
	}

	/**
	 * Used by the validate embedded service. The validation report is stored in the session.
	 * 
	 * @param session
	 * @param schema
	 * @param id
	 * @param md
	 * @param lang
	 * @param forEditing TODO
	 * @return
	 * @throws Exception
	 */
	public Pair <Element, String> doValidate(ServiceContext context, Dbms dbms, String schema, String id, Element metadata, String lang, boolean forEditing) throws Exception {
	    String version = null;
        if(Log.isDebugEnabled(Geonet.DATA_MANAGER))
            Log.debug(Geonet.DATA_MANAGER, "Creating validation report for record #" + id + " [schema: " + schema + "].");
		
		Element md = (Element) metadata.clone();
		// always hideElements for validation
		hideElements(context, dbms, md, id, false, true);
		UserSession session = null;
		if(context != null && context.getUserSession() != null) {
			session = context.getUserSession();
            Element sessionReport = (Element)session.getProperty(Geonet.Session.VALIDATION_REPORT + id);
            if (sessionReport != null && !forEditing) {
                if(Log.isDebugEnabled(Geonet.DATA_MANAGER))
                   Log.debug(Geonet.DATA_MANAGER, "  Validation report available in session.");
                sessionReport.detach();
                return Pair.read(sessionReport, version);
            }
        }

	    Map <String, Integer[]> valTypeAndStatus = new HashMap<String, Integer[]>();
		Element errorReport = new Element ("report", Edit.NAMESPACE);
		errorReport.setAttribute("id", id, Edit.NAMESPACE);

		//-- get an XSD validation report and add results to the metadata 
		//-- as geonet:xsderror attributes on the affected elements 
		Element xsdErrors = getXSDXmlReport(schema,md);
		if (xsdErrors != null && xsdErrors.getContent().size() > 0) {
			errorReport.addContent(xsdErrors);
			Integer[] results = {0, 0, 0};
			valTypeAndStatus.put("xsd", results);
            if (Log.isDebugEnabled(Geonet.DATA_MANAGER))
		        Log.debug(Geonet.DATA_MANAGER, "  - XSD error: " + Xml.getString(xsdErrors));
		}
        else {
		    Integer[] results = {1, 0, 0};
		    valTypeAndStatus.put("xsd", results);
		}

		// ...then schematrons
		Element schematronError;
		
		// edit mode
        if (forEditing) {
            if(Log.isDebugEnabled(Geonet.DATA_MANAGER))
                Log.debug(Geonet.DATA_MANAGER, "  - Schematron in editing mode.");
              //-- now expand the elements and add the geonet: elements
              editLib.expandElements(schema, md);
              version = editLib.getVersionForEditing(schema, id, md);
                    
              //-- get a schematron error report if no xsd errors and add results
              //-- to the metadata as a geonet:schematronerrors element with 
              //-- links to the ref id of the affected element
              schematronError = getSchemaTronXmlReport(schema, md, lang, valTypeAndStatus);
              if (schematronError != null) {
                  md.addContent((Element)schematronError.clone());
                  if (Log.isDebugEnabled(Geonet.DATA_MANAGER))
                      Log.debug(Geonet.DATA_MANAGER, "  - Schematron error: " + Xml.getString(schematronError));
              }
		}
        else {
	        // enumerate the metadata xml so that we can report any problems found 
	        // by the schematron_xml script to the geonetwork editor
	        editLib.enumerateTree(md);

	        // get an xml version of the schematron errors and return for error display
	        schematronError = getSchemaTronXmlReport(schema, md, lang, valTypeAndStatus);

	        // remove editing info added by enumerateTree
	        editLib.removeEditingInfo(md);
		}
        
        if (schematronError != null && schematronError.getContent().size() > 0) {
            Element schematron = new Element("schematronerrors", Edit.NAMESPACE);
            Element idElem = new Element("id", Edit.NAMESPACE);
            idElem.setText(id);
            schematron.addContent(idElem);
            errorReport.addContent(schematronError);
            //throw new SchematronValidationErrorEx("Schematron errors detected - see schemaTron report for "+id+" in htmlCache for more details",schematron);
        }
        
        // Save report in session (invalidate by next update) and db
        if(session != null) {
            session.setProperty(Geonet.Session.VALIDATION_REPORT + id, errorReport);
        }
		saveValidationStatus(dbms, id, valTypeAndStatus, new ISODate().toString());
   		
		return Pair.read(errorReport, version);
	}
	
	/**
	 * Saves validation status information into the database for the current record.
	 * 
	 * @param id   the metadata record internal identifier
	 * @param valTypeAndStatus  the validation type could be xsd or schematron rules set identifier
	 * @param date the validation date time
	 */
	private void saveValidationStatus (Dbms dbms, String id, Map<String, Integer[]> valTypeAndStatus, String date) throws Exception {
	    clearValidationStatus(dbms, id);
	    Set<String> i = valTypeAndStatus.keySet();
	    for (String type : i) {
	        String query = "INSERT INTO Validation (metadataId, valType, status, tested, failed, valDate) VALUES (?,?,?,?,?,?)";
            Integer[] results = valTypeAndStatus.get(type);
            dbms.execute(query, new Integer(id), type, results[0], results[1], results[2], date);
        }
        dbms.commit();
	}

	/**
	 * Removes validation status information for a metadata record.
     *
	 * @param dbms
	 * @param id   the metadata record internal identifier
	 */
	private void clearValidationStatus (Dbms dbms, String id) throws Exception {
	    dbms.execute("DELETE FROM Validation WHERE metadataId=?", new Integer(id));
	    dbms.commit();
	}

	/**
	 * Return the validation status information for the metadata record.
     *
	 * @param dbms
	 * @param id   the metadata record internal identifier
	 * @return
	 */
	private List<Element> getValidationStatus (Dbms dbms, String id) throws Exception {
	    return dbms.select("SELECT valType, status, tested, failed FROM Validation WHERE metadataId=?", new Integer(id)).getChildren();
    }

	//--------------------------------------------------------------------------
	//---
	//--- Metadata Delete API
	//---
	//--------------------------------------------------------------------------

    /**
     * Removes a metadata.
     *
     * @param context
     * @param dbms
     * @param id
     * @throws Exception
     */
	public synchronized void deleteMetadata(ServiceContext context, Dbms dbms, String id) throws Exception {
        String uuid = getMetadataUuid(dbms, id);
        String isTemplate = getMetadataTemplate(dbms, id);

		//--- remove operations
		deleteMetadataOper(dbms, id, false);

		//--- remove categories
		deleteAllMetadataCateg(dbms, id);

		dbms.execute("DELETE FROM MetadataRating WHERE metadataId=?", new Integer(id));
		dbms.execute("DELETE FROM Validation WHERE metadataId=?", new Integer(id));

		dbms.execute("DELETE FROM MetadataStatus WHERE metadataId=?", new Integer(id));

		//--- remove metadata
		xmlSerializer.delete(dbms, "Metadata", id, context);

        // Notifies the metadata change to metatada notifier service
        if (isTemplate.equals("n")) {
            notifyMetadataDelete(dbms, id, uuid);
        }

		//--- update search criteria
		searchMan.delete("_id", id+"");
	}

    /**
     *
     * @param context
     * @param dbms
     * @param id
     * @throws Exception
     */
	public synchronized void deleteMetadataGroup(ServiceContext context, Dbms dbms, String id) throws Exception {
		//--- remove operations
		deleteMetadataOper(dbms, id, false);

		//--- remove categories
		deleteAllMetadataCateg(dbms, id);

		dbms.execute("DELETE FROM MetadataRating WHERE metadataId=?", new Integer(id));
        dbms.execute("DELETE FROM Validation WHERE metadataId=?", new Integer(id));
		dbms.execute("DELETE FROM MetadataStatus WHERE metadataId=?", new Integer(id));

		//--- remove metadata
		xmlSerializer.delete(dbms, "Metadata", id, context);

		//--- update search criteria
		searchMan.deleteGroup("_id", id + "");
	}

    /**
     * Removes all operations stored for a metadata.
     * @param dbms
     * @param id
     * @param skipAllIntranet
     * @throws Exception
     */
	public void deleteMetadataOper(Dbms dbms, String id, boolean skipAllIntranet) throws Exception {
		String query = "DELETE FROM OperationAllowed WHERE metadataId=?";

		if (skipAllIntranet)
			query += " AND groupId>1";

		dbms.execute(query, new Integer(id));
	}

    /**
     * Removes all categories stored for a metadata.
     *
     * @param dbms
     * @param id
     * @throws Exception
     */
	public void deleteAllMetadataCateg(Dbms dbms, String id) throws Exception {
		String query = "DELETE FROM MetadataCateg WHERE metadataId=?";

		dbms.execute(query, new Integer(id));
	}

	//--------------------------------------------------------------------------
	//---
	//--- Metadata thumbnail API
	//---
	//--------------------------------------------------------------------------

    /**
     *
     * @param dbms
     * @param id
     * @return
     * @throws Exception
     */
	public Element getThumbnails(Dbms dbms, String id) throws Exception {
		Element md = xmlSerializer.select(dbms, "Metadata", id, getServiceContext());

		if (md == null)
			return null;

		md.detach();

		String schema = getMetadataSchema(dbms, id);

		//--- do an XSL  transformation
		String styleSheet = getSchemaDir(schema) + Geonet.File.EXTRACT_THUMBNAILS;

		Element result = Xml.transform(md, styleSheet);
		result.addContent(new Element("id").setText(id));

		return result;
	}

    /**
     *
     * @param context
     * @param id
     * @param small
     * @param file
     * @throws Exception
     */
	public void setThumbnail(ServiceContext context, Dbms dbms, String id, boolean small, String file) throws Exception {
		int    pos = file.lastIndexOf('.');
		String ext = (pos == -1) ? "???" : file.substring(pos +1);

		Element env = new Element("env");
		env.addContent(new Element("file").setText(file));
		env.addContent(new Element("ext").setText(ext));
		
		String host    = settingMan.getValue(Geonet.Settings.SERVER_HOST);
		String port    = settingMan.getValue(Geonet.Settings.SERVER_PORT);
		String baseUrl = context.getBaseUrl();
		
		env.addContent(new Element("host").setText(host));
		env.addContent(new Element("port").setText(port));
		env.addContent(new Element("baseUrl").setText(baseUrl));
		
		manageThumbnail(context, dbms, id, small, env, Geonet.File.SET_THUMBNAIL);
	}

    /**
     *
     * @param context
     * @param id
     * @param small
     * @throws Exception
     */
	public void unsetThumbnail(ServiceContext context, Dbms dbms, String id, boolean small) throws Exception {
		Element env = new Element("env");

		manageThumbnail(context, dbms, id, small, env, Geonet.File.UNSET_THUMBNAIL);
	}

    /**
     *
     * @param context
     * @param id
     * @param small
     * @param env
     * @param styleSheet
     * @throws Exception
     */
	private void manageThumbnail(ServiceContext context, Dbms dbms, String id, boolean small, Element env,
										  String styleSheet) throws Exception {
		
        boolean forEditing = false, withValidationErrors = false, keepXlinkAttributes = true;
        Element md = getMetadata(context, id, forEditing, withValidationErrors, keepXlinkAttributes);

		if (md == null)
			return;

		md.detach();

		String schema = getMetadataSchema(dbms, id);

		//--- setup environment
		String type = small ? "thumbnail" : "large_thumbnail";
		env.addContent(new Element("type").setText(type));
		transformMd(dbms,context,id,md,env,schema,styleSheet);
	}

    /**
     *
     * @param dbms
		 * @param context
     * @param id
     * @param md
     * @param env
     * @param schema
     * @param styleSheet
     * @throws Exception
     */
	private void transformMd(Dbms dbms, ServiceContext context, String id, Element md, Element env, String schema, String styleSheet) throws Exception {
		
		if(env.getChild("host")==null){
			String host    = settingMan.getValue(Geonet.Settings.SERVER_HOST);
			String port    = settingMan.getValue(Geonet.Settings.SERVER_PORT);
			
			env.addContent(new Element("host").setText(host));
			env.addContent(new Element("port").setText(port));
		}
		
		//--- setup root element
		Element root = new Element("root");
		root.addContent(md);
		root.addContent(env);

		//--- do an XSL  transformation
		styleSheet = getSchemaDir(schema) + styleSheet;

		md = Xml.transform(root, styleSheet);
        String changeDate = null;
		xmlSerializer.update(dbms, id, md, changeDate, true, context);

        // Notifies the metadata change to metatada notifier service
        notifyMetadataChange(dbms, md, id);

		//--- update search criteria
        indexInThreadPoolIfPossible(dbms,id, false);
	}

    /**
     *
     * @param dbms
     * @param context
     * @param id
     * @param licenseurl
     * @param imageurl
     * @param jurisdiction
     * @param licensename
     * @param type
     * @throws Exception
     */
	public void setDataCommons(Dbms dbms, ServiceContext context, String id, String licenseurl, String imageurl, String jurisdiction, String licensename, String type) throws Exception {
		Element env = new Element("env");
		env.addContent(new Element("imageurl").setText(imageurl));
		env.addContent(new Element("licenseurl").setText(licenseurl));
		env.addContent(new Element("jurisdiction").setText(jurisdiction));
		env.addContent(new Element("licensename").setText(licensename));
		env.addContent(new Element("type").setText(type));

		manageCommons(dbms,context,id,env,Geonet.File.SET_DATACOMMONS);
	}

    /**
     *
     * @param dbms
     * @param context
     * @param id
     * @param licenseurl
     * @param imageurl
     * @param jurisdiction
     * @param licensename
     * @param type
     * @throws Exception
     */
	public void setCreativeCommons(Dbms dbms, ServiceContext context, String id, String licenseurl, String imageurl, String jurisdiction, String licensename, String type) throws Exception {
		Element env = new Element("env");
		env.addContent(new Element("imageurl").setText(imageurl));
		env.addContent(new Element("licenseurl").setText(licenseurl));
		env.addContent(new Element("jurisdiction").setText(jurisdiction));
		env.addContent(new Element("licensename").setText(licensename));
		env.addContent(new Element("type").setText(type));

		manageCommons(dbms,context,id,env,Geonet.File.SET_CREATIVECOMMONS);
	}

    /**
     *
     * @param dbms
		 * @param context
     * @param id
     * @param env
     * @param styleSheet
     * @throws Exception
     */
	private void manageCommons(Dbms dbms, ServiceContext context, String id, Element env, String styleSheet) throws Exception {
		Element md = xmlSerializer.select(dbms, "Metadata", id, context);

		if (md == null) return;

		md.detach();

		String schema = getMetadataSchema(dbms, id);
		transformMd(dbms,context,id,md,env,schema,styleSheet);
	}

	//--------------------------------------------------------------------------
	//---
	//--- Privileges API
	//---
	//--------------------------------------------------------------------------

    /**
     *  Adds a permission to a group. Metadata is not reindexed.
     *
     * @param context
     * @param dbms
     * @param mdId
     * @param grpId
     * @param opId
     * @throws Exception
     */
	public void setOperation(ServiceContext context, Dbms dbms, String mdId, String grpId, String opId) throws Exception {
		setOperation(context,dbms,new Integer(mdId),new Integer(grpId),new Integer(opId));
	}

    /**
     * Set metadata privileges.
     * 
     * Administrator can set operation for any groups.
     * 
     * For reserved group (ie. Internet, Intranet & Guest), user MUST be reviewer of one group.
     * For other group, if "Only set privileges to user's groups" is set in catalog configuration
     * user MUST be a member of the group.
     * 
     * @param context
     * @param dbms
     * @param mdId The metadata identifier
     * @param grpId The group identifier
     * @param opId The operation identifier
     * 
     * @throws Exception
     */
	public void setOperation(ServiceContext context, Dbms dbms, int mdId, int grpId, int opId) throws Exception {
        // Check user privileges
        // Session may not be defined when a harvester is running
        if (context.getUserSession() != null) {
            String userProfile = context.getUserSession().getProfile();
            if (!userProfile.equals(Geonet.Profile.ADMINISTRATOR)) {
                int userId = Integer.parseInt(context.getUserSession()
                        .getUserId());
                // Reserved groups
                if (grpId <= 1) {
                    // If user is reviewer, user can change operation for groups
                    // -1, 0, 1
                    String isReviewerQuery = "SELECT groupId FROM UserGroups WHERE userId=? AND profile=?";
                    Element isReviewerRes = dbms.select(isReviewerQuery,
                            userId, Geonet.Profile.REVIEWER);
                    if (isReviewerRes.getChildren().size() == 0) {
                        throw new ServiceNotAllowedEx(
                                "User can't set operation for group "
                                        + grpId
                                        + " because the user in not a Reviewer of any group.");
                    }
                } else {

                    GeonetContext gc = (GeonetContext) context
                            .getHandlerContext(Geonet.CONTEXT_NAME);
                    String userGroupsOnly = settingMan
                            .getValue("system/metadataprivs/usergrouponly");
                    if (userGroupsOnly.equals("true")) {
                        // If user is member of the group, user can set
                        // operation
                        String isMemberQuery = "SELECT groupId FROM UserGroups WHERE groupId=? AND userId=?";
                        Element isMemberRes = dbms.select(isMemberQuery, grpId,
                                userId);
                        if (isMemberRes.getChildren().size() == 0) {
                            throw new ServiceNotAllowedEx(
                                    "User can't set operation for group "
                                            + grpId
                                            + " because the user in not member of this group.");
                        }
                    }
                }
            }
        }
		// Set operation
		String query = "SELECT metadataId FROM OperationAllowed WHERE metadataId=? AND groupId=? AND operationId=?";
		Element elRes = dbms.select(query, mdId, grpId, opId);
		if (elRes.getChildren().size() == 0) {
			dbms.execute("INSERT INTO OperationAllowed(metadataId, groupId, operationId) VALUES(?,?,?)", mdId, grpId, opId);
			if (svnManager != null) {
			    svnManager.setHistory(dbms, mdId+"", context);
			}
		}
	}

    /**
     *
     * @param context
     * @param dbms
     * @param mdId
     * @param grpId
     * @param opId
     * @throws Exception
     */
	public void unsetOperation(ServiceContext context, Dbms dbms, String mdId, String grpId, String opId) throws Exception {
		unsetOperation(context,dbms,new Integer(mdId),new Integer(grpId),new Integer(opId));
	}

    /**
     *
     * @param context
     * @param dbms dbms
     * @param mdId metadata id
     * @param groupId group id
     * @param operId operation id
     * @throws Exception hmm
     */
	public void unsetOperation(ServiceContext context, Dbms dbms, int mdId, int groupId, int operId) throws Exception {
		String query = "DELETE FROM OperationAllowed WHERE metadataId=? AND groupId=? AND operationId=?";
		dbms.execute(query, mdId, groupId, operId);
		if (svnManager != null) {
		    svnManager.setHistory(dbms, mdId+"", context);
		}
	}

    /**
     * Sets VIEW and NOTIFY privileges for a metadata to a group.
     *
     * @param context service context
     * @param dbms the database
     * @param id metadata id
     * @param groupId group id
     * @param fullRightsForGroup TODO
     * @throws Exception hmmm
     */
	public void copyDefaultPrivForGroup(ServiceContext context, Dbms dbms, String id, String groupId, boolean fullRightsForGroup) throws Exception {
        if(StringUtils.isBlank(groupId)) {
            Log.info(Geonet.DATA_MANAGER, "Attempt to set default privileges for metadata " + id + " to an empty groupid");
            return;
        }
		//--- store access operations for group

		setOperation(context, dbms, id, groupId, AccessManager.OPER_VIEW);
		setOperation(context, dbms, id, groupId, AccessManager.OPER_NOTIFY);
		//
		// Restrictive: new and inserted records should not be editable, 
		// their resources can't be downloaded and any interactive maps can't be 
		// displayed by users in the same group 
		if(fullRightsForGroup) {
			setOperation(context, dbms, id, groupId, AccessManager.OPER_EDITING);
			setOperation(context, dbms, id, groupId, AccessManager.OPER_DOWNLOAD);
			setOperation(context, dbms, id, groupId, AccessManager.OPER_DYNAMIC);
		}
		// Ultimately this should be configurable elsewhere
	}

	//--------------------------------------------------------------------------
	//---
	//--- Check User Id to avoid foreign key problems
	//---
	//--------------------------------------------------------------------------

	public boolean isUserMetadataOwner(Dbms dbms, int userId) throws Exception {
		String query = "SELECT id FROM Metadata WHERE owner=?";
		Element elRes = dbms.select(query, userId);
		return (elRes.getChildren().size() != 0);
	}

	public boolean isUserMetadataStatus(Dbms dbms, int userId) throws Exception {
		String query = "SELECT metadataId FROM MetadataStatus WHERE userId=?";
		Element elRes = dbms.select(query, userId);
		return (elRes.getChildren().size() != 0);
	}

	//--------------------------------------------------------------------------
	//---
	//--- Status API
	//---
	//--------------------------------------------------------------------------


    /**
     * Return all status records for the metadata id - current status is the
		 * first child due to sort by DESC on changeDate
		 *
     * @param dbms
     * @param id
		 * @return 
     * @throws Exception
		 *
     */
	public Element getStatus(Dbms dbms, int id) throws Exception {
		String query = "SELECT statusId, userId, changeDate, changeMessage, name FROM StatusValues, MetadataStatus WHERE statusId=id AND metadataId=? ORDER BY changeDate DESC";
		return dbms.select(query, id);
	}

    /**
     * Return status of metadata id.
     *
     * @param dbms
     * @param id
		 * @return 
     * @throws Exception
		 *
     */
	public String getCurrentStatus(Dbms dbms, int id) throws Exception {
		Element status = getStatus(dbms, id);
		if (status == null) return Params.Status.UNKNOWN;
		List<Element> statusKids = status.getChildren();
		if (statusKids.size() == 0) return Params.Status.UNKNOWN;
		return statusKids.get(0).getChildText("statusid");
	}

    /**
     * Set status of metadata id and reindex metadata id afterwards.
     *
     * @param context
     * @param dbms
     * @param id
     * @param status
     * @param changeDate
     * @param changeMessage
     * @throws Exception
     */
	public void setStatus(ServiceContext context, Dbms dbms, int id, int status, String changeDate, String changeMessage) throws Exception {
		setStatusExt(context, dbms, id, status, changeDate, changeMessage);
    boolean indexGroup = false;
    indexMetadata(dbms, Integer.toString(id), indexGroup, true, context);
	}

    /**
     * Set status of metadata id and do not reindex metadata id afterwards.
     *
     * @param context
     * @param dbms
     * @param id
     * @param status
     * @param changeDate
     * @param changeMessage
     * @throws Exception
     */
	public void setStatusExt(ServiceContext context, Dbms dbms, int id, int status, String changeDate, String changeMessage) throws Exception {
		dbms.execute("INSERT into MetadataStatus(metadataId, statusId, userId, changeDate, changeMessage) VALUES (?,?,?,?,?)", id, status, context.getUserSession().getUserIdAsInt(), changeDate, changeMessage);
		if (svnManager != null) {
		    svnManager.setHistory(dbms, id+"", context);
		}
	}

	//--------------------------------------------------------------------------
	//---
	//--- Categories API
	//---
	//--------------------------------------------------------------------------

    /**
     * Adds a category to a metadata. Metadata is not reindexed.
     * @param dbms
     * @param mdId
     * @param categId
     * @throws Exception
     */
	public void setCategory(ServiceContext context, Dbms dbms, String mdId, String categId) throws Exception {
		Object args[] = { new Integer(mdId), new Integer(categId) };

		if (!isCategorySet(dbms, mdId, categId)) {
			dbms.execute("INSERT INTO MetadataCateg(metadataId, categoryId) VALUES(?,?)", args);
			if (svnManager != null) {
			    svnManager.setHistory(dbms, mdId+"", context);
			}
		}
	}

    /**
     *
     * @param dbms
     * @param mdId
     * @param categId
     * @return
     * @throws Exception
     */
	public boolean isCategorySet(Dbms dbms, String mdId, String categId) throws Exception {
		String query = "SELECT metadataId FROM MetadataCateg " +"WHERE metadataId=? AND categoryId=?";
		Element elRes = dbms.select(query, new Integer(mdId), new Integer(categId));
		return (elRes.getChildren().size() != 0);
	}

    /**
     *
     * @param dbms
     * @param mdId
     * @param categId
     * @throws Exception
     */
	public void unsetCategory(ServiceContext context, Dbms dbms, String mdId, String categId) throws Exception {
		String query = "DELETE FROM MetadataCateg WHERE metadataId=? AND categoryId=?";
		dbms.execute(query, new Integer(mdId), new Integer(categId));
		if (svnManager != null) {
		    svnManager.setHistory(dbms, mdId+"", context);
		}
	}

    /**
     *
     * @param dbms
     * @param mdId
     * @return
     * @throws Exception
     */
	public Element getCategories(Dbms dbms, String mdId) throws Exception {
		String query = "SELECT id, name FROM Categories, MetadataCateg WHERE id=categoryId AND metadataId=?";
		return dbms.select(query, new Integer(mdId));
	}

    /**
     * Update metadata record (not template) using update-fixed-info.xsl
     * 
     * 
     * @param schema
     * @param id
     * @param uuid If the metadata is a new record (not yet saved), provide the uuid for that record
     * @param md
     * @param parentUuid
     * @param updateDatestamp   FIXME ? updateDatestamp is not used when running XSL transformation
     * @param dbms
     * @return
     * @throws Exception
     */
	public Element updateFixedInfo(String schema, String id, String uuid, Element md, String parentUuid, UpdateDatestamp updateDatestamp, Dbms dbms, ServiceContext context) throws Exception {
        boolean autoFixing = settingMan.getValueAsBool("system/autofixing/enable", true);
        if(autoFixing) {
            if(Log.isDebugEnabled(Geonet.DATA_MANAGER))
                Log.debug(Geonet.DATA_MANAGER, "Autofixing is enabled, trying update-fixed-info (updateDatestamp: " + updateDatestamp.name() + ")");
            
        	String query = "SELECT uuid, isTemplate FROM Metadata WHERE id = ?";
            Element rec = dbms.select(query, new Integer(id)).getChild("record");
            Boolean isTemplate = rec != null && !rec.getChildText("istemplate").equals("n");
            
            // don't process templates
                uuid = uuid == null ? rec.getChildText("uuid") : uuid;
                
                //--- setup environment
                Element env = new Element("env");
                env.addContent(new Element("id").setText(id));
                env.addContent(new Element("uuid").setText(uuid));
								Element schemaLoc = new Element("schemaLocation");
                schemaLoc.setAttribute(schemaMan.getSchemaLocation(schema,context));
								env.addContent(schemaLoc);
                
                if (updateDatestamp == UpdateDatestamp.yes) {
                        env.addContent(new Element("changeDate").setText(new ISODate().toString()));
                }
                if(parentUuid != null) {
                    env.addContent(new Element("parentUuid").setText(parentUuid));
                }
                env.addContent(new Element("datadir").setText(Lib.resource.getDir(dataDir, Params.Access.PRIVATE, id)));

                // add original metadata to result
                Element result = new Element("root");
                result.addContent(md);
                // add 'environment' to result
                env.addContent(new Element("siteURL")   .setText(getSiteURL()));
                Element system = settingMan.get("system", -1);
                env.addContent(Xml.transform(system, appPath + Geonet.Path.STYLESHEETS+ "/xml/config.xsl"));
                result.addContent(env);
                // apply update-fixed-info.xsl
                String styleSheet;
                if(isTemplate) {
                    styleSheet = getSchemaDir(schema) + Geonet.File.UPDATE_TEMPLATE_FIXED_INFO;
                } else {
                    styleSheet = getSchemaDir(schema) + Geonet.File.UPDATE_FIXED_INFO;
                }
                result = Xml.transform(result, styleSheet);
                return result;
        } else {
            if(Log.isDebugEnabled(Geonet.DATA_MANAGER))
                Log.debug(Geonet.DATA_MANAGER, "Autofixing is disabled, not applying update-fixed-info");
            return md;
        }
	}

    /**
     * Retrieves the unnotified metadata to update/insert for a notifier service
     *
     * @param dbms
     * @param notifierId
     * @return
     * @throws Exception
     */
    public Map<String,Element> getUnnotifiedMetadata(Dbms dbms, String notifierId) throws Exception {
        if(Log.isDebugEnabled(Geonet.DATA_MANAGER))
            Log.debug(Geonet.DATA_MANAGER, "getUnnotifiedMetadata start");
        Map<String,Element> unregisteredMetadata = new HashMap<String,Element>();

        String query = "select m.id, m.uuid, m.data, mn.notifierId, mn.action from metadata m left join metadatanotifications mn on m.id = mn.metadataId\n" +
                "where (mn.notified is null or mn.notified = 'n') and (mn.action <> 'd') and (mn.notifierId is null or mn.notifierId = ?)";
        List<Element> results = dbms.select(query, new Integer(notifierId)).getChildren();
        if(Log.isDebugEnabled(Geonet.DATA_MANAGER))
            Log.debug(Geonet.DATA_MANAGER, "getUnnotifiedMetadata after select: " + (results != null));

        if (results != null) {
          for(Element result : results) {
              String uuid = result.getChild("uuid").getText();
              if(Log.isDebugEnabled(Geonet.DATA_MANAGER))
                  Log.debug(Geonet.DATA_MANAGER, "getUnnotifiedMetadata: " + uuid);
              unregisteredMetadata.put(uuid, (Element)((Element)result.clone()).detach());
          }
        }

        if(Log.isDebugEnabled(Geonet.DATA_MANAGER))
            Log.debug(Geonet.DATA_MANAGER, "getUnnotifiedMetadata returning #" + unregisteredMetadata.size() + " results");
        return unregisteredMetadata;
    }

    /**
     * Retrieves the unnotified metadata to delete for a notifier service
     *
     * @param dbms
     * @param notifierId
     * @return
     * @throws Exception
     */
    public Map<String,Element> getUnnotifiedMetadataToDelete(Dbms dbms, String notifierId) throws Exception {
        if(Log.isDebugEnabled(Geonet.DATA_MANAGER))
            Log.debug(Geonet.DATA_MANAGER, "getUnnotifiedMetadataToDelete start");
        Map<String,Element> unregisteredMetadata = new HashMap<String,Element>();
        if(Log.isDebugEnabled(Geonet.DATA_MANAGER))
            Log.debug(Geonet.DATA_MANAGER, "getUnnotifiedMetadataToDelete after dbms");

        String query = "select metadataId as id, metadataUuid as uuid, notifierId, action from metadatanotifications " +
                "where (notified = 'n') and (action = 'd') and (notifierId = ?)";
        List<Element> results = dbms.select(query, new Integer(notifierId)).getChildren();
        if(Log.isDebugEnabled(Geonet.DATA_MANAGER))
            Log.debug(Geonet.DATA_MANAGER, "getUnnotifiedMetadataToDelete after select: " + (results != null));

        if (results != null) {
          for(Element result : results) {
              String uuid = result.getChild("uuid").getText();
              if(Log.isDebugEnabled(Geonet.DATA_MANAGER))
                  Log.debug(Geonet.DATA_MANAGER, "getUnnotifiedMetadataToDelete: " + uuid);
              unregisteredMetadata.put(uuid, (Element)((Element)result.clone()).detach());

          }
        }

        if(Log.isDebugEnabled(Geonet.DATA_MANAGER))
            Log.debug(Geonet.DATA_MANAGER, "getUnnotifiedMetadataToDelete returning #" + unregisteredMetadata.size() + " results");
        return unregisteredMetadata;
    }

    /**
     * Marks a metadata record as notified for a notifier service.
     *
     * @param metadataId    Metadata identifier
     * @param notifierId    Notifier service identifier
     * @param deleteNotification    Indicates if the notification was a delete action
     * @param dbms
     * @throws Exception
     */
    public void setMetadataNotified(String metadataId, String metadataUuid, String notifierId, boolean deleteNotification, Dbms dbms) throws Exception {
        String query = "DELETE FROM MetadataNotifications WHERE metadataId=? AND notifierId=?";
        dbms.execute(query, new Integer(metadataId), new Integer(notifierId));
        dbms.commit();

        if (!deleteNotification) {
            query = "INSERT INTO MetadataNotifications (metadataId, notifierId, metadataUuid, notified, action) VALUES (?,?,?,?,?)";
            dbms.execute(query, new Integer(metadataId), new Integer(notifierId), metadataUuid, "y", "u");
            dbms.commit();
        }

        if(Log.isDebugEnabled(Geonet.DATA_MANAGER))
            Log.debug(Geonet.DATA_MANAGER, "setMetadataNotified finished for metadata with id " + metadataId + "and notitifer with id " + notifierId);
    }

    /**
     * Marks a metadata record as notified for a notifier service.
     *
     * @param metadataId    Metadata identifier
     * @param notifierId    Notifier service identifier
     * @param dbms
     * @throws Exception
     */
    public void setMetadataNotifiedError(String metadataId, String metadataUuid, String notifierId, boolean deleteNotification, String error, Dbms dbms) throws Exception {
        if(Log.isDebugEnabled(Geonet.DATA_MANAGER))
            Log.debug(Geonet.DATA_MANAGER, "setMetadataNotifiedError");
       try {
       String query = "DELETE FROM MetadataNotifications WHERE metadataId=? AND notifierId=?";
       dbms.execute(query, new Integer(metadataId), new Integer(notifierId));

       String action = (deleteNotification == true)?"d":"u";
       query = "INSERT INTO MetadataNotifications (metadataId, notifierId, metadataUuid, notified, action, errormsg) VALUES (?,?,?,?,?,?)";
       dbms.execute(query, new Integer(metadataId), new Integer(notifierId), metadataUuid, "n", action, error);
       dbms.commit();

           if(Log.isDebugEnabled(Geonet.DATA_MANAGER))
               Log.debug(Geonet.DATA_MANAGER, "setMetadataNotifiedError finished for metadata with id " + metadataId + "and notitifer with id " + notifierId);
       }
       catch (Exception ex) {
           ex.printStackTrace();
           throw ex;
       }
    }

    /**
     *
     * @param dbms
     * @return
     * @throws Exception
     */
    public List<Element> retrieveNotifierServices(Dbms dbms) throws Exception {
        String query = "SELECT id, url, username, password FROM MetadataNotifiers WHERE enabled = 'y'";
        return dbms.select(query).getChildren();
    }

	
	/**
	 * Updates all children of the selected parent. Some elements are protected
	 * in the children according to the stylesheet used in
	 * xml/schemas/[SCHEMA]/update-child-from-parent-info.xsl.
	 * 
	 * Children MUST be editable and also in the same schema of the parent. 
	 * If not, child is not updated. 
	 * 
	 * @param srvContext
	 *            service context
	 * @param parentUuid
	 *            parent uuid
	 * @param params
	 *            parameters
	 * @param children
	 *            children
	 * @return
	 * @throws Exception
	 */
	public Set<String> updateChildren(ServiceContext srvContext, String parentUuid, String[] children, Map<String, String> params) throws Exception {
		Dbms dbms = (Dbms) srvContext.getResourceManager().open(Geonet.Res.MAIN_DB);

		String parentId = params.get(Params.ID);
		String parentSchema = params.get(Params.SCHEMA);

		// --- get parent metadata in read/only mode
        boolean forEditing = false, withValidationErrors = false, keepXlinkAttributes = false;
        Element parent = getGeocatMetadata(srvContext, parentId, forEditing, withValidationErrors, keepXlinkAttributes,false, false);

		Element env = new Element("update");
		env.addContent(new Element("parentUuid").setText(parentUuid));
		env.addContent(new Element("siteURL").setText(getSiteURL()));
		env.addContent(new Element("parent").addContent(parent));

		// Set of untreated children (out of privileges, different schemas)
		Set<String> untreatedChildSet = new HashSet<String>();

		// only get iso19139 records
		for (String childId : children) {

			// Check privileges
			if (!accessMan.canEdit(srvContext, childId)) {
				untreatedChildSet.add(childId);
                if(Log.isDebugEnabled(Geonet.DATA_MANAGER))
                    Log.debug(Geonet.DATA_MANAGER, "Could not update child ("
						+ childId + ") because of privileges.");
				continue;
			}

            Element child = getGeocatMetadata(srvContext, childId, forEditing, withValidationErrors, keepXlinkAttributes, false, false);

			String childSchema = child.getChild(Edit.RootChild.INFO,
					Edit.NAMESPACE).getChildText(Edit.Info.Elem.SCHEMA);

			// Check schema matching. CHECKME : this suppose that parent and
			// child are in the same schema (even not profil different)
			if (!childSchema.equals(parentSchema)) {
				untreatedChildSet.add(childId);
                if(Log.isDebugEnabled(Geonet.DATA_MANAGER))
                    Log.debug(Geonet.DATA_MANAGER, "Could not update child ("
						+ childId + ") because schema (" + childSchema
						+ ") is different from the parent one (" + parentSchema
						+ ").");
				continue;
			}

            if(Log.isDebugEnabled(Geonet.DATA_MANAGER))
                Log.debug(Geonet.DATA_MANAGER, "Updating child (" + childId +") ...");

			// --- setup xml element to be processed by XSLT

			Element rootEl = new Element("root");
			Element childEl = new Element("child").addContent(child.detach());
			rootEl.addContent(childEl);
			rootEl.addContent(env.detach());

			// --- do an XSL transformation

			String styleSheet = getSchemaDir(parentSchema)
					+ Geonet.File.UPDATE_CHILD_FROM_PARENT_INFO;
			Element childForUpdate = new Element("root");
			childForUpdate = Xml.transform(rootEl, styleSheet, params);
			
			xmlSerializer.update(dbms, childId, childForUpdate, new ISODate().toString(), true, srvContext);


            // Notifies the metadata change to metatada notifier service
            notifyMetadataChange(dbms, childForUpdate, childId);

			rootEl = null;
		}

		return untreatedChildSet;
	}

    public void addHidingInfo(ServiceContext context, Element md, String id) throws Exception
    {
        md.detach(); // DEBUG

        Dbms dbms = (Dbms) context.getResourceManager().open(Geonet.Res.MAIN_DB);
        Element xPathExpressions = dbms.select(
                "SELECT xPathExpr, level FROM HiddenMetadataElements WHERE metadataId = ?", new Integer(id));

        List elements = Xml.selectNodes(xPathExpressions, "*//xpathexpr");
        xPathExpressions.detach();
        List levels = Xml.selectNodes(xPathExpressions, "*//level");

        Iterator l = levels.iterator();

        // System.out.println(Xml.getString(xPathExpressions)); // DEBUG
        for (Iterator i = elements.iterator(); i.hasNext();)
        {
            try
            {
                String expr = ((Element) i.next()).getText();
                String level = ((Element) l.next()).getText();
                // System.out.println("expr = " + expr + " - level = " + level);
                // // DEBUG

                Element t = Xml.selectElement(md, expr);
                md.detach();

                // System.out.println(Xml.getString(t)); // DEBUG
                if(t != null) {
                    t.addContent(new Element("hide", Edit.NAMESPACE).setAttribute("level", level));
                } else {
                    Log.error(Geonet.DATA_MANAGER, "path to hidden xpath no longer exists. Expr:"+expr+" Level: "+level);
                }

            } catch (JDOMException e) {
                Log.error(Geonet.DATA_MANAGER, "Error occurred adding hiding info: "+e.getMessage());
            }
        }

        md.detach();
    }

    /**
     * TODO : buildInfoElem contains similar portion of code with indexMetadata
     * @param context
     * @param id
     * @param version
     * @return
     * @throws Exception
     */
	private Element buildInfoElem(ServiceContext context, String id, String version) throws Exception {
		Dbms dbms = (Dbms) context.getResourceManager().open(Geonet.Res.MAIN_DB);

		String query ="SELECT schemaId, createDate, changeDate, source, isTemplate, title, "+
									"uuid, isHarvested, harvestUuid, popularity, rating, owner, groupOwner, displayOrder FROM Metadata WHERE id = ?";

		// add Metadata table infos: schemaId, createDate, changeDate, source,
		Element rec = dbms.select(query, new Integer(id)).getChild("record");

		String  schema     = rec.getChildText("schemaid");
		String  createDate = rec.getChildText("createdate");
		String  changeDate = rec.getChildText("changedate");
		String  source     = rec.getChildText("source");
		String  isTemplate = rec.getChildText("istemplate");
		String  title      = rec.getChildText("title");
		String  uuid       = rec.getChildText("uuid");
		String  isHarvested= rec.getChildText("isharvested");
		String  harvestUuid= rec.getChildText("harvestuuid");
		String  popularity = rec.getChildText("popularity");
		String  rating     = rec.getChildText("rating");
		String  owner      = rec.getChildText("owner");
		String  groupOwner      = rec.getChildText("groupowner");
                String  displayOrder = rec.getChildText("displayorder");

		Element info = new Element(Edit.RootChild.INFO, Edit.NAMESPACE);

		addElement(info, Edit.Info.Elem.ID,          id);
		addElement(info, Edit.Info.Elem.SCHEMA,      schema);
		addElement(info, Edit.Info.Elem.CREATE_DATE, createDate);
		addElement(info, Edit.Info.Elem.CHANGE_DATE, changeDate);
		addElement(info, Edit.Info.Elem.IS_TEMPLATE, isTemplate);
		addElement(info, Edit.Info.Elem.TITLE,       title);
		addElement(info, Edit.Info.Elem.SOURCE,      source);
		addElement(info, Edit.Info.Elem.UUID,        uuid);
		addElement(info, Edit.Info.Elem.IS_HARVESTED,isHarvested);
		addElement(info, Edit.Info.Elem.POPULARITY,  popularity);
		addElement(info, Edit.Info.Elem.RATING,      rating);
                addElement(info, Edit.Info.Elem.DISPLAY_ORDER,  displayOrder);

		if (isHarvested.equals("y"))
			info.addContent(harvestMan.getHarvestInfo(harvestUuid, id, uuid));

		if (version != null)
			addElement(info, Edit.Info.Elem.VERSION, version);

		buildExtraMetadataInfo(context, id, info);

        if(accessMan.isVisibleToAll(dbms, id)) {
            addElement(info, Edit.Info.Elem.IS_PUBLISHED_TO_ALL, "true");
        }
        else {
            addElement(info, Edit.Info.Elem.IS_PUBLISHED_TO_ALL, "false");
        }
        try {
        	Integer groupOwnerId = Integer.valueOf(groupOwner);
        	addElement(info, "groupOwner", groupOwner);
			Element groupInfo = dbms.select("SELECT logouuid, website FROM groups where id=?", groupOwnerId).getChild("record");
            addElement(info, "groupLogoUuid", groupInfo.getChildText("logouuid"));
            addElement(info, "groupWebsite", groupInfo.getChildText("website"));
        } catch (NumberFormatException nfe) {
        	// that's ok, sometime groupOwner is blank
        }
		// add owner name
		query = "SELECT username FROM Users WHERE id = ?";
		Element record = dbms.select(query, new Integer(owner)).getChild("record");
		if (record != null) {
			String ownerName = record.getChildText("username");
			addElement(info, Edit.Info.Elem.OWNERNAME, ownerName);
		}

		// add categories
		List categories = dbms.select("SELECT id, name FROM MetadataCateg, Categories "+
												"WHERE metadataId = ? AND categoryId = id ORDER BY id", new Integer(id)).getChildren();

        for (Object category1 : categories) {
            Element category = (Element) category1;
            addElement(info, Edit.Info.Elem.CATEGORY, category.getChildText("name"));
        }

		// add subtemplates
		/* -- don't add as we need to investigate indexing for the fields 
		   -- in the metadata table used here
		List subList = getSubtemplates(dbms, schema);
		if (subList != null) {
			Element subs = new Element(Edit.Info.Elem.SUBTEMPLATES);
			subs.addContent(subList);
			info.addContent(subs);
		}
		*/


        // Add validity information
        List<Element> validationInfo = getValidationStatus(dbms, id);
        if (validationInfo == null || validationInfo.size() == 0) {
            addElement(info, Edit.Info.Elem.VALID, "-1");
        } else {
            String isValid = "1";
            for (Object elem : validationInfo) {
                Element vi = (Element) elem;
                String type = vi.getChildText("valtype");
                String status = vi.getChildText("status");
                if ("0".equals(status)) {
                    isValid = "0";
                }
                String ratio = "xsd".equals(type) ? "" : vi.getChildText("failed") + "/" + vi.getChildText("tested");
                
                info.addContent(new Element(Edit.Info.Elem.VALID + "_details").
                        addContent(new Element("type").setText(type)).
                        addContent(new Element("status").setText(status)).
                        addContent(new Element("ratio").setText(ratio))
                        );
            }
            addElement(info, Edit.Info.Elem.VALID, isValid);
        }
        
		// add baseUrl of this site (from settings)
        String protocol = settingMan.getValue(Geonet.Settings.SERVER_PROTOCOL);
		String host    = settingMan.getValue(Geonet.Settings.SERVER_HOST);
		String port    = settingMan.getValue(Geonet.Settings.SERVER_PORT);
		addElement(info, Edit.Info.Elem.BASEURL, protocol + "://" + host + (port == "80" ? "" : ":" + port) + baseURL);
		addElement(info, Edit.Info.Elem.LOCSERV, "/srv/en" );
		return info;
	}

    /**
     * Returns a mapping from ISO 639-1 codes to ISO 639-2 codes.
     *
     * @param context here, there, and everywhere
     * @param iso639_1_set 639-1 codes to be mapped
     * @return mapping
     * @throws Exception hmm
     */
    public Map<String, String> iso639_1_to_iso639_2(ServiceContext context, Set<String> iso639_1_set) throws Exception {
        Map<String, String> result = new HashMap<String, String>();
        if(iso639_1_set!= null && !iso639_1_set.isEmpty() ) {
            Dbms dbms = (Dbms) context.getResourceManager().open(Geonet.Res.MAIN_DB);
            String query = "SELECT code, shortcode FROM IsoLanguages WHERE ";
            for(String iso639_1 : iso639_1_set) {
                query += "shortcode = ? OR ";
            }
            query = query.substring(0, query.lastIndexOf("OR"));
            @SuppressWarnings(value = "unchecked")
            List<Element> records = dbms.select(query, iso639_1_set.toArray()).getChildren();
            for(Element record : records) {
                result.put(record.getChildText("shortcode"), record.getChildText("code"));
            }
        }
        return result;       
    }

	/**
	 * Add extra information about the metadata record
	 * which depends on context and could not be stored in db or Lucene index.
	 * 
	 * @param context
	 * @param id
	 * @param info
	 * @throws Exception
	 */
	public void buildExtraMetadataInfo(ServiceContext context, String id,
			Element info) throws Exception {
		if (accessMan.canEdit(context, id))
			addElement(info, Edit.Info.Elem.EDIT, "true");

		if (accessMan.isOwner(context, id)) {
			addElement(info, Edit.Info.Elem.OWNER, "true");
		}

		Element operations = accessMan.getAllOperations(context, id, context.getIpAddress());
		Set<String> hsOper = accessMan.getOperations(context, id, context.getIpAddress(), operations);

		addElement(info, Edit.Info.Elem.VIEW,     			String.valueOf(hsOper.contains(AccessManager.OPER_VIEW)));
		addElement(info, Edit.Info.Elem.NOTIFY,   			String.valueOf(hsOper.contains(AccessManager.OPER_NOTIFY)));
		addElement(info, Edit.Info.Elem.DOWNLOAD, 			String.valueOf(hsOper.contains(AccessManager.OPER_DOWNLOAD)));
		addElement(info, Edit.Info.Elem.DYNAMIC,  			String.valueOf(hsOper.contains(AccessManager.OPER_DYNAMIC)));
		addElement(info, Edit.Info.Elem.FEATURED, 			String.valueOf(hsOper.contains(AccessManager.OPER_FEATURED)));

		if (!hsOper.contains(AccessManager.OPER_DOWNLOAD)) {
			boolean gDownload = Xml.selectNodes(operations, "guestoperations/record[operationid="+AccessManager.OPER_DOWNLOAD+" and groupid='-1']").size() == 1;
			addElement(info, Edit.Info.Elem.GUEST_DOWNLOAD, gDownload+"");
		}

	}

    /**
     *
     * @param root
     * @param name
     * @param value
     */
	private static void addElement(Element root, String name, String value) {
		root.addContent(new Element(name).setText(value));
	}

    /**
     *
     * @return
     */
	public String getSiteID() {
		return settingMan.getValue("system/site/siteId");
	}

	
	//---------------------------------------------------------------------------
	//---
	//--- Static methods are for external modules like GAST to be able to use
	//--- them.
	//---
	//---------------------------------------------------------------------------

    /**
     *
     * @param md
     */
	public static void setNamespacePrefix(Element md){
		//--- if the metadata has no namespace or already has a namespace then
		//--- we must skip this phase

		Namespace ns = md.getNamespace();
    if (ns == Namespace.NO_NAMESPACE || (!md.getNamespacePrefix().equals("")))
      return;
		//--- set prefix for iso19139 metadata

		ns = Namespace.getNamespace("gmd", md.getNamespace().getURI());
		setNamespacePrefix(md, ns);
	}

    /**
     *
     * @param md
     * @param ns
     */
	private static void setNamespacePrefix(Element md, Namespace ns) {
		if (md.getNamespaceURI().equals(ns.getURI()))
			md.setNamespace(ns);

		for (Object o : md.getChildren())
			setNamespacePrefix((Element) o, ns);
	}

    /**
     *
     * @param md
     * @throws Exception
     */
	public void setNamespacePrefixUsingSchemas(String schema, Element md) throws Exception {
		//--- if the metadata has no namespace or already has a namespace prefix
		//--- then we must skip this phase
		Namespace ns = md.getNamespace();
		if (ns == Namespace.NO_NAMESPACE)  
			return;

		MetadataSchema mds = schemaMan.getSchema(schema);
		
		//--- get the namespaces and add prefixes to any that are
		//--- default (ie. prefix is '') if namespace match one of the schema
		ArrayList nsList = new ArrayList();
		nsList.add(ns);
		nsList.addAll(md.getAdditionalNamespaces());
        for (Object aNsList : nsList) {
            Namespace aNs = (Namespace) aNsList;
            if (aNs.getPrefix().equals("")) { // found default namespace
                String prefix = mds.getPrefix(aNs.getURI());
                if (prefix == null) {
                    Log.warning(Geonet.DATA_MANAGER, "Metadata record contains a default namespace " + aNs.getURI() + " (with no prefix) which does not match any " + schema + " schema's namespaces.");
                }
                ns = Namespace.getNamespace(prefix, aNs.getURI());
                setNamespacePrefix(md, ns);
                if (!md.getNamespace().equals(ns)) {
                    md.removeNamespaceDeclaration(aNs);
                    md.addNamespaceDeclaration(ns);
                }
            }
        }
    }

    /**
     *
     * @param dbms
     * @param md
     * @param id
     * @throws Exception
     */
    public void notifyMetadataChange(Dbms dbms, Element md, String id) throws Exception {
        String isTemplate = getMetadataTemplate(dbms, id);

        if (isTemplate.equals("n")) {
            GeonetContext gc = (GeonetContext) servContext.getHandlerContext(Geonet.CONTEXT_NAME);

            String uuid = getMetadataUuid(dbms, id);
            gc.getMetadataNotifier().updateMetadata(md, id, uuid, dbms, gc);
        }
    }

    /**
     *
     * @param dbms
     * @param id
     * @param uuid
     * @throws Exception
     */
    private void notifyMetadataDelete(Dbms dbms, String id, String uuid) throws Exception {
        GeonetContext gc = (GeonetContext) servContext.getHandlerContext(Geonet.CONTEXT_NAME);
        gc.getMetadataNotifier().deleteMetadata(id, uuid, dbms, gc);        
    }

	/**
	 * Update group owner when handling privileges during import.
	 * Does not update the index.
	 * 
	 * @param dbms
	 * @param mdId
	 * @param grpId
	 * @throws Exception
	 */
	public void setGroupOwner(Dbms dbms, String mdId, String grpId)
			throws Exception {
		dbms.execute("UPDATE Metadata SET groupOwner=? WHERE id=?", Integer
				.parseInt(grpId), Integer.parseInt(mdId));
	}

    /**
     *
     * @param dbms
     * @return
     * @throws Exception
     */
    public Element getCswCapabilitiesInfo(Dbms dbms) throws Exception {
        return dbms.select("SELECT * FROM CswServerCapabilitiesInfo");
    }

    /**
     *
     * @param dbms
     * @param language
     * @return
     * @throws Exception
     */
    public CswCapabilitiesInfo getCswCapabilitiesInfo(Dbms dbms, String language) throws Exception {

        CswCapabilitiesInfo cswCapabilitiesInfo = new CswCapabilitiesInfo();
        cswCapabilitiesInfo.setLangId(language);
        Element capabilitiesInfoRecord = dbms.select("SELECT * FROM CswServerCapabilitiesInfo WHERE langId = ?", language);

        List<Element> records = capabilitiesInfoRecord.getChildren();
        for(Element record : records) {
            String field = record.getChild("field").getText();
            String label = record.getChild("label").getText();

            if (field.equals("title")) {
                cswCapabilitiesInfo.setTitle(label);
            }
            else if (field.equals("abstract")) {
                cswCapabilitiesInfo.setAbstract(label);
            }
            else if (field.equals("fees")) {
                cswCapabilitiesInfo.setFees(label);
            }
            else if (field.equals("accessConstraints")) {
                cswCapabilitiesInfo.setAccessConstraints(label);
            }
        }
        return cswCapabilitiesInfo;
    }

    /**
     *
     * @param dbms
     * @param cswCapabilitiesInfo
     * @throws Exception
     */
    public void saveCswCapabilitiesInfo(Dbms dbms, CswCapabilitiesInfo cswCapabilitiesInfo)
            throws Exception {

        String langId = cswCapabilitiesInfo.getLangId();

        dbms.execute("UPDATE CswServerCapabilitiesInfo SET label = ? WHERE langId = ? AND field = ?", cswCapabilitiesInfo.getTitle(), langId, "title");
        dbms.execute("UPDATE CswServerCapabilitiesInfo SET label = ? WHERE langId = ? AND field = ?", cswCapabilitiesInfo.getAbstract(), langId, "abstract");
        dbms.execute("UPDATE CswServerCapabilitiesInfo SET label = ? WHERE langId = ? AND field = ?", cswCapabilitiesInfo.getFees(), langId, "fees");
        dbms.execute("UPDATE CswServerCapabilitiesInfo SET label = ? WHERE langId = ? AND field = ?",  cswCapabilitiesInfo.getAccessConstraints(), langId, "accessConstraints");
    }

    /**
     * Replaces the contents of table CustomElementSet.
     *
     * @param dbms database
     * @param customElementSet customelementset definition to save
     * @throws Exception hmm
     */
    public void saveCustomElementSets(Dbms dbms, CustomElementSet customElementSet) throws Exception {
        dbms.execute("DELETE FROM CustomElementSet");
        for(String xpath : customElementSet.getXpaths()) {
             if(StringUtils.isNotEmpty(xpath)) {
                 dbms.execute("INSERT INTO CustomElementSet (xpath) VALUES (?)", xpath);
             }
        }
    }

    /**
     * Retrieves contents of CustomElementSet.
     *
     * @param dbms database
     * @return List of elements (denoted by XPATH)
     * @throws Exception hmm
     */
    public List<Element> getCustomElementSets(Dbms dbms) throws Exception {
		Element customElementSetList = dbms.select("SELECT * FROM CustomElementSet");
        List<Element> records = customElementSetList.getChildren();
        return records;
    }

    private void hideElements(ServiceContext context, Element elMd, String id, boolean forEditing, boolean allowDbmsClosing) throws Exception {
        Dbms dbms = (Dbms) context.getResourceManager().open(Geonet.Res.MAIN_DB);
        try {
            boolean forceHideElements = false;
            hideElements(context, dbms, elMd, id, forEditing, forceHideElements);
        } finally {
            try {
                dbms.commit();
            }finally {
                if(allowDbmsClosing) {
                    context.getResourceManager().close(Geonet.Res.MAIN_DB, dbms);
                }
            }
        }
    }

    /**
     *
     * @param context Null when called from indexMetadata.
     * @param elMd
     * @param id
     * @param forEditing
     * @throws Exception
     */
    private void hideElements(ServiceContext context, Dbms dbms, Element elMd, String id, boolean forEditing, boolean forceHide) throws Exception
    {
        Element xPathExpressions = dbms.select(
                "SELECT xPathExpr, level FROM HiddenMetadataElements WHERE metadataId = ?", new Integer(id));

        AccessManager am = this.getAccessManager();

        // Editors can always see all elements
        if (!forceHide && (forEditing || (context != null && am.canEdit(context, id)))) {
            return;
        }

        Set<String> groups = null;

        if (context != null && context.getUserSession()!=null && context.getIpAddress() != null) {
            groups = am.getUserGroups(dbms, context.getUserSession(), context.getIpAddress(), true);
        }

        List<?> elements = Xml.selectNodes(xPathExpressions, "*//xpathexpr");
        xPathExpressions.detach();
        List<?> levels = Xml.selectNodes(xPathExpressions, "*//level");

        Iterator<?> l = levels.iterator();

        List<Element> removeElms = new ArrayList<Element>(elements.size());

        for (Iterator<?> i = elements.iterator(); i.hasNext();)
        {
            try
            {

                String expr = ((Element)i.next()).getText();
                String level = ((Element)l.next()).getText();
                Log.debug(Geonet.DATA_MANAGER, "Hide expr = " + expr + " - level = " + level);

                // Intranet level for admin groups: no hiding
                if ((groups != null && groups.contains("0") && "intranet".equals(level)))
                {
                    continue;
                }

                // ASSERT: we must hide the element

                // Find the element using the XPath expr
                List<?> targetElms = Xml.selectNodes(elMd, expr);
                if (targetElms == null || targetElms.size() == 0)
                {
                    Log.debug(Geonet.DATA_MANAGER, "ERROR no targetElms found for " + expr);
                    continue;
                }

                // Found target
                Element targetElm = (Element)targetElms.get(0);

                // We cannot remove immediately since this will break
                // XPath expressions: like /descendant::gmd:electronicMailAddress[2]
                // So we remember the elements to be removed.
                removeElms.add(targetElm);
            } catch (JDOMException e)
            {
                e.printStackTrace();
            }
        }

        // Remove elements marked for removal
        for (Iterator<Element> i = removeElms.iterator(); i.hasNext();)
        {
            Element removeElm = i.next();
            Parent removeElmParent = removeElm.getParent();

            // Could happen if parent or ancestor was already removed
            if (removeElmParent == null) {
                Log.debug(Geonet.DATA_MANAGER, "No parent found for" + removeElm.getName());
                continue;
            }

            Log.debug(Geonet.DATA_MANAGER, "Removing " + removeElm.getName());
            removeElmParent.removeContent(removeElm);
            // TODO ?? t.setAttribute("nilreason", "withheld", ns);
        }

        elMd.detach();
    }

	//--------------------------------------------------------------------------
	//---
	//--- Variables
	//---
	//--------------------------------------------------------------------------

	private String baseURL;

	private EditLib editLib;

	private AccessManager  accessMan;
	private SearchManager  searchMan;
	private SettingManager settingMan;
	private SchemaManager  schemaMan;
	private HarvestManager harvestMan;
    private final ReusableObjManager reusableObjMan;
    private final ExtentManager extentMan;
    private ThesaurusManager thesaurusMan;
    private String dataDir;
	private String thesaurusDir;
    private ServiceContext servContext;
	private String appPath;
	private String stylePath;
	private static String FS = File.separator;
	private XmlSerializer xmlSerializer;
	private SvnManager svnManager;


	private final Validator validator;
    /**
     * TODO javadoc.
     */
	class IncreasePopularityTask implements Runnable {
        private ServiceContext srvContext;
        String id;
        Dbms dbms = null;

        /**
         *
         * @param srvContext
         * @param id
         */
        public IncreasePopularityTask(ServiceContext srvContext,
				String id) {
        			this.srvContext = srvContext;
        			this.id = id;
    	}

		public void run() {
        try {
       	    dbms = (Dbms) srvContext.getResourceManager().openDirect(Geonet.Res.MAIN_DB);
            String query = "UPDATE Metadata SET popularity = popularity +1 WHERE id = ?";
            dbms.execute(query, new Integer(id));
            boolean indexGroup = false;
            indexMetadata(dbms, id, indexGroup,false, srvContext);
        }
        catch (Exception e) {
            Log.warning(Geonet.DATA_MANAGER, "The following exception is ignored: " + e.getMessage());
			e.printStackTrace();
		}
        finally {
				try {
					if (dbms != null) srvContext.getResourceManager().close(Geonet.Res.MAIN_DB, dbms);
				}
                catch (Exception e) {
					Log.error(Geonet.DATA_MANAGER, "There may have been an error updating the popularity of the metadata "+id+". Error: " + e.getMessage());
					e.printStackTrace();
				}
			}

        }
	}

    public enum UpdateDatestamp {
        yes, no
    }


	public boolean isIndexing() {
	    synchronized (indexing) {
	        return !indexing.isEmpty();
        }
    }

    public void updateXlinkObjects(Dbms dbms, String metadataId, String lang, Element md, Element... updatedXLinks) throws Exception {
        ProcessParams params = new ProcessParams(dbms, ReusableObjectLogger.THREAD_SAFE_LOGGER, metadataId, md, md, thesaurusMan,
                extentMan, baseURL, settingMan, false, lang, servContext);
        for (Element xlink : updatedXLinks) {
            editLib.removeEditingInfo(xlink);
            Collection<Element> newElements = reusableObjMan.updateXlink(xlink, params);

            for (Element element : newElements) {
                element.detach();
            }

            Element parentElement = xlink.getParentElement();
            int index = parentElement.indexOf(xlink);
            parentElement.addContent(index + 1, newElements);
        }

        dbms.commit();
    }

    public void setThesaurusManager(ThesaurusManager thesaurusMan2) {
        this.thesaurusMan = thesaurusMan2;
    }
}
<|MERGE_RESOLUTION|>--- conflicted
+++ resolved
@@ -1,3763 +1,3727 @@
-//==============================================================================
-//===
-//=== DataManager
-//===
-//=============================================================================
-//===	Copyright (C) 2001-2007 Food and Agriculture Organization of the
-//===	United Nations (FAO-UN), United Nations World Food Programme (WFP)
-//===	and United Nations Environment Programme (UNEP)
-//===
-//===	This program is free software; you can redistribute it and/or modify
-//===	it under the terms of the GNU General Public License as published by
-//===	the Free Software Foundation; either version 2 of the License, or (at
-//===	your option) any later version.
-//===
-//===	This program is distributed in the hope that it will be useful, but
-//===	WITHOUT ANY WARRANTY; without even the implied warranty of
-//===	MERCHANTABILITY or FITNESS FOR A PARTICULAR PURPOSE. See the GNU
-//===	General Public License for more details.
-//===
-//===	You should have received a copy of the GNU General Public License
-//===	along with this program; if not, write to the Free Software
-//===	Foundation, Inc., 51 Franklin St, Fifth Floor, Boston, MA 02110-1301, USA
-//===
-//===	Contact: Jeroen Ticheler - FAO - Viale delle Terme di Caracalla 2,
-//===	Rome - Italy. email: geonetwork@osgeo.org
-//==============================================================================
-
-package org.fao.geonet.kernel;
-
-import jeeves.constants.Jeeves;
-import jeeves.exceptions.JeevesException;
-import jeeves.exceptions.ServiceNotAllowedEx;
-import jeeves.exceptions.XSDValidationErrorEx;
-import jeeves.resources.dbms.Dbms;
-import jeeves.server.UserSession;
-import jeeves.server.context.ServiceContext;
-import jeeves.utils.Log;
-import jeeves.utils.SerialFactory;
-import jeeves.utils.Util;
-import jeeves.utils.Xml;
-import jeeves.utils.Xml.ErrorHandler;
-import jeeves.xlink.Processor;
-import org.apache.commons.lang.StringUtils;
-import org.fao.geonet.GeonetContext;
-import org.fao.geonet.constants.Edit;
-import org.fao.geonet.constants.Geocat;
-import org.fao.geonet.constants.Geonet;
-import org.fao.geonet.constants.Geonet.Namespaces;
-import org.fao.geonet.constants.Params;
-import org.fao.geonet.exceptions.NoSchemaMatchesException;
-import org.fao.geonet.exceptions.SchemaMatchConflictException;
-import org.fao.geonet.exceptions.SchematronValidationErrorEx;
-import org.fao.geonet.kernel.csw.domain.CswCapabilitiesInfo;
-import org.fao.geonet.kernel.csw.domain.CustomElementSet;
-import org.fao.geonet.kernel.harvest.HarvestManager;
-import org.fao.geonet.kernel.reusable.ProcessParams;
-import org.fao.geonet.kernel.reusable.ReusableObjManager;
-import org.fao.geonet.kernel.reusable.log.ReusableObjectLogger;
-import org.fao.geonet.kernel.schema.MetadataSchema;
-import org.fao.geonet.kernel.search.SearchManager;
-import org.fao.geonet.kernel.search.spatial.Pair;
-import org.fao.geonet.kernel.setting.SettingManager;
-import org.fao.geonet.lib.Lib;
-import org.fao.geonet.services.extent.ExtentManager;
-import org.fao.geonet.util.ISODate;
-import org.fao.geonet.util.ThreadUtils;
-import org.jdom.Attribute;
-import org.jdom.Document;
-import org.jdom.Element;
-import org.jdom.JDOMException;
-import org.jdom.Namespace;
-import org.jdom.Parent;
-import org.jdom.filter.ElementFilter;
-
-import java.io.File;
-import java.sql.SQLException;
-import java.util.ArrayList;
-import java.util.Calendar;
-import java.util.Collection;
-import java.util.Collections;
-import java.util.HashMap;
-import java.util.HashSet;
-import java.util.Iterator;
-import java.util.List;
-import java.util.Map;
-import java.util.Set;
-import java.util.UUID;
-import java.util.Vector;
-import java.util.concurrent.ExecutorService;
-import java.util.concurrent.Executors;
-import java.util.concurrent.TimeUnit;
-
-/**
- * Handles all operations on metadata (select,insert,update,delete etc...).
- *
- */
-public class DataManager {
-
-
-    private boolean hideWithheldElements;
-
-	//--------------------------------------------------------------------------
-	//---
-	//--- Constructor
-	//---
-	//--------------------------------------------------------------------------
-
-    /**
-     *
-     * @return
-     */
-    public EditLib getEditLib() {
-        return editLib;
-    }
-
-    /**
-     * Initializes the search manager and index not-indexed metadata.
-     *
-<<<<<<< HEAD
-     * @param context
-     * @param svnManager
-     * @param xmlSerializer
-     * @param scm
-     * @param sm
-     * @param am
-     * @param dbms
-     * @param ss
-     * @param baseURL
-     * @param dataDir
-     * @param thesaurusDir TODO
-     * @param appPath
-     * @throws Exception
-     */
-	public DataManager(ServiceContext context, SvnManager svnManager, XmlSerializer xmlSerializer, SchemaManager scm, SearchManager sm, AccessManager am, Dbms dbms, SettingManager ss, String baseURL, String dataDir, String thesaurusDir, ReusableObjManager reusableObjMan, ExtentManager extentMan, String appPath) throws Exception {
-		searchMan = sm;
-		accessMan = am;
-		settingMan= ss;
-		schemaMan = scm;
-		editLib = new EditLib(schemaMan);
-        servContext=context;
-        this.reusableObjMan = reusableObjMan;
-        this.extentMan = extentMan;
-		this.validator = new Validator(searchMan.getHtmlCacheDir());
-		this.baseURL = baseURL;
-        this.dataDir = dataDir;
-        this.thesaurusDir = thesaurusDir;
-		this.appPath = appPath;
-=======
-     * @throws Exception
-     */
-	public DataManager(DataManagerParameter parameterObject) throws Exception {
-		searchMan = parameterObject.searchManager;
-		accessMan = parameterObject.accessManager;
-		settingMan= parameterObject.settingsManager;
-		schemaMan = parameterObject.schemaManager;
-		editLib = new EditLib(schemaMan);
-        servContext=parameterObject.context;
-
-		this.baseURL = parameterObject.baseURL;
-        this.dataDir = parameterObject.dataDir;
-        this.thesaurusDir = parameterObject.thesaurusDir;
-		this.appPath = parameterObject.appPath;
->>>>>>> ac60440f
-
-		stylePath = parameterObject.context.getAppPath() + FS + Geonet.Path.STYLESHEETS + FS;
-
-		this.xmlSerializer = parameterObject.xmlSerializer;
-		this.svnManager    = parameterObject.svnManager;
-
-		init(parameterObject.context, parameterObject.dbms, false);
-	}
-
-	/**
-	 * Init Data manager and refresh index if needed. 
-	 * Can also be called after GeoNetwork startup in order to rebuild the lucene 
-	 * index
-	 * 
-	 * @param context
-	 * @param dbms
-	 * @param force         Force reindexing all from scratch
-	 *
-	 **/
-	public synchronized void init(ServiceContext context, Dbms dbms, Boolean force) throws Exception {
-
-		// get all metadata from DB
-		Element result = dbms.select("SELECT id, changeDate FROM Metadata ORDER BY id ASC");
-		
-        if(Log.isDebugEnabled(Geonet.DATA_MANAGER))
-		    Log.debug(Geonet.DATA_MANAGER, "DB CONTENT:\n'"+ Xml.getString(result) +"'");
-
-		// get lastchangedate of all metadata in index
-		Map<String,String> docs = searchMan.getDocsChangeDate();
-
-		// set up results HashMap for post processing of records to be indexed
-		ArrayList<String> toIndex = new ArrayList<String>();
-
-        if (Log.isDebugEnabled(Geonet.DATA_MANAGER))
-            Log.debug(Geonet.DATA_MANAGER, "INDEX CONTENT:");
-
-		// index all metadata in DBMS if needed
-		for(int i = 0; i < result.getContentSize(); i++) {
-			// get metadata
-			Element record = (Element) result.getContent(i);
-			String  id     = record.getChildText("id");
-			int iId = Integer.parseInt(id);
-
-            if (Log.isDebugEnabled(Geonet.DATA_MANAGER))
-                Log.debug(Geonet.DATA_MANAGER, "- record ("+ id +")");
-
-			String idxLastChange = docs.get(id);
-
-			// if metadata is not indexed index it
-			if (idxLastChange == null) {
-				Log.debug(Geonet.DATA_MANAGER, "-  will be indexed");
-				toIndex.add(id);
-	
-			// else, if indexed version is not the latest index it
-			} else {
-				docs.remove(id);
-	
-				String lastChange    = record.getChildText("changedate");
-
-                if(Log.isDebugEnabled(Geonet.DATA_MANAGER))
-                    Log.debug(Geonet.DATA_MANAGER, "- lastChange: " + lastChange);
-                if(Log.isDebugEnabled(Geonet.DATA_MANAGER))
-                    Log.debug(Geonet.DATA_MANAGER, "- idxLastChange: " + idxLastChange);
-	
-				// date in index contains 't', date in DBMS contains 'T'
-				if (force || !idxLastChange.equalsIgnoreCase(lastChange)) {
-                    if(Log.isDebugEnabled(Geonet.DATA_MANAGER))
-                        Log.debug(Geonet.DATA_MANAGER, "-  will be indexed");
-					toIndex.add(id);
-				}
-			}
-		}
-
-		// if anything to index then schedule it to be done after servlet is
-		// up so that any links to local fragments are resolvable
-		if ( toIndex.size() > 0 ) {
-            batchRebuild(context,toIndex);
-		}
-
-		if (docs.size() > 0) { // anything left?
-            if(Log.isDebugEnabled(Geonet.DATA_MANAGER))
-                Log.debug(Geonet.DATA_MANAGER, "INDEX HAS RECORDS THAT ARE NOT IN DB:");
-		}
-
-		// remove from index metadata not in DBMS
-		for ( String id : docs.keySet() )
-		{
-			searchMan.delete("_id", id);
-
-            if(Log.isDebugEnabled(Geonet.DATA_MANAGER))
-                Log.debug(Geonet.DATA_MANAGER, "- removed record (" + id + ") from index");
-		}
-	}
-
-    /**
-     * TODO javadoc.
-     *
-     * @param context
-     * @throws Exception
-     */
-	public synchronized void rebuildIndexXLinkedMetadata(ServiceContext context) throws Exception {
-		
-		// get all metadata with XLinks
-		Set<Integer> toIndex = searchMan.getDocsWithXLinks();
-
-        if(Log.isDebugEnabled(Geonet.DATA_MANAGER))
-            Log.debug(Geonet.DATA_MANAGER, "Will index "+toIndex.size()+" records with XLinks");
-		if ( toIndex.size() > 0 ) {
-			// clean XLink Cache so that cache and index remain in sync
-			Processor.clearCache();
-
-            ArrayList<String> stringIds = new ArrayList<String>();
-            for (Integer id : toIndex) {
-                stringIds.add(id.toString());
-            }
-            // execute indexing operation
-            batchRebuild(context,stringIds);
-		}
-	}
-    
-    /**
-     * TODO javadoc.
-     *
-     * @param context
-     * @param ids
-     */
-    private void batchRebuild(ServiceContext context, List<String> ids) {
-
-        // split reindexing task according to number of processors we can assign
-        int threadCount = ThreadUtils.getNumberOfThreads();
-        ExecutorService executor = Executors.newFixedThreadPool(threadCount);
-
-        int perThread;
-        if (ids.size() < threadCount) perThread = ids.size();
-        else perThread = ids.size() / threadCount;
-        int index = 0;
-
-        boolean performValidation = true;
-        boolean processSharedObjects = true;
-
-        while(index < ids.size()) {
-            int start = index;
-            int count = Math.min(perThread,ids.size()-start);
-            // create threads to process this chunk of ids
-            Runnable worker = new IndexMetadataTask(context, processSharedObjects, ids, start, count, performValidation);
-            executor.execute(worker);
-            index += count;
-        }
-
-        executor.shutdown();
-    }
-
-    /**
-     * TODO javadoc.
-     * @param dbms dbms
-     * @param id metadata id
-     * @throws Exception hmm
-     */
-    public void indexInThreadPoolIfPossible(Dbms dbms, String id, boolean processSharedObjects) throws Exception {
-        if(ServiceContext.get() == null ) {
-            boolean indexGroup = false;
-            indexMetadata(dbms, id, indexGroup, processSharedObjects, getServiceContext());
-        } else {
-            indexInThreadPool(ServiceContext.get(), id, dbms, processSharedObjects);
-        }
-    }
-
-    /**
-     * Adds metadata ids to the thread pool for indexing.
-     *
-     * @param context
-     * @param id
-     * @throws SQLException
-     */
-    public void indexInThreadPool(ServiceContext context, String id, Dbms dbms, boolean processSharedObjects) throws SQLException {
-        indexInThreadPool(context, Collections.singletonList(id), dbms, processSharedObjects, false);
-    }   
-    public void indexInThreadPool(ServiceContext context, String id, Dbms dbms, boolean processSharedObjects, boolean performValidation) throws SQLException {
-        indexInThreadPool(context, Collections.singletonList(id), dbms, processSharedObjects, performValidation);
-    }
-    /**
-     * Adds metadata ids to the thread pool for indexing.
-     *
-     * @param context
-     * @param ids
-     * @throws SQLException
-     */
-    public void indexInThreadPool(ServiceContext context, List<String> ids, Dbms dbms, boolean processSharedObjects, boolean performValidation) throws SQLException {
-
-        if(dbms != null) dbms.commit();
-
-        try {
-            GeonetContext gc = (GeonetContext) context.getHandlerContext(Geonet.CONTEXT_NAME);
-
-            if (ids.size() > 0) {
-                Runnable worker = new IndexMetadataTask(context, processSharedObjects, ids, performValidation);
-                gc.getThreadPool().runTask(worker, 5, TimeUnit.SECONDS);
-            }
-        } 
-        catch (Exception e) {
-            Log.error(Geonet.DATA_MANAGER, e.getMessage());
-            e.printStackTrace();
-            // TODO why swallow
-        }
-    }
-
-    Set<IndexMetadataTask> indexing = Collections.synchronizedSet(new HashSet<IndexMetadataTask>());
-
-    /**
-     * TODO javadoc.
-     */
-    final class IndexMetadataTask implements Runnable {
-
-        private final ServiceContext context;
-        private final List<String> ids;
-        private final int beginIndex;
-        private final int count;
-        private final boolean processSharedObjects;
-        private final boolean performValidation;
-
-        IndexMetadataTask(ServiceContext context, boolean processSharedObjects, List<String> ids, boolean performValidation) {
-            synchronized (indexing) {
-                indexing.add(this);
-            }
-            this.context = context;
-            this.ids = ids;
-            this.beginIndex = 0;
-            this.count = ids.size();
-            this.processSharedObjects = processSharedObjects;
-            this.performValidation = performValidation;
-        }
-        IndexMetadataTask(ServiceContext context, boolean processSharedObjects, List<String> ids, int beginIndex, int count, boolean performValidation) {
-            synchronized (indexing) {
-                indexing.add(this);
-            }
-            this.context = context;
-            this.ids = ids;
-            this.beginIndex = beginIndex;
-            this.count = count;
-            this.processSharedObjects = processSharedObjects;
-            this.performValidation = performValidation;
-        }
-
-        /**
-         * TODO javadoc.
-         */
-        public void run() {
-            context.setAsThreadLocal();
-            try {
-                // poll context to see whether servlet is up yet
-                while (!context.isServletInitialized()) {
-                    if(Log.isDebugEnabled(Geonet.DATA_MANAGER))
-                        Log.debug(Geonet.DATA_MANAGER, "Waiting for servlet to finish initializing..");
-                    Thread.sleep(10000); // sleep 10 seconds
-                }
-                Dbms dbms = (Dbms) context.getResourceManager().openDirect(Geonet.Res.MAIN_DB);
-                try {
-                    if (ids.size() > 1) {
-                        // servlet up so safe to index all metadata that needs indexing
-                        try {
-                            for(int i=beginIndex; i<beginIndex+count; i++) {
-                                try {
-                                    indexMetadata(dbms, ids.get(i), true, processSharedObjects, context, performValidation);
-                                    dbms.commit();
-                                }
-                                catch (Exception e) {
-                                    Log.error(Geonet.INDEX_ENGINE, "Error indexing metadata '"+ids.get(i)+"': "+e.getMessage()+"\n"+ Util.getStackTrace(e));
-                                }
-                            }
-                        }
-                        finally {
-                        }
-                    }
-                    else {
-                        indexMetadata(dbms, ids.get(0), false, processSharedObjects, context, performValidation);
-                    }
-                }
-                finally {
-                    //-- commit Dbms resource (which makes it available to pool again)
-                    //-- to avoid exhausting Dbms pool
-                    context.getResourceManager().close(Geonet.Res.MAIN_DB, dbms);
-                }
-            }
-            catch (Exception e) {
-                Log.error(Geonet.DATA_MANAGER, "Reindexing thread threw exception");
-                e.printStackTrace();
-            } finally {
-                synchronized (indexing) {
-                    indexing.remove(this);
-                }
-            }
-        }
-    }
-   /**
-     *
-     * @param dbms
-     * @param id
-     * @throws Exception
-     */
-	public void indexMetadataGroup(Dbms dbms, String id, boolean processSharedObjects, ServiceContext srvContext, boolean performValidation) throws Exception {
-	    if(Log.isDebugEnabled(Geonet.DATA_MANAGER))
-	        Log.debug(Geonet.DATA_MANAGER, "Indexing record (" + id + ")"); //DEBUG
-		indexMetadata(dbms, id, true,processSharedObjects, servContext, performValidation);
-	}
-    public void indexMetadata(Dbms dbms, String id, boolean indexGroup, boolean processSharedObjects, ServiceContext servContext) throws Exception {
-        indexMetadata(dbms, id, indexGroup, processSharedObjects, servContext, false);
-    }
-    /**
-     * TODO javadoc.
-     *
-     * @param dbms
-     * @param id
-     * @param indexGroup
-     * @throws Exception
-     */
-	public void indexMetadata(Dbms dbms, String id, boolean indexGroup, boolean processSharedObjects, ServiceContext servContext, boolean performValidation) throws Exception {
-        try {
-            Vector<Element> moreFields = new Vector<Element>();
-            int id$ = new Integer(id);
-            
-            // get metadata, extracting and indexing any xlinks
-
-            Element md   = xmlSerializer.selectNoXLinkResolver(dbms, "Metadata", id, servContext);
-
-            // get metadata table fields
-            String query = "SELECT schemaId, createDate, changeDate, source, isTemplate, root, " +
-                "title, uuid, isHarvested, owner, groupOwner, popularity, rating FROM Metadata WHERE id = ?";
-
-            Element rec = dbms.select(query, id$).getChild("record");
-
-            String  schema     = rec.getChildText("schemaid");
-            String  createDate = rec.getChildText("createdate");
-            String  changeDate = rec.getChildText("changedate");
-            String  source     = rec.getChildText("source");
-            String  isTemplate = rec.getChildText("istemplate");
-            String  root       = rec.getChildText("root");
-            String  title      = rec.getChildText("title");
-            String  uuid       = rec.getChildText("uuid");
-            String  isHarvested= rec.getChildText("isharvested");
-            String  owner      = rec.getChildText("owner");
-            String  groupOwner = rec.getChildText("groupowner");
-            String  popularity = rec.getChildText("popularity");
-            String  rating     = rec.getChildText("rating");
-
-            if(Log.isDebugEnabled(Geonet.DATA_MANAGER)) {
-                Log.debug(Geonet.DATA_MANAGER, "record schema (" + schema + ")"); //DEBUG
-                Log.debug(Geonet.DATA_MANAGER, "record createDate (" + createDate + ")"); //DEBUG
-            }
-
-            if(schema.trim().equals("iso19139.che")) {
-                /*
-                 * Geocat doesn't permit multilingual elements to have characterString elements only LocalizedString elements.
-                 * This transformation ensures this property
-                 */
-                md = Xml.transform(md, stylePath+"characterstring-to-localisedcharacterstring.xsl");
-                String parentUuid = null;
-                md = updateFixedInfo(schema, id, uuid, md, parentUuid , UpdateDatestamp.no, dbms, servContext);
-                xmlSerializer.update(dbms, id, md, new ISODate().toString(), false, servContext);
-
-            }
-             if("n".equalsIgnoreCase(isHarvested) && processSharedObjects && schema.trim().equals("iso19139.che")) {
-            	try {
-	                ProcessParams processParameters = new ProcessParams(dbms, ReusableObjectLogger.THREAD_SAFE_LOGGER, id, md, md, thesaurusMan, extentMan, baseURL, settingMan, false, null,servContext);
-	                List<Element> modified = reusableObjMan.process(processParameters);
-
-	                if(modified != null && !modified.isEmpty()) {
-	                    md = modified.get(0);
-	                    xmlSerializer.update(dbms, id, md, new ISODate().toString(), false, servContext);
-	                }
-            	} catch (Exception e) {
-            	    Element stackTrace = JeevesException.toElement(e);
-            		Log.error(Geonet.DATA_MANAGER, "error while trying to update shared objects of metadata, "+id+":\n "+Xml.getString(stackTrace)); //DEBUG
-            	}
-            }
-            if (xmlSerializer.resolveXLinks() || ("n".equalsIgnoreCase(isHarvested) && processSharedObjects && schema.trim().equals("iso19139.che"))) {
-                List<Attribute> xlinks = Processor.getXLinks(md);
-                if (xlinks.size() > 0) {
-                    moreFields.add(SearchManager.makeField("_hasxlinks", "1", true, true));
-                    StringBuilder sb = new StringBuilder();
-                    for (Attribute xlink : xlinks) {
-                        sb.append(xlink.getValue()); sb.append(" ");
-                    }
-                    moreFields.add(SearchManager.makeField("_xlink", sb.toString(), true, true));
-                    Processor.processXLink(md,servContext);
-                    xmlSerializer.update(dbms, id, md, new ISODate().toString(), false, servContext);
-                } else {
-                    moreFields.add(SearchManager.makeField("_hasxlinks", "0", true, true));
-                }
-            }
-            else {
-                moreFields.add(SearchManager.makeField("_hasxlinks", "0", true, true));
-            }
-
-
-            if(performValidation) {
-                try {
-                    doValidate(servContext, dbms, schema, id, md, servContext.getLanguage(), false);
-                } catch (Exception e) {
-                    Element stackTrace = JeevesException.toElement(e);
-                    Log.error(Geonet.DATA_MANAGER, "error while trying to validating metadata (during indexing), "+id+":\n "+Xml.getString(stackTrace)); //DEBUG
-                }
-            }
-            
-            moreFields.add(SearchManager.makeField("_root",        root,        true, true));
-            moreFields.add(SearchManager.makeField("_schema",      schema,      true, true));
-            moreFields.add(SearchManager.makeField("_createDate",  createDate,  true, true));
-            moreFields.add(SearchManager.makeField("_changeDate",  changeDate,  true, true));
-            moreFields.add(SearchManager.makeField("_source",      source,      true, true));
-            moreFields.add(SearchManager.makeField("_isTemplate",  isTemplate,  true, true));
-            moreFields.add(SearchManager.makeField("_title",       title,       true, true));
-            moreFields.add(SearchManager.makeField("_uuid",        uuid,        true, true));
-            moreFields.add(SearchManager.makeField("_isHarvested", isHarvested, true, true));
-            moreFields.add(SearchManager.makeField("_owner",       owner,       true, true));
-            moreFields.add(SearchManager.makeField("_dummy",       "0",        false, true));
-            moreFields.add(SearchManager.makeField("_popularity",  popularity,  true, true));
-            moreFields.add(SearchManager.makeField("_rating",      rating,      true, true));
-
-            if (owner != null) {
-                String userQuery = "SELECT username, surname, name, profile FROM Users WHERE id = ?";
-                
-                Element user = dbms.select(userQuery,  new Integer(owner)).getChild("record");
-                
-                if (user != null) {
-                    moreFields.add(SearchManager.makeField("_userinfo", 
-                           user.getChildText("username") + "|" + user.getChildText("surname") + "|" +
-                           user.getChildText("name") + "|" + user.getChildText("profile"), 
-                           true, false));
-                }
-            }
-            try {
-            	int groupOwnerId = Integer.valueOf(groupOwner);
-                moreFields.add(SearchManager.makeField("_groupOwner", groupOwner, true, true));
-				Element groupInfo = dbms.select("SELECT logouuid, website FROM groups where id=?", groupOwnerId ).getChild("record");
-                moreFields.add(SearchManager.makeField("groupLogoUuid", groupInfo.getChildText("logouuid"), true, false));
-                moreFields.add(SearchManager.makeField("groupWebsite", groupInfo.getChildText("website"), true, false));
-            } catch (NumberFormatException nfe) {
-            	// that's ok, sometime groupOwner is blank
-            }
-
-            // get privileges
-            List operations = dbms
-                              .select("SELECT groupId, operationId, g.name FROM OperationAllowed o, groups g WHERE g.id = o.groupId AND metadataId = ? ORDER BY operationId ASC", id$)
-                                 .getChildren();
-
-            for (Object operation1 : operations) {
-                Element operation = (Element) operation1;
-                String groupId = operation.getChildText("groupid");
-                String operationId = operation.getChildText("operationid");
-                moreFields.add(SearchManager.makeField("_op" + operationId, groupId, true, true));
-                if(operationId.equals("0")) {
-                	String name = operation.getChildText("name");
-                	moreFields.add(SearchManager.makeField("_groupPublished", name, true, true));
-                }
-            }
-            // get categories
-            List categories = dbms
-                                .select("SELECT id, name FROM MetadataCateg, Categories WHERE metadataId = ? AND categoryId = id ORDER BY id", id$)
-                                    .getChildren();
-
-            for (Object category1 : categories) {
-                Element category = (Element) category1;
-                String categoryName = category.getChildText("name");
-                moreFields.add(SearchManager.makeField("_cat", categoryName, true, true));
-            }
-
-            // get status
-            List<Element> statuses = dbms.select("SELECT statusId, userId, changeDate FROM MetadataStatus WHERE metadataId = ? ORDER BY changeDate DESC", id$)
-                                    .getChildren();
-						if (statuses.size() > 0) {
-							Element stat = (Element)statuses.get(0);
-							String status = stat.getChildText("statusid");
-              moreFields.add(SearchManager.makeField("_status", status, true, true));
-							String statusChangeDate = stat.getChildText("changedate");
-              moreFields.add(SearchManager.makeField("_statusChangeDate", statusChangeDate, true, true));
-						}
-
-            // getValidationInfo
-            // -1 : not evaluated
-            // 0 : invalid
-            // 1 : valid
-            List<Element> validationInfo = dbms
-                                             .select("SELECT valType, status FROM Validation WHERE metadataId = ?", id$)
-                                                 .getChildren();
-            if (validationInfo.size() == 0) {
-                moreFields.add(SearchManager.makeField("_valid", "-1", true, true));
-            }
-            else {
-                String isValid = "1";
-                for (Object elem : validationInfo) {
-                    Element vi = (Element) elem;
-                    String type = vi.getChildText("valtype");
-                    String status = vi.getChildText("status");
-                    if (!type.equals(Geocat.INSPIRE_SCHEMATRON_ID) && "0".equals(status)) {
-                        isValid = "0";
-                    }
-                    moreFields.add(SearchManager.makeField("_valid_" + type, status, true, true));
-                }
-                moreFields.add(SearchManager.makeField("_valid", isValid, true, true));
-            }
-            if (indexGroup) {
-                searchMan.indexGroup(schemaMan.getSchemaDir(schema), md, id, moreFields, isTemplate, title);
-            }
-            else {
-                searchMan.index(schemaMan.getSchemaDir(schema), md, id, moreFields, isTemplate, title);
-            }
-        }
-		catch (Exception x) {
-			Log.error(Geonet.DATA_MANAGER, "The metadata document index with id=" + id + " is corrupt/invalid - ignoring it. Error: " + x.getMessage());
-			x.printStackTrace();
-		}
-	}
-
-    /**
-     *
-     * @param beginAt
-     * @param interval
-     * @throws Exception
-     */
-	public void rescheduleOptimizer(Calendar beginAt, int interval) throws Exception {
-		searchMan.rescheduleOptimizer(beginAt, interval);
-	}
-
-    /**
-     *
-     * @throws Exception
-     */
-	public void disableOptimizer() throws Exception {
-		searchMan.disableOptimizer();
-	}
-
-
-
-	//--------------------------------------------------------------------------
-	//---
-	//--- Schema management API
-	//---
-	//--------------------------------------------------------------------------
-
-    /**
-     *
-     * @param hm
-     */
-	public void setHarvestManager(HarvestManager hm) {
-		harvestMan = hm;
-	}
-
-    /**
-     *
-     * @param name
-     * @return
-     */
-	public MetadataSchema getSchema(String name) {
-		return schemaMan.getSchema(name);
-	}
-
-    /**
-     *
-     * @return
-     */
-	public Set<String> getSchemas() {
-		return schemaMan.getSchemas();
-	}
-
-    /**
-     *
-     * @param name
-     * @return
-     */
-	public boolean existsSchema(String name) {
-		return schemaMan.existsSchema(name);
-	}
-
-    /**
-     *
-     * @param name
-     * @return
-     */
-	public String getSchemaDir(String name) {
-		return schemaMan.getSchemaDir(name);
-	}
-
-    /**
-     * Use this validate method for XML documents with dtd.
-     *
-     * @param schema
-     * @param doc
-     * @throws Exception
-     */
-	public void validate(String schema, Document doc) throws Exception {
-		Xml.validate(doc);	
-	}
-
-    /**
-     * Use this validate method for XML documents with xsd validation.
-     *
-     * @param schema
-     * @param md
-     * @throws Exception
-     */
-	public void validate(String schema, Element md) throws Exception {
-		String schemaLoc = md.getAttributeValue("schemaLocation", Namespaces.XSI);
-        if(Log.isDebugEnabled(Geonet.DATA_MANAGER))
-            Log.debug(Geonet.DATA_MANAGER, "Extracted schemaLocation of "+schemaLoc);
-		if (schemaLoc == null) schemaLoc = "";
-
-		if (schema == null) {
-			// must use schemaLocation 
-			Xml.validate(md);
-		} else {
-			// if schemaLocation use that
-			if (!schemaLoc.equals("")) { 
-				Xml.validate(md);
-			// otherwise use supplied schema name 
-			} else {
-				Xml.validate(getSchemaDir(schema) + Geonet.File.SCHEMA, md);
-			}
-		}
-	}
-
-    /**
-     * TODO javadoc.
-     *
-     * @param schema
-     * @param md
-     * @param eh
-     * @return
-     * @throws Exception
-     */
-	public Element validateInfo(String schema, Element md, ErrorHandler eh) throws Exception {
-<<<<<<< HEAD
-	    md.removeAttribute("schemaLocation", Xml.xsiNS);
-
-		String schemaLoc = md.getAttributeValue("schemaLocation", Geonet.XSI_NAMESPACE);
-=======
-		String schemaLoc = md.getAttributeValue("schemaLocation", Namespaces.XSI);
->>>>>>> ac60440f
-        if(Log.isDebugEnabled(Geonet.DATA_MANAGER))
-            Log.debug(Geonet.DATA_MANAGER, "Extracted schemaLocation of "+schemaLoc);
-		if (schemaLoc == null) schemaLoc = "";
-
-		if (schema == null) {
-			// must use schemaLocation 
-			return Xml.validateInfo(md, eh);
-		} else {
-			// if schemaLocation use that
-			if (!schemaLoc.equals("")) { 
-				return Xml.validateInfo(md, eh);
-			// otherwise use supplied schema name 
-			} else {
-				return Xml.validateInfo(getSchemaDir(schema) + Geonet.File.SCHEMA, md, eh);
-			}
-		}
-	}
-
-    /**
-     * Creates XML schematron report.
-     * @param schema
-     * @param md
-     * @param lang
-     * @return
-     * @throws Exception
-     */
-	public Element doSchemaTronForEditor(String schema,Element md,String lang) throws Exception { 
-    	// enumerate the metadata xml so that we can report any problems found  
-    	// by the schematron_xml script to the geonetwork editor 
-    	editLib.enumerateTree(md); 
-    	
-    	// get an xml version of the schematron errors and return for error display 
-    	Element schemaTronXmlReport = getSchemaTronXmlReport(schema, md, lang, null); 
-    	
-    	// remove editing info added by enumerateTree 
-    	editLib.removeEditingInfo(md); 
-    	
-    	return schemaTronXmlReport; 
-	}
-
-    /**
-     * TODO javadoc.
-     *
-     * @param dbms
-     * @param id
-     * @return
-     * @throws Exception
-     */
-	public String getMetadataSchema(Dbms dbms, String id) throws Exception {
-		List list = dbms.select("SELECT schemaId FROM Metadata WHERE id = ?", new Integer(id)).getChildren();
-
-		if (list.size() == 0)
-			throw new IllegalArgumentException("Metadata not found for id : " +id);
-		else {
-			// get metadata
-			Element record = (Element) list.get(0);
-			return record.getChildText("schemaid");
-		}
-	}
-
-    /**
-     *
-     * @param context
-     * @param id
-     * @param md
-     * @throws Exception
-     */
-	public void versionMetadata(ServiceContext context, String id, Element md) throws Exception {
-	    if (svnManager != null) {
-	        svnManager.createMetadataDir(id, context, md);
-	    }
-	}
-
-    /**
-     *
-     * @param md
-     * @return
-     * @throws Exception
-     */
-	public Element enumerateTree(Element md) throws Exception {
-		editLib.enumerateTree(md);
-		return md;
-	}
-
-        /**
-     * Validates metadata against XSD and schematron files related to metadata schema throwing XSDValidationErrorEx
-     * if xsd errors or SchematronValidationErrorEx if schematron rules fails.
-     *
-     * @param schema
-     * @param xml
-     * @param context
-     * @throws Exception
-     */
-	public static void validateMetadata(String schema, Element xml, ServiceContext context) throws Exception
-	{
-		validateMetadata(schema, xml, context, " ");
-	}
-
-    /**
-     * Validates metadata against XSD and schematron files related to metadata schema throwing XSDValidationErrorEx
-     * if xsd errors or SchematronValidationErrorEx if schematron rules fails.
-     *
-     * @param schema
-     * @param xml
-     * @param context
-     * @param fileName
-     * @throws Exception
-     */
-	public static void validateMetadata(String schema, Element xml, ServiceContext context, String fileName) throws Exception
-	{
-		GeonetContext gc = (GeonetContext) context.getHandlerContext(Geonet.CONTEXT_NAME);
-
-		DataManager dataMan = gc.getDataManager();
-
-		dataMan.setNamespacePrefix(xml);
-		try {
-			dataMan.validate(schema, xml);
-		} catch (XSDValidationErrorEx e) {
-			if (!fileName.equals(" ")) {
-				throw new XSDValidationErrorEx(e.getMessage()+ "(in "+fileName+"): ",e.getObject());
-			} else {
-				throw new XSDValidationErrorEx(e.getMessage(),e.getObject());
-			}
-		}
-
-		//-----------------------------------------------------------------------
-		//--- if the uuid does not exist we generate it
-
-		String uuid = dataMan.extractUUID(schema, xml);
-
-		if (uuid.length() == 0)
-			uuid = UUID.randomUUID().toString();
-
-		//--- Now do the schematron validation on this file - if there are errors
-		//--- then we say what they are!
-		//--- Note we have to use uuid here instead of id because we don't have
-		//--- an id...
-
-		Element schemaTronXml = dataMan.doSchemaTronForEditor(schema,xml,context.getLanguage());
-		xml.detach();
-		if (schemaTronXml != null && schemaTronXml.getContent().size() > 0) {
-			Element schemaTronReport = dataMan.doSchemaTronForEditor(schema,xml,context.getLanguage());
-
-            List<Namespace> theNSs = new ArrayList<Namespace>();
-            theNSs.add(Namespace.getNamespace("geonet", "http://www.fao.org/geonetwork"));
-            theNSs.add(Namespace.getNamespace("svrl", "http://purl.oclc.org/dsdl/svrl"));
-
-            Element inspireReport = Xml.selectElement(schemaTronReport, "geonet:report[@geonet:rule = '"+Geocat.INSPIRE_SCHEMATRON_ID+"']", theNSs);
-            if(inspireReport != null) {
-                inspireReport.detach();
-            }
-            Element failedAssert = Xml.selectElement(schemaTronReport, "geonet:report/svrl:schematron-output/svrl:failed-assert", theNSs);
-
-            Element failedSchematronVerification = Xml.selectElement(schemaTronReport, "geonet:report/geonet:schematronVerificationError", theNSs);
-
-            if ((failedAssert != null) || (failedSchematronVerification != null)) {
-			    throw new SchematronValidationErrorEx("Schematron errors detected for file "+fileName+" - "
-					    + Xml.getString(schemaTronReport) + " for more details",schemaTronReport);
-            }
-		}
-
-	}
-
-    /**
-     * Creates XML schematron report for each set of rules defined in schema directory.
-     * @param schema
-     * @param md
-     * @param lang
-     * @param valTypeAndStatus
-     * @return
-     * @throws Exception
-     */
-	private Element getSchemaTronXmlReport(String schema, Element md, String lang, Map<String, Integer[]> valTypeAndStatus) throws Exception {
-		// NOTE: this method assumes that you've run enumerateTree on the 
-		// metadata
-
-		MetadataSchema metadataSchema = getSchema(schema);
-		String[] rules = metadataSchema.getSchematronRules();
-		
-		// Schematron report is composed of one or more report(s)
-		// for each set of rules.
-		Element schemaTronXmlOut = new Element("schematronerrors",
-				Edit.NAMESPACE);
-		if (rules != null) {
-    		for (String rule : rules) {
-    			// -- create a report for current rules.
-    			// Identified by a rule attribute set to shematron file name
-                if(Log.isDebugEnabled(Geonet.DATA_MANAGER))
-                    Log.debug(Geonet.DATA_MANAGER, " - rule:" + rule);
-    			String ruleId = rule.substring(0, rule.indexOf(".xsl"));
-    			Element report = new Element("report", Edit.NAMESPACE);
-    			report.setAttribute("rule", ruleId,
-    					Edit.NAMESPACE);
-    
-    			String schemaTronXmlXslt = metadataSchema.getSchemaDir() + File.separator
-    					+ "schematron" + File.separator + rule;
-    			try {
-    				Map<String,String> params = new HashMap<String,String>();
-    				params.put("lang", lang);
-    				params.put("rule", rule);
-    				params.put("thesaurusDir", this.thesaurusDir);
-    				Element xmlReport = Xml.transform(md, schemaTronXmlXslt, params);
-    				if (xmlReport != null) {
-    					report.addContent(xmlReport);
-    				}
-    				// add results to persitent validation information
-    				int firedRules = 0;
-    				Iterator<Element> i = xmlReport.getDescendants(new ElementFilter ("fired-rule", Namespace.getNamespace("http://purl.oclc.org/dsdl/svrl")));
-    				while (i.hasNext()) {
-                        i.next();
-                        firedRules ++;
-                    }
-    				int invalidRules = 0;
-                    i = xmlReport.getDescendants(new ElementFilter ("failed-assert", Namespace.getNamespace("http://purl.oclc.org/dsdl/svrl")));
-                    while (i.hasNext()) {
-                        i.next();
-                        invalidRules ++;
-                    }
-    				Integer[] results = {invalidRules!=0?0:1, firedRules, invalidRules};
-    				if (valTypeAndStatus != null) {
-    				    valTypeAndStatus.put(ruleId, results);
-    				}
-    			} catch (Exception e) {
-    				Log.error(Geonet.DATA_MANAGER,"WARNING: schematron xslt "+schemaTronXmlXslt+" failed");
-    
-                    // If an error occurs that prevents to verify schematron rules, add to show in report
-                    Element errorReport = new Element("schematronVerificationError", Edit.NAMESPACE);
-                    errorReport.addContent("Schematron error ocurred, rules could not be verified: " + e.getMessage());
-                    report.addContent(errorReport);
-    
-    				e.printStackTrace();
-    			}
-    
-    			// -- append report to main XML report.
-    			schemaTronXmlOut.addContent(report);
-    		}
-		}
-		return schemaTronXmlOut;
-	}
-
-    /**
-     * Valid the metadata record against its schema. For each error found, an xsderror attribute is added to
-	 * the corresponding element trying to find the element based on the xpath return by the ErrorHandler.
-     *
-     * @param schema
-     * @param md
-     * @return
-     * @throws Exception
-     */
-	private synchronized Element getXSDXmlReport(String schema, Element md) {
-		// NOTE: this method assumes that enumerateTree has NOT been run on the metadata
-		ErrorHandler errorHandler = new ErrorHandler();
-		errorHandler.setNs(Edit.NAMESPACE);
-		Element xsdErrors;
-		
-		try {
-		    xsdErrors = validateInfo(schema,
-				md, errorHandler);
-		}catch (Exception e) {
-		    xsdErrors = JeevesException.toElement(e);
-		    return xsdErrors;
-        }
-		
-		if (xsdErrors != null) {
-			MetadataSchema mds = getSchema(schema);
-			List<Namespace> schemaNamespaces = mds.getSchemaNS();
-		
-			//-- now get each xpath and evaluate it
-			//-- xsderrors/xsderror/{message,xpath} 
-			List list = xsdErrors.getChildren();
-			for (Object o : list) {
-				Element elError = (Element) o;
-				String xpath = elError.getChildText("xpath", Edit.NAMESPACE);
-				String message = elError.getChildText("message", Edit.NAMESPACE);
-				message = "\\n" + message;
-
-				//-- get the element from the xpath and add the error message to it 
-				Element elem = null;
-				try {
-					elem = Xml.selectElement(md, xpath, schemaNamespaces);
-				} catch (JDOMException je) {
-					je.printStackTrace();
-					Log.error(Geonet.DATA_MANAGER,"Attach xsderror message to xpath "+xpath+" failed: "+je.getMessage());
-				}
-				if (elem != null) {
-					String existing = elem.getAttributeValue("xsderror",Edit.NAMESPACE);
-					if (existing != null) message = existing + message;
-					elem.setAttribute("xsderror",message,Edit.NAMESPACE);
-				} else {
-					Log.warning(Geonet.DATA_MANAGER,"WARNING: evaluating XPath "+xpath+" against metadata failed - XSD validation message: "+message+" will NOT be shown by the editor");
-				}
-			}
-		}
-		return xsdErrors;
-	}
-
-    /**
-     *
-     * @return
-     */
-	public AccessManager getAccessManager() {
-		return accessMan;
-	}
-
-	//--------------------------------------------------------------------------
-	//---
-	//--- General purpose API
-	//---
-	//--------------------------------------------------------------------------
-
-    /**
-     *
-     * @param schema
-     * @param md
-     * @return
-     * @throws Exception
-     */
-	public String extractUUID(String schema, Element md) throws Exception {
-		String styleSheet = getSchemaDir(schema) + Geonet.File.EXTRACT_UUID;
-		String uuid       = Xml.transform(md, styleSheet).getText().trim();
-
-        if(Log.isDebugEnabled(Geonet.DATA_MANAGER))
-            Log.debug(Geonet.DATA_MANAGER, "Extracted UUID '"+ uuid +"' for schema '"+ schema +"'");
-
-		//--- needed to detach md from the document
-		md.detach();
-
-		return uuid;
-	}
-
-
-    /**
-     *
-     * @param schema
-     * @param md
-     * @return
-     * @throws Exception
-     */
-	public String extractDateModified(String schema, Element md) throws Exception {
-		String styleSheet = getSchemaDir(schema) + Geonet.File.EXTRACT_DATE_MODIFIED;
-		String dateMod    = Xml.transform(md, styleSheet).getText().trim();
-
-        if(Log.isDebugEnabled(Geonet.DATA_MANAGER))
-            Log.debug(Geonet.DATA_MANAGER, "Extracted Date Modified '"+ dateMod +"' for schema '"+ schema +"'");
-
-		//--- needed to detach md from the document
-		md.detach();
-
-		return dateMod;
-	}
-
-    /**
-     *
-     * @param schema
-     * @param uuid
-     * @param md
-     * @return
-     * @throws Exception
-     */
-	public Element setUUID(String schema, String uuid, Element md) throws Exception {
-		//--- setup environment
-
-		Element env = new Element("env");
-		env.addContent(new Element("uuid").setText(uuid));
-
-		//--- setup root element
-
-		Element root = new Element("root");
-		root.addContent(md.detach());
-		root.addContent(env.detach());
-
-		//--- do an XSL  transformation
-
-		String styleSheet = getSchemaDir(schema) + Geonet.File.SET_UUID;
-
-		return Xml.transform(root, styleSheet);
-	}
-
-    /**
-     *
-     * @param dbms
-     * @param harvestingSource
-     * @return
-     * @throws Exception
-     */
-	@SuppressWarnings("unchecked")
-	public List<Element> getMetadataByHarvestingSource(Dbms dbms, String harvestingSource) throws Exception {
-		String query = "SELECT id FROM Metadata WHERE harvestUuid=?";
-		return dbms.select(query, harvestingSource).getChildren();
-	}
-
-    /**
-     *
-     * @param md
-     * @return
-     * @throws Exception
-     */
-	public Element extractSummary(Element md) throws Exception {
-		String styleSheet = stylePath + Geonet.File.METADATA_BRIEF;
-		Element summary       = Xml.transform(md, styleSheet);
-        if (Log.isDebugEnabled(Geonet.DATA_MANAGER))
-		    Log.debug(Geonet.DATA_MANAGER, "Extracted summary '\n"+Xml.getString(summary));
-
-		//--- needed to detach md from the document
-		md.detach();
-
-		return summary;
-	}
-
-    /**
-     *
-     * @param dbms
-     * @param uuid
-     * @return
-     * @throws Exception
-     */
-	public String getMetadataId(Dbms dbms, String uuid) throws Exception {
-		String query = "SELECT id FROM Metadata WHERE uuid=?";
-
-		List list = dbms.select(query, uuid).getChildren();
-
-		if (list.size() == 0)
-			return null;
-
-		Element record = (Element) list.get(0);
-
-		return record.getChildText("id");
-	}
-
-    /**
-     *
-     * @param dbms
-     * @param id
-     * @return
-     * @throws Exception
-     */
-	public String getMetadataUuid(Dbms dbms, String id) throws Exception {
-		String query = "SELECT uuid FROM Metadata WHERE id=?";
-
-		List list = dbms.select(query, new Integer(id)).getChildren();
-
-		if (list.size() == 0)
-			return null;
-
-		Element record = (Element) list.get(0);
-
-		return record.getChildText("uuid");
-	}
-
-    /**
-     *
-     * @param dbms
-     * @param id
-     * @return
-     * @throws Exception
-     */
-	public String getMetadataTemplate(Dbms dbms, String id) throws Exception {
-		String query = "SELECT istemplate FROM Metadata WHERE id=?";
-
-		List list = dbms.select(query, new Integer(id)).getChildren();
-
-		if (list.size() == 0)
-			return null;
-
-		Element record = (Element) list.get(0);
-
-		return record.getChildText("istemplate");
-	}
-
-    /**
-     *
-     * @param dbms
-     * @param id
-     * @return
-     * @throws Exception
-     */
-	public MdInfo getMetadataInfo(Dbms dbms, String id) throws Exception {
-		String query = "SELECT id, uuid, schemaId, isTemplate, isHarvested, createDate, "+
-							"       changeDate, source, title, root, owner, groupOwner, displayOrder "+
-							"FROM   Metadata "+
-							"WHERE id=?";
-
-		List list = dbms.select(query, new Integer(id)).getChildren();
-
-		if (list.size() == 0)
-			return null;
-
-		Element record = (Element) list.get(0);
-
-		MdInfo info = new MdInfo();
-
-		info.id          = id;
-		info.uuid        = record.getChildText("uuid");
-		info.schemaId    = record.getChildText("schemaid");
-		info.isHarvested = "y".equals(record.getChildText("isharvested"));
-		info.createDate  = record.getChildText("createdate");
-		info.changeDate  = record.getChildText("changedate");
-		info.source      = record.getChildText("source");
-		info.title       = record.getChildText("title");
-		info.root        = record.getChildText("root");
-		info.owner       = record.getChildText("owner");
-		info.groupOwner  = record.getChildText("groupowner");
-                info.displayOrder  = record.getChildText("displayOrder");
-
-		String temp = record.getChildText("istemplate");
-
-		if ("y".equals(temp))
-			info.template = MdInfo.Template.TEMPLATE;
-
-		else if ("s".equals(temp))
-			info.template = MdInfo.Template.SUBTEMPLATE;
-
-		else
-			info.template = MdInfo.Template.METADATA;
-
-		return info;
-	}
-
-    /**
-     *
-     * @param id
-     * @return
-     */
-	public String getVersion(String id) {
-		return editLib.getVersion(id);
-	}
-
-    /**
-     *
-     * @param id
-     * @return
-     */
-	public String getNewVersion(String id){
-		return editLib.getNewVersion(id);
-	}
-
-    /**
-     * TODO javadoc.
-     *
-     * @param dbms
-     * @param id
-     * @param isTemplate
-     * @param title
-     * @throws Exception
-     */
-	public void setTemplate(Dbms dbms, int id, String isTemplate, String title) throws Exception {
-		setTemplateExt(dbms, id, isTemplate, title);
-        indexInThreadPoolIfPossible(dbms,Integer.toString(id), true);
-	}
-
-    /**
-     * TODO javadoc.
-     *
-     * @param dbms
-     * @param id
-     * @param isTemplate
-     * @param title
-     * @throws Exception
-     */
-	public void setTemplateExt(Dbms dbms, int id, String isTemplate, String title) throws Exception {
-		if (title == null) dbms.execute("UPDATE Metadata SET isTemplate=? WHERE id=?", isTemplate, id);
-		else               dbms.execute("UPDATE Metadata SET isTemplate=?, title=? WHERE id=?", isTemplate, title, id);
-	}
-
-    /**
-     * TODO javadoc.
-     *
-     * @param dbms
-     * @param id
-     * @param harvestUuid
-     * @throws Exception
-     */
-	public void setHarvested(Dbms dbms, int id, String harvestUuid) throws Exception {
-		setHarvestedExt(dbms, id, harvestUuid);
-        boolean indexGroup = false;
-        ServiceContext context = ServiceContext.get();
-        if(context == null) context = servContext;
-
-        indexMetadata(dbms, Integer.toString(id), indexGroup,false, context);
-	}
-
-    /**
-     * TODO javadoc.
-     *
-     * @param dbms
-     * @param id
-     * @param harvestUuid
-     * @throws Exception
-     */
-	public void setHarvestedExt(Dbms dbms, int id, String harvestUuid) throws Exception {
-		String value = (harvestUuid != null) ? "y" : "n";
-		if (harvestUuid == null) {
-			dbms.execute("UPDATE Metadata SET isHarvested=? WHERE id=?", value,id );
-		}
-        else {
-			dbms.execute("UPDATE Metadata SET isHarvested=?, harvestUuid=? WHERE id=?", value, harvestUuid, id);
-		}
-	}
-
-    /**
-     * TODO javadoc.
-     *
-     * @param dbms
-     * @param id
-     * @param harvestUuid
-     * @param harvestUri
-     * @throws Exception
-     */
-	public void setHarvestedExt(Dbms dbms, int id, String harvestUuid, String harvestUri) throws Exception {
-		String value = (harvestUuid != null) ? "y" : "n";
-		String query = "UPDATE Metadata SET isHarvested=?, harvestUuid=?, harvestUri=? WHERE id=?";
-		dbms.execute(query, value, harvestUuid, harvestUri, id);
-	}
-
-    /**
-     * TODO javadoc.
-     *
-     * @return
-     */
-	public String getSiteURL() {
-        String protocol = settingMan.getValue(Geonet.Settings.SERVER_PROTOCOL);
-		String host    = settingMan.getValue(Geonet.Settings.SERVER_HOST);
-		String port    = settingMan.getValue(Geonet.Settings.SERVER_PORT);
-		String locServ = baseURL +"/"+ Jeeves.Prefix.SERVICE +"/"+Geonet.DEFAULT_LANGUAGE;
-
-		return protocol + "://" + host + (port.equals("80") ? "" : ":" + port) + locServ;
-	}
-
-    /**
-     * Checks autodetect elements in installed schemas to determine whether the metadata record belongs to that schema.
-     * Use this method when you want the default schema from the geonetwork config to be returned when no other match
-     * can be found.
-		 *
-     * @param md Record to checked against schemas
-     * @throws SchemaMatchConflictException
-     * @throws NoSchemaMatchesException
-     * @return
-     */
-	public String autodetectSchema(Element md) throws SchemaMatchConflictException, NoSchemaMatchesException {
-		return autodetectSchema(md, schemaMan.getDefaultSchema());
-	}
-
-    /**
-     * Checks autodetect elements in installed schemas to determine whether the metadata record belongs to that schema.
-     * Use this method when you want to set the default schema to be returned when no other match can be found.
-		 *
-     * @param md Record to checked against schemas
-     * @param defaultSchema Schema to be assigned when no other schema matches
-     * @throws SchemaMatchConflictException
-     * @throws NoSchemaMatchesException
-     * @return
-     */
-	public String autodetectSchema(Element md, String defaultSchema) throws SchemaMatchConflictException, NoSchemaMatchesException {
-
-        if(Log.isDebugEnabled(Geonet.DATA_MANAGER))
-            Log.debug(Geonet.DATA_MANAGER, "Autodetect schema for metadata with :\n * root element:'" + md.getQualifiedName()
-				 + "'\n * with namespace:'" + md.getNamespace()
-				 + "\n * with additional namespaces:" + md.getAdditionalNamespaces().toString());
-		String schema =  schemaMan.autodetectSchema(md, defaultSchema);
-        if(Log.isDebugEnabled(Geonet.DATA_MANAGER))
-            Log.debug(Geonet.DATA_MANAGER, "Schema detected was "+schema);
-		return schema;
-	}
-
-    /**
-     *
-     * @param dbms
-     * @param id
-     * @param displayOrder
-     * @throws Exception
-     */
-  public void updateDisplayOrder(Dbms dbms, String id, String displayOrder) throws Exception {
-    String query = "UPDATE Metadata SET displayOrder = ? WHERE id = ?";
-    dbms.execute(query, new Integer(displayOrder), new  Integer(id));
-  }
-
-    /**
-     *
-     * @param srvContext
-     * @param id
-     * @throws Exception hmm
-     */
-	public void increasePopularity(ServiceContext srvContext, String id) throws Exception {
-		GeonetContext gc = (GeonetContext) srvContext.getHandlerContext(Geonet.CONTEXT_NAME);
-		gc.getThreadPool().runTask(new IncreasePopularityTask(srvContext, id));
-	}
-
-    /**
-     * Rates a metadata.
-     *
-     * @param dbms
-     * @param id
-     * @param ipAddress ipAddress IP address of the submitting client
-     * @param rating range should be 1..5
-     * @return
-     * @throws Exception hmm
-     */
-	public int rateMetadata(Dbms dbms, int id, String ipAddress, int rating) throws Exception {
-		//
-		// update rating on the database
-		//
-		String query = "UPDATE MetadataRating SET rating=? WHERE metadataId=? AND ipAddress=?";
-		int res = dbms.execute(query, rating, id, ipAddress);
-
-		if (res == 0) {
-			query = "INSERT INTO MetadataRating(metadataId, ipAddress, rating) VALUES(?,?,?)";
-			dbms.execute(query, id, ipAddress, rating);
-		}
-
-        //
-		// calculate new rating
-        //
-		query = "SELECT sum(rating) as total FROM MetadataRating WHERE metadataId=?";
-		List list = dbms.select(query, id).getChildren();
-		String sum = ((Element) list.get(0)).getChildText("total");
-		query = "SELECT count(*) as numr FROM MetadataRating WHERE metadataId=?";
-		list  = dbms.select(query, id).getChildren();
-		String count = ((Element) list.get(0)).getChildText("numr");
-		rating = (int)(Float.parseFloat(sum) / Float.parseFloat(count) + 0.5);
-        if(Log.isDebugEnabled(Geonet.DATA_MANAGER))
-            Log.debug(Geonet.DATA_MANAGER, "Setting rating for id:"+ id +" --> rating is:"+rating);
-        //
-		// update metadata and reindex it
-        //
-		query = "UPDATE Metadata SET rating=? WHERE id=?";
-		dbms.execute(query, rating, id);
-
-        indexInThreadPoolIfPossible(dbms,Integer.toString(id), false);
-
-		return rating;
-	}
-
-	//--------------------------------------------------------------------------
-	//---
-	//--- Metadata Insert API
-	//---
-	//--------------------------------------------------------------------------
-
-    /**
-     * Creates a new metadata duplicating an existing template.
-     *
-     * @param context
-     * @param dbms
-     * @param templateId
-     * @param groupOwner
-     * @param sf
-     * @param source
-     * @param owner
-     * @param parentUuid
-     * @param isTemplate TODO
-     * @param fullRightsForGroup TODO
-     * @return
-     * @throws Exception
-     */
-	public String createMetadata(ServiceContext context, Dbms dbms, String templateId, String groupOwner,
-										  SerialFactory sf, String source, int owner,
-										  String parentUuid, String isTemplate, boolean fullRightsForGroup) throws Exception {
-		int iTemplateId = new Integer(templateId);
-		String query = "SELECT schemaId, data FROM Metadata WHERE id=?";
-		List listTempl = dbms.select(query, iTemplateId).getChildren();
-
-		if (listTempl.size() == 0) {
-			throw new IllegalArgumentException("Template id not found : " + templateId);
-        }
-		Element el = (Element) listTempl.get(0);
-
-		String schema = el.getChildText("schemaid");
-		String data   = el.getChildText("data");
-		String uuid   = UUID.randomUUID().toString();
-
-		//--- generate a new metadata id
-		int serial = sf.getSerial(dbms, "Metadata");
-		
-		// Update fixed info for metadata record only, not for subtemplates
-		Element xml = Xml.loadString(data, false);
-		if (!isTemplate.equals("s")) {
-		    xml = updateFixedInfo(schema, Integer.toString(serial), uuid, xml, parentUuid, DataManager.UpdateDatestamp.yes, dbms, context);
-		}
-		
-		//--- store metadata
-		String id = xmlSerializer.insert(dbms, schema, xml, serial, source, uuid, null, null, isTemplate, null, owner, groupOwner, "", context);
-		copyDefaultPrivForGroup(context, dbms, id, groupOwner, fullRightsForGroup);
-
-		//--- store metadata categories copying them from the template
-		List categList = dbms.select("SELECT categoryId FROM MetadataCateg WHERE metadataId = ?",iTemplateId).getChildren();
-
-        for (Object aCategList : categList) {
-            Element elRec = (Element) aCategList;
-            String catId = elRec.getChildText("categoryid");
-            setCategory(context, dbms, id, catId);
-        }
-
-
-        // --- store metadata hiding by copying them from the template
-        List hidingList = dbms.select(
-                "SELECT xPathExpr, level FROM HiddenMetadataElements WHERE metadataId = " + templateId).getChildren();
-
-        String insertSQL = "INSERT INTO HiddenMetadataElements (metadataId, xPathExpr, level) VALUES (?, ?, ?)";
-        Integer idInteger = new Integer(id);
-        for (int i = 0; i < hidingList.size(); i++)
-        {
-            Element hidingRec = (Element) hidingList.get(i);
-
-            String xPathExpr = hidingRec.getChildText("xpathexpr");
-            String level = hidingRec.getChildText("level");
-            if (xPathExpr == null || level == null) {
-                Log.warning("DataManager", "xPathExpr (" + xPathExpr + ") or level (" + level + ") is null for template=" +templateId);
-                continue;
-            }
-            dbms.execute(insertSQL, idInteger, xPathExpr, level);
-        }
-
-
-		//--- index metadata
-        indexInThreadPoolIfPossible(dbms,id, true);
-		return id;
-	}
-
-    /**
-     * Inserts a metadata into the database, optionally indexing it, and optionally applying automatic changes to it (update-fixed-info).
-     *
-     * @param context the context describing the user and service
-     * @param dbms the database
-     * @param schema XSD this metadata conforms to
-     * @param metadata the metadata to store
-     * @param id database id for new metadata record
-     * @param uuid unique id for this metadata
-     * @param owner user who owns this metadata
-     * @param group group this metadata belongs to
-     * @param source id of the origin of this metadata (harvesting source, etc.)
-     * @param isTemplate whether this metadata is a template
-     * @param docType ?!
-     * @param title title of this metadata
-     * @param category category of this metadata
-     * @param createDate date of creation
-     * @param changeDate date of modification
-     * @param ufo whether to apply automatic changes
-     * @param index whether to index this metadata
-     * @return id, as a string
-     * @throws Exception hmm
-     */
-    public String insertMetadata(ServiceContext context, Dbms dbms, String schema, Element metadata, int id, String uuid, int owner, String group, String source,
-                                 String isTemplate, String docType, String title, String category, String createDate, String changeDate, boolean ufo, boolean index) throws Exception {
-
-        // TODO resolve confusion about datatypes
-        String id$ = Integer.toString(id);
-
-        //--- force namespace prefix for iso19139 metadata
-        setNamespacePrefixUsingSchemas(schema, metadata);
-
-        if (ufo && "n".equals(isTemplate)) {
-            String parentUuid = null;
-            metadata = updateFixedInfo(schema, id$, uuid, metadata, parentUuid, DataManager.UpdateDatestamp.no, dbms, context);
-        }
-
-         if (source == null) {
-            source = getSiteID();
-         }
-
-        if(StringUtils.isBlank(isTemplate)) {
-            isTemplate = "n";
-        }
-
-        //--- store metadata
-        xmlSerializer.insert(dbms, schema, metadata, id, source, uuid, createDate, changeDate, isTemplate, title, owner, group, docType, context);
-
-        copyDefaultPrivForGroup(context, dbms, id$, group, false);
-
-        if (category != null) {
-            setCategory(context, dbms, id$, category);
-        }
-
-        if(index) {
-            indexInThreadPoolIfPossible(dbms,id$, true);
-        }
-
-        // Notifies the metadata change to metatada notifier service
-        notifyMetadataChange(dbms, metadata, id$);
-
-        return id$;
-    }
-
-	//--------------------------------------------------------------------------
-	//---
-	//--- Metadata Get API
-	//---
-	//--------------------------------------------------------------------------
-
-    /**
-     * Retrieves a metadata (in xml) given its id with no geonet:info.
-     * @param srvContext
-     * @param id
-     * @return
-     * @throws Exception
-     */
-	public Element getMetadataNoInfo(ServiceContext srvContext, String id) throws Exception {
-	    Element md = getMetadata(srvContext, id, false, false, false);
-		md.removeChild(Edit.RootChild.INFO, Edit.NAMESPACE);
-		return md;
-	}
-
-    /**
-     * Retrieves a metadata (in xml) given its id. Use this method when you must retrieve a metadata in the same
-     * transaction.
-     * @param dbms
-     * @param id
-     * @return
-     * @throws Exception
-     */
-	public Element getMetadata(Dbms dbms, String id) throws Exception {
-	    ServiceContext context = ServiceContext.get();
-	    if(context == null) {
-	        throw new IllegalStateException("This method is not supported by Geocat because hiding is not currently supported.  We can add it later");
-	    } else {
-	        Element md = getMetadata(context, id, false, false, false);
-	        if (md == null) return null;
-	        md.detach();
-	        return md;
-	    }
-		/*boolean doXLinks = xmlSerializer.resolveXLinks();
-		Element md = xmlSerializer.selectNoXLinkResolver(dbms, "Metadata", id, getServiceContext());
-		if (md == null) return null;
-		md.detach();
-		return md;*/
-	}
-
-    private ServiceContext getServiceContext() {
-
-        return ServiceContext.get() == null? servContext : ServiceContext.get();
-    }
-
-    /**
-     * Retrieves a metadata (in xml) given its id; adds editing information if requested and validation errors if
-     * requested.
-     * 
-     * @param srvContext
-     * @param id
-     * @param forEditing        Add extra element to build metadocument {@link EditLib#expandElements(String, Element)}
-     * @param withEditorValidationErrors
-     * @param keepXlinkAttributes When XLinks are resolved in non edit mode, do not remove XLink attributes.
-     * @return
-     * @throws Exception
-     */
-	public Element getMetadata(ServiceContext srvContext, String id, boolean forEditing, boolean withEditorValidationErrors, boolean keepXlinkAttributes) throws Exception {
-		return getGeocatMetadata(srvContext,id,forEditing,withEditorValidationErrors,keepXlinkAttributes, true, false);
-	}
-	public Element getGeocatMetadata(ServiceContext srvContext, String id, boolean forEditing, boolean withEditorValidationErrors, boolean keepXlinkAttributes, boolean elementsHide, boolean allowDbmsClosing) throws Exception {
-		Dbms dbms = (Dbms) srvContext.getResourceManager().open(Geonet.Res.MAIN_DB);
-		boolean doXLinks = xmlSerializer.resolveXLinks();
-		Element md = xmlSerializer.selectNoXLinkResolver(dbms, "Metadata", id, srvContext);
-		if (md == null) return null;
-
-		String version = null;
-
-		if (forEditing) { // copy in xlink'd fragments but leave xlink atts to editor
-			if (doXLinks) Processor.processXLink(md, srvContext);
-			String schema = getMetadataSchema(dbms, id);
-			
-			if (withEditorValidationErrors) {
-			    version = doValidate(srvContext, dbms, schema, id, md, srvContext.getLanguage(), forEditing).two();
-			}
-            else {
-                editLib.expandElements(schema, md);
-                version = editLib.getVersionForEditing(schema, id, md);
-            }
-		}
-        else {
-			if (doXLinks) {
-			    if (keepXlinkAttributes) {
-			        Processor.processXLink(md, srvContext);
-			    } else {
-			        Processor.detachXLink(md,srvContext);
-			    }
-			}
-		}
-
-        if (elementsHide) {
-            hideElements(srvContext, md, id, forEditing, allowDbmsClosing);
-        }
-
-		md.addNamespaceDeclaration(Edit.NAMESPACE);
-		Element info = buildInfoElem(srvContext, id, version);
-		md.addContent(info);
-
-        if (forEditing) {
-            addHidingInfo(srvContext, md, id);
-        }
-
-		md.detach();
-		return md;
-	}
-
-    /**
-     * Retrieves a metadata element given it's ref.
-     *
-     * @param md
-     * @param ref
-     * @return
-     */
-	public Element getElementByRef(Element md, String ref) {
-		return editLib.findElement(md, ref);
-	}
-
-    /**
-     * Returns true if the metadata exists in the database.
-     * @param dbms
-     * @param id
-     * @return
-     * @throws Exception
-     */
-	public boolean existsMetadata(Dbms dbms, int id) throws Exception {
-		//FIXME : should use lucene
-		List list = dbms.select("SELECT id FROM Metadata WHERE id=?", new Integer(id)).getChildren();
-		return list.size() != 0;
-	}
-
-    /**
-     * Returns true if the metadata uuid exists in the database.
-     * @param dbms
-     * @param uuid
-     * @return
-     * @throws Exception
-     */
-	public boolean existsMetadataUuid(Dbms dbms, String uuid) throws Exception {
-		//FIXME : should use lucene
-
-		List list = dbms.select("SELECT uuid FROM Metadata WHERE uuid=?",uuid).getChildren();
-		return list.size() != 0;
-	}
-
-    /**
-     * Returns all the keywords in the system.
-     *
-     * @return
-     * @throws Exception
-     */
-	public Element getKeywords() throws Exception {
-		Vector keywords = searchMan.getTerms("keyword");
-		Element el = new Element("keywords");
-
-        for (Object keyword : keywords) {
-            el.addContent(new Element("keyword").setText((String) keyword));
-        }
-		return el;
-	}
-
-	//--------------------------------------------------------------------------
-	//---
-	//--- Metadata Update API
-	//---
-	//--------------------------------------------------------------------------
-
-    /**
-     *  For update of owner info.
-     *
-     * @param dbms
-     * @param id
-     * @param owner
-     * @param groupOwner
-     * @throws Exception
-     */
-	public synchronized void updateMetadataOwner(Dbms dbms, int id, String owner, String groupOwner) throws Exception {
-		dbms.execute("UPDATE Metadata SET owner=?, groupOwner=? WHERE id=?", new Integer(owner), new Integer(groupOwner), id);
-	}
-
-    /**
-     * Updates a metadata record. Deletes validation report currently in session (if any). If user asks for validation
-     * the validation report will be (re-)created then.
-     *
-     * @param context
-     * @param dbms
-     * @param id
-     * @param md
-     * @param validate
-     * @param lang
-     * @param changeDate
-     * @param updateDateStamp
-     *
-     * @return
-     * @throws Exception
-     */
-	public synchronized boolean updateMetadata(ServiceContext context, Dbms dbms, String id, Element md,
-                                               boolean validate, boolean ufo, boolean index, String lang,
-                                               String changeDate, boolean updateDateStamp, boolean processSharedObject) throws Exception {
-		// when invoked from harvesters, session is null?
-				UserSession session = context.getUserSession();
-        if(session != null) {
-            session.removeProperty(Geonet.Session.VALIDATION_REPORT + id);
-        }
-		String schema = getMetadataSchema(dbms, id);
-        if(ufo) {
-            String parentUuid = null;
-		    md = updateFixedInfo(schema, id, null, md, parentUuid, (updateDateStamp ? DataManager.UpdateDatestamp.yes : DataManager.UpdateDatestamp.no), dbms, context);
-        }
-
-        if(processSharedObject) {
-            md = processSharedObjects(dbms, id, md, lang);
-        }
-
-		//--- write metadata to dbms
-        xmlSerializer.update(dbms, id, md, changeDate, updateDateStamp, context);
-
-        String isTemplate = getMetadataTemplate(dbms, id);
-        // Notifies the metadata change to metatada notifier service
-        if (isTemplate.equals("n")) {
-            // Notifies the metadata change to metatada notifier service
-            notifyMetadataChange(dbms, md, id);
-        }
-
-		try {
-    		//--- do the validation last - it throws exceptions
-    		if (session != null && validate) {
-    		    Element xlinkResolved = Processor.processXLink((Element) md.clone(), context);
-    			doValidate(context, dbms, schema,id,xlinkResolved,lang, false);
-    		}
-		}
-        finally {
-            if(index) {
-                //--- update search criteria
-                boolean indexGroup = false;
-                boolean processSharedObjects = false;
-                indexMetadata(dbms, id, indexGroup, processSharedObjects, servContext);
-            }
-		}
-		return true;
-	}
-
-	public Element processSharedObjects(Dbms dbms, String id, Element md, String lang)
-			throws Exception, SQLException {
-		ProcessParams processParameters = new ProcessParams(dbms, ReusableObjectLogger.THREAD_SAFE_LOGGER, id, md, md, thesaurusMan, extentMan, baseURL, settingMan, false, lang,servContext);
-        List<Element> modified = reusableObjMan.process(processParameters);
-
-        if(!modified.isEmpty()) {
-            md = modified.get(0);
-            Processor.processXLink(md, servContext);
-            dbms.commit(); // commit shared objects like contacts that were created during processing
-        }
-		return md;
-	}
-
-    /**
-     * Validates an xml document, using autodetectschema to determine how.
-     *
-     * @param xml
-     * @return true if metadata is valid
-     */
-    public boolean validate(Element xml) {
-        try {
-        		String schema = autodetectSchema(xml);
-            validate(schema, xml);
-            return true;
-        }
-        // XSD validation error(s)
-        catch (Exception x) {
-            // do not print stacktrace as this is 'normal' program flow
-            if(Log.isDebugEnabled(Geonet.DATA_MANAGER))
-                Log.debug(Geonet.DATA_MANAGER, "invalid metadata: " + x.getMessage());
-            return false;
-        }
-    }
-
-	/**
-	 * Used by harvesters that need to validate metadata.
-	 * 
-	 * @param dbms connection to database
-	 * @param schema name of the schema to validate against
-	 * @param id metadata id - used to record validation status
-	 * @param doc metadata document as JDOM Document not JDOM Element
-	 * @param lang Language from context
-	 * @return
-	 */
-	public boolean doValidate(Dbms dbms, String schema, String id, Document doc, String lang) {
-		HashMap <String, Integer[]> valTypeAndStatus = new HashMap<String, Integer[]>();
-		boolean valid = true;
-
-		if (doc.getDocType() != null) {
-            if(Log.isDebugEnabled(Geonet.DATA_MANAGER))
-                Log.debug(Geonet.DATA_MANAGER, "Validating against dtd " + doc.getDocType());
-			
-			// if document has a doctype then validate using that (assuming that the
-			// dtd is either mapped locally or will be cached after first validate)
-			try {
-				Xml.validate(doc);
-				Integer[] results = {1, 0, 0};
-				valTypeAndStatus.put("dtd", results);
-                if(Log.isDebugEnabled(Geonet.DATA_MANAGER))
-                    Log.debug(Geonet.DATA_MANAGER, "Valid.");
-			} catch (Exception e) {
-				e.printStackTrace();
-				Integer[] results = {0, 0, 0};
-				valTypeAndStatus.put("dtd", results);
-                if(Log.isDebugEnabled(Geonet.DATA_MANAGER))
-                    Log.debug(Geonet.DATA_MANAGER, "Invalid.");
-				valid = false;
-			}
-		} else {
-            if(Log.isDebugEnabled(Geonet.DATA_MANAGER))
-                Log.debug(Geonet.DATA_MANAGER, "Validating against XSD " + schema);
-			// do XSD validation
-			Element md = doc.getRootElement();
-    	Element xsdErrors = getXSDXmlReport(schema,md);
-    	if (xsdErrors != null && xsdErrors.getContent().size() > 0) {
-     		Integer[] results = {0, 0, 0};
-     		valTypeAndStatus.put("xsd", results);
-            if(Log.isDebugEnabled(Geonet.DATA_MANAGER))
-                Log.debug(Geonet.DATA_MANAGER, "Invalid.");
-				valid = false;
-    	} else {
-     		Integer[] results = {1, 0, 0};
-     		valTypeAndStatus.put("xsd", results);
-            if(Log.isDebugEnabled(Geonet.DATA_MANAGER))
-                Log.debug(Geonet.DATA_MANAGER, "Valid.");
-    	}	
-			// then do schematron validation
-			Element schematronError = null;
-			try {
-				editLib.enumerateTree(md);
-     		schematronError = getSchemaTronXmlReport(schema, md, lang, valTypeAndStatus);
-     		editLib.removeEditingInfo(md);
-			} catch (Exception e) {
-				e.printStackTrace();
-				Log.error(Geonet.DATA_MANAGER, "Could not run schematron validation on metadata "+id+": "+e.getMessage());
-				valid = false;
-			}
-			if (schematronError != null && schematronError.getContent().size() > 0) {
-				valid = false;
-			}
-		}
-
-		// now save the validation status
-		try {
-			saveValidationStatus(dbms, id, valTypeAndStatus, new ISODate().toString());
-		} catch (Exception e) {
-			e.printStackTrace();
-			Log.error(Geonet.DATA_MANAGER, "Could not save validation status on metadata "+id+": "+e.getMessage());
-		}
-
-		return valid;
-	}
-
-	/**
-	 * Used by the validate embedded service. The validation report is stored in the session.
-	 * 
-	 * @param session
-	 * @param schema
-	 * @param id
-	 * @param md
-	 * @param lang
-	 * @param forEditing TODO
-	 * @return
-	 * @throws Exception
-	 */
-	public Pair <Element, String> doValidate(ServiceContext context, Dbms dbms, String schema, String id, Element metadata, String lang, boolean forEditing) throws Exception {
-	    String version = null;
-        if(Log.isDebugEnabled(Geonet.DATA_MANAGER))
-            Log.debug(Geonet.DATA_MANAGER, "Creating validation report for record #" + id + " [schema: " + schema + "].");
-		
-		Element md = (Element) metadata.clone();
-		// always hideElements for validation
-		hideElements(context, dbms, md, id, false, true);
-		UserSession session = null;
-		if(context != null && context.getUserSession() != null) {
-			session = context.getUserSession();
-            Element sessionReport = (Element)session.getProperty(Geonet.Session.VALIDATION_REPORT + id);
-            if (sessionReport != null && !forEditing) {
-                if(Log.isDebugEnabled(Geonet.DATA_MANAGER))
-                   Log.debug(Geonet.DATA_MANAGER, "  Validation report available in session.");
-                sessionReport.detach();
-                return Pair.read(sessionReport, version);
-            }
-        }
-
-	    Map <String, Integer[]> valTypeAndStatus = new HashMap<String, Integer[]>();
-		Element errorReport = new Element ("report", Edit.NAMESPACE);
-		errorReport.setAttribute("id", id, Edit.NAMESPACE);
-
-		//-- get an XSD validation report and add results to the metadata 
-		//-- as geonet:xsderror attributes on the affected elements 
-		Element xsdErrors = getXSDXmlReport(schema,md);
-		if (xsdErrors != null && xsdErrors.getContent().size() > 0) {
-			errorReport.addContent(xsdErrors);
-			Integer[] results = {0, 0, 0};
-			valTypeAndStatus.put("xsd", results);
-            if (Log.isDebugEnabled(Geonet.DATA_MANAGER))
-		        Log.debug(Geonet.DATA_MANAGER, "  - XSD error: " + Xml.getString(xsdErrors));
-		}
-        else {
-		    Integer[] results = {1, 0, 0};
-		    valTypeAndStatus.put("xsd", results);
-		}
-
-		// ...then schematrons
-		Element schematronError;
-		
-		// edit mode
-        if (forEditing) {
-            if(Log.isDebugEnabled(Geonet.DATA_MANAGER))
-                Log.debug(Geonet.DATA_MANAGER, "  - Schematron in editing mode.");
-              //-- now expand the elements and add the geonet: elements
-              editLib.expandElements(schema, md);
-              version = editLib.getVersionForEditing(schema, id, md);
-                    
-              //-- get a schematron error report if no xsd errors and add results
-              //-- to the metadata as a geonet:schematronerrors element with 
-              //-- links to the ref id of the affected element
-              schematronError = getSchemaTronXmlReport(schema, md, lang, valTypeAndStatus);
-              if (schematronError != null) {
-                  md.addContent((Element)schematronError.clone());
-                  if (Log.isDebugEnabled(Geonet.DATA_MANAGER))
-                      Log.debug(Geonet.DATA_MANAGER, "  - Schematron error: " + Xml.getString(schematronError));
-              }
-		}
-        else {
-	        // enumerate the metadata xml so that we can report any problems found 
-	        // by the schematron_xml script to the geonetwork editor
-	        editLib.enumerateTree(md);
-
-	        // get an xml version of the schematron errors and return for error display
-	        schematronError = getSchemaTronXmlReport(schema, md, lang, valTypeAndStatus);
-
-	        // remove editing info added by enumerateTree
-	        editLib.removeEditingInfo(md);
-		}
-        
-        if (schematronError != null && schematronError.getContent().size() > 0) {
-            Element schematron = new Element("schematronerrors", Edit.NAMESPACE);
-            Element idElem = new Element("id", Edit.NAMESPACE);
-            idElem.setText(id);
-            schematron.addContent(idElem);
-            errorReport.addContent(schematronError);
-            //throw new SchematronValidationErrorEx("Schematron errors detected - see schemaTron report for "+id+" in htmlCache for more details",schematron);
-        }
-        
-        // Save report in session (invalidate by next update) and db
-        if(session != null) {
-            session.setProperty(Geonet.Session.VALIDATION_REPORT + id, errorReport);
-        }
-		saveValidationStatus(dbms, id, valTypeAndStatus, new ISODate().toString());
-   		
-		return Pair.read(errorReport, version);
-	}
-	
-	/**
-	 * Saves validation status information into the database for the current record.
-	 * 
-	 * @param id   the metadata record internal identifier
-	 * @param valTypeAndStatus  the validation type could be xsd or schematron rules set identifier
-	 * @param date the validation date time
-	 */
-	private void saveValidationStatus (Dbms dbms, String id, Map<String, Integer[]> valTypeAndStatus, String date) throws Exception {
-	    clearValidationStatus(dbms, id);
-	    Set<String> i = valTypeAndStatus.keySet();
-	    for (String type : i) {
-	        String query = "INSERT INTO Validation (metadataId, valType, status, tested, failed, valDate) VALUES (?,?,?,?,?,?)";
-            Integer[] results = valTypeAndStatus.get(type);
-            dbms.execute(query, new Integer(id), type, results[0], results[1], results[2], date);
-        }
-        dbms.commit();
-	}
-
-	/**
-	 * Removes validation status information for a metadata record.
-     *
-	 * @param dbms
-	 * @param id   the metadata record internal identifier
-	 */
-	private void clearValidationStatus (Dbms dbms, String id) throws Exception {
-	    dbms.execute("DELETE FROM Validation WHERE metadataId=?", new Integer(id));
-	    dbms.commit();
-	}
-
-	/**
-	 * Return the validation status information for the metadata record.
-     *
-	 * @param dbms
-	 * @param id   the metadata record internal identifier
-	 * @return
-	 */
-	private List<Element> getValidationStatus (Dbms dbms, String id) throws Exception {
-	    return dbms.select("SELECT valType, status, tested, failed FROM Validation WHERE metadataId=?", new Integer(id)).getChildren();
-    }
-
-	//--------------------------------------------------------------------------
-	//---
-	//--- Metadata Delete API
-	//---
-	//--------------------------------------------------------------------------
-
-    /**
-     * Removes a metadata.
-     *
-     * @param context
-     * @param dbms
-     * @param id
-     * @throws Exception
-     */
-	public synchronized void deleteMetadata(ServiceContext context, Dbms dbms, String id) throws Exception {
-        String uuid = getMetadataUuid(dbms, id);
-        String isTemplate = getMetadataTemplate(dbms, id);
-
-		//--- remove operations
-		deleteMetadataOper(dbms, id, false);
-
-		//--- remove categories
-		deleteAllMetadataCateg(dbms, id);
-
-		dbms.execute("DELETE FROM MetadataRating WHERE metadataId=?", new Integer(id));
-		dbms.execute("DELETE FROM Validation WHERE metadataId=?", new Integer(id));
-
-		dbms.execute("DELETE FROM MetadataStatus WHERE metadataId=?", new Integer(id));
-
-		//--- remove metadata
-		xmlSerializer.delete(dbms, "Metadata", id, context);
-
-        // Notifies the metadata change to metatada notifier service
-        if (isTemplate.equals("n")) {
-            notifyMetadataDelete(dbms, id, uuid);
-        }
-
-		//--- update search criteria
-		searchMan.delete("_id", id+"");
-	}
-
-    /**
-     *
-     * @param context
-     * @param dbms
-     * @param id
-     * @throws Exception
-     */
-	public synchronized void deleteMetadataGroup(ServiceContext context, Dbms dbms, String id) throws Exception {
-		//--- remove operations
-		deleteMetadataOper(dbms, id, false);
-
-		//--- remove categories
-		deleteAllMetadataCateg(dbms, id);
-
-		dbms.execute("DELETE FROM MetadataRating WHERE metadataId=?", new Integer(id));
-        dbms.execute("DELETE FROM Validation WHERE metadataId=?", new Integer(id));
-		dbms.execute("DELETE FROM MetadataStatus WHERE metadataId=?", new Integer(id));
-
-		//--- remove metadata
-		xmlSerializer.delete(dbms, "Metadata", id, context);
-
-		//--- update search criteria
-		searchMan.deleteGroup("_id", id + "");
-	}
-
-    /**
-     * Removes all operations stored for a metadata.
-     * @param dbms
-     * @param id
-     * @param skipAllIntranet
-     * @throws Exception
-     */
-	public void deleteMetadataOper(Dbms dbms, String id, boolean skipAllIntranet) throws Exception {
-		String query = "DELETE FROM OperationAllowed WHERE metadataId=?";
-
-		if (skipAllIntranet)
-			query += " AND groupId>1";
-
-		dbms.execute(query, new Integer(id));
-	}
-
-    /**
-     * Removes all categories stored for a metadata.
-     *
-     * @param dbms
-     * @param id
-     * @throws Exception
-     */
-	public void deleteAllMetadataCateg(Dbms dbms, String id) throws Exception {
-		String query = "DELETE FROM MetadataCateg WHERE metadataId=?";
-
-		dbms.execute(query, new Integer(id));
-	}
-
-	//--------------------------------------------------------------------------
-	//---
-	//--- Metadata thumbnail API
-	//---
-	//--------------------------------------------------------------------------
-
-    /**
-     *
-     * @param dbms
-     * @param id
-     * @return
-     * @throws Exception
-     */
-	public Element getThumbnails(Dbms dbms, String id) throws Exception {
-		Element md = xmlSerializer.select(dbms, "Metadata", id, getServiceContext());
-
-		if (md == null)
-			return null;
-
-		md.detach();
-
-		String schema = getMetadataSchema(dbms, id);
-
-		//--- do an XSL  transformation
-		String styleSheet = getSchemaDir(schema) + Geonet.File.EXTRACT_THUMBNAILS;
-
-		Element result = Xml.transform(md, styleSheet);
-		result.addContent(new Element("id").setText(id));
-
-		return result;
-	}
-
-    /**
-     *
-     * @param context
-     * @param id
-     * @param small
-     * @param file
-     * @throws Exception
-     */
-	public void setThumbnail(ServiceContext context, Dbms dbms, String id, boolean small, String file) throws Exception {
-		int    pos = file.lastIndexOf('.');
-		String ext = (pos == -1) ? "???" : file.substring(pos +1);
-
-		Element env = new Element("env");
-		env.addContent(new Element("file").setText(file));
-		env.addContent(new Element("ext").setText(ext));
-		
-		String host    = settingMan.getValue(Geonet.Settings.SERVER_HOST);
-		String port    = settingMan.getValue(Geonet.Settings.SERVER_PORT);
-		String baseUrl = context.getBaseUrl();
-		
-		env.addContent(new Element("host").setText(host));
-		env.addContent(new Element("port").setText(port));
-		env.addContent(new Element("baseUrl").setText(baseUrl));
-		
-		manageThumbnail(context, dbms, id, small, env, Geonet.File.SET_THUMBNAIL);
-	}
-
-    /**
-     *
-     * @param context
-     * @param id
-     * @param small
-     * @throws Exception
-     */
-	public void unsetThumbnail(ServiceContext context, Dbms dbms, String id, boolean small) throws Exception {
-		Element env = new Element("env");
-
-		manageThumbnail(context, dbms, id, small, env, Geonet.File.UNSET_THUMBNAIL);
-	}
-
-    /**
-     *
-     * @param context
-     * @param id
-     * @param small
-     * @param env
-     * @param styleSheet
-     * @throws Exception
-     */
-	private void manageThumbnail(ServiceContext context, Dbms dbms, String id, boolean small, Element env,
-										  String styleSheet) throws Exception {
-		
-        boolean forEditing = false, withValidationErrors = false, keepXlinkAttributes = true;
-        Element md = getMetadata(context, id, forEditing, withValidationErrors, keepXlinkAttributes);
-
-		if (md == null)
-			return;
-
-		md.detach();
-
-		String schema = getMetadataSchema(dbms, id);
-
-		//--- setup environment
-		String type = small ? "thumbnail" : "large_thumbnail";
-		env.addContent(new Element("type").setText(type));
-		transformMd(dbms,context,id,md,env,schema,styleSheet);
-	}
-
-    /**
-     *
-     * @param dbms
-		 * @param context
-     * @param id
-     * @param md
-     * @param env
-     * @param schema
-     * @param styleSheet
-     * @throws Exception
-     */
-	private void transformMd(Dbms dbms, ServiceContext context, String id, Element md, Element env, String schema, String styleSheet) throws Exception {
-		
-		if(env.getChild("host")==null){
-			String host    = settingMan.getValue(Geonet.Settings.SERVER_HOST);
-			String port    = settingMan.getValue(Geonet.Settings.SERVER_PORT);
-			
-			env.addContent(new Element("host").setText(host));
-			env.addContent(new Element("port").setText(port));
-		}
-		
-		//--- setup root element
-		Element root = new Element("root");
-		root.addContent(md);
-		root.addContent(env);
-
-		//--- do an XSL  transformation
-		styleSheet = getSchemaDir(schema) + styleSheet;
-
-		md = Xml.transform(root, styleSheet);
-        String changeDate = null;
-		xmlSerializer.update(dbms, id, md, changeDate, true, context);
-
-        // Notifies the metadata change to metatada notifier service
-        notifyMetadataChange(dbms, md, id);
-
-		//--- update search criteria
-        indexInThreadPoolIfPossible(dbms,id, false);
-	}
-
-    /**
-     *
-     * @param dbms
-     * @param context
-     * @param id
-     * @param licenseurl
-     * @param imageurl
-     * @param jurisdiction
-     * @param licensename
-     * @param type
-     * @throws Exception
-     */
-	public void setDataCommons(Dbms dbms, ServiceContext context, String id, String licenseurl, String imageurl, String jurisdiction, String licensename, String type) throws Exception {
-		Element env = new Element("env");
-		env.addContent(new Element("imageurl").setText(imageurl));
-		env.addContent(new Element("licenseurl").setText(licenseurl));
-		env.addContent(new Element("jurisdiction").setText(jurisdiction));
-		env.addContent(new Element("licensename").setText(licensename));
-		env.addContent(new Element("type").setText(type));
-
-		manageCommons(dbms,context,id,env,Geonet.File.SET_DATACOMMONS);
-	}
-
-    /**
-     *
-     * @param dbms
-     * @param context
-     * @param id
-     * @param licenseurl
-     * @param imageurl
-     * @param jurisdiction
-     * @param licensename
-     * @param type
-     * @throws Exception
-     */
-	public void setCreativeCommons(Dbms dbms, ServiceContext context, String id, String licenseurl, String imageurl, String jurisdiction, String licensename, String type) throws Exception {
-		Element env = new Element("env");
-		env.addContent(new Element("imageurl").setText(imageurl));
-		env.addContent(new Element("licenseurl").setText(licenseurl));
-		env.addContent(new Element("jurisdiction").setText(jurisdiction));
-		env.addContent(new Element("licensename").setText(licensename));
-		env.addContent(new Element("type").setText(type));
-
-		manageCommons(dbms,context,id,env,Geonet.File.SET_CREATIVECOMMONS);
-	}
-
-    /**
-     *
-     * @param dbms
-		 * @param context
-     * @param id
-     * @param env
-     * @param styleSheet
-     * @throws Exception
-     */
-	private void manageCommons(Dbms dbms, ServiceContext context, String id, Element env, String styleSheet) throws Exception {
-		Element md = xmlSerializer.select(dbms, "Metadata", id, context);
-
-		if (md == null) return;
-
-		md.detach();
-
-		String schema = getMetadataSchema(dbms, id);
-		transformMd(dbms,context,id,md,env,schema,styleSheet);
-	}
-
-	//--------------------------------------------------------------------------
-	//---
-	//--- Privileges API
-	//---
-	//--------------------------------------------------------------------------
-
-    /**
-     *  Adds a permission to a group. Metadata is not reindexed.
-     *
-     * @param context
-     * @param dbms
-     * @param mdId
-     * @param grpId
-     * @param opId
-     * @throws Exception
-     */
-	public void setOperation(ServiceContext context, Dbms dbms, String mdId, String grpId, String opId) throws Exception {
-		setOperation(context,dbms,new Integer(mdId),new Integer(grpId),new Integer(opId));
-	}
-
-    /**
-     * Set metadata privileges.
-     * 
-     * Administrator can set operation for any groups.
-     * 
-     * For reserved group (ie. Internet, Intranet & Guest), user MUST be reviewer of one group.
-     * For other group, if "Only set privileges to user's groups" is set in catalog configuration
-     * user MUST be a member of the group.
-     * 
-     * @param context
-     * @param dbms
-     * @param mdId The metadata identifier
-     * @param grpId The group identifier
-     * @param opId The operation identifier
-     * 
-     * @throws Exception
-     */
-	public void setOperation(ServiceContext context, Dbms dbms, int mdId, int grpId, int opId) throws Exception {
-        // Check user privileges
-        // Session may not be defined when a harvester is running
-        if (context.getUserSession() != null) {
-            String userProfile = context.getUserSession().getProfile();
-            if (!userProfile.equals(Geonet.Profile.ADMINISTRATOR)) {
-                int userId = Integer.parseInt(context.getUserSession()
-                        .getUserId());
-                // Reserved groups
-                if (grpId <= 1) {
-                    // If user is reviewer, user can change operation for groups
-                    // -1, 0, 1
-                    String isReviewerQuery = "SELECT groupId FROM UserGroups WHERE userId=? AND profile=?";
-                    Element isReviewerRes = dbms.select(isReviewerQuery,
-                            userId, Geonet.Profile.REVIEWER);
-                    if (isReviewerRes.getChildren().size() == 0) {
-                        throw new ServiceNotAllowedEx(
-                                "User can't set operation for group "
-                                        + grpId
-                                        + " because the user in not a Reviewer of any group.");
-                    }
-                } else {
-
-                    GeonetContext gc = (GeonetContext) context
-                            .getHandlerContext(Geonet.CONTEXT_NAME);
-                    String userGroupsOnly = settingMan
-                            .getValue("system/metadataprivs/usergrouponly");
-                    if (userGroupsOnly.equals("true")) {
-                        // If user is member of the group, user can set
-                        // operation
-                        String isMemberQuery = "SELECT groupId FROM UserGroups WHERE groupId=? AND userId=?";
-                        Element isMemberRes = dbms.select(isMemberQuery, grpId,
-                                userId);
-                        if (isMemberRes.getChildren().size() == 0) {
-                            throw new ServiceNotAllowedEx(
-                                    "User can't set operation for group "
-                                            + grpId
-                                            + " because the user in not member of this group.");
-                        }
-                    }
-                }
-            }
-        }
-		// Set operation
-		String query = "SELECT metadataId FROM OperationAllowed WHERE metadataId=? AND groupId=? AND operationId=?";
-		Element elRes = dbms.select(query, mdId, grpId, opId);
-		if (elRes.getChildren().size() == 0) {
-			dbms.execute("INSERT INTO OperationAllowed(metadataId, groupId, operationId) VALUES(?,?,?)", mdId, grpId, opId);
-			if (svnManager != null) {
-			    svnManager.setHistory(dbms, mdId+"", context);
-			}
-		}
-	}
-
-    /**
-     *
-     * @param context
-     * @param dbms
-     * @param mdId
-     * @param grpId
-     * @param opId
-     * @throws Exception
-     */
-	public void unsetOperation(ServiceContext context, Dbms dbms, String mdId, String grpId, String opId) throws Exception {
-		unsetOperation(context,dbms,new Integer(mdId),new Integer(grpId),new Integer(opId));
-	}
-
-    /**
-     *
-     * @param context
-     * @param dbms dbms
-     * @param mdId metadata id
-     * @param groupId group id
-     * @param operId operation id
-     * @throws Exception hmm
-     */
-	public void unsetOperation(ServiceContext context, Dbms dbms, int mdId, int groupId, int operId) throws Exception {
-		String query = "DELETE FROM OperationAllowed WHERE metadataId=? AND groupId=? AND operationId=?";
-		dbms.execute(query, mdId, groupId, operId);
-		if (svnManager != null) {
-		    svnManager.setHistory(dbms, mdId+"", context);
-		}
-	}
-
-    /**
-     * Sets VIEW and NOTIFY privileges for a metadata to a group.
-     *
-     * @param context service context
-     * @param dbms the database
-     * @param id metadata id
-     * @param groupId group id
-     * @param fullRightsForGroup TODO
-     * @throws Exception hmmm
-     */
-	public void copyDefaultPrivForGroup(ServiceContext context, Dbms dbms, String id, String groupId, boolean fullRightsForGroup) throws Exception {
-        if(StringUtils.isBlank(groupId)) {
-            Log.info(Geonet.DATA_MANAGER, "Attempt to set default privileges for metadata " + id + " to an empty groupid");
-            return;
-        }
-		//--- store access operations for group
-
-		setOperation(context, dbms, id, groupId, AccessManager.OPER_VIEW);
-		setOperation(context, dbms, id, groupId, AccessManager.OPER_NOTIFY);
-		//
-		// Restrictive: new and inserted records should not be editable, 
-		// their resources can't be downloaded and any interactive maps can't be 
-		// displayed by users in the same group 
-		if(fullRightsForGroup) {
-			setOperation(context, dbms, id, groupId, AccessManager.OPER_EDITING);
-			setOperation(context, dbms, id, groupId, AccessManager.OPER_DOWNLOAD);
-			setOperation(context, dbms, id, groupId, AccessManager.OPER_DYNAMIC);
-		}
-		// Ultimately this should be configurable elsewhere
-	}
-
-	//--------------------------------------------------------------------------
-	//---
-	//--- Check User Id to avoid foreign key problems
-	//---
-	//--------------------------------------------------------------------------
-
-	public boolean isUserMetadataOwner(Dbms dbms, int userId) throws Exception {
-		String query = "SELECT id FROM Metadata WHERE owner=?";
-		Element elRes = dbms.select(query, userId);
-		return (elRes.getChildren().size() != 0);
-	}
-
-	public boolean isUserMetadataStatus(Dbms dbms, int userId) throws Exception {
-		String query = "SELECT metadataId FROM MetadataStatus WHERE userId=?";
-		Element elRes = dbms.select(query, userId);
-		return (elRes.getChildren().size() != 0);
-	}
-
-	//--------------------------------------------------------------------------
-	//---
-	//--- Status API
-	//---
-	//--------------------------------------------------------------------------
-
-
-    /**
-     * Return all status records for the metadata id - current status is the
-		 * first child due to sort by DESC on changeDate
-		 *
-     * @param dbms
-     * @param id
-		 * @return 
-     * @throws Exception
-		 *
-     */
-	public Element getStatus(Dbms dbms, int id) throws Exception {
-		String query = "SELECT statusId, userId, changeDate, changeMessage, name FROM StatusValues, MetadataStatus WHERE statusId=id AND metadataId=? ORDER BY changeDate DESC";
-		return dbms.select(query, id);
-	}
-
-    /**
-     * Return status of metadata id.
-     *
-     * @param dbms
-     * @param id
-		 * @return 
-     * @throws Exception
-		 *
-     */
-	public String getCurrentStatus(Dbms dbms, int id) throws Exception {
-		Element status = getStatus(dbms, id);
-		if (status == null) return Params.Status.UNKNOWN;
-		List<Element> statusKids = status.getChildren();
-		if (statusKids.size() == 0) return Params.Status.UNKNOWN;
-		return statusKids.get(0).getChildText("statusid");
-	}
-
-    /**
-     * Set status of metadata id and reindex metadata id afterwards.
-     *
-     * @param context
-     * @param dbms
-     * @param id
-     * @param status
-     * @param changeDate
-     * @param changeMessage
-     * @throws Exception
-     */
-	public void setStatus(ServiceContext context, Dbms dbms, int id, int status, String changeDate, String changeMessage) throws Exception {
-		setStatusExt(context, dbms, id, status, changeDate, changeMessage);
-    boolean indexGroup = false;
-    indexMetadata(dbms, Integer.toString(id), indexGroup, true, context);
-	}
-
-    /**
-     * Set status of metadata id and do not reindex metadata id afterwards.
-     *
-     * @param context
-     * @param dbms
-     * @param id
-     * @param status
-     * @param changeDate
-     * @param changeMessage
-     * @throws Exception
-     */
-	public void setStatusExt(ServiceContext context, Dbms dbms, int id, int status, String changeDate, String changeMessage) throws Exception {
-		dbms.execute("INSERT into MetadataStatus(metadataId, statusId, userId, changeDate, changeMessage) VALUES (?,?,?,?,?)", id, status, context.getUserSession().getUserIdAsInt(), changeDate, changeMessage);
-		if (svnManager != null) {
-		    svnManager.setHistory(dbms, id+"", context);
-		}
-	}
-
-	//--------------------------------------------------------------------------
-	//---
-	//--- Categories API
-	//---
-	//--------------------------------------------------------------------------
-
-    /**
-     * Adds a category to a metadata. Metadata is not reindexed.
-     * @param dbms
-     * @param mdId
-     * @param categId
-     * @throws Exception
-     */
-	public void setCategory(ServiceContext context, Dbms dbms, String mdId, String categId) throws Exception {
-		Object args[] = { new Integer(mdId), new Integer(categId) };
-
-		if (!isCategorySet(dbms, mdId, categId)) {
-			dbms.execute("INSERT INTO MetadataCateg(metadataId, categoryId) VALUES(?,?)", args);
-			if (svnManager != null) {
-			    svnManager.setHistory(dbms, mdId+"", context);
-			}
-		}
-	}
-
-    /**
-     *
-     * @param dbms
-     * @param mdId
-     * @param categId
-     * @return
-     * @throws Exception
-     */
-	public boolean isCategorySet(Dbms dbms, String mdId, String categId) throws Exception {
-		String query = "SELECT metadataId FROM MetadataCateg " +"WHERE metadataId=? AND categoryId=?";
-		Element elRes = dbms.select(query, new Integer(mdId), new Integer(categId));
-		return (elRes.getChildren().size() != 0);
-	}
-
-    /**
-     *
-     * @param dbms
-     * @param mdId
-     * @param categId
-     * @throws Exception
-     */
-	public void unsetCategory(ServiceContext context, Dbms dbms, String mdId, String categId) throws Exception {
-		String query = "DELETE FROM MetadataCateg WHERE metadataId=? AND categoryId=?";
-		dbms.execute(query, new Integer(mdId), new Integer(categId));
-		if (svnManager != null) {
-		    svnManager.setHistory(dbms, mdId+"", context);
-		}
-	}
-
-    /**
-     *
-     * @param dbms
-     * @param mdId
-     * @return
-     * @throws Exception
-     */
-	public Element getCategories(Dbms dbms, String mdId) throws Exception {
-		String query = "SELECT id, name FROM Categories, MetadataCateg WHERE id=categoryId AND metadataId=?";
-		return dbms.select(query, new Integer(mdId));
-	}
-
-    /**
-     * Update metadata record (not template) using update-fixed-info.xsl
-     * 
-     * 
-     * @param schema
-     * @param id
-     * @param uuid If the metadata is a new record (not yet saved), provide the uuid for that record
-     * @param md
-     * @param parentUuid
-     * @param updateDatestamp   FIXME ? updateDatestamp is not used when running XSL transformation
-     * @param dbms
-     * @return
-     * @throws Exception
-     */
-	public Element updateFixedInfo(String schema, String id, String uuid, Element md, String parentUuid, UpdateDatestamp updateDatestamp, Dbms dbms, ServiceContext context) throws Exception {
-        boolean autoFixing = settingMan.getValueAsBool("system/autofixing/enable", true);
-        if(autoFixing) {
-            if(Log.isDebugEnabled(Geonet.DATA_MANAGER))
-                Log.debug(Geonet.DATA_MANAGER, "Autofixing is enabled, trying update-fixed-info (updateDatestamp: " + updateDatestamp.name() + ")");
-            
-        	String query = "SELECT uuid, isTemplate FROM Metadata WHERE id = ?";
-            Element rec = dbms.select(query, new Integer(id)).getChild("record");
-            Boolean isTemplate = rec != null && !rec.getChildText("istemplate").equals("n");
-            
-            // don't process templates
-                uuid = uuid == null ? rec.getChildText("uuid") : uuid;
-                
-                //--- setup environment
-                Element env = new Element("env");
-                env.addContent(new Element("id").setText(id));
-                env.addContent(new Element("uuid").setText(uuid));
-								Element schemaLoc = new Element("schemaLocation");
-                schemaLoc.setAttribute(schemaMan.getSchemaLocation(schema,context));
-								env.addContent(schemaLoc);
-                
-                if (updateDatestamp == UpdateDatestamp.yes) {
-                        env.addContent(new Element("changeDate").setText(new ISODate().toString()));
-                }
-                if(parentUuid != null) {
-                    env.addContent(new Element("parentUuid").setText(parentUuid));
-                }
-                env.addContent(new Element("datadir").setText(Lib.resource.getDir(dataDir, Params.Access.PRIVATE, id)));
-
-                // add original metadata to result
-                Element result = new Element("root");
-                result.addContent(md);
-                // add 'environment' to result
-                env.addContent(new Element("siteURL")   .setText(getSiteURL()));
-                Element system = settingMan.get("system", -1);
-                env.addContent(Xml.transform(system, appPath + Geonet.Path.STYLESHEETS+ "/xml/config.xsl"));
-                result.addContent(env);
-                // apply update-fixed-info.xsl
-                String styleSheet;
-                if(isTemplate) {
-                    styleSheet = getSchemaDir(schema) + Geonet.File.UPDATE_TEMPLATE_FIXED_INFO;
-                } else {
-                    styleSheet = getSchemaDir(schema) + Geonet.File.UPDATE_FIXED_INFO;
-                }
-                result = Xml.transform(result, styleSheet);
-                return result;
-        } else {
-            if(Log.isDebugEnabled(Geonet.DATA_MANAGER))
-                Log.debug(Geonet.DATA_MANAGER, "Autofixing is disabled, not applying update-fixed-info");
-            return md;
-        }
-	}
-
-    /**
-     * Retrieves the unnotified metadata to update/insert for a notifier service
-     *
-     * @param dbms
-     * @param notifierId
-     * @return
-     * @throws Exception
-     */
-    public Map<String,Element> getUnnotifiedMetadata(Dbms dbms, String notifierId) throws Exception {
-        if(Log.isDebugEnabled(Geonet.DATA_MANAGER))
-            Log.debug(Geonet.DATA_MANAGER, "getUnnotifiedMetadata start");
-        Map<String,Element> unregisteredMetadata = new HashMap<String,Element>();
-
-        String query = "select m.id, m.uuid, m.data, mn.notifierId, mn.action from metadata m left join metadatanotifications mn on m.id = mn.metadataId\n" +
-                "where (mn.notified is null or mn.notified = 'n') and (mn.action <> 'd') and (mn.notifierId is null or mn.notifierId = ?)";
-        List<Element> results = dbms.select(query, new Integer(notifierId)).getChildren();
-        if(Log.isDebugEnabled(Geonet.DATA_MANAGER))
-            Log.debug(Geonet.DATA_MANAGER, "getUnnotifiedMetadata after select: " + (results != null));
-
-        if (results != null) {
-          for(Element result : results) {
-              String uuid = result.getChild("uuid").getText();
-              if(Log.isDebugEnabled(Geonet.DATA_MANAGER))
-                  Log.debug(Geonet.DATA_MANAGER, "getUnnotifiedMetadata: " + uuid);
-              unregisteredMetadata.put(uuid, (Element)((Element)result.clone()).detach());
-          }
-        }
-
-        if(Log.isDebugEnabled(Geonet.DATA_MANAGER))
-            Log.debug(Geonet.DATA_MANAGER, "getUnnotifiedMetadata returning #" + unregisteredMetadata.size() + " results");
-        return unregisteredMetadata;
-    }
-
-    /**
-     * Retrieves the unnotified metadata to delete for a notifier service
-     *
-     * @param dbms
-     * @param notifierId
-     * @return
-     * @throws Exception
-     */
-    public Map<String,Element> getUnnotifiedMetadataToDelete(Dbms dbms, String notifierId) throws Exception {
-        if(Log.isDebugEnabled(Geonet.DATA_MANAGER))
-            Log.debug(Geonet.DATA_MANAGER, "getUnnotifiedMetadataToDelete start");
-        Map<String,Element> unregisteredMetadata = new HashMap<String,Element>();
-        if(Log.isDebugEnabled(Geonet.DATA_MANAGER))
-            Log.debug(Geonet.DATA_MANAGER, "getUnnotifiedMetadataToDelete after dbms");
-
-        String query = "select metadataId as id, metadataUuid as uuid, notifierId, action from metadatanotifications " +
-                "where (notified = 'n') and (action = 'd') and (notifierId = ?)";
-        List<Element> results = dbms.select(query, new Integer(notifierId)).getChildren();
-        if(Log.isDebugEnabled(Geonet.DATA_MANAGER))
-            Log.debug(Geonet.DATA_MANAGER, "getUnnotifiedMetadataToDelete after select: " + (results != null));
-
-        if (results != null) {
-          for(Element result : results) {
-              String uuid = result.getChild("uuid").getText();
-              if(Log.isDebugEnabled(Geonet.DATA_MANAGER))
-                  Log.debug(Geonet.DATA_MANAGER, "getUnnotifiedMetadataToDelete: " + uuid);
-              unregisteredMetadata.put(uuid, (Element)((Element)result.clone()).detach());
-
-          }
-        }
-
-        if(Log.isDebugEnabled(Geonet.DATA_MANAGER))
-            Log.debug(Geonet.DATA_MANAGER, "getUnnotifiedMetadataToDelete returning #" + unregisteredMetadata.size() + " results");
-        return unregisteredMetadata;
-    }
-
-    /**
-     * Marks a metadata record as notified for a notifier service.
-     *
-     * @param metadataId    Metadata identifier
-     * @param notifierId    Notifier service identifier
-     * @param deleteNotification    Indicates if the notification was a delete action
-     * @param dbms
-     * @throws Exception
-     */
-    public void setMetadataNotified(String metadataId, String metadataUuid, String notifierId, boolean deleteNotification, Dbms dbms) throws Exception {
-        String query = "DELETE FROM MetadataNotifications WHERE metadataId=? AND notifierId=?";
-        dbms.execute(query, new Integer(metadataId), new Integer(notifierId));
-        dbms.commit();
-
-        if (!deleteNotification) {
-            query = "INSERT INTO MetadataNotifications (metadataId, notifierId, metadataUuid, notified, action) VALUES (?,?,?,?,?)";
-            dbms.execute(query, new Integer(metadataId), new Integer(notifierId), metadataUuid, "y", "u");
-            dbms.commit();
-        }
-
-        if(Log.isDebugEnabled(Geonet.DATA_MANAGER))
-            Log.debug(Geonet.DATA_MANAGER, "setMetadataNotified finished for metadata with id " + metadataId + "and notitifer with id " + notifierId);
-    }
-
-    /**
-     * Marks a metadata record as notified for a notifier service.
-     *
-     * @param metadataId    Metadata identifier
-     * @param notifierId    Notifier service identifier
-     * @param dbms
-     * @throws Exception
-     */
-    public void setMetadataNotifiedError(String metadataId, String metadataUuid, String notifierId, boolean deleteNotification, String error, Dbms dbms) throws Exception {
-        if(Log.isDebugEnabled(Geonet.DATA_MANAGER))
-            Log.debug(Geonet.DATA_MANAGER, "setMetadataNotifiedError");
-       try {
-       String query = "DELETE FROM MetadataNotifications WHERE metadataId=? AND notifierId=?";
-       dbms.execute(query, new Integer(metadataId), new Integer(notifierId));
-
-       String action = (deleteNotification == true)?"d":"u";
-       query = "INSERT INTO MetadataNotifications (metadataId, notifierId, metadataUuid, notified, action, errormsg) VALUES (?,?,?,?,?,?)";
-       dbms.execute(query, new Integer(metadataId), new Integer(notifierId), metadataUuid, "n", action, error);
-       dbms.commit();
-
-           if(Log.isDebugEnabled(Geonet.DATA_MANAGER))
-               Log.debug(Geonet.DATA_MANAGER, "setMetadataNotifiedError finished for metadata with id " + metadataId + "and notitifer with id " + notifierId);
-       }
-       catch (Exception ex) {
-           ex.printStackTrace();
-           throw ex;
-       }
-    }
-
-    /**
-     *
-     * @param dbms
-     * @return
-     * @throws Exception
-     */
-    public List<Element> retrieveNotifierServices(Dbms dbms) throws Exception {
-        String query = "SELECT id, url, username, password FROM MetadataNotifiers WHERE enabled = 'y'";
-        return dbms.select(query).getChildren();
-    }
-
-	
-	/**
-	 * Updates all children of the selected parent. Some elements are protected
-	 * in the children according to the stylesheet used in
-	 * xml/schemas/[SCHEMA]/update-child-from-parent-info.xsl.
-	 * 
-	 * Children MUST be editable and also in the same schema of the parent. 
-	 * If not, child is not updated. 
-	 * 
-	 * @param srvContext
-	 *            service context
-	 * @param parentUuid
-	 *            parent uuid
-	 * @param params
-	 *            parameters
-	 * @param children
-	 *            children
-	 * @return
-	 * @throws Exception
-	 */
-	public Set<String> updateChildren(ServiceContext srvContext, String parentUuid, String[] children, Map<String, String> params) throws Exception {
-		Dbms dbms = (Dbms) srvContext.getResourceManager().open(Geonet.Res.MAIN_DB);
-
-		String parentId = params.get(Params.ID);
-		String parentSchema = params.get(Params.SCHEMA);
-
-		// --- get parent metadata in read/only mode
-        boolean forEditing = false, withValidationErrors = false, keepXlinkAttributes = false;
-        Element parent = getGeocatMetadata(srvContext, parentId, forEditing, withValidationErrors, keepXlinkAttributes,false, false);
-
-		Element env = new Element("update");
-		env.addContent(new Element("parentUuid").setText(parentUuid));
-		env.addContent(new Element("siteURL").setText(getSiteURL()));
-		env.addContent(new Element("parent").addContent(parent));
-
-		// Set of untreated children (out of privileges, different schemas)
-		Set<String> untreatedChildSet = new HashSet<String>();
-
-		// only get iso19139 records
-		for (String childId : children) {
-
-			// Check privileges
-			if (!accessMan.canEdit(srvContext, childId)) {
-				untreatedChildSet.add(childId);
-                if(Log.isDebugEnabled(Geonet.DATA_MANAGER))
-                    Log.debug(Geonet.DATA_MANAGER, "Could not update child ("
-						+ childId + ") because of privileges.");
-				continue;
-			}
-
-            Element child = getGeocatMetadata(srvContext, childId, forEditing, withValidationErrors, keepXlinkAttributes, false, false);
-
-			String childSchema = child.getChild(Edit.RootChild.INFO,
-					Edit.NAMESPACE).getChildText(Edit.Info.Elem.SCHEMA);
-
-			// Check schema matching. CHECKME : this suppose that parent and
-			// child are in the same schema (even not profil different)
-			if (!childSchema.equals(parentSchema)) {
-				untreatedChildSet.add(childId);
-                if(Log.isDebugEnabled(Geonet.DATA_MANAGER))
-                    Log.debug(Geonet.DATA_MANAGER, "Could not update child ("
-						+ childId + ") because schema (" + childSchema
-						+ ") is different from the parent one (" + parentSchema
-						+ ").");
-				continue;
-			}
-
-            if(Log.isDebugEnabled(Geonet.DATA_MANAGER))
-                Log.debug(Geonet.DATA_MANAGER, "Updating child (" + childId +") ...");
-
-			// --- setup xml element to be processed by XSLT
-
-			Element rootEl = new Element("root");
-			Element childEl = new Element("child").addContent(child.detach());
-			rootEl.addContent(childEl);
-			rootEl.addContent(env.detach());
-
-			// --- do an XSL transformation
-
-			String styleSheet = getSchemaDir(parentSchema)
-					+ Geonet.File.UPDATE_CHILD_FROM_PARENT_INFO;
-			Element childForUpdate = new Element("root");
-			childForUpdate = Xml.transform(rootEl, styleSheet, params);
-			
-			xmlSerializer.update(dbms, childId, childForUpdate, new ISODate().toString(), true, srvContext);
-
-
-            // Notifies the metadata change to metatada notifier service
-            notifyMetadataChange(dbms, childForUpdate, childId);
-
-			rootEl = null;
-		}
-
-		return untreatedChildSet;
-	}
-
-    public void addHidingInfo(ServiceContext context, Element md, String id) throws Exception
-    {
-        md.detach(); // DEBUG
-
-        Dbms dbms = (Dbms) context.getResourceManager().open(Geonet.Res.MAIN_DB);
-        Element xPathExpressions = dbms.select(
-                "SELECT xPathExpr, level FROM HiddenMetadataElements WHERE metadataId = ?", new Integer(id));
-
-        List elements = Xml.selectNodes(xPathExpressions, "*//xpathexpr");
-        xPathExpressions.detach();
-        List levels = Xml.selectNodes(xPathExpressions, "*//level");
-
-        Iterator l = levels.iterator();
-
-        // System.out.println(Xml.getString(xPathExpressions)); // DEBUG
-        for (Iterator i = elements.iterator(); i.hasNext();)
-        {
-            try
-            {
-                String expr = ((Element) i.next()).getText();
-                String level = ((Element) l.next()).getText();
-                // System.out.println("expr = " + expr + " - level = " + level);
-                // // DEBUG
-
-                Element t = Xml.selectElement(md, expr);
-                md.detach();
-
-                // System.out.println(Xml.getString(t)); // DEBUG
-                if(t != null) {
-                    t.addContent(new Element("hide", Edit.NAMESPACE).setAttribute("level", level));
-                } else {
-                    Log.error(Geonet.DATA_MANAGER, "path to hidden xpath no longer exists. Expr:"+expr+" Level: "+level);
-                }
-
-            } catch (JDOMException e) {
-                Log.error(Geonet.DATA_MANAGER, "Error occurred adding hiding info: "+e.getMessage());
-            }
-        }
-
-        md.detach();
-    }
-
-    /**
-     * TODO : buildInfoElem contains similar portion of code with indexMetadata
-     * @param context
-     * @param id
-     * @param version
-     * @return
-     * @throws Exception
-     */
-	private Element buildInfoElem(ServiceContext context, String id, String version) throws Exception {
-		Dbms dbms = (Dbms) context.getResourceManager().open(Geonet.Res.MAIN_DB);
-
-		String query ="SELECT schemaId, createDate, changeDate, source, isTemplate, title, "+
-									"uuid, isHarvested, harvestUuid, popularity, rating, owner, groupOwner, displayOrder FROM Metadata WHERE id = ?";
-
-		// add Metadata table infos: schemaId, createDate, changeDate, source,
-		Element rec = dbms.select(query, new Integer(id)).getChild("record");
-
-		String  schema     = rec.getChildText("schemaid");
-		String  createDate = rec.getChildText("createdate");
-		String  changeDate = rec.getChildText("changedate");
-		String  source     = rec.getChildText("source");
-		String  isTemplate = rec.getChildText("istemplate");
-		String  title      = rec.getChildText("title");
-		String  uuid       = rec.getChildText("uuid");
-		String  isHarvested= rec.getChildText("isharvested");
-		String  harvestUuid= rec.getChildText("harvestuuid");
-		String  popularity = rec.getChildText("popularity");
-		String  rating     = rec.getChildText("rating");
-		String  owner      = rec.getChildText("owner");
-		String  groupOwner      = rec.getChildText("groupowner");
-                String  displayOrder = rec.getChildText("displayorder");
-
-		Element info = new Element(Edit.RootChild.INFO, Edit.NAMESPACE);
-
-		addElement(info, Edit.Info.Elem.ID,          id);
-		addElement(info, Edit.Info.Elem.SCHEMA,      schema);
-		addElement(info, Edit.Info.Elem.CREATE_DATE, createDate);
-		addElement(info, Edit.Info.Elem.CHANGE_DATE, changeDate);
-		addElement(info, Edit.Info.Elem.IS_TEMPLATE, isTemplate);
-		addElement(info, Edit.Info.Elem.TITLE,       title);
-		addElement(info, Edit.Info.Elem.SOURCE,      source);
-		addElement(info, Edit.Info.Elem.UUID,        uuid);
-		addElement(info, Edit.Info.Elem.IS_HARVESTED,isHarvested);
-		addElement(info, Edit.Info.Elem.POPULARITY,  popularity);
-		addElement(info, Edit.Info.Elem.RATING,      rating);
-                addElement(info, Edit.Info.Elem.DISPLAY_ORDER,  displayOrder);
-
-		if (isHarvested.equals("y"))
-			info.addContent(harvestMan.getHarvestInfo(harvestUuid, id, uuid));
-
-		if (version != null)
-			addElement(info, Edit.Info.Elem.VERSION, version);
-
-		buildExtraMetadataInfo(context, id, info);
-
-        if(accessMan.isVisibleToAll(dbms, id)) {
-            addElement(info, Edit.Info.Elem.IS_PUBLISHED_TO_ALL, "true");
-        }
-        else {
-            addElement(info, Edit.Info.Elem.IS_PUBLISHED_TO_ALL, "false");
-        }
-        try {
-        	Integer groupOwnerId = Integer.valueOf(groupOwner);
-        	addElement(info, "groupOwner", groupOwner);
-			Element groupInfo = dbms.select("SELECT logouuid, website FROM groups where id=?", groupOwnerId).getChild("record");
-            addElement(info, "groupLogoUuid", groupInfo.getChildText("logouuid"));
-            addElement(info, "groupWebsite", groupInfo.getChildText("website"));
-        } catch (NumberFormatException nfe) {
-        	// that's ok, sometime groupOwner is blank
-        }
-		// add owner name
-		query = "SELECT username FROM Users WHERE id = ?";
-		Element record = dbms.select(query, new Integer(owner)).getChild("record");
-		if (record != null) {
-			String ownerName = record.getChildText("username");
-			addElement(info, Edit.Info.Elem.OWNERNAME, ownerName);
-		}
-
-		// add categories
-		List categories = dbms.select("SELECT id, name FROM MetadataCateg, Categories "+
-												"WHERE metadataId = ? AND categoryId = id ORDER BY id", new Integer(id)).getChildren();
-
-        for (Object category1 : categories) {
-            Element category = (Element) category1;
-            addElement(info, Edit.Info.Elem.CATEGORY, category.getChildText("name"));
-        }
-
-		// add subtemplates
-		/* -- don't add as we need to investigate indexing for the fields 
-		   -- in the metadata table used here
-		List subList = getSubtemplates(dbms, schema);
-		if (subList != null) {
-			Element subs = new Element(Edit.Info.Elem.SUBTEMPLATES);
-			subs.addContent(subList);
-			info.addContent(subs);
-		}
-		*/
-
-
-        // Add validity information
-        List<Element> validationInfo = getValidationStatus(dbms, id);
-        if (validationInfo == null || validationInfo.size() == 0) {
-            addElement(info, Edit.Info.Elem.VALID, "-1");
-        } else {
-            String isValid = "1";
-            for (Object elem : validationInfo) {
-                Element vi = (Element) elem;
-                String type = vi.getChildText("valtype");
-                String status = vi.getChildText("status");
-                if ("0".equals(status)) {
-                    isValid = "0";
-                }
-                String ratio = "xsd".equals(type) ? "" : vi.getChildText("failed") + "/" + vi.getChildText("tested");
-                
-                info.addContent(new Element(Edit.Info.Elem.VALID + "_details").
-                        addContent(new Element("type").setText(type)).
-                        addContent(new Element("status").setText(status)).
-                        addContent(new Element("ratio").setText(ratio))
-                        );
-            }
-            addElement(info, Edit.Info.Elem.VALID, isValid);
-        }
-        
-		// add baseUrl of this site (from settings)
-        String protocol = settingMan.getValue(Geonet.Settings.SERVER_PROTOCOL);
-		String host    = settingMan.getValue(Geonet.Settings.SERVER_HOST);
-		String port    = settingMan.getValue(Geonet.Settings.SERVER_PORT);
-		addElement(info, Edit.Info.Elem.BASEURL, protocol + "://" + host + (port == "80" ? "" : ":" + port) + baseURL);
-		addElement(info, Edit.Info.Elem.LOCSERV, "/srv/en" );
-		return info;
-	}
-
-    /**
-     * Returns a mapping from ISO 639-1 codes to ISO 639-2 codes.
-     *
-     * @param context here, there, and everywhere
-     * @param iso639_1_set 639-1 codes to be mapped
-     * @return mapping
-     * @throws Exception hmm
-     */
-    public Map<String, String> iso639_1_to_iso639_2(ServiceContext context, Set<String> iso639_1_set) throws Exception {
-        Map<String, String> result = new HashMap<String, String>();
-        if(iso639_1_set!= null && !iso639_1_set.isEmpty() ) {
-            Dbms dbms = (Dbms) context.getResourceManager().open(Geonet.Res.MAIN_DB);
-            String query = "SELECT code, shortcode FROM IsoLanguages WHERE ";
-            for(String iso639_1 : iso639_1_set) {
-                query += "shortcode = ? OR ";
-            }
-            query = query.substring(0, query.lastIndexOf("OR"));
-            @SuppressWarnings(value = "unchecked")
-            List<Element> records = dbms.select(query, iso639_1_set.toArray()).getChildren();
-            for(Element record : records) {
-                result.put(record.getChildText("shortcode"), record.getChildText("code"));
-            }
-        }
-        return result;       
-    }
-
-	/**
-	 * Add extra information about the metadata record
-	 * which depends on context and could not be stored in db or Lucene index.
-	 * 
-	 * @param context
-	 * @param id
-	 * @param info
-	 * @throws Exception
-	 */
-	public void buildExtraMetadataInfo(ServiceContext context, String id,
-			Element info) throws Exception {
-		if (accessMan.canEdit(context, id))
-			addElement(info, Edit.Info.Elem.EDIT, "true");
-
-		if (accessMan.isOwner(context, id)) {
-			addElement(info, Edit.Info.Elem.OWNER, "true");
-		}
-
-		Element operations = accessMan.getAllOperations(context, id, context.getIpAddress());
-		Set<String> hsOper = accessMan.getOperations(context, id, context.getIpAddress(), operations);
-
-		addElement(info, Edit.Info.Elem.VIEW,     			String.valueOf(hsOper.contains(AccessManager.OPER_VIEW)));
-		addElement(info, Edit.Info.Elem.NOTIFY,   			String.valueOf(hsOper.contains(AccessManager.OPER_NOTIFY)));
-		addElement(info, Edit.Info.Elem.DOWNLOAD, 			String.valueOf(hsOper.contains(AccessManager.OPER_DOWNLOAD)));
-		addElement(info, Edit.Info.Elem.DYNAMIC,  			String.valueOf(hsOper.contains(AccessManager.OPER_DYNAMIC)));
-		addElement(info, Edit.Info.Elem.FEATURED, 			String.valueOf(hsOper.contains(AccessManager.OPER_FEATURED)));
-
-		if (!hsOper.contains(AccessManager.OPER_DOWNLOAD)) {
-			boolean gDownload = Xml.selectNodes(operations, "guestoperations/record[operationid="+AccessManager.OPER_DOWNLOAD+" and groupid='-1']").size() == 1;
-			addElement(info, Edit.Info.Elem.GUEST_DOWNLOAD, gDownload+"");
-		}
-
-	}
-
-    /**
-     *
-     * @param root
-     * @param name
-     * @param value
-     */
-	private static void addElement(Element root, String name, String value) {
-		root.addContent(new Element(name).setText(value));
-	}
-
-    /**
-     *
-     * @return
-     */
-	public String getSiteID() {
-		return settingMan.getValue("system/site/siteId");
-	}
-
-	
-	//---------------------------------------------------------------------------
-	//---
-	//--- Static methods are for external modules like GAST to be able to use
-	//--- them.
-	//---
-	//---------------------------------------------------------------------------
-
-    /**
-     *
-     * @param md
-     */
-	public static void setNamespacePrefix(Element md){
-		//--- if the metadata has no namespace or already has a namespace then
-		//--- we must skip this phase
-
-		Namespace ns = md.getNamespace();
-    if (ns == Namespace.NO_NAMESPACE || (!md.getNamespacePrefix().equals("")))
-      return;
-		//--- set prefix for iso19139 metadata
-
-		ns = Namespace.getNamespace("gmd", md.getNamespace().getURI());
-		setNamespacePrefix(md, ns);
-	}
-
-    /**
-     *
-     * @param md
-     * @param ns
-     */
-	private static void setNamespacePrefix(Element md, Namespace ns) {
-		if (md.getNamespaceURI().equals(ns.getURI()))
-			md.setNamespace(ns);
-
-		for (Object o : md.getChildren())
-			setNamespacePrefix((Element) o, ns);
-	}
-
-    /**
-     *
-     * @param md
-     * @throws Exception
-     */
-	public void setNamespacePrefixUsingSchemas(String schema, Element md) throws Exception {
-		//--- if the metadata has no namespace or already has a namespace prefix
-		//--- then we must skip this phase
-		Namespace ns = md.getNamespace();
-		if (ns == Namespace.NO_NAMESPACE)  
-			return;
-
-		MetadataSchema mds = schemaMan.getSchema(schema);
-		
-		//--- get the namespaces and add prefixes to any that are
-		//--- default (ie. prefix is '') if namespace match one of the schema
-		ArrayList nsList = new ArrayList();
-		nsList.add(ns);
-		nsList.addAll(md.getAdditionalNamespaces());
-        for (Object aNsList : nsList) {
-            Namespace aNs = (Namespace) aNsList;
-            if (aNs.getPrefix().equals("")) { // found default namespace
-                String prefix = mds.getPrefix(aNs.getURI());
-                if (prefix == null) {
-                    Log.warning(Geonet.DATA_MANAGER, "Metadata record contains a default namespace " + aNs.getURI() + " (with no prefix) which does not match any " + schema + " schema's namespaces.");
-                }
-                ns = Namespace.getNamespace(prefix, aNs.getURI());
-                setNamespacePrefix(md, ns);
-                if (!md.getNamespace().equals(ns)) {
-                    md.removeNamespaceDeclaration(aNs);
-                    md.addNamespaceDeclaration(ns);
-                }
-            }
-        }
-    }
-
-    /**
-     *
-     * @param dbms
-     * @param md
-     * @param id
-     * @throws Exception
-     */
-    public void notifyMetadataChange(Dbms dbms, Element md, String id) throws Exception {
-        String isTemplate = getMetadataTemplate(dbms, id);
-
-        if (isTemplate.equals("n")) {
-            GeonetContext gc = (GeonetContext) servContext.getHandlerContext(Geonet.CONTEXT_NAME);
-
-            String uuid = getMetadataUuid(dbms, id);
-            gc.getMetadataNotifier().updateMetadata(md, id, uuid, dbms, gc);
-        }
-    }
-
-    /**
-     *
-     * @param dbms
-     * @param id
-     * @param uuid
-     * @throws Exception
-     */
-    private void notifyMetadataDelete(Dbms dbms, String id, String uuid) throws Exception {
-        GeonetContext gc = (GeonetContext) servContext.getHandlerContext(Geonet.CONTEXT_NAME);
-        gc.getMetadataNotifier().deleteMetadata(id, uuid, dbms, gc);        
-    }
-
-	/**
-	 * Update group owner when handling privileges during import.
-	 * Does not update the index.
-	 * 
-	 * @param dbms
-	 * @param mdId
-	 * @param grpId
-	 * @throws Exception
-	 */
-	public void setGroupOwner(Dbms dbms, String mdId, String grpId)
-			throws Exception {
-		dbms.execute("UPDATE Metadata SET groupOwner=? WHERE id=?", Integer
-				.parseInt(grpId), Integer.parseInt(mdId));
-	}
-
-    /**
-     *
-     * @param dbms
-     * @return
-     * @throws Exception
-     */
-    public Element getCswCapabilitiesInfo(Dbms dbms) throws Exception {
-        return dbms.select("SELECT * FROM CswServerCapabilitiesInfo");
-    }
-
-    /**
-     *
-     * @param dbms
-     * @param language
-     * @return
-     * @throws Exception
-     */
-    public CswCapabilitiesInfo getCswCapabilitiesInfo(Dbms dbms, String language) throws Exception {
-
-        CswCapabilitiesInfo cswCapabilitiesInfo = new CswCapabilitiesInfo();
-        cswCapabilitiesInfo.setLangId(language);
-        Element capabilitiesInfoRecord = dbms.select("SELECT * FROM CswServerCapabilitiesInfo WHERE langId = ?", language);
-
-        List<Element> records = capabilitiesInfoRecord.getChildren();
-        for(Element record : records) {
-            String field = record.getChild("field").getText();
-            String label = record.getChild("label").getText();
-
-            if (field.equals("title")) {
-                cswCapabilitiesInfo.setTitle(label);
-            }
-            else if (field.equals("abstract")) {
-                cswCapabilitiesInfo.setAbstract(label);
-            }
-            else if (field.equals("fees")) {
-                cswCapabilitiesInfo.setFees(label);
-            }
-            else if (field.equals("accessConstraints")) {
-                cswCapabilitiesInfo.setAccessConstraints(label);
-            }
-        }
-        return cswCapabilitiesInfo;
-    }
-
-    /**
-     *
-     * @param dbms
-     * @param cswCapabilitiesInfo
-     * @throws Exception
-     */
-    public void saveCswCapabilitiesInfo(Dbms dbms, CswCapabilitiesInfo cswCapabilitiesInfo)
-            throws Exception {
-
-        String langId = cswCapabilitiesInfo.getLangId();
-
-        dbms.execute("UPDATE CswServerCapabilitiesInfo SET label = ? WHERE langId = ? AND field = ?", cswCapabilitiesInfo.getTitle(), langId, "title");
-        dbms.execute("UPDATE CswServerCapabilitiesInfo SET label = ? WHERE langId = ? AND field = ?", cswCapabilitiesInfo.getAbstract(), langId, "abstract");
-        dbms.execute("UPDATE CswServerCapabilitiesInfo SET label = ? WHERE langId = ? AND field = ?", cswCapabilitiesInfo.getFees(), langId, "fees");
-        dbms.execute("UPDATE CswServerCapabilitiesInfo SET label = ? WHERE langId = ? AND field = ?",  cswCapabilitiesInfo.getAccessConstraints(), langId, "accessConstraints");
-    }
-
-    /**
-     * Replaces the contents of table CustomElementSet.
-     *
-     * @param dbms database
-     * @param customElementSet customelementset definition to save
-     * @throws Exception hmm
-     */
-    public void saveCustomElementSets(Dbms dbms, CustomElementSet customElementSet) throws Exception {
-        dbms.execute("DELETE FROM CustomElementSet");
-        for(String xpath : customElementSet.getXpaths()) {
-             if(StringUtils.isNotEmpty(xpath)) {
-                 dbms.execute("INSERT INTO CustomElementSet (xpath) VALUES (?)", xpath);
-             }
-        }
-    }
-
-    /**
-     * Retrieves contents of CustomElementSet.
-     *
-     * @param dbms database
-     * @return List of elements (denoted by XPATH)
-     * @throws Exception hmm
-     */
-    public List<Element> getCustomElementSets(Dbms dbms) throws Exception {
-		Element customElementSetList = dbms.select("SELECT * FROM CustomElementSet");
-        List<Element> records = customElementSetList.getChildren();
-        return records;
-    }
-
-    private void hideElements(ServiceContext context, Element elMd, String id, boolean forEditing, boolean allowDbmsClosing) throws Exception {
-        Dbms dbms = (Dbms) context.getResourceManager().open(Geonet.Res.MAIN_DB);
-        try {
-            boolean forceHideElements = false;
-            hideElements(context, dbms, elMd, id, forEditing, forceHideElements);
-        } finally {
-            try {
-                dbms.commit();
-            }finally {
-                if(allowDbmsClosing) {
-                    context.getResourceManager().close(Geonet.Res.MAIN_DB, dbms);
-                }
-            }
-        }
-    }
-
-    /**
-     *
-     * @param context Null when called from indexMetadata.
-     * @param elMd
-     * @param id
-     * @param forEditing
-     * @throws Exception
-     */
-    private void hideElements(ServiceContext context, Dbms dbms, Element elMd, String id, boolean forEditing, boolean forceHide) throws Exception
-    {
-        Element xPathExpressions = dbms.select(
-                "SELECT xPathExpr, level FROM HiddenMetadataElements WHERE metadataId = ?", new Integer(id));
-
-        AccessManager am = this.getAccessManager();
-
-        // Editors can always see all elements
-        if (!forceHide && (forEditing || (context != null && am.canEdit(context, id)))) {
-            return;
-        }
-
-        Set<String> groups = null;
-
-        if (context != null && context.getUserSession()!=null && context.getIpAddress() != null) {
-            groups = am.getUserGroups(dbms, context.getUserSession(), context.getIpAddress(), true);
-        }
-
-        List<?> elements = Xml.selectNodes(xPathExpressions, "*//xpathexpr");
-        xPathExpressions.detach();
-        List<?> levels = Xml.selectNodes(xPathExpressions, "*//level");
-
-        Iterator<?> l = levels.iterator();
-
-        List<Element> removeElms = new ArrayList<Element>(elements.size());
-
-        for (Iterator<?> i = elements.iterator(); i.hasNext();)
-        {
-            try
-            {
-
-                String expr = ((Element)i.next()).getText();
-                String level = ((Element)l.next()).getText();
-                Log.debug(Geonet.DATA_MANAGER, "Hide expr = " + expr + " - level = " + level);
-
-                // Intranet level for admin groups: no hiding
-                if ((groups != null && groups.contains("0") && "intranet".equals(level)))
-                {
-                    continue;
-                }
-
-                // ASSERT: we must hide the element
-
-                // Find the element using the XPath expr
-                List<?> targetElms = Xml.selectNodes(elMd, expr);
-                if (targetElms == null || targetElms.size() == 0)
-                {
-                    Log.debug(Geonet.DATA_MANAGER, "ERROR no targetElms found for " + expr);
-                    continue;
-                }
-
-                // Found target
-                Element targetElm = (Element)targetElms.get(0);
-
-                // We cannot remove immediately since this will break
-                // XPath expressions: like /descendant::gmd:electronicMailAddress[2]
-                // So we remember the elements to be removed.
-                removeElms.add(targetElm);
-            } catch (JDOMException e)
-            {
-                e.printStackTrace();
-            }
-        }
-
-        // Remove elements marked for removal
-        for (Iterator<Element> i = removeElms.iterator(); i.hasNext();)
-        {
-            Element removeElm = i.next();
-            Parent removeElmParent = removeElm.getParent();
-
-            // Could happen if parent or ancestor was already removed
-            if (removeElmParent == null) {
-                Log.debug(Geonet.DATA_MANAGER, "No parent found for" + removeElm.getName());
-                continue;
-            }
-
-            Log.debug(Geonet.DATA_MANAGER, "Removing " + removeElm.getName());
-            removeElmParent.removeContent(removeElm);
-            // TODO ?? t.setAttribute("nilreason", "withheld", ns);
-        }
-
-        elMd.detach();
-    }
-
-	//--------------------------------------------------------------------------
-	//---
-	//--- Variables
-	//---
-	//--------------------------------------------------------------------------
-
-	private String baseURL;
-
-	private EditLib editLib;
-
-	private AccessManager  accessMan;
-	private SearchManager  searchMan;
-	private SettingManager settingMan;
-	private SchemaManager  schemaMan;
-	private HarvestManager harvestMan;
-    private final ReusableObjManager reusableObjMan;
-    private final ExtentManager extentMan;
-    private ThesaurusManager thesaurusMan;
-    private String dataDir;
-	private String thesaurusDir;
-    private ServiceContext servContext;
-	private String appPath;
-	private String stylePath;
-	private static String FS = File.separator;
-	private XmlSerializer xmlSerializer;
-	private SvnManager svnManager;
-
-
-	private final Validator validator;
-    /**
-     * TODO javadoc.
-     */
-	class IncreasePopularityTask implements Runnable {
-        private ServiceContext srvContext;
-        String id;
-        Dbms dbms = null;
-
-        /**
-         *
-         * @param srvContext
-         * @param id
-         */
-        public IncreasePopularityTask(ServiceContext srvContext,
-				String id) {
-        			this.srvContext = srvContext;
-        			this.id = id;
-    	}
-
-		public void run() {
-        try {
-       	    dbms = (Dbms) srvContext.getResourceManager().openDirect(Geonet.Res.MAIN_DB);
-            String query = "UPDATE Metadata SET popularity = popularity +1 WHERE id = ?";
-            dbms.execute(query, new Integer(id));
-            boolean indexGroup = false;
-            indexMetadata(dbms, id, indexGroup,false, srvContext);
-        }
-        catch (Exception e) {
-            Log.warning(Geonet.DATA_MANAGER, "The following exception is ignored: " + e.getMessage());
-			e.printStackTrace();
-		}
-        finally {
-				try {
-					if (dbms != null) srvContext.getResourceManager().close(Geonet.Res.MAIN_DB, dbms);
-				}
-                catch (Exception e) {
-					Log.error(Geonet.DATA_MANAGER, "There may have been an error updating the popularity of the metadata "+id+". Error: " + e.getMessage());
-					e.printStackTrace();
-				}
-			}
-
-        }
-	}
-
-    public enum UpdateDatestamp {
-        yes, no
-    }
-
-
-	public boolean isIndexing() {
-	    synchronized (indexing) {
-	        return !indexing.isEmpty();
-        }
-    }
-
-    public void updateXlinkObjects(Dbms dbms, String metadataId, String lang, Element md, Element... updatedXLinks) throws Exception {
-        ProcessParams params = new ProcessParams(dbms, ReusableObjectLogger.THREAD_SAFE_LOGGER, metadataId, md, md, thesaurusMan,
-                extentMan, baseURL, settingMan, false, lang, servContext);
-        for (Element xlink : updatedXLinks) {
-            editLib.removeEditingInfo(xlink);
-            Collection<Element> newElements = reusableObjMan.updateXlink(xlink, params);
-
-            for (Element element : newElements) {
-                element.detach();
-            }
-
-            Element parentElement = xlink.getParentElement();
-            int index = parentElement.indexOf(xlink);
-            parentElement.addContent(index + 1, newElements);
-        }
-
-        dbms.commit();
-    }
-
-    public void setThesaurusManager(ThesaurusManager thesaurusMan2) {
-        this.thesaurusMan = thesaurusMan2;
-    }
-}
+//==============================================================================
+//===
+//=== DataManager
+//===
+//=============================================================================
+//===	Copyright (C) 2001-2007 Food and Agriculture Organization of the
+//===	United Nations (FAO-UN), United Nations World Food Programme (WFP)
+//===	and United Nations Environment Programme (UNEP)
+//===
+//===	This program is free software; you can redistribute it and/or modify
+//===	it under the terms of the GNU General Public License as published by
+//===	the Free Software Foundation; either version 2 of the License, or (at
+//===	your option) any later version.
+//===
+//===	This program is distributed in the hope that it will be useful, but
+//===	WITHOUT ANY WARRANTY; without even the implied warranty of
+//===	MERCHANTABILITY or FITNESS FOR A PARTICULAR PURPOSE. See the GNU
+//===	General Public License for more details.
+//===
+//===	You should have received a copy of the GNU General Public License
+//===	along with this program; if not, write to the Free Software
+//===	Foundation, Inc., 51 Franklin St, Fifth Floor, Boston, MA 02110-1301, USA
+//===
+//===	Contact: Jeroen Ticheler - FAO - Viale delle Terme di Caracalla 2,
+//===	Rome - Italy. email: geonetwork@osgeo.org
+//==============================================================================
+
+package org.fao.geonet.kernel;
+
+import jeeves.constants.Jeeves;
+import jeeves.exceptions.JeevesException;
+import jeeves.exceptions.ServiceNotAllowedEx;
+import jeeves.exceptions.XSDValidationErrorEx;
+import jeeves.resources.dbms.Dbms;
+import jeeves.server.UserSession;
+import jeeves.server.context.ServiceContext;
+import jeeves.utils.Log;
+import jeeves.utils.SerialFactory;
+import jeeves.utils.Util;
+import jeeves.utils.Xml;
+import jeeves.utils.Xml.ErrorHandler;
+import jeeves.xlink.Processor;
+import org.apache.commons.lang.StringUtils;
+import org.fao.geonet.GeonetContext;
+import org.fao.geonet.constants.Edit;
+import org.fao.geonet.constants.Geocat;
+import org.fao.geonet.constants.Geonet;
+import org.fao.geonet.constants.Geonet.Namespaces;
+import org.fao.geonet.constants.Params;
+import org.fao.geonet.exceptions.NoSchemaMatchesException;
+import org.fao.geonet.exceptions.SchemaMatchConflictException;
+import org.fao.geonet.exceptions.SchematronValidationErrorEx;
+import org.fao.geonet.kernel.csw.domain.CswCapabilitiesInfo;
+import org.fao.geonet.kernel.csw.domain.CustomElementSet;
+import org.fao.geonet.kernel.harvest.HarvestManager;
+import org.fao.geonet.kernel.reusable.ProcessParams;
+import org.fao.geonet.kernel.reusable.ReusableObjManager;
+import org.fao.geonet.kernel.reusable.log.ReusableObjectLogger;
+import org.fao.geonet.kernel.schema.MetadataSchema;
+import org.fao.geonet.kernel.search.SearchManager;
+import org.fao.geonet.kernel.search.spatial.Pair;
+import org.fao.geonet.kernel.setting.SettingManager;
+import org.fao.geonet.lib.Lib;
+import org.fao.geonet.services.extent.ExtentManager;
+import org.fao.geonet.util.ISODate;
+import org.fao.geonet.util.ThreadUtils;
+import org.jdom.Attribute;
+import org.jdom.Document;
+import org.jdom.Element;
+import org.jdom.JDOMException;
+import org.jdom.Namespace;
+import org.jdom.Parent;
+import org.jdom.filter.ElementFilter;
+
+import java.io.File;
+import java.sql.SQLException;
+import java.util.ArrayList;
+import java.util.Calendar;
+import java.util.Collection;
+import java.util.Collections;
+import java.util.HashMap;
+import java.util.HashSet;
+import java.util.Iterator;
+import java.util.List;
+import java.util.Map;
+import java.util.Set;
+import java.util.UUID;
+import java.util.Vector;
+import java.util.concurrent.ExecutorService;
+import java.util.concurrent.Executors;
+import java.util.concurrent.TimeUnit;
+
+/**
+ * Handles all operations on metadata (select,insert,update,delete etc...).
+ *
+ */
+public class DataManager {
+
+    private boolean hideWithheldElements;
+
+	//--------------------------------------------------------------------------
+	//---
+	//--- Constructor
+	//---
+	//--------------------------------------------------------------------------
+
+    /**
+     *
+     * @return
+     */
+    public EditLib getEditLib() {
+        return editLib;
+    }
+
+    /**
+     * Initializes the search manager and index not-indexed metadata.
+     *
+     * @throws Exception
+     */
+	public DataManager(DataManagerParameter parameterObject) throws Exception {
+		searchMan = parameterObject.searchManager;
+		accessMan = parameterObject.accessManager;
+		settingMan= parameterObject.settingsManager;
+		schemaMan = parameterObject.schemaManager;
+		editLib = new EditLib(schemaMan);
+        servContext=parameterObject.context;
+
+		this.baseURL = parameterObject.baseURL;
+        this.dataDir = parameterObject.dataDir;
+        this.thesaurusDir = parameterObject.thesaurusDir;
+		this.appPath = parameterObject.appPath;
+
+		stylePath = parameterObject.context.getAppPath() + FS + Geonet.Path.STYLESHEETS + FS;
+
+		this.xmlSerializer = parameterObject.xmlSerializer;
+		this.svnManager    = parameterObject.svnManager;
+
+		init(parameterObject.context, parameterObject.dbms, false);
+	}
+
+	/**
+	 * Init Data manager and refresh index if needed. 
+	 * Can also be called after GeoNetwork startup in order to rebuild the lucene 
+	 * index
+	 * 
+	 * @param context
+	 * @param dbms
+	 * @param force         Force reindexing all from scratch
+	 *
+	 **/
+	public synchronized void init(ServiceContext context, Dbms dbms, Boolean force) throws Exception {
+
+		// get all metadata from DB
+		Element result = dbms.select("SELECT id, changeDate FROM Metadata ORDER BY id ASC");
+		
+        if(Log.isDebugEnabled(Geonet.DATA_MANAGER))
+		    Log.debug(Geonet.DATA_MANAGER, "DB CONTENT:\n'"+ Xml.getString(result) +"'");
+
+		// get lastchangedate of all metadata in index
+		Map<String,String> docs = searchMan.getDocsChangeDate();
+
+		// set up results HashMap for post processing of records to be indexed
+		ArrayList<String> toIndex = new ArrayList<String>();
+
+        if (Log.isDebugEnabled(Geonet.DATA_MANAGER))
+            Log.debug(Geonet.DATA_MANAGER, "INDEX CONTENT:");
+
+		// index all metadata in DBMS if needed
+		for(int i = 0; i < result.getContentSize(); i++) {
+			// get metadata
+			Element record = (Element) result.getContent(i);
+			String  id     = record.getChildText("id");
+			int iId = Integer.parseInt(id);
+
+            if (Log.isDebugEnabled(Geonet.DATA_MANAGER))
+                Log.debug(Geonet.DATA_MANAGER, "- record ("+ id +")");
+
+			String idxLastChange = docs.get(id);
+
+			// if metadata is not indexed index it
+			if (idxLastChange == null) {
+				Log.debug(Geonet.DATA_MANAGER, "-  will be indexed");
+				toIndex.add(id);
+	
+			// else, if indexed version is not the latest index it
+			} else {
+				docs.remove(id);
+	
+				String lastChange    = record.getChildText("changedate");
+
+                if(Log.isDebugEnabled(Geonet.DATA_MANAGER))
+                    Log.debug(Geonet.DATA_MANAGER, "- lastChange: " + lastChange);
+                if(Log.isDebugEnabled(Geonet.DATA_MANAGER))
+                    Log.debug(Geonet.DATA_MANAGER, "- idxLastChange: " + idxLastChange);
+	
+				// date in index contains 't', date in DBMS contains 'T'
+				if (force || !idxLastChange.equalsIgnoreCase(lastChange)) {
+                    if(Log.isDebugEnabled(Geonet.DATA_MANAGER))
+                        Log.debug(Geonet.DATA_MANAGER, "-  will be indexed");
+					toIndex.add(id);
+				}
+			}
+		}
+
+		// if anything to index then schedule it to be done after servlet is
+		// up so that any links to local fragments are resolvable
+		if ( toIndex.size() > 0 ) {
+            batchRebuild(context,toIndex);
+		}
+
+		if (docs.size() > 0) { // anything left?
+            if(Log.isDebugEnabled(Geonet.DATA_MANAGER))
+                Log.debug(Geonet.DATA_MANAGER, "INDEX HAS RECORDS THAT ARE NOT IN DB:");
+		}
+
+		// remove from index metadata not in DBMS
+		for ( String id : docs.keySet() )
+		{
+			searchMan.delete("_id", id);
+
+            if(Log.isDebugEnabled(Geonet.DATA_MANAGER))
+                Log.debug(Geonet.DATA_MANAGER, "- removed record (" + id + ") from index");
+		}
+	}
+
+    /**
+     * TODO javadoc.
+     *
+     * @param context
+     * @throws Exception
+     */
+	public synchronized void rebuildIndexXLinkedMetadata(ServiceContext context) throws Exception {
+		
+		// get all metadata with XLinks
+		Set<Integer> toIndex = searchMan.getDocsWithXLinks();
+
+        if(Log.isDebugEnabled(Geonet.DATA_MANAGER))
+            Log.debug(Geonet.DATA_MANAGER, "Will index "+toIndex.size()+" records with XLinks");
+		if ( toIndex.size() > 0 ) {
+			// clean XLink Cache so that cache and index remain in sync
+			Processor.clearCache();
+
+            ArrayList<String> stringIds = new ArrayList<String>();
+            for (Integer id : toIndex) {
+                stringIds.add(id.toString());
+            }
+            // execute indexing operation
+            batchRebuild(context,stringIds);
+		}
+	}
+    
+    /**
+     * TODO javadoc.
+     *
+     * @param context
+     * @param ids
+     */
+    private void batchRebuild(ServiceContext context, List<String> ids) {
+
+        // split reindexing task according to number of processors we can assign
+        int threadCount = ThreadUtils.getNumberOfThreads();
+        ExecutorService executor = Executors.newFixedThreadPool(threadCount);
+
+        int perThread;
+        if (ids.size() < threadCount) perThread = ids.size();
+        else perThread = ids.size() / threadCount;
+        int index = 0;
+
+        boolean performValidation = true;
+        boolean processSharedObjects = true;
+
+        while(index < ids.size()) {
+            int start = index;
+            int count = Math.min(perThread,ids.size()-start);
+            // create threads to process this chunk of ids
+            Runnable worker = new IndexMetadataTask(context, processSharedObjects, ids, start, count, performValidation);
+            executor.execute(worker);
+            index += count;
+        }
+
+        executor.shutdown();
+    }
+
+    /**
+     * TODO javadoc.
+     * @param dbms dbms
+     * @param id metadata id
+     * @throws Exception hmm
+     */
+    public void indexInThreadPoolIfPossible(Dbms dbms, String id, boolean processSharedObjects) throws Exception {
+        if(ServiceContext.get() == null ) {
+            boolean indexGroup = false;
+            indexMetadata(dbms, id, indexGroup, processSharedObjects, getServiceContext());
+        } else {
+            indexInThreadPool(ServiceContext.get(), id, dbms, processSharedObjects);
+        }
+    }
+
+    /**
+     * Adds metadata ids to the thread pool for indexing.
+     *
+     * @param context
+     * @param id
+     * @throws SQLException
+     */
+    public void indexInThreadPool(ServiceContext context, String id, Dbms dbms, boolean processSharedObjects) throws SQLException {
+        indexInThreadPool(context, Collections.singletonList(id), dbms, processSharedObjects, false);
+    }   
+    public void indexInThreadPool(ServiceContext context, String id, Dbms dbms, boolean processSharedObjects, boolean performValidation) throws SQLException {
+        indexInThreadPool(context, Collections.singletonList(id), dbms, processSharedObjects, performValidation);
+    }
+    /**
+     * Adds metadata ids to the thread pool for indexing.
+     *
+     * @param context
+     * @param ids
+     * @throws SQLException
+     */
+    public void indexInThreadPool(ServiceContext context, List<String> ids, Dbms dbms, boolean processSharedObjects, boolean performValidation) throws SQLException {
+
+        if(dbms != null) dbms.commit();
+
+        try {
+            GeonetContext gc = (GeonetContext) context.getHandlerContext(Geonet.CONTEXT_NAME);
+
+            if (ids.size() > 0) {
+                Runnable worker = new IndexMetadataTask(context, processSharedObjects, ids, performValidation);
+                gc.getThreadPool().runTask(worker, 5, TimeUnit.SECONDS);
+            }
+        } 
+        catch (Exception e) {
+            Log.error(Geonet.DATA_MANAGER, e.getMessage());
+            e.printStackTrace();
+            // TODO why swallow
+        }
+    }
+
+    Set<IndexMetadataTask> indexing = Collections.synchronizedSet(new HashSet<IndexMetadataTask>());
+
+    /**
+     * TODO javadoc.
+     */
+    final class IndexMetadataTask implements Runnable {
+
+        private final ServiceContext context;
+        private final List<String> ids;
+        private final int beginIndex;
+        private final int count;
+        private final boolean processSharedObjects;
+        private final boolean performValidation;
+
+        IndexMetadataTask(ServiceContext context, boolean processSharedObjects, List<String> ids, boolean performValidation) {
+            synchronized (indexing) {
+                indexing.add(this);
+            }
+            this.context = context;
+            this.ids = ids;
+            this.beginIndex = 0;
+            this.count = ids.size();
+            this.processSharedObjects = processSharedObjects;
+            this.performValidation = performValidation;
+        }
+        IndexMetadataTask(ServiceContext context, boolean processSharedObjects, List<String> ids, int beginIndex, int count, boolean performValidation) {
+            synchronized (indexing) {
+                indexing.add(this);
+            }
+            this.context = context;
+            this.ids = ids;
+            this.beginIndex = beginIndex;
+            this.count = count;
+            this.processSharedObjects = processSharedObjects;
+            this.performValidation = performValidation;
+        }
+
+        /**
+         * TODO javadoc.
+         */
+        public void run() {
+            context.setAsThreadLocal();
+            try {
+                // poll context to see whether servlet is up yet
+                while (!context.isServletInitialized()) {
+                    if(Log.isDebugEnabled(Geonet.DATA_MANAGER))
+                        Log.debug(Geonet.DATA_MANAGER, "Waiting for servlet to finish initializing..");
+                    Thread.sleep(10000); // sleep 10 seconds
+                }
+                Dbms dbms = (Dbms) context.getResourceManager().openDirect(Geonet.Res.MAIN_DB);
+                try {
+                    if (ids.size() > 1) {
+                        // servlet up so safe to index all metadata that needs indexing
+                        try {
+                            for(int i=beginIndex; i<beginIndex+count; i++) {
+                                try {
+                                    indexMetadata(dbms, ids.get(i), true, processSharedObjects, context, performValidation);
+                                    dbms.commit();
+                                }
+                                catch (Exception e) {
+                                    Log.error(Geonet.INDEX_ENGINE, "Error indexing metadata '"+ids.get(i)+"': "+e.getMessage()+"\n"+ Util.getStackTrace(e));
+                                }
+                            }
+                        }
+                        finally {
+                        }
+                    }
+                    else {
+                        indexMetadata(dbms, ids.get(0), false, processSharedObjects, context, performValidation);
+                    }
+                }
+                finally {
+                    //-- commit Dbms resource (which makes it available to pool again)
+                    //-- to avoid exhausting Dbms pool
+                    context.getResourceManager().close(Geonet.Res.MAIN_DB, dbms);
+                }
+            }
+            catch (Exception e) {
+                Log.error(Geonet.DATA_MANAGER, "Reindexing thread threw exception");
+                e.printStackTrace();
+            } finally {
+                synchronized (indexing) {
+                    indexing.remove(this);
+                }
+            }
+        }
+    }
+   /**
+     *
+     * @param dbms
+     * @param id
+     * @throws Exception
+     */
+	public void indexMetadataGroup(Dbms dbms, String id, boolean processSharedObjects, ServiceContext srvContext, boolean performValidation) throws Exception {
+	    if(Log.isDebugEnabled(Geonet.DATA_MANAGER))
+	        Log.debug(Geonet.DATA_MANAGER, "Indexing record (" + id + ")"); //DEBUG
+		indexMetadata(dbms, id, true,processSharedObjects, servContext, performValidation);
+	}
+    public void indexMetadata(Dbms dbms, String id, boolean indexGroup, boolean processSharedObjects, ServiceContext servContext) throws Exception {
+        indexMetadata(dbms, id, indexGroup, processSharedObjects, servContext, false);
+    }
+    /**
+     * TODO javadoc.
+     *
+     * @param dbms
+     * @param id
+     * @param indexGroup
+     * @throws Exception
+     */
+	public void indexMetadata(Dbms dbms, String id, boolean indexGroup, boolean processSharedObjects, ServiceContext servContext, boolean performValidation) throws Exception {
+        try {
+            Vector<Element> moreFields = new Vector<Element>();
+            int id$ = new Integer(id);
+            
+            // get metadata, extracting and indexing any xlinks
+
+            Element md   = xmlSerializer.selectNoXLinkResolver(dbms, "Metadata", id, servContext);
+
+            // get metadata table fields
+            String query = "SELECT schemaId, createDate, changeDate, source, isTemplate, root, " +
+                "title, uuid, isHarvested, owner, groupOwner, popularity, rating FROM Metadata WHERE id = ?";
+
+            Element rec = dbms.select(query, id$).getChild("record");
+
+            String  schema     = rec.getChildText("schemaid");
+            String  createDate = rec.getChildText("createdate");
+            String  changeDate = rec.getChildText("changedate");
+            String  source     = rec.getChildText("source");
+            String  isTemplate = rec.getChildText("istemplate");
+            String  root       = rec.getChildText("root");
+            String  title      = rec.getChildText("title");
+            String  uuid       = rec.getChildText("uuid");
+            String  isHarvested= rec.getChildText("isharvested");
+            String  owner      = rec.getChildText("owner");
+            String  groupOwner = rec.getChildText("groupowner");
+            String  popularity = rec.getChildText("popularity");
+            String  rating     = rec.getChildText("rating");
+
+            if(Log.isDebugEnabled(Geonet.DATA_MANAGER)) {
+                Log.debug(Geonet.DATA_MANAGER, "record schema (" + schema + ")"); //DEBUG
+                Log.debug(Geonet.DATA_MANAGER, "record createDate (" + createDate + ")"); //DEBUG
+            }
+
+            if(schema.trim().equals("iso19139.che")) {
+                /*
+                 * Geocat doesn't permit multilingual elements to have characterString elements only LocalizedString elements.
+                 * This transformation ensures this property
+                 */
+                md = Xml.transform(md, stylePath+"characterstring-to-localisedcharacterstring.xsl");
+                String parentUuid = null;
+                md = updateFixedInfo(schema, id, uuid, md, parentUuid , UpdateDatestamp.no, dbms, servContext);
+                xmlSerializer.update(dbms, id, md, new ISODate().toString(), false, servContext);
+
+            }
+             if("n".equalsIgnoreCase(isHarvested) && processSharedObjects && schema.trim().equals("iso19139.che")) {
+            	try {
+	                ProcessParams processParameters = new ProcessParams(dbms, ReusableObjectLogger.THREAD_SAFE_LOGGER, id, md, md, thesaurusMan, extentMan, baseURL, settingMan, false, null,servContext);
+	                List<Element> modified = reusableObjMan.process(processParameters);
+
+	                if(modified != null && !modified.isEmpty()) {
+	                    md = modified.get(0);
+	                    xmlSerializer.update(dbms, id, md, new ISODate().toString(), false, servContext);
+	                }
+            	} catch (Exception e) {
+            	    Element stackTrace = JeevesException.toElement(e);
+            		Log.error(Geonet.DATA_MANAGER, "error while trying to update shared objects of metadata, "+id+":\n "+Xml.getString(stackTrace)); //DEBUG
+            	}
+            }
+            if (xmlSerializer.resolveXLinks() || ("n".equalsIgnoreCase(isHarvested) && processSharedObjects && schema.trim().equals("iso19139.che"))) {
+                List<Attribute> xlinks = Processor.getXLinks(md);
+                if (xlinks.size() > 0) {
+                    moreFields.add(SearchManager.makeField("_hasxlinks", "1", true, true));
+                    StringBuilder sb = new StringBuilder();
+                    for (Attribute xlink : xlinks) {
+                        sb.append(xlink.getValue()); sb.append(" ");
+                    }
+                    moreFields.add(SearchManager.makeField("_xlink", sb.toString(), true, true));
+                    Processor.processXLink(md,servContext);
+                    xmlSerializer.update(dbms, id, md, new ISODate().toString(), false, servContext);
+                } else {
+                    moreFields.add(SearchManager.makeField("_hasxlinks", "0", true, true));
+                }
+            }
+            else {
+                moreFields.add(SearchManager.makeField("_hasxlinks", "0", true, true));
+            }
+
+
+            if(performValidation) {
+                try {
+                    doValidate(servContext, dbms, schema, id, md, servContext.getLanguage(), false);
+                } catch (Exception e) {
+                    Element stackTrace = JeevesException.toElement(e);
+                    Log.error(Geonet.DATA_MANAGER, "error while trying to validating metadata (during indexing), "+id+":\n "+Xml.getString(stackTrace)); //DEBUG
+                }
+            }
+            
+            moreFields.add(SearchManager.makeField("_root",        root,        true, true));
+            moreFields.add(SearchManager.makeField("_schema",      schema,      true, true));
+            moreFields.add(SearchManager.makeField("_createDate",  createDate,  true, true));
+            moreFields.add(SearchManager.makeField("_changeDate",  changeDate,  true, true));
+            moreFields.add(SearchManager.makeField("_source",      source,      true, true));
+            moreFields.add(SearchManager.makeField("_isTemplate",  isTemplate,  true, true));
+            moreFields.add(SearchManager.makeField("_title",       title,       true, true));
+            moreFields.add(SearchManager.makeField("_uuid",        uuid,        true, true));
+            moreFields.add(SearchManager.makeField("_isHarvested", isHarvested, true, true));
+            moreFields.add(SearchManager.makeField("_owner",       owner,       true, true));
+            moreFields.add(SearchManager.makeField("_dummy",       "0",        false, true));
+            moreFields.add(SearchManager.makeField("_popularity",  popularity,  true, true));
+            moreFields.add(SearchManager.makeField("_rating",      rating,      true, true));
+
+            if (owner != null) {
+                String userQuery = "SELECT username, surname, name, profile FROM Users WHERE id = ?";
+                
+                Element user = dbms.select(userQuery,  new Integer(owner)).getChild("record");
+                
+                if (user != null) {
+                    moreFields.add(SearchManager.makeField("_userinfo", 
+                           user.getChildText("username") + "|" + user.getChildText("surname") + "|" +
+                           user.getChildText("name") + "|" + user.getChildText("profile"), 
+                           true, false));
+                }
+            }
+            try {
+            	int groupOwnerId = Integer.valueOf(groupOwner);
+                moreFields.add(SearchManager.makeField("_groupOwner", groupOwner, true, true));
+				Element groupInfo = dbms.select("SELECT logouuid, website FROM groups where id=?", groupOwnerId ).getChild("record");
+                moreFields.add(SearchManager.makeField("groupLogoUuid", groupInfo.getChildText("logouuid"), true, false));
+                moreFields.add(SearchManager.makeField("groupWebsite", groupInfo.getChildText("website"), true, false));
+            } catch (NumberFormatException nfe) {
+            	// that's ok, sometime groupOwner is blank
+            }
+
+            // get privileges
+            List operations = dbms
+                              .select("SELECT groupId, operationId, g.name FROM OperationAllowed o, groups g WHERE g.id = o.groupId AND metadataId = ? ORDER BY operationId ASC", id$)
+                                 .getChildren();
+
+            for (Object operation1 : operations) {
+                Element operation = (Element) operation1;
+                String groupId = operation.getChildText("groupid");
+                String operationId = operation.getChildText("operationid");
+                moreFields.add(SearchManager.makeField("_op" + operationId, groupId, true, true));
+                if(operationId.equals("0")) {
+                	String name = operation.getChildText("name");
+                	moreFields.add(SearchManager.makeField("_groupPublished", name, true, true));
+                }
+            }
+            // get categories
+            List categories = dbms
+                                .select("SELECT id, name FROM MetadataCateg, Categories WHERE metadataId = ? AND categoryId = id ORDER BY id", id$)
+                                    .getChildren();
+
+            for (Object category1 : categories) {
+                Element category = (Element) category1;
+                String categoryName = category.getChildText("name");
+                moreFields.add(SearchManager.makeField("_cat", categoryName, true, true));
+            }
+
+            // get status
+            List<Element> statuses = dbms.select("SELECT statusId, userId, changeDate FROM MetadataStatus WHERE metadataId = ? ORDER BY changeDate DESC", id$)
+                                    .getChildren();
+						if (statuses.size() > 0) {
+							Element stat = (Element)statuses.get(0);
+							String status = stat.getChildText("statusid");
+              moreFields.add(SearchManager.makeField("_status", status, true, true));
+							String statusChangeDate = stat.getChildText("changedate");
+              moreFields.add(SearchManager.makeField("_statusChangeDate", statusChangeDate, true, true));
+						}
+
+            // getValidationInfo
+            // -1 : not evaluated
+            // 0 : invalid
+            // 1 : valid
+            List<Element> validationInfo = dbms
+                                             .select("SELECT valType, status FROM Validation WHERE metadataId = ?", id$)
+                                                 .getChildren();
+            if (validationInfo.size() == 0) {
+                moreFields.add(SearchManager.makeField("_valid", "-1", true, true));
+            }
+            else {
+                String isValid = "1";
+                for (Object elem : validationInfo) {
+                    Element vi = (Element) elem;
+                    String type = vi.getChildText("valtype");
+                    String status = vi.getChildText("status");
+                    if (!type.equals(Geocat.INSPIRE_SCHEMATRON_ID) && "0".equals(status)) {
+                        isValid = "0";
+                    }
+                    moreFields.add(SearchManager.makeField("_valid_" + type, status, true, true));
+                }
+                moreFields.add(SearchManager.makeField("_valid", isValid, true, true));
+            }
+            if (indexGroup) {
+                searchMan.indexGroup(schemaMan.getSchemaDir(schema), md, id, moreFields, isTemplate, title);
+            }
+            else {
+                searchMan.index(schemaMan.getSchemaDir(schema), md, id, moreFields, isTemplate, title);
+            }
+        }
+		catch (Exception x) {
+			Log.error(Geonet.DATA_MANAGER, "The metadata document index with id=" + id + " is corrupt/invalid - ignoring it. Error: " + x.getMessage());
+			x.printStackTrace();
+		}
+	}
+
+    /**
+     *
+     * @param beginAt
+     * @param interval
+     * @throws Exception
+     */
+	public void rescheduleOptimizer(Calendar beginAt, int interval) throws Exception {
+		searchMan.rescheduleOptimizer(beginAt, interval);
+	}
+
+    /**
+     *
+     * @throws Exception
+     */
+	public void disableOptimizer() throws Exception {
+		searchMan.disableOptimizer();
+	}
+
+
+
+	//--------------------------------------------------------------------------
+	//---
+	//--- Schema management API
+	//---
+	//--------------------------------------------------------------------------
+
+    /**
+     *
+     * @param hm
+     */
+	public void setHarvestManager(HarvestManager hm) {
+		harvestMan = hm;
+	}
+
+    /**
+     *
+     * @param name
+     * @return
+     */
+	public MetadataSchema getSchema(String name) {
+		return schemaMan.getSchema(name);
+	}
+
+    /**
+     *
+     * @return
+     */
+	public Set<String> getSchemas() {
+		return schemaMan.getSchemas();
+	}
+
+    /**
+     *
+     * @param name
+     * @return
+     */
+	public boolean existsSchema(String name) {
+		return schemaMan.existsSchema(name);
+	}
+
+    /**
+     *
+     * @param name
+     * @return
+     */
+	public String getSchemaDir(String name) {
+		return schemaMan.getSchemaDir(name);
+	}
+
+    /**
+     * Use this validate method for XML documents with dtd.
+     *
+     * @param schema
+     * @param doc
+     * @throws Exception
+     */
+	public void validate(String schema, Document doc) throws Exception {
+		Xml.validate(doc);	
+	}
+
+    /**
+     * Use this validate method for XML documents with xsd validation.
+     *
+     * @param schema
+     * @param md
+     * @throws Exception
+     */
+	public void validate(String schema, Element md) throws Exception {
+		String schemaLoc = md.getAttributeValue("schemaLocation", Namespaces.XSI);
+        if(Log.isDebugEnabled(Geonet.DATA_MANAGER))
+            Log.debug(Geonet.DATA_MANAGER, "Extracted schemaLocation of "+schemaLoc);
+		if (schemaLoc == null) schemaLoc = "";
+
+		if (schema == null) {
+			// must use schemaLocation 
+			Xml.validate(md);
+		} else {
+			// if schemaLocation use that
+			if (!schemaLoc.equals("")) { 
+				Xml.validate(md);
+			// otherwise use supplied schema name 
+			} else {
+				Xml.validate(getSchemaDir(schema) + Geonet.File.SCHEMA, md);
+			}
+		}
+	}
+
+    /**
+     * TODO javadoc.
+     *
+     * @param schema
+     * @param md
+     * @param eh
+     * @return
+     * @throws Exception
+     */
+	public Element validateInfo(String schema, Element md, ErrorHandler eh) throws Exception {
+	    md.removeAttribute("schemaLocation", Namespaces.XSI);
+
+		String schemaLoc = md.getAttributeValue("schemaLocation", Namespaces.XSI);
+        if(Log.isDebugEnabled(Geonet.DATA_MANAGER))
+            Log.debug(Geonet.DATA_MANAGER, "Extracted schemaLocation of "+schemaLoc);
+		if (schemaLoc == null) schemaLoc = "";
+
+		if (schema == null) {
+			// must use schemaLocation 
+			return Xml.validateInfo(md, eh);
+		} else {
+			// if schemaLocation use that
+			if (!schemaLoc.equals("")) { 
+				return Xml.validateInfo(md, eh);
+			// otherwise use supplied schema name 
+			} else {
+				return Xml.validateInfo(getSchemaDir(schema) + Geonet.File.SCHEMA, md, eh);
+			}
+		}
+	}
+
+    /**
+     * Creates XML schematron report.
+     * @param schema
+     * @param md
+     * @param lang
+     * @return
+     * @throws Exception
+     */
+	public Element doSchemaTronForEditor(String schema,Element md,String lang) throws Exception { 
+    	// enumerate the metadata xml so that we can report any problems found  
+    	// by the schematron_xml script to the geonetwork editor 
+    	editLib.enumerateTree(md); 
+    	
+    	// get an xml version of the schematron errors and return for error display 
+    	Element schemaTronXmlReport = getSchemaTronXmlReport(schema, md, lang, null); 
+    	
+    	// remove editing info added by enumerateTree 
+    	editLib.removeEditingInfo(md); 
+    	
+    	return schemaTronXmlReport; 
+	}
+
+    /**
+     * TODO javadoc.
+     *
+     * @param dbms
+     * @param id
+     * @return
+     * @throws Exception
+     */
+	public String getMetadataSchema(Dbms dbms, String id) throws Exception {
+		List list = dbms.select("SELECT schemaId FROM Metadata WHERE id = ?", new Integer(id)).getChildren();
+
+		if (list.size() == 0)
+			throw new IllegalArgumentException("Metadata not found for id : " +id);
+		else {
+			// get metadata
+			Element record = (Element) list.get(0);
+			return record.getChildText("schemaid");
+		}
+	}
+
+    /**
+     *
+     * @param context
+     * @param id
+     * @param md
+     * @throws Exception
+     */
+	public void versionMetadata(ServiceContext context, String id, Element md) throws Exception {
+	    if (svnManager != null) {
+	        svnManager.createMetadataDir(id, context, md);
+	    }
+	}
+
+    /**
+     *
+     * @param md
+     * @return
+     * @throws Exception
+     */
+	public Element enumerateTree(Element md) throws Exception {
+		editLib.enumerateTree(md);
+		return md;
+	}
+
+        /**
+     * Validates metadata against XSD and schematron files related to metadata schema throwing XSDValidationErrorEx
+     * if xsd errors or SchematronValidationErrorEx if schematron rules fails.
+     *
+     * @param schema
+     * @param xml
+     * @param context
+     * @throws Exception
+     */
+	public static void validateMetadata(String schema, Element xml, ServiceContext context) throws Exception
+	{
+		validateMetadata(schema, xml, context, " ");
+	}
+
+    /**
+     * Validates metadata against XSD and schematron files related to metadata schema throwing XSDValidationErrorEx
+     * if xsd errors or SchematronValidationErrorEx if schematron rules fails.
+     *
+     * @param schema
+     * @param xml
+     * @param context
+     * @param fileName
+     * @throws Exception
+     */
+	public static void validateMetadata(String schema, Element xml, ServiceContext context, String fileName) throws Exception
+	{
+		GeonetContext gc = (GeonetContext) context.getHandlerContext(Geonet.CONTEXT_NAME);
+
+		DataManager dataMan = gc.getDataManager();
+
+		dataMan.setNamespacePrefix(xml);
+		try {
+			dataMan.validate(schema, xml);
+		} catch (XSDValidationErrorEx e) {
+			if (!fileName.equals(" ")) {
+				throw new XSDValidationErrorEx(e.getMessage()+ "(in "+fileName+"): ",e.getObject());
+			} else {
+				throw new XSDValidationErrorEx(e.getMessage(),e.getObject());
+			}
+		}
+
+		//-----------------------------------------------------------------------
+		//--- if the uuid does not exist we generate it
+
+		String uuid = dataMan.extractUUID(schema, xml);
+
+		if (uuid.length() == 0)
+			uuid = UUID.randomUUID().toString();
+
+		//--- Now do the schematron validation on this file - if there are errors
+		//--- then we say what they are!
+		//--- Note we have to use uuid here instead of id because we don't have
+		//--- an id...
+
+		Element schemaTronXml = dataMan.doSchemaTronForEditor(schema,xml,context.getLanguage());
+		xml.detach();
+		if (schemaTronXml != null && schemaTronXml.getContent().size() > 0) {
+			Element schemaTronReport = dataMan.doSchemaTronForEditor(schema,xml,context.getLanguage());
+
+            List<Namespace> theNSs = new ArrayList<Namespace>();
+            theNSs.add(Namespace.getNamespace("geonet", "http://www.fao.org/geonetwork"));
+            theNSs.add(Namespace.getNamespace("svrl", "http://purl.oclc.org/dsdl/svrl"));
+
+            Element inspireReport = Xml.selectElement(schemaTronReport, "geonet:report[@geonet:rule = '"+Geocat.INSPIRE_SCHEMATRON_ID+"']", theNSs);
+            if(inspireReport != null) {
+                inspireReport.detach();
+            }
+            Element failedAssert = Xml.selectElement(schemaTronReport, "geonet:report/svrl:schematron-output/svrl:failed-assert", theNSs);
+
+            Element failedSchematronVerification = Xml.selectElement(schemaTronReport, "geonet:report/geonet:schematronVerificationError", theNSs);
+
+            if ((failedAssert != null) || (failedSchematronVerification != null)) {
+			    throw new SchematronValidationErrorEx("Schematron errors detected for file "+fileName+" - "
+					    + Xml.getString(schemaTronReport) + " for more details",schemaTronReport);
+            }
+		}
+
+	}
+
+    /**
+     * Creates XML schematron report for each set of rules defined in schema directory.
+     * @param schema
+     * @param md
+     * @param lang
+     * @param valTypeAndStatus
+     * @return
+     * @throws Exception
+     */
+	private Element getSchemaTronXmlReport(String schema, Element md, String lang, Map<String, Integer[]> valTypeAndStatus) throws Exception {
+		// NOTE: this method assumes that you've run enumerateTree on the 
+		// metadata
+
+		MetadataSchema metadataSchema = getSchema(schema);
+		String[] rules = metadataSchema.getSchematronRules();
+		
+		// Schematron report is composed of one or more report(s)
+		// for each set of rules.
+		Element schemaTronXmlOut = new Element("schematronerrors",
+				Edit.NAMESPACE);
+		if (rules != null) {
+    		for (String rule : rules) {
+    			// -- create a report for current rules.
+    			// Identified by a rule attribute set to shematron file name
+                if(Log.isDebugEnabled(Geonet.DATA_MANAGER))
+                    Log.debug(Geonet.DATA_MANAGER, " - rule:" + rule);
+    			String ruleId = rule.substring(0, rule.indexOf(".xsl"));
+    			Element report = new Element("report", Edit.NAMESPACE);
+    			report.setAttribute("rule", ruleId,
+    					Edit.NAMESPACE);
+    
+    			String schemaTronXmlXslt = metadataSchema.getSchemaDir() + File.separator
+    					+ "schematron" + File.separator + rule;
+    			try {
+    				Map<String,String> params = new HashMap<String,String>();
+    				params.put("lang", lang);
+    				params.put("rule", rule);
+    				params.put("thesaurusDir", this.thesaurusDir);
+    				Element xmlReport = Xml.transform(md, schemaTronXmlXslt, params);
+    				if (xmlReport != null) {
+    					report.addContent(xmlReport);
+    				}
+    				// add results to persitent validation information
+    				int firedRules = 0;
+    				Iterator<Element> i = xmlReport.getDescendants(new ElementFilter ("fired-rule", Namespace.getNamespace("http://purl.oclc.org/dsdl/svrl")));
+    				while (i.hasNext()) {
+                        i.next();
+                        firedRules ++;
+                    }
+    				int invalidRules = 0;
+                    i = xmlReport.getDescendants(new ElementFilter ("failed-assert", Namespace.getNamespace("http://purl.oclc.org/dsdl/svrl")));
+                    while (i.hasNext()) {
+                        i.next();
+                        invalidRules ++;
+                    }
+    				Integer[] results = {invalidRules!=0?0:1, firedRules, invalidRules};
+    				if (valTypeAndStatus != null) {
+    				    valTypeAndStatus.put(ruleId, results);
+    				}
+    			} catch (Exception e) {
+    				Log.error(Geonet.DATA_MANAGER,"WARNING: schematron xslt "+schemaTronXmlXslt+" failed");
+    
+                    // If an error occurs that prevents to verify schematron rules, add to show in report
+                    Element errorReport = new Element("schematronVerificationError", Edit.NAMESPACE);
+                    errorReport.addContent("Schematron error ocurred, rules could not be verified: " + e.getMessage());
+                    report.addContent(errorReport);
+    
+    				e.printStackTrace();
+    			}
+    
+    			// -- append report to main XML report.
+    			schemaTronXmlOut.addContent(report);
+    		}
+		}
+		return schemaTronXmlOut;
+	}
+
+    /**
+     * Valid the metadata record against its schema. For each error found, an xsderror attribute is added to
+	 * the corresponding element trying to find the element based on the xpath return by the ErrorHandler.
+     *
+     * @param schema
+     * @param md
+     * @return
+     * @throws Exception
+     */
+	private synchronized Element getXSDXmlReport(String schema, Element md) {
+		// NOTE: this method assumes that enumerateTree has NOT been run on the metadata
+		ErrorHandler errorHandler = new ErrorHandler();
+		errorHandler.setNs(Edit.NAMESPACE);
+		Element xsdErrors;
+		
+		try {
+		    xsdErrors = validateInfo(schema,
+				md, errorHandler);
+		}catch (Exception e) {
+		    xsdErrors = JeevesException.toElement(e);
+		    return xsdErrors;
+        }
+		
+		if (xsdErrors != null) {
+			MetadataSchema mds = getSchema(schema);
+			List<Namespace> schemaNamespaces = mds.getSchemaNS();
+		
+			//-- now get each xpath and evaluate it
+			//-- xsderrors/xsderror/{message,xpath} 
+			List list = xsdErrors.getChildren();
+			for (Object o : list) {
+				Element elError = (Element) o;
+				String xpath = elError.getChildText("xpath", Edit.NAMESPACE);
+				String message = elError.getChildText("message", Edit.NAMESPACE);
+				message = "\\n" + message;
+
+				//-- get the element from the xpath and add the error message to it 
+				Element elem = null;
+				try {
+					elem = Xml.selectElement(md, xpath, schemaNamespaces);
+				} catch (JDOMException je) {
+					je.printStackTrace();
+					Log.error(Geonet.DATA_MANAGER,"Attach xsderror message to xpath "+xpath+" failed: "+je.getMessage());
+				}
+				if (elem != null) {
+					String existing = elem.getAttributeValue("xsderror",Edit.NAMESPACE);
+					if (existing != null) message = existing + message;
+					elem.setAttribute("xsderror",message,Edit.NAMESPACE);
+				} else {
+					Log.warning(Geonet.DATA_MANAGER,"WARNING: evaluating XPath "+xpath+" against metadata failed - XSD validation message: "+message+" will NOT be shown by the editor");
+				}
+			}
+		}
+		return xsdErrors;
+	}
+
+    /**
+     *
+     * @return
+     */
+	public AccessManager getAccessManager() {
+		return accessMan;
+	}
+
+	//--------------------------------------------------------------------------
+	//---
+	//--- General purpose API
+	//---
+	//--------------------------------------------------------------------------
+
+    /**
+     *
+     * @param schema
+     * @param md
+     * @return
+     * @throws Exception
+     */
+	public String extractUUID(String schema, Element md) throws Exception {
+		String styleSheet = getSchemaDir(schema) + Geonet.File.EXTRACT_UUID;
+		String uuid       = Xml.transform(md, styleSheet).getText().trim();
+
+        if(Log.isDebugEnabled(Geonet.DATA_MANAGER))
+            Log.debug(Geonet.DATA_MANAGER, "Extracted UUID '"+ uuid +"' for schema '"+ schema +"'");
+
+		//--- needed to detach md from the document
+		md.detach();
+
+		return uuid;
+	}
+
+
+    /**
+     *
+     * @param schema
+     * @param md
+     * @return
+     * @throws Exception
+     */
+	public String extractDateModified(String schema, Element md) throws Exception {
+		String styleSheet = getSchemaDir(schema) + Geonet.File.EXTRACT_DATE_MODIFIED;
+		String dateMod    = Xml.transform(md, styleSheet).getText().trim();
+
+        if(Log.isDebugEnabled(Geonet.DATA_MANAGER))
+            Log.debug(Geonet.DATA_MANAGER, "Extracted Date Modified '"+ dateMod +"' for schema '"+ schema +"'");
+
+		//--- needed to detach md from the document
+		md.detach();
+
+		return dateMod;
+	}
+
+    /**
+     *
+     * @param schema
+     * @param uuid
+     * @param md
+     * @return
+     * @throws Exception
+     */
+	public Element setUUID(String schema, String uuid, Element md) throws Exception {
+		//--- setup environment
+
+		Element env = new Element("env");
+		env.addContent(new Element("uuid").setText(uuid));
+
+		//--- setup root element
+
+		Element root = new Element("root");
+		root.addContent(md.detach());
+		root.addContent(env.detach());
+
+		//--- do an XSL  transformation
+
+		String styleSheet = getSchemaDir(schema) + Geonet.File.SET_UUID;
+
+		return Xml.transform(root, styleSheet);
+	}
+
+    /**
+     *
+     * @param dbms
+     * @param harvestingSource
+     * @return
+     * @throws Exception
+     */
+	@SuppressWarnings("unchecked")
+	public List<Element> getMetadataByHarvestingSource(Dbms dbms, String harvestingSource) throws Exception {
+		String query = "SELECT id FROM Metadata WHERE harvestUuid=?";
+		return dbms.select(query, harvestingSource).getChildren();
+	}
+
+    /**
+     *
+     * @param md
+     * @return
+     * @throws Exception
+     */
+	public Element extractSummary(Element md) throws Exception {
+		String styleSheet = stylePath + Geonet.File.METADATA_BRIEF;
+		Element summary       = Xml.transform(md, styleSheet);
+        if (Log.isDebugEnabled(Geonet.DATA_MANAGER))
+		    Log.debug(Geonet.DATA_MANAGER, "Extracted summary '\n"+Xml.getString(summary));
+
+		//--- needed to detach md from the document
+		md.detach();
+
+		return summary;
+	}
+
+    /**
+     *
+     * @param dbms
+     * @param uuid
+     * @return
+     * @throws Exception
+     */
+	public String getMetadataId(Dbms dbms, String uuid) throws Exception {
+		String query = "SELECT id FROM Metadata WHERE uuid=?";
+
+		List list = dbms.select(query, uuid).getChildren();
+
+		if (list.size() == 0)
+			return null;
+
+		Element record = (Element) list.get(0);
+
+		return record.getChildText("id");
+	}
+
+    /**
+     *
+     * @param dbms
+     * @param id
+     * @return
+     * @throws Exception
+     */
+	public String getMetadataUuid(Dbms dbms, String id) throws Exception {
+		String query = "SELECT uuid FROM Metadata WHERE id=?";
+
+		List list = dbms.select(query, new Integer(id)).getChildren();
+
+		if (list.size() == 0)
+			return null;
+
+		Element record = (Element) list.get(0);
+
+		return record.getChildText("uuid");
+	}
+
+    /**
+     *
+     * @param dbms
+     * @param id
+     * @return
+     * @throws Exception
+     */
+	public String getMetadataTemplate(Dbms dbms, String id) throws Exception {
+		String query = "SELECT istemplate FROM Metadata WHERE id=?";
+
+		List list = dbms.select(query, new Integer(id)).getChildren();
+
+		if (list.size() == 0)
+			return null;
+
+		Element record = (Element) list.get(0);
+
+		return record.getChildText("istemplate");
+	}
+
+    /**
+     *
+     * @param dbms
+     * @param id
+     * @return
+     * @throws Exception
+     */
+	public MdInfo getMetadataInfo(Dbms dbms, String id) throws Exception {
+		String query = "SELECT id, uuid, schemaId, isTemplate, isHarvested, createDate, "+
+							"       changeDate, source, title, root, owner, groupOwner, displayOrder "+
+							"FROM   Metadata "+
+							"WHERE id=?";
+
+		List list = dbms.select(query, new Integer(id)).getChildren();
+
+		if (list.size() == 0)
+			return null;
+
+		Element record = (Element) list.get(0);
+
+		MdInfo info = new MdInfo();
+
+		info.id          = id;
+		info.uuid        = record.getChildText("uuid");
+		info.schemaId    = record.getChildText("schemaid");
+		info.isHarvested = "y".equals(record.getChildText("isharvested"));
+		info.createDate  = record.getChildText("createdate");
+		info.changeDate  = record.getChildText("changedate");
+		info.source      = record.getChildText("source");
+		info.title       = record.getChildText("title");
+		info.root        = record.getChildText("root");
+		info.owner       = record.getChildText("owner");
+		info.groupOwner  = record.getChildText("groupowner");
+                info.displayOrder  = record.getChildText("displayOrder");
+
+		String temp = record.getChildText("istemplate");
+
+		if ("y".equals(temp))
+			info.template = MdInfo.Template.TEMPLATE;
+
+		else if ("s".equals(temp))
+			info.template = MdInfo.Template.SUBTEMPLATE;
+
+		else
+			info.template = MdInfo.Template.METADATA;
+
+		return info;
+	}
+
+    /**
+     *
+     * @param id
+     * @return
+     */
+	public String getVersion(String id) {
+		return editLib.getVersion(id);
+	}
+
+    /**
+     *
+     * @param id
+     * @return
+     */
+	public String getNewVersion(String id){
+		return editLib.getNewVersion(id);
+	}
+
+    /**
+     * TODO javadoc.
+     *
+     * @param dbms
+     * @param id
+     * @param isTemplate
+     * @param title
+     * @throws Exception
+     */
+	public void setTemplate(Dbms dbms, int id, String isTemplate, String title) throws Exception {
+		setTemplateExt(dbms, id, isTemplate, title);
+        indexInThreadPoolIfPossible(dbms,Integer.toString(id), true);
+	}
+
+    /**
+     * TODO javadoc.
+     *
+     * @param dbms
+     * @param id
+     * @param isTemplate
+     * @param title
+     * @throws Exception
+     */
+	public void setTemplateExt(Dbms dbms, int id, String isTemplate, String title) throws Exception {
+		if (title == null) dbms.execute("UPDATE Metadata SET isTemplate=? WHERE id=?", isTemplate, id);
+		else               dbms.execute("UPDATE Metadata SET isTemplate=?, title=? WHERE id=?", isTemplate, title, id);
+	}
+
+    /**
+     * TODO javadoc.
+     *
+     * @param dbms
+     * @param id
+     * @param harvestUuid
+     * @throws Exception
+     */
+	public void setHarvested(Dbms dbms, int id, String harvestUuid) throws Exception {
+		setHarvestedExt(dbms, id, harvestUuid);
+        boolean indexGroup = false;
+        ServiceContext context = ServiceContext.get();
+        if(context == null) context = servContext;
+
+        indexMetadata(dbms, Integer.toString(id), indexGroup,false, context);
+	}
+
+    /**
+     * TODO javadoc.
+     *
+     * @param dbms
+     * @param id
+     * @param harvestUuid
+     * @throws Exception
+     */
+	public void setHarvestedExt(Dbms dbms, int id, String harvestUuid) throws Exception {
+		String value = (harvestUuid != null) ? "y" : "n";
+		if (harvestUuid == null) {
+			dbms.execute("UPDATE Metadata SET isHarvested=? WHERE id=?", value,id );
+		}
+        else {
+			dbms.execute("UPDATE Metadata SET isHarvested=?, harvestUuid=? WHERE id=?", value, harvestUuid, id);
+		}
+	}
+
+    /**
+     * TODO javadoc.
+     *
+     * @param dbms
+     * @param id
+     * @param harvestUuid
+     * @param harvestUri
+     * @throws Exception
+     */
+	public void setHarvestedExt(Dbms dbms, int id, String harvestUuid, String harvestUri) throws Exception {
+		String value = (harvestUuid != null) ? "y" : "n";
+		String query = "UPDATE Metadata SET isHarvested=?, harvestUuid=?, harvestUri=? WHERE id=?";
+		dbms.execute(query, value, harvestUuid, harvestUri, id);
+	}
+
+    /**
+     * TODO javadoc.
+     *
+     * @return
+     */
+	public String getSiteURL() {
+        String protocol = settingMan.getValue(Geonet.Settings.SERVER_PROTOCOL);
+		String host    = settingMan.getValue(Geonet.Settings.SERVER_HOST);
+		String port    = settingMan.getValue(Geonet.Settings.SERVER_PORT);
+		String locServ = baseURL +"/"+ Jeeves.Prefix.SERVICE +"/"+Geonet.DEFAULT_LANGUAGE;
+
+		return protocol + "://" + host + (port.equals("80") ? "" : ":" + port) + locServ;
+	}
+
+    /**
+     * Checks autodetect elements in installed schemas to determine whether the metadata record belongs to that schema.
+     * Use this method when you want the default schema from the geonetwork config to be returned when no other match
+     * can be found.
+		 *
+     * @param md Record to checked against schemas
+     * @throws SchemaMatchConflictException
+     * @throws NoSchemaMatchesException
+     * @return
+     */
+	public String autodetectSchema(Element md) throws SchemaMatchConflictException, NoSchemaMatchesException {
+		return autodetectSchema(md, schemaMan.getDefaultSchema());
+	}
+
+    /**
+     * Checks autodetect elements in installed schemas to determine whether the metadata record belongs to that schema.
+     * Use this method when you want to set the default schema to be returned when no other match can be found.
+		 *
+     * @param md Record to checked against schemas
+     * @param defaultSchema Schema to be assigned when no other schema matches
+     * @throws SchemaMatchConflictException
+     * @throws NoSchemaMatchesException
+     * @return
+     */
+	public String autodetectSchema(Element md, String defaultSchema) throws SchemaMatchConflictException, NoSchemaMatchesException {
+
+        if(Log.isDebugEnabled(Geonet.DATA_MANAGER))
+            Log.debug(Geonet.DATA_MANAGER, "Autodetect schema for metadata with :\n * root element:'" + md.getQualifiedName()
+				 + "'\n * with namespace:'" + md.getNamespace()
+				 + "\n * with additional namespaces:" + md.getAdditionalNamespaces().toString());
+		String schema =  schemaMan.autodetectSchema(md, defaultSchema);
+        if(Log.isDebugEnabled(Geonet.DATA_MANAGER))
+            Log.debug(Geonet.DATA_MANAGER, "Schema detected was "+schema);
+		return schema;
+	}
+
+    /**
+     *
+     * @param dbms
+     * @param id
+     * @param displayOrder
+     * @throws Exception
+     */
+  public void updateDisplayOrder(Dbms dbms, String id, String displayOrder) throws Exception {
+    String query = "UPDATE Metadata SET displayOrder = ? WHERE id = ?";
+    dbms.execute(query, new Integer(displayOrder), new  Integer(id));
+  }
+
+    /**
+     *
+     * @param srvContext
+     * @param id
+     * @throws Exception hmm
+     */
+	public void increasePopularity(ServiceContext srvContext, String id) throws Exception {
+		GeonetContext gc = (GeonetContext) srvContext.getHandlerContext(Geonet.CONTEXT_NAME);
+		gc.getThreadPool().runTask(new IncreasePopularityTask(srvContext, id));
+	}
+
+    /**
+     * Rates a metadata.
+     *
+     * @param dbms
+     * @param id
+     * @param ipAddress ipAddress IP address of the submitting client
+     * @param rating range should be 1..5
+     * @return
+     * @throws Exception hmm
+     */
+	public int rateMetadata(Dbms dbms, int id, String ipAddress, int rating) throws Exception {
+		//
+		// update rating on the database
+		//
+		String query = "UPDATE MetadataRating SET rating=? WHERE metadataId=? AND ipAddress=?";
+		int res = dbms.execute(query, rating, id, ipAddress);
+
+		if (res == 0) {
+			query = "INSERT INTO MetadataRating(metadataId, ipAddress, rating) VALUES(?,?,?)";
+			dbms.execute(query, id, ipAddress, rating);
+		}
+
+        //
+		// calculate new rating
+        //
+		query = "SELECT sum(rating) as total FROM MetadataRating WHERE metadataId=?";
+		List list = dbms.select(query, id).getChildren();
+		String sum = ((Element) list.get(0)).getChildText("total");
+		query = "SELECT count(*) as numr FROM MetadataRating WHERE metadataId=?";
+		list  = dbms.select(query, id).getChildren();
+		String count = ((Element) list.get(0)).getChildText("numr");
+		rating = (int)(Float.parseFloat(sum) / Float.parseFloat(count) + 0.5);
+        if(Log.isDebugEnabled(Geonet.DATA_MANAGER))
+            Log.debug(Geonet.DATA_MANAGER, "Setting rating for id:"+ id +" --> rating is:"+rating);
+        //
+		// update metadata and reindex it
+        //
+		query = "UPDATE Metadata SET rating=? WHERE id=?";
+		dbms.execute(query, rating, id);
+
+        indexInThreadPoolIfPossible(dbms,Integer.toString(id), false);
+
+		return rating;
+	}
+
+	//--------------------------------------------------------------------------
+	//---
+	//--- Metadata Insert API
+	//---
+	//--------------------------------------------------------------------------
+
+    /**
+     * Creates a new metadata duplicating an existing template.
+     *
+     * @param context
+     * @param dbms
+     * @param templateId
+     * @param groupOwner
+     * @param sf
+     * @param source
+     * @param owner
+     * @param parentUuid
+     * @param isTemplate TODO
+     * @param fullRightsForGroup TODO
+     * @return
+     * @throws Exception
+     */
+	public String createMetadata(ServiceContext context, Dbms dbms, String templateId, String groupOwner,
+										  SerialFactory sf, String source, int owner,
+										  String parentUuid, String isTemplate, boolean fullRightsForGroup) throws Exception {
+		int iTemplateId = new Integer(templateId);
+		String query = "SELECT schemaId, data FROM Metadata WHERE id=?";
+		List listTempl = dbms.select(query, iTemplateId).getChildren();
+
+		if (listTempl.size() == 0) {
+			throw new IllegalArgumentException("Template id not found : " + templateId);
+        }
+		Element el = (Element) listTempl.get(0);
+
+		String schema = el.getChildText("schemaid");
+		String data   = el.getChildText("data");
+		String uuid   = UUID.randomUUID().toString();
+
+		//--- generate a new metadata id
+		int serial = sf.getSerial(dbms, "Metadata");
+		
+		// Update fixed info for metadata record only, not for subtemplates
+		Element xml = Xml.loadString(data, false);
+		if (!isTemplate.equals("s")) {
+		    xml = updateFixedInfo(schema, Integer.toString(serial), uuid, xml, parentUuid, DataManager.UpdateDatestamp.yes, dbms, context);
+		}
+		
+		//--- store metadata
+		String id = xmlSerializer.insert(dbms, schema, xml, serial, source, uuid, null, null, isTemplate, null, owner, groupOwner, "", context);
+		copyDefaultPrivForGroup(context, dbms, id, groupOwner, fullRightsForGroup);
+
+		//--- store metadata categories copying them from the template
+		List categList = dbms.select("SELECT categoryId FROM MetadataCateg WHERE metadataId = ?",iTemplateId).getChildren();
+
+        for (Object aCategList : categList) {
+            Element elRec = (Element) aCategList;
+            String catId = elRec.getChildText("categoryid");
+            setCategory(context, dbms, id, catId);
+        }
+
+
+        // --- store metadata hiding by copying them from the template
+        List hidingList = dbms.select(
+                "SELECT xPathExpr, level FROM HiddenMetadataElements WHERE metadataId = " + templateId).getChildren();
+
+        String insertSQL = "INSERT INTO HiddenMetadataElements (metadataId, xPathExpr, level) VALUES (?, ?, ?)";
+        Integer idInteger = new Integer(id);
+        for (int i = 0; i < hidingList.size(); i++)
+        {
+            Element hidingRec = (Element) hidingList.get(i);
+
+            String xPathExpr = hidingRec.getChildText("xpathexpr");
+            String level = hidingRec.getChildText("level");
+            if (xPathExpr == null || level == null) {
+                Log.warning("DataManager", "xPathExpr (" + xPathExpr + ") or level (" + level + ") is null for template=" +templateId);
+                continue;
+            }
+            dbms.execute(insertSQL, idInteger, xPathExpr, level);
+        }
+
+
+		//--- index metadata
+        indexInThreadPoolIfPossible(dbms,id, true);
+		return id;
+	}
+
+    /**
+     * Inserts a metadata into the database, optionally indexing it, and optionally applying automatic changes to it (update-fixed-info).
+     *
+     * @param context the context describing the user and service
+     * @param dbms the database
+     * @param schema XSD this metadata conforms to
+     * @param metadata the metadata to store
+     * @param id database id for new metadata record
+     * @param uuid unique id for this metadata
+     * @param owner user who owns this metadata
+     * @param group group this metadata belongs to
+     * @param source id of the origin of this metadata (harvesting source, etc.)
+     * @param isTemplate whether this metadata is a template
+     * @param docType ?!
+     * @param title title of this metadata
+     * @param category category of this metadata
+     * @param createDate date of creation
+     * @param changeDate date of modification
+     * @param ufo whether to apply automatic changes
+     * @param index whether to index this metadata
+     * @return id, as a string
+     * @throws Exception hmm
+     */
+    public String insertMetadata(ServiceContext context, Dbms dbms, String schema, Element metadata, int id, String uuid, int owner, String group, String source,
+                                 String isTemplate, String docType, String title, String category, String createDate, String changeDate, boolean ufo, boolean index) throws Exception {
+
+        // TODO resolve confusion about datatypes
+        String id$ = Integer.toString(id);
+
+        //--- force namespace prefix for iso19139 metadata
+        setNamespacePrefixUsingSchemas(schema, metadata);
+
+        if (ufo && "n".equals(isTemplate)) {
+            String parentUuid = null;
+            metadata = updateFixedInfo(schema, id$, uuid, metadata, parentUuid, DataManager.UpdateDatestamp.no, dbms, context);
+        }
+
+         if (source == null) {
+            source = getSiteID();
+         }
+
+        if(StringUtils.isBlank(isTemplate)) {
+            isTemplate = "n";
+        }
+
+        //--- store metadata
+        xmlSerializer.insert(dbms, schema, metadata, id, source, uuid, createDate, changeDate, isTemplate, title, owner, group, docType, context);
+
+        copyDefaultPrivForGroup(context, dbms, id$, group, false);
+
+        if (category != null) {
+            setCategory(context, dbms, id$, category);
+        }
+
+        if(index) {
+            indexInThreadPoolIfPossible(dbms,id$, true);
+        }
+
+        // Notifies the metadata change to metatada notifier service
+        notifyMetadataChange(dbms, metadata, id$);
+
+        return id$;
+    }
+
+	//--------------------------------------------------------------------------
+	//---
+	//--- Metadata Get API
+	//---
+	//--------------------------------------------------------------------------
+
+    /**
+     * Retrieves a metadata (in xml) given its id with no geonet:info.
+     * @param srvContext
+     * @param id
+     * @return
+     * @throws Exception
+     */
+	public Element getMetadataNoInfo(ServiceContext srvContext, String id) throws Exception {
+	    Element md = getMetadata(srvContext, id, false, false, false);
+		md.removeChild(Edit.RootChild.INFO, Edit.NAMESPACE);
+		return md;
+	}
+
+    /**
+     * Retrieves a metadata (in xml) given its id. Use this method when you must retrieve a metadata in the same
+     * transaction.
+     * @param dbms
+     * @param id
+     * @return
+     * @throws Exception
+     */
+	public Element getMetadata(Dbms dbms, String id) throws Exception {
+	    ServiceContext context = ServiceContext.get();
+	    if(context == null) {
+	        throw new IllegalStateException("This method is not supported by Geocat because hiding is not currently supported.  We can add it later");
+	    } else {
+	        Element md = getMetadata(context, id, false, false, false);
+	        if (md == null) return null;
+	        md.detach();
+	        return md;
+	    }
+		/*boolean doXLinks = xmlSerializer.resolveXLinks();
+		Element md = xmlSerializer.selectNoXLinkResolver(dbms, "Metadata", id, getServiceContext());
+		if (md == null) return null;
+		md.detach();
+		return md;*/
+	}
+
+    private ServiceContext getServiceContext() {
+
+        return ServiceContext.get() == null? servContext : ServiceContext.get();
+    }
+
+    /**
+     * Retrieves a metadata (in xml) given its id; adds editing information if requested and validation errors if
+     * requested.
+     * 
+     * @param srvContext
+     * @param id
+     * @param forEditing        Add extra element to build metadocument {@link EditLib#expandElements(String, Element)}
+     * @param withEditorValidationErrors
+     * @param keepXlinkAttributes When XLinks are resolved in non edit mode, do not remove XLink attributes.
+     * @return
+     * @throws Exception
+     */
+	public Element getMetadata(ServiceContext srvContext, String id, boolean forEditing, boolean withEditorValidationErrors, boolean keepXlinkAttributes) throws Exception {
+		return getGeocatMetadata(srvContext,id,forEditing,withEditorValidationErrors,keepXlinkAttributes, true, false);
+	}
+	public Element getGeocatMetadata(ServiceContext srvContext, String id, boolean forEditing, boolean withEditorValidationErrors, boolean keepXlinkAttributes, boolean elementsHide, boolean allowDbmsClosing) throws Exception {
+		Dbms dbms = (Dbms) srvContext.getResourceManager().open(Geonet.Res.MAIN_DB);
+		boolean doXLinks = xmlSerializer.resolveXLinks();
+		Element md = xmlSerializer.selectNoXLinkResolver(dbms, "Metadata", id, srvContext);
+		if (md == null) return null;
+
+		String version = null;
+
+		if (forEditing) { // copy in xlink'd fragments but leave xlink atts to editor
+			if (doXLinks) Processor.processXLink(md, srvContext);
+			String schema = getMetadataSchema(dbms, id);
+			
+			if (withEditorValidationErrors) {
+			    version = doValidate(srvContext, dbms, schema, id, md, srvContext.getLanguage(), forEditing).two();
+			}
+            else {
+                editLib.expandElements(schema, md);
+                version = editLib.getVersionForEditing(schema, id, md);
+            }
+		}
+        else {
+			if (doXLinks) {
+			    if (keepXlinkAttributes) {
+			        Processor.processXLink(md, srvContext);
+			    } else {
+			        Processor.detachXLink(md,srvContext);
+			    }
+			}
+		}
+
+        if (elementsHide) {
+            hideElements(srvContext, md, id, forEditing, allowDbmsClosing);
+        }
+
+		md.addNamespaceDeclaration(Edit.NAMESPACE);
+		Element info = buildInfoElem(srvContext, id, version);
+		md.addContent(info);
+
+        if (forEditing) {
+            addHidingInfo(srvContext, md, id);
+        }
+
+		md.detach();
+		return md;
+	}
+
+    /**
+     * Retrieves a metadata element given it's ref.
+     *
+     * @param md
+     * @param ref
+     * @return
+     */
+	public Element getElementByRef(Element md, String ref) {
+		return editLib.findElement(md, ref);
+	}
+
+    /**
+     * Returns true if the metadata exists in the database.
+     * @param dbms
+     * @param id
+     * @return
+     * @throws Exception
+     */
+	public boolean existsMetadata(Dbms dbms, int id) throws Exception {
+		//FIXME : should use lucene
+		List list = dbms.select("SELECT id FROM Metadata WHERE id=?", new Integer(id)).getChildren();
+		return list.size() != 0;
+	}
+
+    /**
+     * Returns true if the metadata uuid exists in the database.
+     * @param dbms
+     * @param uuid
+     * @return
+     * @throws Exception
+     */
+	public boolean existsMetadataUuid(Dbms dbms, String uuid) throws Exception {
+		//FIXME : should use lucene
+
+		List list = dbms.select("SELECT uuid FROM Metadata WHERE uuid=?",uuid).getChildren();
+		return list.size() != 0;
+	}
+
+    /**
+     * Returns all the keywords in the system.
+     *
+     * @return
+     * @throws Exception
+     */
+	public Element getKeywords() throws Exception {
+		Vector keywords = searchMan.getTerms("keyword");
+		Element el = new Element("keywords");
+
+        for (Object keyword : keywords) {
+            el.addContent(new Element("keyword").setText((String) keyword));
+        }
+		return el;
+	}
+
+	//--------------------------------------------------------------------------
+	//---
+	//--- Metadata Update API
+	//---
+	//--------------------------------------------------------------------------
+
+    /**
+     *  For update of owner info.
+     *
+     * @param dbms
+     * @param id
+     * @param owner
+     * @param groupOwner
+     * @throws Exception
+     */
+	public synchronized void updateMetadataOwner(Dbms dbms, int id, String owner, String groupOwner) throws Exception {
+		dbms.execute("UPDATE Metadata SET owner=?, groupOwner=? WHERE id=?", new Integer(owner), new Integer(groupOwner), id);
+	}
+
+    /**
+     * Updates a metadata record. Deletes validation report currently in session (if any). If user asks for validation
+     * the validation report will be (re-)created then.
+     *
+     * @param context
+     * @param dbms
+     * @param id
+     * @param md
+     * @param validate
+     * @param lang
+     * @param changeDate
+     * @param updateDateStamp
+     *
+     * @return
+     * @throws Exception
+     */
+	public synchronized boolean updateMetadata(ServiceContext context, Dbms dbms, String id, Element md,
+                                               boolean validate, boolean ufo, boolean index, String lang,
+                                               String changeDate, boolean updateDateStamp, boolean processSharedObject) throws Exception {
+		// when invoked from harvesters, session is null?
+				UserSession session = context.getUserSession();
+        if(session != null) {
+            session.removeProperty(Geonet.Session.VALIDATION_REPORT + id);
+        }
+		String schema = getMetadataSchema(dbms, id);
+        if(ufo) {
+            String parentUuid = null;
+		    md = updateFixedInfo(schema, id, null, md, parentUuid, (updateDateStamp ? DataManager.UpdateDatestamp.yes : DataManager.UpdateDatestamp.no), dbms, context);
+        }
+
+        if(processSharedObject) {
+            md = processSharedObjects(dbms, id, md, lang);
+        }
+
+		//--- write metadata to dbms
+        xmlSerializer.update(dbms, id, md, changeDate, updateDateStamp, context);
+
+        String isTemplate = getMetadataTemplate(dbms, id);
+        // Notifies the metadata change to metatada notifier service
+        if (isTemplate.equals("n")) {
+            // Notifies the metadata change to metatada notifier service
+            notifyMetadataChange(dbms, md, id);
+        }
+
+		try {
+    		//--- do the validation last - it throws exceptions
+    		if (session != null && validate) {
+    		    Element xlinkResolved = Processor.processXLink((Element) md.clone(), context);
+    			doValidate(context, dbms, schema,id,xlinkResolved,lang, false);
+    		}
+		}
+        finally {
+            if(index) {
+                //--- update search criteria
+                boolean indexGroup = false;
+                boolean processSharedObjects = false;
+                indexMetadata(dbms, id, indexGroup, processSharedObjects, servContext);
+            }
+		}
+		return true;
+	}
+
+	public Element processSharedObjects(Dbms dbms, String id, Element md, String lang)
+			throws Exception, SQLException {
+		ProcessParams processParameters = new ProcessParams(dbms, ReusableObjectLogger.THREAD_SAFE_LOGGER, id, md, md, thesaurusMan, extentMan, baseURL, settingMan, false, lang,servContext);
+        List<Element> modified = reusableObjMan.process(processParameters);
+
+        if(!modified.isEmpty()) {
+            md = modified.get(0);
+            Processor.processXLink(md, servContext);
+            dbms.commit(); // commit shared objects like contacts that were created during processing
+        }
+		return md;
+	}
+
+    /**
+     * Validates an xml document, using autodetectschema to determine how.
+     *
+     * @param xml
+     * @return true if metadata is valid
+     */
+    public boolean validate(Element xml) {
+        try {
+        		String schema = autodetectSchema(xml);
+            validate(schema, xml);
+            return true;
+        }
+        // XSD validation error(s)
+        catch (Exception x) {
+            // do not print stacktrace as this is 'normal' program flow
+            if(Log.isDebugEnabled(Geonet.DATA_MANAGER))
+                Log.debug(Geonet.DATA_MANAGER, "invalid metadata: " + x.getMessage());
+            return false;
+        }
+    }
+
+	/**
+	 * Used by harvesters that need to validate metadata.
+	 * 
+	 * @param dbms connection to database
+	 * @param schema name of the schema to validate against
+	 * @param id metadata id - used to record validation status
+	 * @param doc metadata document as JDOM Document not JDOM Element
+	 * @param lang Language from context
+	 * @return
+	 */
+	public boolean doValidate(Dbms dbms, String schema, String id, Document doc, String lang) {
+		HashMap <String, Integer[]> valTypeAndStatus = new HashMap<String, Integer[]>();
+		boolean valid = true;
+
+		if (doc.getDocType() != null) {
+            if(Log.isDebugEnabled(Geonet.DATA_MANAGER))
+                Log.debug(Geonet.DATA_MANAGER, "Validating against dtd " + doc.getDocType());
+			
+			// if document has a doctype then validate using that (assuming that the
+			// dtd is either mapped locally or will be cached after first validate)
+			try {
+				Xml.validate(doc);
+				Integer[] results = {1, 0, 0};
+				valTypeAndStatus.put("dtd", results);
+                if(Log.isDebugEnabled(Geonet.DATA_MANAGER))
+                    Log.debug(Geonet.DATA_MANAGER, "Valid.");
+			} catch (Exception e) {
+				e.printStackTrace();
+				Integer[] results = {0, 0, 0};
+				valTypeAndStatus.put("dtd", results);
+                if(Log.isDebugEnabled(Geonet.DATA_MANAGER))
+                    Log.debug(Geonet.DATA_MANAGER, "Invalid.");
+				valid = false;
+			}
+		} else {
+            if(Log.isDebugEnabled(Geonet.DATA_MANAGER))
+                Log.debug(Geonet.DATA_MANAGER, "Validating against XSD " + schema);
+			// do XSD validation
+			Element md = doc.getRootElement();
+    	Element xsdErrors = getXSDXmlReport(schema,md);
+    	if (xsdErrors != null && xsdErrors.getContent().size() > 0) {
+     		Integer[] results = {0, 0, 0};
+     		valTypeAndStatus.put("xsd", results);
+            if(Log.isDebugEnabled(Geonet.DATA_MANAGER))
+                Log.debug(Geonet.DATA_MANAGER, "Invalid.");
+				valid = false;
+    	} else {
+     		Integer[] results = {1, 0, 0};
+     		valTypeAndStatus.put("xsd", results);
+            if(Log.isDebugEnabled(Geonet.DATA_MANAGER))
+                Log.debug(Geonet.DATA_MANAGER, "Valid.");
+    	}	
+			// then do schematron validation
+			Element schematronError = null;
+			try {
+				editLib.enumerateTree(md);
+     		schematronError = getSchemaTronXmlReport(schema, md, lang, valTypeAndStatus);
+     		editLib.removeEditingInfo(md);
+			} catch (Exception e) {
+				e.printStackTrace();
+				Log.error(Geonet.DATA_MANAGER, "Could not run schematron validation on metadata "+id+": "+e.getMessage());
+				valid = false;
+			}
+			if (schematronError != null && schematronError.getContent().size() > 0) {
+				valid = false;
+			}
+		}
+
+		// now save the validation status
+		try {
+			saveValidationStatus(dbms, id, valTypeAndStatus, new ISODate().toString());
+		} catch (Exception e) {
+			e.printStackTrace();
+			Log.error(Geonet.DATA_MANAGER, "Could not save validation status on metadata "+id+": "+e.getMessage());
+		}
+
+		return valid;
+	}
+
+	/**
+	 * Used by the validate embedded service. The validation report is stored in the session.
+	 * 
+	 * @param session
+	 * @param schema
+	 * @param id
+	 * @param md
+	 * @param lang
+	 * @param forEditing TODO
+	 * @return
+	 * @throws Exception
+	 */
+	public Pair <Element, String> doValidate(ServiceContext context, Dbms dbms, String schema, String id, Element metadata, String lang, boolean forEditing) throws Exception {
+	    String version = null;
+        if(Log.isDebugEnabled(Geonet.DATA_MANAGER))
+            Log.debug(Geonet.DATA_MANAGER, "Creating validation report for record #" + id + " [schema: " + schema + "].");
+		
+		Element md = (Element) metadata.clone();
+		// always hideElements for validation
+		hideElements(context, dbms, md, id, false, true);
+		UserSession session = null;
+		if(context != null && context.getUserSession() != null) {
+			session = context.getUserSession();
+            Element sessionReport = (Element)session.getProperty(Geonet.Session.VALIDATION_REPORT + id);
+            if (sessionReport != null && !forEditing) {
+                if(Log.isDebugEnabled(Geonet.DATA_MANAGER))
+                   Log.debug(Geonet.DATA_MANAGER, "  Validation report available in session.");
+                sessionReport.detach();
+                return Pair.read(sessionReport, version);
+            }
+        }
+
+	    Map <String, Integer[]> valTypeAndStatus = new HashMap<String, Integer[]>();
+		Element errorReport = new Element ("report", Edit.NAMESPACE);
+		errorReport.setAttribute("id", id, Edit.NAMESPACE);
+
+		//-- get an XSD validation report and add results to the metadata 
+		//-- as geonet:xsderror attributes on the affected elements 
+		Element xsdErrors = getXSDXmlReport(schema,md);
+		if (xsdErrors != null && xsdErrors.getContent().size() > 0) {
+			errorReport.addContent(xsdErrors);
+			Integer[] results = {0, 0, 0};
+			valTypeAndStatus.put("xsd", results);
+            if (Log.isDebugEnabled(Geonet.DATA_MANAGER))
+		        Log.debug(Geonet.DATA_MANAGER, "  - XSD error: " + Xml.getString(xsdErrors));
+		}
+        else {
+		    Integer[] results = {1, 0, 0};
+		    valTypeAndStatus.put("xsd", results);
+		}
+
+		// ...then schematrons
+		Element schematronError;
+		
+		// edit mode
+        if (forEditing) {
+            if(Log.isDebugEnabled(Geonet.DATA_MANAGER))
+                Log.debug(Geonet.DATA_MANAGER, "  - Schematron in editing mode.");
+              //-- now expand the elements and add the geonet: elements
+              editLib.expandElements(schema, md);
+              version = editLib.getVersionForEditing(schema, id, md);
+                    
+              //-- get a schematron error report if no xsd errors and add results
+              //-- to the metadata as a geonet:schematronerrors element with 
+              //-- links to the ref id of the affected element
+              schematronError = getSchemaTronXmlReport(schema, md, lang, valTypeAndStatus);
+              if (schematronError != null) {
+                  md.addContent((Element)schematronError.clone());
+                  if (Log.isDebugEnabled(Geonet.DATA_MANAGER))
+                      Log.debug(Geonet.DATA_MANAGER, "  - Schematron error: " + Xml.getString(schematronError));
+              }
+		}
+        else {
+	        // enumerate the metadata xml so that we can report any problems found 
+	        // by the schematron_xml script to the geonetwork editor
+	        editLib.enumerateTree(md);
+
+	        // get an xml version of the schematron errors and return for error display
+	        schematronError = getSchemaTronXmlReport(schema, md, lang, valTypeAndStatus);
+
+	        // remove editing info added by enumerateTree
+	        editLib.removeEditingInfo(md);
+		}
+        
+        if (schematronError != null && schematronError.getContent().size() > 0) {
+            Element schematron = new Element("schematronerrors", Edit.NAMESPACE);
+            Element idElem = new Element("id", Edit.NAMESPACE);
+            idElem.setText(id);
+            schematron.addContent(idElem);
+            errorReport.addContent(schematronError);
+            //throw new SchematronValidationErrorEx("Schematron errors detected - see schemaTron report for "+id+" in htmlCache for more details",schematron);
+        }
+        
+        // Save report in session (invalidate by next update) and db
+        if(session != null) {
+            session.setProperty(Geonet.Session.VALIDATION_REPORT + id, errorReport);
+        }
+		saveValidationStatus(dbms, id, valTypeAndStatus, new ISODate().toString());
+   		
+		return Pair.read(errorReport, version);
+	}
+	
+	/**
+	 * Saves validation status information into the database for the current record.
+	 * 
+	 * @param id   the metadata record internal identifier
+	 * @param valTypeAndStatus  the validation type could be xsd or schematron rules set identifier
+	 * @param date the validation date time
+	 */
+	private void saveValidationStatus (Dbms dbms, String id, Map<String, Integer[]> valTypeAndStatus, String date) throws Exception {
+	    clearValidationStatus(dbms, id);
+	    Set<String> i = valTypeAndStatus.keySet();
+	    for (String type : i) {
+	        String query = "INSERT INTO Validation (metadataId, valType, status, tested, failed, valDate) VALUES (?,?,?,?,?,?)";
+            Integer[] results = valTypeAndStatus.get(type);
+            dbms.execute(query, new Integer(id), type, results[0], results[1], results[2], date);
+        }
+        dbms.commit();
+	}
+
+	/**
+	 * Removes validation status information for a metadata record.
+     *
+	 * @param dbms
+	 * @param id   the metadata record internal identifier
+	 */
+	private void clearValidationStatus (Dbms dbms, String id) throws Exception {
+	    dbms.execute("DELETE FROM Validation WHERE metadataId=?", new Integer(id));
+	    dbms.commit();
+	}
+
+	/**
+	 * Return the validation status information for the metadata record.
+     *
+	 * @param dbms
+	 * @param id   the metadata record internal identifier
+	 * @return
+	 */
+	private List<Element> getValidationStatus (Dbms dbms, String id) throws Exception {
+	    return dbms.select("SELECT valType, status, tested, failed FROM Validation WHERE metadataId=?", new Integer(id)).getChildren();
+    }
+
+	//--------------------------------------------------------------------------
+	//---
+	//--- Metadata Delete API
+	//---
+	//--------------------------------------------------------------------------
+
+    /**
+     * Removes a metadata.
+     *
+     * @param context
+     * @param dbms
+     * @param id
+     * @throws Exception
+     */
+	public synchronized void deleteMetadata(ServiceContext context, Dbms dbms, String id) throws Exception {
+        String uuid = getMetadataUuid(dbms, id);
+        String isTemplate = getMetadataTemplate(dbms, id);
+
+		//--- remove operations
+		deleteMetadataOper(dbms, id, false);
+
+		//--- remove categories
+		deleteAllMetadataCateg(dbms, id);
+
+		dbms.execute("DELETE FROM MetadataRating WHERE metadataId=?", new Integer(id));
+		dbms.execute("DELETE FROM Validation WHERE metadataId=?", new Integer(id));
+
+		dbms.execute("DELETE FROM MetadataStatus WHERE metadataId=?", new Integer(id));
+
+		//--- remove metadata
+		xmlSerializer.delete(dbms, "Metadata", id, context);
+
+        // Notifies the metadata change to metatada notifier service
+        if (isTemplate.equals("n")) {
+            notifyMetadataDelete(dbms, id, uuid);
+        }
+
+		//--- update search criteria
+		searchMan.delete("_id", id+"");
+	}
+
+    /**
+     *
+     * @param context
+     * @param dbms
+     * @param id
+     * @throws Exception
+     */
+	public synchronized void deleteMetadataGroup(ServiceContext context, Dbms dbms, String id) throws Exception {
+		//--- remove operations
+		deleteMetadataOper(dbms, id, false);
+
+		//--- remove categories
+		deleteAllMetadataCateg(dbms, id);
+
+		dbms.execute("DELETE FROM MetadataRating WHERE metadataId=?", new Integer(id));
+        dbms.execute("DELETE FROM Validation WHERE metadataId=?", new Integer(id));
+		dbms.execute("DELETE FROM MetadataStatus WHERE metadataId=?", new Integer(id));
+
+		//--- remove metadata
+		xmlSerializer.delete(dbms, "Metadata", id, context);
+
+		//--- update search criteria
+		searchMan.deleteGroup("_id", id + "");
+	}
+
+    /**
+     * Removes all operations stored for a metadata.
+     * @param dbms
+     * @param id
+     * @param skipAllIntranet
+     * @throws Exception
+     */
+	public void deleteMetadataOper(Dbms dbms, String id, boolean skipAllIntranet) throws Exception {
+		String query = "DELETE FROM OperationAllowed WHERE metadataId=?";
+
+		if (skipAllIntranet)
+			query += " AND groupId>1";
+
+		dbms.execute(query, new Integer(id));
+	}
+
+    /**
+     * Removes all categories stored for a metadata.
+     *
+     * @param dbms
+     * @param id
+     * @throws Exception
+     */
+	public void deleteAllMetadataCateg(Dbms dbms, String id) throws Exception {
+		String query = "DELETE FROM MetadataCateg WHERE metadataId=?";
+
+		dbms.execute(query, new Integer(id));
+	}
+
+	//--------------------------------------------------------------------------
+	//---
+	//--- Metadata thumbnail API
+	//---
+	//--------------------------------------------------------------------------
+
+    /**
+     *
+     * @param dbms
+     * @param id
+     * @return
+     * @throws Exception
+     */
+	public Element getThumbnails(Dbms dbms, String id) throws Exception {
+		Element md = xmlSerializer.select(dbms, "Metadata", id, getServiceContext());
+
+		if (md == null)
+			return null;
+
+		md.detach();
+
+		String schema = getMetadataSchema(dbms, id);
+
+		//--- do an XSL  transformation
+		String styleSheet = getSchemaDir(schema) + Geonet.File.EXTRACT_THUMBNAILS;
+
+		Element result = Xml.transform(md, styleSheet);
+		result.addContent(new Element("id").setText(id));
+
+		return result;
+	}
+
+    /**
+     *
+     * @param context
+     * @param id
+     * @param small
+     * @param file
+     * @throws Exception
+     */
+	public void setThumbnail(ServiceContext context, Dbms dbms, String id, boolean small, String file) throws Exception {
+		int    pos = file.lastIndexOf('.');
+		String ext = (pos == -1) ? "???" : file.substring(pos +1);
+
+		Element env = new Element("env");
+		env.addContent(new Element("file").setText(file));
+		env.addContent(new Element("ext").setText(ext));
+		
+		String host    = settingMan.getValue(Geonet.Settings.SERVER_HOST);
+		String port    = settingMan.getValue(Geonet.Settings.SERVER_PORT);
+		String baseUrl = context.getBaseUrl();
+		
+		env.addContent(new Element("host").setText(host));
+		env.addContent(new Element("port").setText(port));
+		env.addContent(new Element("baseUrl").setText(baseUrl));
+		
+		manageThumbnail(context, dbms, id, small, env, Geonet.File.SET_THUMBNAIL);
+	}
+
+    /**
+     *
+     * @param context
+     * @param id
+     * @param small
+     * @throws Exception
+     */
+	public void unsetThumbnail(ServiceContext context, Dbms dbms, String id, boolean small) throws Exception {
+		Element env = new Element("env");
+
+		manageThumbnail(context, dbms, id, small, env, Geonet.File.UNSET_THUMBNAIL);
+	}
+
+    /**
+     *
+     * @param context
+     * @param id
+     * @param small
+     * @param env
+     * @param styleSheet
+     * @throws Exception
+     */
+	private void manageThumbnail(ServiceContext context, Dbms dbms, String id, boolean small, Element env,
+										  String styleSheet) throws Exception {
+		
+        boolean forEditing = false, withValidationErrors = false, keepXlinkAttributes = true;
+        Element md = getMetadata(context, id, forEditing, withValidationErrors, keepXlinkAttributes);
+
+		if (md == null)
+			return;
+
+		md.detach();
+
+		String schema = getMetadataSchema(dbms, id);
+
+		//--- setup environment
+		String type = small ? "thumbnail" : "large_thumbnail";
+		env.addContent(new Element("type").setText(type));
+		transformMd(dbms,context,id,md,env,schema,styleSheet);
+	}
+
+    /**
+     *
+     * @param dbms
+		 * @param context
+     * @param id
+     * @param md
+     * @param env
+     * @param schema
+     * @param styleSheet
+     * @throws Exception
+     */
+	private void transformMd(Dbms dbms, ServiceContext context, String id, Element md, Element env, String schema, String styleSheet) throws Exception {
+		
+		if(env.getChild("host")==null){
+			String host    = settingMan.getValue(Geonet.Settings.SERVER_HOST);
+			String port    = settingMan.getValue(Geonet.Settings.SERVER_PORT);
+			
+			env.addContent(new Element("host").setText(host));
+			env.addContent(new Element("port").setText(port));
+		}
+		
+		//--- setup root element
+		Element root = new Element("root");
+		root.addContent(md);
+		root.addContent(env);
+
+		//--- do an XSL  transformation
+		styleSheet = getSchemaDir(schema) + styleSheet;
+
+		md = Xml.transform(root, styleSheet);
+        String changeDate = null;
+		xmlSerializer.update(dbms, id, md, changeDate, true, context);
+
+        // Notifies the metadata change to metatada notifier service
+        notifyMetadataChange(dbms, md, id);
+
+		//--- update search criteria
+        indexInThreadPoolIfPossible(dbms,id, false);
+	}
+
+    /**
+     *
+     * @param dbms
+     * @param context
+     * @param id
+     * @param licenseurl
+     * @param imageurl
+     * @param jurisdiction
+     * @param licensename
+     * @param type
+     * @throws Exception
+     */
+	public void setDataCommons(Dbms dbms, ServiceContext context, String id, String licenseurl, String imageurl, String jurisdiction, String licensename, String type) throws Exception {
+		Element env = new Element("env");
+		env.addContent(new Element("imageurl").setText(imageurl));
+		env.addContent(new Element("licenseurl").setText(licenseurl));
+		env.addContent(new Element("jurisdiction").setText(jurisdiction));
+		env.addContent(new Element("licensename").setText(licensename));
+		env.addContent(new Element("type").setText(type));
+
+		manageCommons(dbms,context,id,env,Geonet.File.SET_DATACOMMONS);
+	}
+
+    /**
+     *
+     * @param dbms
+     * @param context
+     * @param id
+     * @param licenseurl
+     * @param imageurl
+     * @param jurisdiction
+     * @param licensename
+     * @param type
+     * @throws Exception
+     */
+	public void setCreativeCommons(Dbms dbms, ServiceContext context, String id, String licenseurl, String imageurl, String jurisdiction, String licensename, String type) throws Exception {
+		Element env = new Element("env");
+		env.addContent(new Element("imageurl").setText(imageurl));
+		env.addContent(new Element("licenseurl").setText(licenseurl));
+		env.addContent(new Element("jurisdiction").setText(jurisdiction));
+		env.addContent(new Element("licensename").setText(licensename));
+		env.addContent(new Element("type").setText(type));
+
+		manageCommons(dbms,context,id,env,Geonet.File.SET_CREATIVECOMMONS);
+	}
+
+    /**
+     *
+     * @param dbms
+		 * @param context
+     * @param id
+     * @param env
+     * @param styleSheet
+     * @throws Exception
+     */
+	private void manageCommons(Dbms dbms, ServiceContext context, String id, Element env, String styleSheet) throws Exception {
+		Element md = xmlSerializer.select(dbms, "Metadata", id, context);
+
+		if (md == null) return;
+
+		md.detach();
+
+		String schema = getMetadataSchema(dbms, id);
+		transformMd(dbms,context,id,md,env,schema,styleSheet);
+	}
+
+	//--------------------------------------------------------------------------
+	//---
+	//--- Privileges API
+	//---
+	//--------------------------------------------------------------------------
+
+    /**
+     *  Adds a permission to a group. Metadata is not reindexed.
+     *
+     * @param context
+     * @param dbms
+     * @param mdId
+     * @param grpId
+     * @param opId
+     * @throws Exception
+     */
+	public void setOperation(ServiceContext context, Dbms dbms, String mdId, String grpId, String opId) throws Exception {
+		setOperation(context,dbms,new Integer(mdId),new Integer(grpId),new Integer(opId));
+	}
+
+    /**
+     * Set metadata privileges.
+     * 
+     * Administrator can set operation for any groups.
+     * 
+     * For reserved group (ie. Internet, Intranet & Guest), user MUST be reviewer of one group.
+     * For other group, if "Only set privileges to user's groups" is set in catalog configuration
+     * user MUST be a member of the group.
+     * 
+     * @param context
+     * @param dbms
+     * @param mdId The metadata identifier
+     * @param grpId The group identifier
+     * @param opId The operation identifier
+     * 
+     * @throws Exception
+     */
+	public void setOperation(ServiceContext context, Dbms dbms, int mdId, int grpId, int opId) throws Exception {
+        // Check user privileges
+        // Session may not be defined when a harvester is running
+        if (context.getUserSession() != null) {
+            String userProfile = context.getUserSession().getProfile();
+            if (!userProfile.equals(Geonet.Profile.ADMINISTRATOR)) {
+                int userId = Integer.parseInt(context.getUserSession()
+                        .getUserId());
+                // Reserved groups
+                if (grpId <= 1) {
+                    // If user is reviewer, user can change operation for groups
+                    // -1, 0, 1
+                    String isReviewerQuery = "SELECT groupId FROM UserGroups WHERE userId=? AND profile=?";
+                    Element isReviewerRes = dbms.select(isReviewerQuery,
+                            userId, Geonet.Profile.REVIEWER);
+                    if (isReviewerRes.getChildren().size() == 0) {
+                        throw new ServiceNotAllowedEx(
+                                "User can't set operation for group "
+                                        + grpId
+                                        + " because the user in not a Reviewer of any group.");
+                    }
+                } else {
+
+                    GeonetContext gc = (GeonetContext) context
+                            .getHandlerContext(Geonet.CONTEXT_NAME);
+                    String userGroupsOnly = settingMan
+                            .getValue("system/metadataprivs/usergrouponly");
+                    if (userGroupsOnly.equals("true")) {
+                        // If user is member of the group, user can set
+                        // operation
+                        String isMemberQuery = "SELECT groupId FROM UserGroups WHERE groupId=? AND userId=?";
+                        Element isMemberRes = dbms.select(isMemberQuery, grpId,
+                                userId);
+                        if (isMemberRes.getChildren().size() == 0) {
+                            throw new ServiceNotAllowedEx(
+                                    "User can't set operation for group "
+                                            + grpId
+                                            + " because the user in not member of this group.");
+                        }
+                    }
+                }
+            }
+        }
+		// Set operation
+		String query = "SELECT metadataId FROM OperationAllowed WHERE metadataId=? AND groupId=? AND operationId=?";
+		Element elRes = dbms.select(query, mdId, grpId, opId);
+		if (elRes.getChildren().size() == 0) {
+			dbms.execute("INSERT INTO OperationAllowed(metadataId, groupId, operationId) VALUES(?,?,?)", mdId, grpId, opId);
+			if (svnManager != null) {
+			    svnManager.setHistory(dbms, mdId+"", context);
+			}
+		}
+	}
+
+    /**
+     *
+     * @param context
+     * @param dbms
+     * @param mdId
+     * @param grpId
+     * @param opId
+     * @throws Exception
+     */
+	public void unsetOperation(ServiceContext context, Dbms dbms, String mdId, String grpId, String opId) throws Exception {
+		unsetOperation(context,dbms,new Integer(mdId),new Integer(grpId),new Integer(opId));
+	}
+
+    /**
+     *
+     * @param context
+     * @param dbms dbms
+     * @param mdId metadata id
+     * @param groupId group id
+     * @param operId operation id
+     * @throws Exception hmm
+     */
+	public void unsetOperation(ServiceContext context, Dbms dbms, int mdId, int groupId, int operId) throws Exception {
+		String query = "DELETE FROM OperationAllowed WHERE metadataId=? AND groupId=? AND operationId=?";
+		dbms.execute(query, mdId, groupId, operId);
+		if (svnManager != null) {
+		    svnManager.setHistory(dbms, mdId+"", context);
+		}
+	}
+
+    /**
+     * Sets VIEW and NOTIFY privileges for a metadata to a group.
+     *
+     * @param context service context
+     * @param dbms the database
+     * @param id metadata id
+     * @param groupId group id
+     * @param fullRightsForGroup TODO
+     * @throws Exception hmmm
+     */
+	public void copyDefaultPrivForGroup(ServiceContext context, Dbms dbms, String id, String groupId, boolean fullRightsForGroup) throws Exception {
+        if(StringUtils.isBlank(groupId)) {
+            Log.info(Geonet.DATA_MANAGER, "Attempt to set default privileges for metadata " + id + " to an empty groupid");
+            return;
+        }
+		//--- store access operations for group
+
+		setOperation(context, dbms, id, groupId, AccessManager.OPER_VIEW);
+		setOperation(context, dbms, id, groupId, AccessManager.OPER_NOTIFY);
+		//
+		// Restrictive: new and inserted records should not be editable, 
+		// their resources can't be downloaded and any interactive maps can't be 
+		// displayed by users in the same group 
+		if(fullRightsForGroup) {
+			setOperation(context, dbms, id, groupId, AccessManager.OPER_EDITING);
+			setOperation(context, dbms, id, groupId, AccessManager.OPER_DOWNLOAD);
+			setOperation(context, dbms, id, groupId, AccessManager.OPER_DYNAMIC);
+		}
+		// Ultimately this should be configurable elsewhere
+	}
+
+	//--------------------------------------------------------------------------
+	//---
+	//--- Check User Id to avoid foreign key problems
+	//---
+	//--------------------------------------------------------------------------
+
+	public boolean isUserMetadataOwner(Dbms dbms, int userId) throws Exception {
+		String query = "SELECT id FROM Metadata WHERE owner=?";
+		Element elRes = dbms.select(query, userId);
+		return (elRes.getChildren().size() != 0);
+	}
+
+	public boolean isUserMetadataStatus(Dbms dbms, int userId) throws Exception {
+		String query = "SELECT metadataId FROM MetadataStatus WHERE userId=?";
+		Element elRes = dbms.select(query, userId);
+		return (elRes.getChildren().size() != 0);
+	}
+
+	//--------------------------------------------------------------------------
+	//---
+	//--- Status API
+	//---
+	//--------------------------------------------------------------------------
+
+
+    /**
+     * Return all status records for the metadata id - current status is the
+		 * first child due to sort by DESC on changeDate
+		 *
+     * @param dbms
+     * @param id
+		 * @return 
+     * @throws Exception
+		 *
+     */
+	public Element getStatus(Dbms dbms, int id) throws Exception {
+		String query = "SELECT statusId, userId, changeDate, changeMessage, name FROM StatusValues, MetadataStatus WHERE statusId=id AND metadataId=? ORDER BY changeDate DESC";
+		return dbms.select(query, id);
+	}
+
+    /**
+     * Return status of metadata id.
+     *
+     * @param dbms
+     * @param id
+		 * @return 
+     * @throws Exception
+		 *
+     */
+	public String getCurrentStatus(Dbms dbms, int id) throws Exception {
+		Element status = getStatus(dbms, id);
+		if (status == null) return Params.Status.UNKNOWN;
+		List<Element> statusKids = status.getChildren();
+		if (statusKids.size() == 0) return Params.Status.UNKNOWN;
+		return statusKids.get(0).getChildText("statusid");
+	}
+
+    /**
+     * Set status of metadata id and reindex metadata id afterwards.
+     *
+     * @param context
+     * @param dbms
+     * @param id
+     * @param status
+     * @param changeDate
+     * @param changeMessage
+     * @throws Exception
+     */
+	public void setStatus(ServiceContext context, Dbms dbms, int id, int status, String changeDate, String changeMessage) throws Exception {
+		setStatusExt(context, dbms, id, status, changeDate, changeMessage);
+    boolean indexGroup = false;
+    indexMetadata(dbms, Integer.toString(id), indexGroup, true, context);
+	}
+
+    /**
+     * Set status of metadata id and do not reindex metadata id afterwards.
+     *
+     * @param context
+     * @param dbms
+     * @param id
+     * @param status
+     * @param changeDate
+     * @param changeMessage
+     * @throws Exception
+     */
+	public void setStatusExt(ServiceContext context, Dbms dbms, int id, int status, String changeDate, String changeMessage) throws Exception {
+		dbms.execute("INSERT into MetadataStatus(metadataId, statusId, userId, changeDate, changeMessage) VALUES (?,?,?,?,?)", id, status, context.getUserSession().getUserIdAsInt(), changeDate, changeMessage);
+		if (svnManager != null) {
+		    svnManager.setHistory(dbms, id+"", context);
+		}
+	}
+
+	//--------------------------------------------------------------------------
+	//---
+	//--- Categories API
+	//---
+	//--------------------------------------------------------------------------
+
+    /**
+     * Adds a category to a metadata. Metadata is not reindexed.
+     * @param dbms
+     * @param mdId
+     * @param categId
+     * @throws Exception
+     */
+	public void setCategory(ServiceContext context, Dbms dbms, String mdId, String categId) throws Exception {
+		Object args[] = { new Integer(mdId), new Integer(categId) };
+
+		if (!isCategorySet(dbms, mdId, categId)) {
+			dbms.execute("INSERT INTO MetadataCateg(metadataId, categoryId) VALUES(?,?)", args);
+			if (svnManager != null) {
+			    svnManager.setHistory(dbms, mdId+"", context);
+			}
+		}
+	}
+
+    /**
+     *
+     * @param dbms
+     * @param mdId
+     * @param categId
+     * @return
+     * @throws Exception
+     */
+	public boolean isCategorySet(Dbms dbms, String mdId, String categId) throws Exception {
+		String query = "SELECT metadataId FROM MetadataCateg " +"WHERE metadataId=? AND categoryId=?";
+		Element elRes = dbms.select(query, new Integer(mdId), new Integer(categId));
+		return (elRes.getChildren().size() != 0);
+	}
+
+    /**
+     *
+     * @param dbms
+     * @param mdId
+     * @param categId
+     * @throws Exception
+     */
+	public void unsetCategory(ServiceContext context, Dbms dbms, String mdId, String categId) throws Exception {
+		String query = "DELETE FROM MetadataCateg WHERE metadataId=? AND categoryId=?";
+		dbms.execute(query, new Integer(mdId), new Integer(categId));
+		if (svnManager != null) {
+		    svnManager.setHistory(dbms, mdId+"", context);
+		}
+	}
+
+    /**
+     *
+     * @param dbms
+     * @param mdId
+     * @return
+     * @throws Exception
+     */
+	public Element getCategories(Dbms dbms, String mdId) throws Exception {
+		String query = "SELECT id, name FROM Categories, MetadataCateg WHERE id=categoryId AND metadataId=?";
+		return dbms.select(query, new Integer(mdId));
+	}
+
+    /**
+     * Update metadata record (not template) using update-fixed-info.xsl
+     * 
+     * 
+     * @param schema
+     * @param id
+     * @param uuid If the metadata is a new record (not yet saved), provide the uuid for that record
+     * @param md
+     * @param parentUuid
+     * @param updateDatestamp   FIXME ? updateDatestamp is not used when running XSL transformation
+     * @param dbms
+     * @return
+     * @throws Exception
+     */
+	public Element updateFixedInfo(String schema, String id, String uuid, Element md, String parentUuid, UpdateDatestamp updateDatestamp, Dbms dbms, ServiceContext context) throws Exception {
+        boolean autoFixing = settingMan.getValueAsBool("system/autofixing/enable", true);
+        if(autoFixing) {
+            if(Log.isDebugEnabled(Geonet.DATA_MANAGER))
+                Log.debug(Geonet.DATA_MANAGER, "Autofixing is enabled, trying update-fixed-info (updateDatestamp: " + updateDatestamp.name() + ")");
+            
+        	String query = "SELECT uuid, isTemplate FROM Metadata WHERE id = ?";
+            Element rec = dbms.select(query, new Integer(id)).getChild("record");
+            Boolean isTemplate = rec != null && !rec.getChildText("istemplate").equals("n");
+            
+            // don't process templates
+                uuid = uuid == null ? rec.getChildText("uuid") : uuid;
+                
+                //--- setup environment
+                Element env = new Element("env");
+                env.addContent(new Element("id").setText(id));
+                env.addContent(new Element("uuid").setText(uuid));
+								Element schemaLoc = new Element("schemaLocation");
+                schemaLoc.setAttribute(schemaMan.getSchemaLocation(schema,context));
+								env.addContent(schemaLoc);
+                
+                if (updateDatestamp == UpdateDatestamp.yes) {
+                        env.addContent(new Element("changeDate").setText(new ISODate().toString()));
+                }
+                if(parentUuid != null) {
+                    env.addContent(new Element("parentUuid").setText(parentUuid));
+                }
+                env.addContent(new Element("datadir").setText(Lib.resource.getDir(dataDir, Params.Access.PRIVATE, id)));
+
+                // add original metadata to result
+                Element result = new Element("root");
+                result.addContent(md);
+                // add 'environment' to result
+                env.addContent(new Element("siteURL")   .setText(getSiteURL()));
+                Element system = settingMan.get("system", -1);
+                env.addContent(Xml.transform(system, appPath + Geonet.Path.STYLESHEETS+ "/xml/config.xsl"));
+                result.addContent(env);
+                // apply update-fixed-info.xsl
+                String styleSheet;
+                if(isTemplate) {
+                    styleSheet = getSchemaDir(schema) + Geonet.File.UPDATE_TEMPLATE_FIXED_INFO;
+                } else {
+                    styleSheet = getSchemaDir(schema) + Geonet.File.UPDATE_FIXED_INFO;
+                }
+                result = Xml.transform(result, styleSheet);
+                return result;
+        } else {
+            if(Log.isDebugEnabled(Geonet.DATA_MANAGER))
+                Log.debug(Geonet.DATA_MANAGER, "Autofixing is disabled, not applying update-fixed-info");
+            return md;
+        }
+	}
+
+    /**
+     * Retrieves the unnotified metadata to update/insert for a notifier service
+     *
+     * @param dbms
+     * @param notifierId
+     * @return
+     * @throws Exception
+     */
+    public Map<String,Element> getUnnotifiedMetadata(Dbms dbms, String notifierId) throws Exception {
+        if(Log.isDebugEnabled(Geonet.DATA_MANAGER))
+            Log.debug(Geonet.DATA_MANAGER, "getUnnotifiedMetadata start");
+        Map<String,Element> unregisteredMetadata = new HashMap<String,Element>();
+
+        String query = "select m.id, m.uuid, m.data, mn.notifierId, mn.action from metadata m left join metadatanotifications mn on m.id = mn.metadataId\n" +
+                "where (mn.notified is null or mn.notified = 'n') and (mn.action <> 'd') and (mn.notifierId is null or mn.notifierId = ?)";
+        List<Element> results = dbms.select(query, new Integer(notifierId)).getChildren();
+        if(Log.isDebugEnabled(Geonet.DATA_MANAGER))
+            Log.debug(Geonet.DATA_MANAGER, "getUnnotifiedMetadata after select: " + (results != null));
+
+        if (results != null) {
+          for(Element result : results) {
+              String uuid = result.getChild("uuid").getText();
+              if(Log.isDebugEnabled(Geonet.DATA_MANAGER))
+                  Log.debug(Geonet.DATA_MANAGER, "getUnnotifiedMetadata: " + uuid);
+              unregisteredMetadata.put(uuid, (Element)((Element)result.clone()).detach());
+          }
+        }
+
+        if(Log.isDebugEnabled(Geonet.DATA_MANAGER))
+            Log.debug(Geonet.DATA_MANAGER, "getUnnotifiedMetadata returning #" + unregisteredMetadata.size() + " results");
+        return unregisteredMetadata;
+    }
+
+    /**
+     * Retrieves the unnotified metadata to delete for a notifier service
+     *
+     * @param dbms
+     * @param notifierId
+     * @return
+     * @throws Exception
+     */
+    public Map<String,Element> getUnnotifiedMetadataToDelete(Dbms dbms, String notifierId) throws Exception {
+        if(Log.isDebugEnabled(Geonet.DATA_MANAGER))
+            Log.debug(Geonet.DATA_MANAGER, "getUnnotifiedMetadataToDelete start");
+        Map<String,Element> unregisteredMetadata = new HashMap<String,Element>();
+        if(Log.isDebugEnabled(Geonet.DATA_MANAGER))
+            Log.debug(Geonet.DATA_MANAGER, "getUnnotifiedMetadataToDelete after dbms");
+
+        String query = "select metadataId as id, metadataUuid as uuid, notifierId, action from metadatanotifications " +
+                "where (notified = 'n') and (action = 'd') and (notifierId = ?)";
+        List<Element> results = dbms.select(query, new Integer(notifierId)).getChildren();
+        if(Log.isDebugEnabled(Geonet.DATA_MANAGER))
+            Log.debug(Geonet.DATA_MANAGER, "getUnnotifiedMetadataToDelete after select: " + (results != null));
+
+        if (results != null) {
+          for(Element result : results) {
+              String uuid = result.getChild("uuid").getText();
+              if(Log.isDebugEnabled(Geonet.DATA_MANAGER))
+                  Log.debug(Geonet.DATA_MANAGER, "getUnnotifiedMetadataToDelete: " + uuid);
+              unregisteredMetadata.put(uuid, (Element)((Element)result.clone()).detach());
+
+          }
+        }
+
+        if(Log.isDebugEnabled(Geonet.DATA_MANAGER))
+            Log.debug(Geonet.DATA_MANAGER, "getUnnotifiedMetadataToDelete returning #" + unregisteredMetadata.size() + " results");
+        return unregisteredMetadata;
+    }
+
+    /**
+     * Marks a metadata record as notified for a notifier service.
+     *
+     * @param metadataId    Metadata identifier
+     * @param notifierId    Notifier service identifier
+     * @param deleteNotification    Indicates if the notification was a delete action
+     * @param dbms
+     * @throws Exception
+     */
+    public void setMetadataNotified(String metadataId, String metadataUuid, String notifierId, boolean deleteNotification, Dbms dbms) throws Exception {
+        String query = "DELETE FROM MetadataNotifications WHERE metadataId=? AND notifierId=?";
+        dbms.execute(query, new Integer(metadataId), new Integer(notifierId));
+        dbms.commit();
+
+        if (!deleteNotification) {
+            query = "INSERT INTO MetadataNotifications (metadataId, notifierId, metadataUuid, notified, action) VALUES (?,?,?,?,?)";
+            dbms.execute(query, new Integer(metadataId), new Integer(notifierId), metadataUuid, "y", "u");
+            dbms.commit();
+        }
+
+        if(Log.isDebugEnabled(Geonet.DATA_MANAGER))
+            Log.debug(Geonet.DATA_MANAGER, "setMetadataNotified finished for metadata with id " + metadataId + "and notitifer with id " + notifierId);
+    }
+
+    /**
+     * Marks a metadata record as notified for a notifier service.
+     *
+     * @param metadataId    Metadata identifier
+     * @param notifierId    Notifier service identifier
+     * @param dbms
+     * @throws Exception
+     */
+    public void setMetadataNotifiedError(String metadataId, String metadataUuid, String notifierId, boolean deleteNotification, String error, Dbms dbms) throws Exception {
+        if(Log.isDebugEnabled(Geonet.DATA_MANAGER))
+            Log.debug(Geonet.DATA_MANAGER, "setMetadataNotifiedError");
+       try {
+       String query = "DELETE FROM MetadataNotifications WHERE metadataId=? AND notifierId=?";
+       dbms.execute(query, new Integer(metadataId), new Integer(notifierId));
+
+       String action = (deleteNotification == true)?"d":"u";
+       query = "INSERT INTO MetadataNotifications (metadataId, notifierId, metadataUuid, notified, action, errormsg) VALUES (?,?,?,?,?,?)";
+       dbms.execute(query, new Integer(metadataId), new Integer(notifierId), metadataUuid, "n", action, error);
+       dbms.commit();
+
+           if(Log.isDebugEnabled(Geonet.DATA_MANAGER))
+               Log.debug(Geonet.DATA_MANAGER, "setMetadataNotifiedError finished for metadata with id " + metadataId + "and notitifer with id " + notifierId);
+       }
+       catch (Exception ex) {
+           ex.printStackTrace();
+           throw ex;
+       }
+    }
+
+    /**
+     *
+     * @param dbms
+     * @return
+     * @throws Exception
+     */
+    public List<Element> retrieveNotifierServices(Dbms dbms) throws Exception {
+        String query = "SELECT id, url, username, password FROM MetadataNotifiers WHERE enabled = 'y'";
+        return dbms.select(query).getChildren();
+    }
+
+	
+	/**
+	 * Updates all children of the selected parent. Some elements are protected
+	 * in the children according to the stylesheet used in
+	 * xml/schemas/[SCHEMA]/update-child-from-parent-info.xsl.
+	 * 
+	 * Children MUST be editable and also in the same schema of the parent. 
+	 * If not, child is not updated. 
+	 * 
+	 * @param srvContext
+	 *            service context
+	 * @param parentUuid
+	 *            parent uuid
+	 * @param params
+	 *            parameters
+	 * @param children
+	 *            children
+	 * @return
+	 * @throws Exception
+	 */
+	public Set<String> updateChildren(ServiceContext srvContext, String parentUuid, String[] children, Map<String, String> params) throws Exception {
+		Dbms dbms = (Dbms) srvContext.getResourceManager().open(Geonet.Res.MAIN_DB);
+
+		String parentId = params.get(Params.ID);
+		String parentSchema = params.get(Params.SCHEMA);
+
+		// --- get parent metadata in read/only mode
+        boolean forEditing = false, withValidationErrors = false, keepXlinkAttributes = false;
+        Element parent = getGeocatMetadata(srvContext, parentId, forEditing, withValidationErrors, keepXlinkAttributes,false, false);
+
+		Element env = new Element("update");
+		env.addContent(new Element("parentUuid").setText(parentUuid));
+		env.addContent(new Element("siteURL").setText(getSiteURL()));
+		env.addContent(new Element("parent").addContent(parent));
+
+		// Set of untreated children (out of privileges, different schemas)
+		Set<String> untreatedChildSet = new HashSet<String>();
+
+		// only get iso19139 records
+		for (String childId : children) {
+
+			// Check privileges
+			if (!accessMan.canEdit(srvContext, childId)) {
+				untreatedChildSet.add(childId);
+                if(Log.isDebugEnabled(Geonet.DATA_MANAGER))
+                    Log.debug(Geonet.DATA_MANAGER, "Could not update child ("
+						+ childId + ") because of privileges.");
+				continue;
+			}
+
+            Element child = getGeocatMetadata(srvContext, childId, forEditing, withValidationErrors, keepXlinkAttributes, false, false);
+
+			String childSchema = child.getChild(Edit.RootChild.INFO,
+					Edit.NAMESPACE).getChildText(Edit.Info.Elem.SCHEMA);
+
+			// Check schema matching. CHECKME : this suppose that parent and
+			// child are in the same schema (even not profil different)
+			if (!childSchema.equals(parentSchema)) {
+				untreatedChildSet.add(childId);
+                if(Log.isDebugEnabled(Geonet.DATA_MANAGER))
+                    Log.debug(Geonet.DATA_MANAGER, "Could not update child ("
+						+ childId + ") because schema (" + childSchema
+						+ ") is different from the parent one (" + parentSchema
+						+ ").");
+				continue;
+			}
+
+            if(Log.isDebugEnabled(Geonet.DATA_MANAGER))
+                Log.debug(Geonet.DATA_MANAGER, "Updating child (" + childId +") ...");
+
+			// --- setup xml element to be processed by XSLT
+
+			Element rootEl = new Element("root");
+			Element childEl = new Element("child").addContent(child.detach());
+			rootEl.addContent(childEl);
+			rootEl.addContent(env.detach());
+
+			// --- do an XSL transformation
+
+			String styleSheet = getSchemaDir(parentSchema)
+					+ Geonet.File.UPDATE_CHILD_FROM_PARENT_INFO;
+			Element childForUpdate = new Element("root");
+			childForUpdate = Xml.transform(rootEl, styleSheet, params);
+			
+			xmlSerializer.update(dbms, childId, childForUpdate, new ISODate().toString(), true, srvContext);
+
+
+            // Notifies the metadata change to metatada notifier service
+            notifyMetadataChange(dbms, childForUpdate, childId);
+
+			rootEl = null;
+		}
+
+		return untreatedChildSet;
+	}
+
+    public void addHidingInfo(ServiceContext context, Element md, String id) throws Exception
+    {
+        md.detach(); // DEBUG
+
+        Dbms dbms = (Dbms) context.getResourceManager().open(Geonet.Res.MAIN_DB);
+        Element xPathExpressions = dbms.select(
+                "SELECT xPathExpr, level FROM HiddenMetadataElements WHERE metadataId = ?", new Integer(id));
+
+        List elements = Xml.selectNodes(xPathExpressions, "*//xpathexpr");
+        xPathExpressions.detach();
+        List levels = Xml.selectNodes(xPathExpressions, "*//level");
+
+        Iterator l = levels.iterator();
+
+        // System.out.println(Xml.getString(xPathExpressions)); // DEBUG
+        for (Iterator i = elements.iterator(); i.hasNext();)
+        {
+            try
+            {
+                String expr = ((Element) i.next()).getText();
+                String level = ((Element) l.next()).getText();
+                // System.out.println("expr = " + expr + " - level = " + level);
+                // // DEBUG
+
+                Element t = Xml.selectElement(md, expr);
+                md.detach();
+
+                // System.out.println(Xml.getString(t)); // DEBUG
+                if(t != null) {
+                    t.addContent(new Element("hide", Edit.NAMESPACE).setAttribute("level", level));
+                } else {
+                    Log.error(Geonet.DATA_MANAGER, "path to hidden xpath no longer exists. Expr:"+expr+" Level: "+level);
+                }
+
+            } catch (JDOMException e) {
+                Log.error(Geonet.DATA_MANAGER, "Error occurred adding hiding info: "+e.getMessage());
+            }
+        }
+
+        md.detach();
+    }
+
+    /**
+     * TODO : buildInfoElem contains similar portion of code with indexMetadata
+     * @param context
+     * @param id
+     * @param version
+     * @return
+     * @throws Exception
+     */
+	private Element buildInfoElem(ServiceContext context, String id, String version) throws Exception {
+		Dbms dbms = (Dbms) context.getResourceManager().open(Geonet.Res.MAIN_DB);
+
+		String query ="SELECT schemaId, createDate, changeDate, source, isTemplate, title, "+
+									"uuid, isHarvested, harvestUuid, popularity, rating, owner, groupOwner, displayOrder FROM Metadata WHERE id = ?";
+
+		// add Metadata table infos: schemaId, createDate, changeDate, source,
+		Element rec = dbms.select(query, new Integer(id)).getChild("record");
+
+		String  schema     = rec.getChildText("schemaid");
+		String  createDate = rec.getChildText("createdate");
+		String  changeDate = rec.getChildText("changedate");
+		String  source     = rec.getChildText("source");
+		String  isTemplate = rec.getChildText("istemplate");
+		String  title      = rec.getChildText("title");
+		String  uuid       = rec.getChildText("uuid");
+		String  isHarvested= rec.getChildText("isharvested");
+		String  harvestUuid= rec.getChildText("harvestuuid");
+		String  popularity = rec.getChildText("popularity");
+		String  rating     = rec.getChildText("rating");
+		String  owner      = rec.getChildText("owner");
+		String  groupOwner      = rec.getChildText("groupowner");
+                String  displayOrder = rec.getChildText("displayorder");
+
+		Element info = new Element(Edit.RootChild.INFO, Edit.NAMESPACE);
+
+		addElement(info, Edit.Info.Elem.ID,          id);
+		addElement(info, Edit.Info.Elem.SCHEMA,      schema);
+		addElement(info, Edit.Info.Elem.CREATE_DATE, createDate);
+		addElement(info, Edit.Info.Elem.CHANGE_DATE, changeDate);
+		addElement(info, Edit.Info.Elem.IS_TEMPLATE, isTemplate);
+		addElement(info, Edit.Info.Elem.TITLE,       title);
+		addElement(info, Edit.Info.Elem.SOURCE,      source);
+		addElement(info, Edit.Info.Elem.UUID,        uuid);
+		addElement(info, Edit.Info.Elem.IS_HARVESTED,isHarvested);
+		addElement(info, Edit.Info.Elem.POPULARITY,  popularity);
+		addElement(info, Edit.Info.Elem.RATING,      rating);
+                addElement(info, Edit.Info.Elem.DISPLAY_ORDER,  displayOrder);
+
+		if (isHarvested.equals("y"))
+			info.addContent(harvestMan.getHarvestInfo(harvestUuid, id, uuid));
+
+		if (version != null)
+			addElement(info, Edit.Info.Elem.VERSION, version);
+
+		buildExtraMetadataInfo(context, id, info);
+
+        if(accessMan.isVisibleToAll(dbms, id)) {
+            addElement(info, Edit.Info.Elem.IS_PUBLISHED_TO_ALL, "true");
+        }
+        else {
+            addElement(info, Edit.Info.Elem.IS_PUBLISHED_TO_ALL, "false");
+        }
+        try {
+        	Integer groupOwnerId = Integer.valueOf(groupOwner);
+        	addElement(info, "groupOwner", groupOwner);
+			Element groupInfo = dbms.select("SELECT logouuid, website FROM groups where id=?", groupOwnerId).getChild("record");
+            addElement(info, "groupLogoUuid", groupInfo.getChildText("logouuid"));
+            addElement(info, "groupWebsite", groupInfo.getChildText("website"));
+        } catch (NumberFormatException nfe) {
+        	// that's ok, sometime groupOwner is blank
+        }
+		// add owner name
+		query = "SELECT username FROM Users WHERE id = ?";
+		Element record = dbms.select(query, new Integer(owner)).getChild("record");
+		if (record != null) {
+			String ownerName = record.getChildText("username");
+			addElement(info, Edit.Info.Elem.OWNERNAME, ownerName);
+		}
+
+		// add categories
+		List categories = dbms.select("SELECT id, name FROM MetadataCateg, Categories "+
+												"WHERE metadataId = ? AND categoryId = id ORDER BY id", new Integer(id)).getChildren();
+
+        for (Object category1 : categories) {
+            Element category = (Element) category1;
+            addElement(info, Edit.Info.Elem.CATEGORY, category.getChildText("name"));
+        }
+
+		// add subtemplates
+		/* -- don't add as we need to investigate indexing for the fields 
+		   -- in the metadata table used here
+		List subList = getSubtemplates(dbms, schema);
+		if (subList != null) {
+			Element subs = new Element(Edit.Info.Elem.SUBTEMPLATES);
+			subs.addContent(subList);
+			info.addContent(subs);
+		}
+		*/
+
+
+        // Add validity information
+        List<Element> validationInfo = getValidationStatus(dbms, id);
+        if (validationInfo == null || validationInfo.size() == 0) {
+            addElement(info, Edit.Info.Elem.VALID, "-1");
+        } else {
+            String isValid = "1";
+            for (Object elem : validationInfo) {
+                Element vi = (Element) elem;
+                String type = vi.getChildText("valtype");
+                String status = vi.getChildText("status");
+                if ("0".equals(status)) {
+                    isValid = "0";
+                }
+                String ratio = "xsd".equals(type) ? "" : vi.getChildText("failed") + "/" + vi.getChildText("tested");
+                
+                info.addContent(new Element(Edit.Info.Elem.VALID + "_details").
+                        addContent(new Element("type").setText(type)).
+                        addContent(new Element("status").setText(status)).
+                        addContent(new Element("ratio").setText(ratio))
+                        );
+            }
+            addElement(info, Edit.Info.Elem.VALID, isValid);
+        }
+        
+		// add baseUrl of this site (from settings)
+        String protocol = settingMan.getValue(Geonet.Settings.SERVER_PROTOCOL);
+		String host    = settingMan.getValue(Geonet.Settings.SERVER_HOST);
+		String port    = settingMan.getValue(Geonet.Settings.SERVER_PORT);
+		addElement(info, Edit.Info.Elem.BASEURL, protocol + "://" + host + (port == "80" ? "" : ":" + port) + baseURL);
+		addElement(info, Edit.Info.Elem.LOCSERV, "/srv/en" );
+		return info;
+	}
+
+    /**
+     * Returns a mapping from ISO 639-1 codes to ISO 639-2 codes.
+     *
+     * @param context here, there, and everywhere
+     * @param iso639_1_set 639-1 codes to be mapped
+     * @return mapping
+     * @throws Exception hmm
+     */
+    public Map<String, String> iso639_1_to_iso639_2(ServiceContext context, Set<String> iso639_1_set) throws Exception {
+        Map<String, String> result = new HashMap<String, String>();
+        if(iso639_1_set!= null && !iso639_1_set.isEmpty() ) {
+            Dbms dbms = (Dbms) context.getResourceManager().open(Geonet.Res.MAIN_DB);
+            String query = "SELECT code, shortcode FROM IsoLanguages WHERE ";
+            for(String iso639_1 : iso639_1_set) {
+                query += "shortcode = ? OR ";
+            }
+            query = query.substring(0, query.lastIndexOf("OR"));
+            @SuppressWarnings(value = "unchecked")
+            List<Element> records = dbms.select(query, iso639_1_set.toArray()).getChildren();
+            for(Element record : records) {
+                result.put(record.getChildText("shortcode"), record.getChildText("code"));
+            }
+        }
+        return result;       
+    }
+
+	/**
+	 * Add extra information about the metadata record
+	 * which depends on context and could not be stored in db or Lucene index.
+	 * 
+	 * @param context
+	 * @param id
+	 * @param info
+	 * @throws Exception
+	 */
+	public void buildExtraMetadataInfo(ServiceContext context, String id,
+			Element info) throws Exception {
+		if (accessMan.canEdit(context, id))
+			addElement(info, Edit.Info.Elem.EDIT, "true");
+
+		if (accessMan.isOwner(context, id)) {
+			addElement(info, Edit.Info.Elem.OWNER, "true");
+		}
+
+		Element operations = accessMan.getAllOperations(context, id, context.getIpAddress());
+		Set<String> hsOper = accessMan.getOperations(context, id, context.getIpAddress(), operations);
+
+		addElement(info, Edit.Info.Elem.VIEW,     			String.valueOf(hsOper.contains(AccessManager.OPER_VIEW)));
+		addElement(info, Edit.Info.Elem.NOTIFY,   			String.valueOf(hsOper.contains(AccessManager.OPER_NOTIFY)));
+		addElement(info, Edit.Info.Elem.DOWNLOAD, 			String.valueOf(hsOper.contains(AccessManager.OPER_DOWNLOAD)));
+		addElement(info, Edit.Info.Elem.DYNAMIC,  			String.valueOf(hsOper.contains(AccessManager.OPER_DYNAMIC)));
+		addElement(info, Edit.Info.Elem.FEATURED, 			String.valueOf(hsOper.contains(AccessManager.OPER_FEATURED)));
+
+		if (!hsOper.contains(AccessManager.OPER_DOWNLOAD)) {
+			boolean gDownload = Xml.selectNodes(operations, "guestoperations/record[operationid="+AccessManager.OPER_DOWNLOAD+" and groupid='-1']").size() == 1;
+			addElement(info, Edit.Info.Elem.GUEST_DOWNLOAD, gDownload+"");
+		}
+
+	}
+
+    /**
+     *
+     * @param root
+     * @param name
+     * @param value
+     */
+	private static void addElement(Element root, String name, String value) {
+		root.addContent(new Element(name).setText(value));
+	}
+
+    /**
+     *
+     * @return
+     */
+	public String getSiteID() {
+		return settingMan.getValue("system/site/siteId");
+	}
+
+	
+	//---------------------------------------------------------------------------
+	//---
+	//--- Static methods are for external modules like GAST to be able to use
+	//--- them.
+	//---
+	//---------------------------------------------------------------------------
+
+    /**
+     *
+     * @param md
+     */
+	public static void setNamespacePrefix(Element md){
+		//--- if the metadata has no namespace or already has a namespace then
+		//--- we must skip this phase
+
+		Namespace ns = md.getNamespace();
+    if (ns == Namespace.NO_NAMESPACE || (!md.getNamespacePrefix().equals("")))
+      return;
+		//--- set prefix for iso19139 metadata
+
+		ns = Namespace.getNamespace("gmd", md.getNamespace().getURI());
+		setNamespacePrefix(md, ns);
+	}
+
+    /**
+     *
+     * @param md
+     * @param ns
+     */
+	private static void setNamespacePrefix(Element md, Namespace ns) {
+		if (md.getNamespaceURI().equals(ns.getURI()))
+			md.setNamespace(ns);
+
+		for (Object o : md.getChildren())
+			setNamespacePrefix((Element) o, ns);
+	}
+
+    /**
+     *
+     * @param md
+     * @throws Exception
+     */
+	public void setNamespacePrefixUsingSchemas(String schema, Element md) throws Exception {
+		//--- if the metadata has no namespace or already has a namespace prefix
+		//--- then we must skip this phase
+		Namespace ns = md.getNamespace();
+		if (ns == Namespace.NO_NAMESPACE)  
+			return;
+
+		MetadataSchema mds = schemaMan.getSchema(schema);
+		
+		//--- get the namespaces and add prefixes to any that are
+		//--- default (ie. prefix is '') if namespace match one of the schema
+		ArrayList nsList = new ArrayList();
+		nsList.add(ns);
+		nsList.addAll(md.getAdditionalNamespaces());
+        for (Object aNsList : nsList) {
+            Namespace aNs = (Namespace) aNsList;
+            if (aNs.getPrefix().equals("")) { // found default namespace
+                String prefix = mds.getPrefix(aNs.getURI());
+                if (prefix == null) {
+                    Log.warning(Geonet.DATA_MANAGER, "Metadata record contains a default namespace " + aNs.getURI() + " (with no prefix) which does not match any " + schema + " schema's namespaces.");
+                }
+                ns = Namespace.getNamespace(prefix, aNs.getURI());
+                setNamespacePrefix(md, ns);
+                if (!md.getNamespace().equals(ns)) {
+                    md.removeNamespaceDeclaration(aNs);
+                    md.addNamespaceDeclaration(ns);
+                }
+            }
+        }
+    }
+
+    /**
+     *
+     * @param dbms
+     * @param md
+     * @param id
+     * @throws Exception
+     */
+    public void notifyMetadataChange(Dbms dbms, Element md, String id) throws Exception {
+        String isTemplate = getMetadataTemplate(dbms, id);
+
+        if (isTemplate.equals("n")) {
+            GeonetContext gc = (GeonetContext) servContext.getHandlerContext(Geonet.CONTEXT_NAME);
+
+            String uuid = getMetadataUuid(dbms, id);
+            gc.getMetadataNotifier().updateMetadata(md, id, uuid, dbms, gc);
+        }
+    }
+
+    /**
+     *
+     * @param dbms
+     * @param id
+     * @param uuid
+     * @throws Exception
+     */
+    private void notifyMetadataDelete(Dbms dbms, String id, String uuid) throws Exception {
+        GeonetContext gc = (GeonetContext) servContext.getHandlerContext(Geonet.CONTEXT_NAME);
+        gc.getMetadataNotifier().deleteMetadata(id, uuid, dbms, gc);        
+    }
+
+	/**
+	 * Update group owner when handling privileges during import.
+	 * Does not update the index.
+	 * 
+	 * @param dbms
+	 * @param mdId
+	 * @param grpId
+	 * @throws Exception
+	 */
+	public void setGroupOwner(Dbms dbms, String mdId, String grpId)
+			throws Exception {
+		dbms.execute("UPDATE Metadata SET groupOwner=? WHERE id=?", Integer
+				.parseInt(grpId), Integer.parseInt(mdId));
+	}
+
+    /**
+     *
+     * @param dbms
+     * @return
+     * @throws Exception
+     */
+    public Element getCswCapabilitiesInfo(Dbms dbms) throws Exception {
+        return dbms.select("SELECT * FROM CswServerCapabilitiesInfo");
+    }
+
+    /**
+     *
+     * @param dbms
+     * @param language
+     * @return
+     * @throws Exception
+     */
+    public CswCapabilitiesInfo getCswCapabilitiesInfo(Dbms dbms, String language) throws Exception {
+
+        CswCapabilitiesInfo cswCapabilitiesInfo = new CswCapabilitiesInfo();
+        cswCapabilitiesInfo.setLangId(language);
+        Element capabilitiesInfoRecord = dbms.select("SELECT * FROM CswServerCapabilitiesInfo WHERE langId = ?", language);
+
+        List<Element> records = capabilitiesInfoRecord.getChildren();
+        for(Element record : records) {
+            String field = record.getChild("field").getText();
+            String label = record.getChild("label").getText();
+
+            if (field.equals("title")) {
+                cswCapabilitiesInfo.setTitle(label);
+            }
+            else if (field.equals("abstract")) {
+                cswCapabilitiesInfo.setAbstract(label);
+            }
+            else if (field.equals("fees")) {
+                cswCapabilitiesInfo.setFees(label);
+            }
+            else if (field.equals("accessConstraints")) {
+                cswCapabilitiesInfo.setAccessConstraints(label);
+            }
+        }
+        return cswCapabilitiesInfo;
+    }
+
+    /**
+     *
+     * @param dbms
+     * @param cswCapabilitiesInfo
+     * @throws Exception
+     */
+    public void saveCswCapabilitiesInfo(Dbms dbms, CswCapabilitiesInfo cswCapabilitiesInfo)
+            throws Exception {
+
+        String langId = cswCapabilitiesInfo.getLangId();
+
+        dbms.execute("UPDATE CswServerCapabilitiesInfo SET label = ? WHERE langId = ? AND field = ?", cswCapabilitiesInfo.getTitle(), langId, "title");
+        dbms.execute("UPDATE CswServerCapabilitiesInfo SET label = ? WHERE langId = ? AND field = ?", cswCapabilitiesInfo.getAbstract(), langId, "abstract");
+        dbms.execute("UPDATE CswServerCapabilitiesInfo SET label = ? WHERE langId = ? AND field = ?", cswCapabilitiesInfo.getFees(), langId, "fees");
+        dbms.execute("UPDATE CswServerCapabilitiesInfo SET label = ? WHERE langId = ? AND field = ?",  cswCapabilitiesInfo.getAccessConstraints(), langId, "accessConstraints");
+    }
+
+    /**
+     * Replaces the contents of table CustomElementSet.
+     *
+     * @param dbms database
+     * @param customElementSet customelementset definition to save
+     * @throws Exception hmm
+     */
+    public void saveCustomElementSets(Dbms dbms, CustomElementSet customElementSet) throws Exception {
+        dbms.execute("DELETE FROM CustomElementSet");
+        for(String xpath : customElementSet.getXpaths()) {
+             if(StringUtils.isNotEmpty(xpath)) {
+                 dbms.execute("INSERT INTO CustomElementSet (xpath) VALUES (?)", xpath);
+             }
+        }
+    }
+
+    /**
+     * Retrieves contents of CustomElementSet.
+     *
+     * @param dbms database
+     * @return List of elements (denoted by XPATH)
+     * @throws Exception hmm
+     */
+    public List<Element> getCustomElementSets(Dbms dbms) throws Exception {
+		Element customElementSetList = dbms.select("SELECT * FROM CustomElementSet");
+        List<Element> records = customElementSetList.getChildren();
+        return records;
+    }
+
+    private void hideElements(ServiceContext context, Element elMd, String id, boolean forEditing, boolean allowDbmsClosing) throws Exception {
+        Dbms dbms = (Dbms) context.getResourceManager().open(Geonet.Res.MAIN_DB);
+        try {
+            boolean forceHideElements = false;
+            hideElements(context, dbms, elMd, id, forEditing, forceHideElements);
+        } finally {
+            try {
+                dbms.commit();
+            }finally {
+                if(allowDbmsClosing) {
+                    context.getResourceManager().close(Geonet.Res.MAIN_DB, dbms);
+                }
+            }
+        }
+    }
+
+    /**
+     *
+     * @param context Null when called from indexMetadata.
+     * @param elMd
+     * @param id
+     * @param forEditing
+     * @throws Exception
+     */
+    private void hideElements(ServiceContext context, Dbms dbms, Element elMd, String id, boolean forEditing, boolean forceHide) throws Exception
+    {
+        Element xPathExpressions = dbms.select(
+                "SELECT xPathExpr, level FROM HiddenMetadataElements WHERE metadataId = ?", new Integer(id));
+
+        AccessManager am = this.getAccessManager();
+
+        // Editors can always see all elements
+        if (!forceHide && (forEditing || (context != null && am.canEdit(context, id)))) {
+            return;
+        }
+
+        Set<String> groups = null;
+
+        if (context != null && context.getUserSession()!=null && context.getIpAddress() != null) {
+            groups = am.getUserGroups(dbms, context.getUserSession(), context.getIpAddress(), true);
+        }
+
+        List<?> elements = Xml.selectNodes(xPathExpressions, "*//xpathexpr");
+        xPathExpressions.detach();
+        List<?> levels = Xml.selectNodes(xPathExpressions, "*//level");
+
+        Iterator<?> l = levels.iterator();
+
+        List<Element> removeElms = new ArrayList<Element>(elements.size());
+
+        for (Iterator<?> i = elements.iterator(); i.hasNext();)
+        {
+            try
+            {
+
+                String expr = ((Element)i.next()).getText();
+                String level = ((Element)l.next()).getText();
+                Log.debug(Geonet.DATA_MANAGER, "Hide expr = " + expr + " - level = " + level);
+
+                // Intranet level for admin groups: no hiding
+                if ((groups != null && groups.contains("0") && "intranet".equals(level)))
+                {
+                    continue;
+                }
+
+                // ASSERT: we must hide the element
+
+                // Find the element using the XPath expr
+                List<?> targetElms = Xml.selectNodes(elMd, expr);
+                if (targetElms == null || targetElms.size() == 0)
+                {
+                    Log.debug(Geonet.DATA_MANAGER, "ERROR no targetElms found for " + expr);
+                    continue;
+                }
+
+                // Found target
+                Element targetElm = (Element)targetElms.get(0);
+
+                // We cannot remove immediately since this will break
+                // XPath expressions: like /descendant::gmd:electronicMailAddress[2]
+                // So we remember the elements to be removed.
+                removeElms.add(targetElm);
+            } catch (JDOMException e)
+            {
+                e.printStackTrace();
+            }
+        }
+
+        // Remove elements marked for removal
+        for (Iterator<Element> i = removeElms.iterator(); i.hasNext();)
+        {
+            Element removeElm = i.next();
+            Parent removeElmParent = removeElm.getParent();
+
+            // Could happen if parent or ancestor was already removed
+            if (removeElmParent == null) {
+                Log.debug(Geonet.DATA_MANAGER, "No parent found for" + removeElm.getName());
+                continue;
+            }
+
+            Log.debug(Geonet.DATA_MANAGER, "Removing " + removeElm.getName());
+            removeElmParent.removeContent(removeElm);
+            // TODO ?? t.setAttribute("nilreason", "withheld", ns);
+        }
+
+        elMd.detach();
+    }
+
+	//--------------------------------------------------------------------------
+	//---
+	//--- Variables
+	//---
+	//--------------------------------------------------------------------------
+
+	private String baseURL;
+
+	private EditLib editLib;
+
+	private AccessManager  accessMan;
+	private SearchManager  searchMan;
+	private SettingManager settingMan;
+	private SchemaManager  schemaMan;
+	private HarvestManager harvestMan;
+    private final ReusableObjManager reusableObjMan;
+    private final ExtentManager extentMan;
+    private ThesaurusManager thesaurusMan;
+    private String dataDir;
+	private String thesaurusDir;
+    private ServiceContext servContext;
+	private String appPath;
+	private String stylePath;
+	private static String FS = File.separator;
+	private XmlSerializer xmlSerializer;
+	private SvnManager svnManager;
+
+
+	private final Validator validator;
+    /**
+     * TODO javadoc.
+     */
+	class IncreasePopularityTask implements Runnable {
+        private ServiceContext srvContext;
+        String id;
+        Dbms dbms = null;
+
+        /**
+         *
+         * @param srvContext
+         * @param id
+         */
+        public IncreasePopularityTask(ServiceContext srvContext,
+				String id) {
+        			this.srvContext = srvContext;
+        			this.id = id;
+    	}
+
+		public void run() {
+        try {
+       	    dbms = (Dbms) srvContext.getResourceManager().openDirect(Geonet.Res.MAIN_DB);
+            String query = "UPDATE Metadata SET popularity = popularity +1 WHERE id = ?";
+            dbms.execute(query, new Integer(id));
+            boolean indexGroup = false;
+            indexMetadata(dbms, id, indexGroup,false, srvContext);
+        }
+        catch (Exception e) {
+            Log.warning(Geonet.DATA_MANAGER, "The following exception is ignored: " + e.getMessage());
+			e.printStackTrace();
+		}
+        finally {
+				try {
+					if (dbms != null) srvContext.getResourceManager().close(Geonet.Res.MAIN_DB, dbms);
+				}
+                catch (Exception e) {
+					Log.error(Geonet.DATA_MANAGER, "There may have been an error updating the popularity of the metadata "+id+". Error: " + e.getMessage());
+					e.printStackTrace();
+				}
+			}
+
+        }
+	}
+
+    public enum UpdateDatestamp {
+        yes, no
+    }
+
+
+	public boolean isIndexing() {
+	    synchronized (indexing) {
+	        return !indexing.isEmpty();
+        }
+    }
+
+    public void updateXlinkObjects(Dbms dbms, String metadataId, String lang, Element md, Element... updatedXLinks) throws Exception {
+        ProcessParams params = new ProcessParams(dbms, ReusableObjectLogger.THREAD_SAFE_LOGGER, metadataId, md, md, thesaurusMan,
+                extentMan, baseURL, settingMan, false, lang, servContext);
+        for (Element xlink : updatedXLinks) {
+            editLib.removeEditingInfo(xlink);
+            Collection<Element> newElements = reusableObjMan.updateXlink(xlink, params);
+
+            for (Element element : newElements) {
+                element.detach();
+            }
+
+            Element parentElement = xlink.getParentElement();
+            int index = parentElement.indexOf(xlink);
+            parentElement.addContent(index + 1, newElements);
+        }
+
+        dbms.commit();
+    }
+
+    public void setThesaurusManager(ThesaurusManager thesaurusMan2) {
+        this.thesaurusMan = thesaurusMan2;
+    }
+}