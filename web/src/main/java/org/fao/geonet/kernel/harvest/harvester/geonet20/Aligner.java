//=============================================================================
//===	Copyright (C) 2001-2007 Food and Agriculture Organization of the
//===	United Nations (FAO-UN), United Nations World Food Programme (WFP)
//===	and United Nations Environment Programme (UNEP)
//===
//===	This program is free software; you can redistribute it and/or modify
//===	it under the terms of the GNU General Public License as published by
//===	the Free Software Foundation; either version 2 of the License, or (at
//===	your option) any later version.
//===
//===	This program is distributed in the hope that it will be useful, but
//===	WITHOUT ANY WARRANTY; without even the implied warranty of
//===	MERCHANTABILITY or FITNESS FOR A PARTICULAR PURPOSE. See the GNU
//===	General Public License for more details.
//===
//===	You should have received a copy of the GNU General Public License
//===	along with this program; if not, write to the Free Software
//===	Foundation, Inc., 51 Franklin St, Fifth Floor, Boston, MA 02110-1301, USA
//===
//===	Contact: Jeroen Ticheler - FAO - Viale delle Terme di Caracalla 2,
//===	Rome - Italy. email: geonetwork@osgeo.org
//==============================================================================

package org.fao.geonet.kernel.harvest.harvester.geonet20;

import jeeves.interfaces.Logger;
import jeeves.resources.dbms.Dbms;
import jeeves.server.context.ServiceContext;
import jeeves.utils.XmlRequest;
import org.fao.geonet.constants.Edit;
import org.fao.geonet.constants.Geonet;
import org.fao.geonet.kernel.DataManager;
import org.fao.geonet.kernel.harvest.harvester.CategoryMapper;
import org.fao.geonet.kernel.harvest.harvester.UUIDMapper;
import org.fao.geonet.util.ISODate;
import org.jdom.Element;

import java.util.List;

//=============================================================================

public class Aligner
{
	//--------------------------------------------------------------------------
	//---
	//--- Constructor
	//---
	//--------------------------------------------------------------------------

	public Aligner(Logger log, XmlRequest req, GeonetParams params, DataManager dm,
                   Dbms dbms, ServiceContext sc, CategoryMapper cm)
	{
		this.log        = log;
		this.req        = req;
		this.params     = params;
		this.dataMan    = dm;
		this.dbms       = dbms;
		this.context    = sc;
		this.localCateg = cm;
    }

	//--------------------------------------------------------------------------
	//---
	//--- Alignment method
	//---
	//--------------------------------------------------------------------------

	public AlignerResult align(Element result, String siteId) throws Exception
	{
		log.info("Start of alignment for site-id="+ siteId);

		this.result = new AlignerResult();
		this.result.siteId = siteId;

		List mdList = result.getChildren("metadata");

		//-----------------------------------------------------------------------
		//--- retrieve local uuids for given site-id

		localUuids = new UUIDMapper(dbms, siteId);

		//-----------------------------------------------------------------------
		//--- remove old metadata

		for (String uuid : localUuids.getUUIDs())
			if (!exists(mdList, uuid))
			{
				String id = localUuids.getID(uuid);

                if(log.isDebugEnabled()) log.debug("  - Removing old metadata with id="+ id);
				dataMan.deleteMetadata(context, dbms, id);
				dbms.commit();
				this.result.locallyRemoved++;
			}

		//-----------------------------------------------------------------------
		//--- insert/update new metadata

        for (Object aMdList : mdList) {
            Element info = ((Element) aMdList).getChild("info", Edit.NAMESPACE);

            String remoteId = info.getChildText("id");
            String remoteUuid = info.getChildText("uuid");
            String schema = info.getChildText("schema");
            String changeDate = info.getChildText("changeDate");

            this.result.totalMetadata++;

            if(log.isDebugEnabled()) log.debug("Obtained remote id=" + remoteId + ", changeDate=" + changeDate);

            if (!dataMan.existsSchema(schema)) {
                if(log.isDebugEnabled()) log.debug("  - Skipping unsupported schema : " + schema);
                this.result.schemaSkipped++;
            }
            else {
                String id = dataMan.getMetadataId(dbms, remoteUuid);

                if (id == null) {
                    id = addMetadata(info);
                }
                else {
                    updateMetadata(siteId, info, id);
                }

                dbms.commit();

                //--- maybe the metadata was unretrievable

                if (id != null) {
<<<<<<< HEAD
                	dataMan.indexMetadata(dbms, id, false, false, context);
=======
                    dataMan.indexMetadata(dbms, id);
>>>>>>> 1e6075a8
                }
            }
        }

		log.info("End of alignment for site-id="+ siteId);

		return this.result;
	}

	//--------------------------------------------------------------------------
	//---
	//--- Private methods : addMetadata
	//---
	//--------------------------------------------------------------------------

	private String addMetadata(Element info) throws Exception
	{
		String remoteId   = info.getChildText("id");
		String remoteUuid = info.getChildText("uuid");
		String schema     = info.getChildText("schema");
		String createDate = info.getChildText("createDate");
		String changeDate = info.getChildText("changeDate");

        if(log.isDebugEnabled()) log.debug("  - Adding metadata with remote id="+ remoteId);

		Element md = getRemoteMetadata(req, remoteId);

		if (md == null)
		{
			log.warning("  - Cannot get metadata (possibly bad XML) with remote id="+ remoteId);
			return null;
		}

        //
        //  insert metadata
        //
        int userid = 1;
        String group = null, isTemplate = null, docType = null, title = null, category = null;
        boolean ufo = false, indexImmediate = false;
        String id = dataMan.insertMetadata(context, dbms, schema, md, context.getSerialFactory().getSerial(dbms, "Metadata"), params.uuid, userid, group, remoteUuid,
                         isTemplate, docType, title, category, createDate, changeDate, ufo, indexImmediate);


		int iId = Integer.parseInt(id);

		dataMan.setTemplate(dbms, iId, "n", null);
		dataMan.setHarvested(dbms, iId, params.uuid);

		result.addedMetadata++;

		addCategories(id, info.getChildren("category"));
		addPrivileges(id);

		return id;
	}

	//--------------------------------------------------------------------------
	//--- Categories
	//--------------------------------------------------------------------------

	private void addCategories(String id, List categ) throws Exception
	{
        for (Object aCateg : categ) {
            String catName = ((Element) aCateg).getText();
            String catId = localCateg.getID(catName);

            if (catId != null) {
                //--- remote category exists locally

                if(log.isDebugEnabled()) log.debug("    - Setting category : " + catName);
                dataMan.setCategory(context, dbms, id, catId);
            }
        }
	}

	//--------------------------------------------------------------------------
	//--- Privileges
	//--------------------------------------------------------------------------

	private void addPrivileges(String id) throws Exception
	{
		//--- set view privilege for both groups 'intranet' and 'all'
		dataMan.setOperation(context, dbms, id, "0", "0");
		dataMan.setOperation(context, dbms, id, "1", "0");
	}

	//--------------------------------------------------------------------------
	//---
	//--- Private methods : updateMetadata
	//---
	//--------------------------------------------------------------------------

	private void updateMetadata(String siteId, Element info, String id) throws Exception
	{
		String remoteId  = info.getChildText("id");
		String remoteUuid= info.getChildText("uuid");
		String changeDate= info.getChildText("changeDate");

		if (localUuids.getID(remoteUuid) == null)
		{
			log.error("  - Warning! The remote uuid '"+ remoteUuid +"' does not belong to site '"+ siteId+"'");
			log.error("     - The site id of this metadata has been changed.");
			log.error("     - The metadata update will be skipped.");

			result.uuidSkipped++;
		}
		else
		{
			updateMetadata(id, remoteId, remoteUuid, changeDate);
			updateCategories(id, info);
		}
	}

	//--------------------------------------------------------------------------

	private void updateMetadata(String id, String remoteId, String remoteUuid, String changeDate) throws Exception
	{
		String date = localUuids.getChangeDate(remoteUuid);

		if (!updateCondition(date, changeDate))
		{
            if(log.isDebugEnabled()) log.debug("  - XML not changed to local metadata with id="+ id);
			result.unchangedMetadata++;
		}
		else
		{
            if(log.isDebugEnabled()) log.debug("  - Updating local metadata with id="+ id);

			Element md = getRemoteMetadata(req, remoteId);

			if (md == null)
				log.warning("  - Cannot get metadata (possibly bad XML) with remote id="+ remoteId);
			else {
                //
                // update metadata
                //
                boolean validate = false;
                boolean ufo = false;
                boolean index = false;
                String language = context.getLanguage();
                dataMan.updateMetadata(context, dbms, id, md, validate, ufo, index, language, changeDate, false, false);

				result.updatedMetadata++;
			}
		}
	}

	//--------------------------------------------------------------------------

	private void updateCategories(String id, Element info) throws Exception
	{
		List catList = info.getChildren("category");

		//--- remove old categories

		List locCateg = dataMan.getCategories(dbms, id).getChildren();

        for (Object aLocCateg : locCateg) {
            Element el = (Element) aLocCateg;

            String catId = el.getChildText("id");
            String catName = el.getChildText("name");

            if (!existsCategory(catList, catName)) {
                if(log.isDebugEnabled()) log.debug("  - Unsetting category : " + catName);
                dataMan.unsetCategory(context, dbms, id, catId);
            }
        }

		//--- add new categories

        for (Object aCatList : catList) {
            Element categ = (Element) aCatList;
            String catName = categ.getAttributeValue("name");
            String catId = localCateg.getID(catName);

            if (catId != null)
            //--- it is not necessary to query the db. Anyway...
            {
                if (!dataMan.isCategorySet(dbms, id, catId)) {
                    if(log.isDebugEnabled()) log.debug("  - Setting category : " + catName);
                    dataMan.setCategory(context, dbms, id, catId);
                }
            }
        }
	}

	//--------------------------------------------------------------------------

	private boolean existsCategory(List catList, String name)
	{
        for (Object aCatList : catList) {
            Element categ = (Element) aCatList;
            String catName = categ.getText();

            if (catName.equals(name)) {
                return true;
            }
        }

		return false;
	}

	//--------------------------------------------------------------------------
	//---
	//--- Private methods
	//---
	//--------------------------------------------------------------------------

    /**
     * Retrieves remote metadata. If validation is requested and the metadata does not validate, returns null.
     *
     * @param req
     * @param id
     * @return
     * @throws Exception
     */
	private Element getRemoteMetadata(XmlRequest req, String id) throws Exception
	{
		req.setAddress("/"+ params.servlet +"/srv/en/"+ Geonet.Service.XML_METADATA_GET);
		req.clearParams();
		req.addParam("id", id);

		try
		{
			Element md   = req.execute();
			Element info = md.getChild("info", Edit.NAMESPACE);

			if (info != null)
				info.detach();

            // validate it here if requested
            if (params.validate) {
                if(!dataMan.validate(md))  {
                    log.info("Ignoring invalid metadata");
                    result.doesNotValidate++;
                    return null;
                }
            }
			return md;
		}
		catch(Exception e)
		{
			log.warning("Cannot retrieve remote metadata with id:"+id);
			log.warning(" (C) Error is : "+e.getMessage());

			return null;
		}
	}

	//--------------------------------------------------------------------------
	/** Return true if the sourceId is present in the remote site */

	private boolean exists(List mdList, String uuid)
	{
        for (Object aMdList : mdList) {
            Element elInfo = ((Element) aMdList).getChild("info", Edit.NAMESPACE);

            if (uuid.equals(elInfo.getChildText("uuid"))) {
                return true;
            }
        }

		return false;
	}

	//--------------------------------------------------------------------------

	private boolean updateCondition(String localDate, String remoteDate)
	{
		ISODate local = new ISODate(localDate);
		ISODate remote= new ISODate(remoteDate);

		//--- accept if remote date is greater than local date

		return (remote.sub(local) > 0);
	}

	//--------------------------------------------------------------------------
	//---
	//--- Variables
	//---
	//--------------------------------------------------------------------------

	private Dbms           dbms;
	private Logger         log;
	private XmlRequest     req;
	private GeonetParams   params;
	private DataManager    dataMan;
	private ServiceContext context;
	private CategoryMapper localCateg;
    private UUIDMapper     localUuids;
	private AlignerResult  result;
}

//=============================================================================

class AlignerResult
{
	public String siteId;

	public int totalMetadata;
	public int addedMetadata;
	public int updatedMetadata;
	public int unchangedMetadata;
	public int locallyRemoved;
	public int schemaSkipped;
	public int uuidSkipped;
    public int doesNotValidate;    
}

//=============================================================================
<|MERGE_RESOLUTION|>--- conflicted
+++ resolved
@@ -127,11 +127,7 @@
                 //--- maybe the metadata was unretrievable
 
                 if (id != null) {
-<<<<<<< HEAD
-                	dataMan.indexMetadata(dbms, id, false, false, context);
-=======
-                    dataMan.indexMetadata(dbms, id);
->>>>>>> 1e6075a8
+                	dataMan.indexMetadata(dbms, id, false, context);
                 }
             }
         }
