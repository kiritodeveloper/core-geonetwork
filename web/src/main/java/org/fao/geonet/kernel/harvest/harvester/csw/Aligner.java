--- conflicted
+++ resolved
@@ -211,11 +211,7 @@
 		addCategories(id);
 
 		dbms.commit();
-<<<<<<< HEAD
-		dataMan.indexMetadataGroup(dbms, id, false, context);
-=======
-		dataMan.indexMetadata(dbms, id, false);
->>>>>>> f48c94dd
+		dataMan.indexMetadata(dbms, id, false, false, context);
 		result.addedMetadata++;
 	}
 
@@ -331,11 +327,7 @@
 				addCategories(id);
 
 				dbms.commit();
-<<<<<<< HEAD
-				dataMan.indexMetadataGroup(dbms, id, false, context);
-=======
-				dataMan.indexMetadata(dbms, id, false);
->>>>>>> f48c94dd
+				dataMan.indexMetadata(dbms, id, false, false, context);
 				result.updatedMetadata++;
 			}
 		}
