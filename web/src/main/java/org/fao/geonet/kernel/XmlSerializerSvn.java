//=============================================================================
//===	Copyright (C) 2001-2007 Food and Agriculture Organization of the
//===	United Nations (FAO-UN), United Nations World Food Programme (WFP)
//===	and United Nations Environment Programme (UNEP)
//===
//===	This program is free software; you can redistribute it and/or modify
//===	it under the terms of the GNU General Public License as published by
//===	the Free Software Foundation; either version 2 of the License, or (at
//===	your option) any later version.
//===
//===	This program is distributed in the hope that it will be useful, but
//===	WITHOUT ANY WARRANTY; without even the implied warranty of
//===	MERCHANTABILITY or FITNESS FOR A PARTICULAR PURPOSE. See the GNU
//===	General Public License for more details.
//===
//===	You should have received a copy of the GNU General Public License
//===	along with this program; if not, write to the Free Software
//===	Foundation, Inc., 51 Franklin St, Fifth Floor, Boston, MA 02110-1301, USA
//===
//===	Contact: Jeroen Ticheler - FAO - Viale delle Terme di Caracalla 2,
//===	Rome - Italy. email: geonetwork@osgeo.org
//==============================================================================

package org.fao.geonet.kernel;

import java.sql.SQLException;

import jeeves.resources.dbms.Dbms;
import jeeves.server.context.ServiceContext;
import jeeves.utils.Log;
import jeeves.xlink.Processor;

import org.fao.geonet.constants.Geonet;
import org.fao.geonet.kernel.setting.SettingManager;
import org.jdom.Element;

/**
 * This class is responsible for reading and writing metadata extras from the 
 * database and xml from subversion. 
 * 
 */
public class XmlSerializerSvn extends XmlSerializer {

	SvnManager svnMan = null;

	/** Sets the repository URL - at present we really only expect that this
	  * will be a local filesystem repository
		*/
	public XmlSerializerSvn(SettingManager sMan, SvnManager svnMan) throws Exception {
		super(sMan);
	
		this.svnMan = svnMan;
	}

    /**
     * Retrieves the xml element whose id matches the given one. The element is read from the database as subversion may be busy with commit changes.
     * @param id
     *
     * @return
     * @throws Exception
     */
<<<<<<< HEAD
	protected Element internalSelect(Dbms dbms, String table, String id, ServiceContext srvContext) throws Exception {
		Element rec = super.internalSelect(dbms, table, id, srvContext);
=======
	protected Element internalSelect(Dbms dbms, String table, String id, boolean isIndexingTask) throws Exception {
		Element rec = super.internalSelect(dbms, table, id, isIndexingTask);
>>>>>>> 1a96d575
		if (rec != null) return (Element) rec.detach();
		else return null;
	}

    /**
     *  Retrieves the xml element which id matches the given one. The element 
		 *  is read from 'table' or the subversion repo and the string read
     *  is converted into xml, XLinks are resolved when config'd on.
     *
     * @param dbms
     * @param table
     * @param id
     * @return
     * @throws Exception
     */
<<<<<<< HEAD
	public Element select(Dbms dbms, String table, String id, ServiceContext srvContext) throws Exception {
		Element rec = internalSelect(dbms, table, id, srvContext);
		if (resolveXLinks()) Processor.detachXLink(rec, srvContext);
=======
	public Element select(Dbms dbms, String table, String id) throws Exception {
		Element rec = internalSelect(dbms, table, id, false);
		if (resolveXLinks()) Processor.detachXLink(rec);
>>>>>>> 1a96d575
		return rec;
	}

    /**
     * Retrieves the xml element which id matches the given one. The element
		 * is read from 'table' or subversion and the string read is
     * converted into xml, XLinks are NOT resolved even if they are config'd 
		 * on - this is used when you want to do XLink processing yourself.
     *
     * @param dbms
     * @param table
     * @param id
     * @return
     * @throws Exception
     */
<<<<<<< HEAD
	public Element selectNoXLinkResolver(Dbms dbms, String table, String id, ServiceContext srvContext) throws Exception {
		return internalSelect(dbms, table, id, srvContext);
=======
	public Element selectNoXLinkResolver(Dbms dbms, String table, String id, boolean isIndexingTask) throws Exception {
		return internalSelect(dbms, table, id, false);
>>>>>>> 1a96d575
	}

    /**
     * Inserts a metadata into the database. Does not insert the metadata 
		 * into the subversion repository. Instead this is done when an update
		 * is generated on the metadata (eg. from editor).
     *
     * @param dbms
     * @param schema
     * @param xml
     * @param id
     * @param source
     * @param uuid
     * @param createDate
     * @param changeDate
     * @param isTemplate
     * @param title
     * @param owner
     * @param groupOwner
     * @param docType
     * @param context 
     * @return
     * @throws SQLException
     */
	public String insert(Dbms dbms, String schema, Element xml, int id,
					 String source, String uuid, String createDate,
					 String changeDate, String isTemplate, String title,
			 int owner, String groupOwner, String docType, ServiceContext context) 
			 throws Exception {

		return insertDb(dbms, schema, xml, id, source, uuid, createDate, changeDate, isTemplate, xml.getQualifiedName(), title, owner, groupOwner, docType);
	}

    /**
     *  Updates an xml element in the database and the subversion repo. 
		 *  The new metadata replaces the old metadata in the database. The old
		 *  metadata in the database is added to the subversion repo first time
		 *  an update is generated. In general the old metadata is diff'ed with 
		 *  the new metadata to generate a delta in the subversion repository.
     *
     * @param dbms
     * @param id
     * @param xml
     * @param changeDate
     * @param updateDateStamp
     * @param context 
     * @throws SQLException, SVNException
     */
	public void update(Dbms dbms, String id, Element xml, String changeDate, boolean updateDateStamp, String uuid, ServiceContext context) throws Exception {

		// old XML comes from the database
<<<<<<< HEAD
	  Element oldXml = super.internalSelect(dbms, "metadata", id, context);		
=======
	  Element oldXml = super.internalSelect(dbms, "metadata", id, false);		
>>>>>>> 1a96d575

		updateDb(dbms, id, xml, changeDate, xml.getQualifiedName(), updateDateStamp, uuid);

		if (svnMan == null) { // do nothing
			Log.error(Geonet.DATA_MANAGER, "SVN repository for metadata enabled but no repository available");
		} else {
			// set subversion manager to record history on this metadata when commit
			// takes place
			svnMan.setHistory(dbms, id, context);
		}

	}

    /**
     * Deletes a metadata record given its id. The metadata record is deleted
		 * from 'table' and from the subversion repo (if present).
     *
     * @param dbms
     * @param table
     * @param id
     * @param context
     * @throws SQLException, SVNException
     */
	public void delete(Dbms dbms, String table, String id, ServiceContext context) throws Exception {

		deleteDb(dbms, table, id);
		if (svnMan == null) { // do nothing
			Log.error(Geonet.DATA_MANAGER, "SVN repository for metadata enabled but no repository available");
		} else {
			svnMan.deleteDir(id, context);
		}

	}

}<|MERGE_RESOLUTION|>--- conflicted
+++ resolved
@@ -59,13 +59,8 @@
      * @return
      * @throws Exception
      */
-<<<<<<< HEAD
-	protected Element internalSelect(Dbms dbms, String table, String id, ServiceContext srvContext) throws Exception {
-		Element rec = super.internalSelect(dbms, table, id, srvContext);
-=======
-	protected Element internalSelect(Dbms dbms, String table, String id, boolean isIndexingTask) throws Exception {
-		Element rec = super.internalSelect(dbms, table, id, isIndexingTask);
->>>>>>> 1a96d575
+	protected Element internalSelect(Dbms dbms, String table, String id, boolean isIndexingTask, ServiceContext srvContext) throws Exception {
+		Element rec = super.internalSelect(dbms, table, id, isIndexingTask, srvContext);
 		if (rec != null) return (Element) rec.detach();
 		else return null;
 	}
@@ -81,15 +76,9 @@
      * @return
      * @throws Exception
      */
-<<<<<<< HEAD
 	public Element select(Dbms dbms, String table, String id, ServiceContext srvContext) throws Exception {
-		Element rec = internalSelect(dbms, table, id, srvContext);
+		Element rec = internalSelect(dbms, table, id, false, srvContext);
 		if (resolveXLinks()) Processor.detachXLink(rec, srvContext);
-=======
-	public Element select(Dbms dbms, String table, String id) throws Exception {
-		Element rec = internalSelect(dbms, table, id, false);
-		if (resolveXLinks()) Processor.detachXLink(rec);
->>>>>>> 1a96d575
 		return rec;
 	}
 
@@ -105,13 +94,8 @@
      * @return
      * @throws Exception
      */
-<<<<<<< HEAD
-	public Element selectNoXLinkResolver(Dbms dbms, String table, String id, ServiceContext srvContext) throws Exception {
-		return internalSelect(dbms, table, id, srvContext);
-=======
-	public Element selectNoXLinkResolver(Dbms dbms, String table, String id, boolean isIndexingTask) throws Exception {
-		return internalSelect(dbms, table, id, false);
->>>>>>> 1a96d575
+	public Element selectNoXLinkResolver(Dbms dbms, String table, String id, boolean isIndexingTask, ServiceContext srvContext) throws Exception {
+		return internalSelect(dbms, table, id, false, srvContext);
 	}
 
     /**
@@ -163,11 +147,7 @@
 	public void update(Dbms dbms, String id, Element xml, String changeDate, boolean updateDateStamp, String uuid, ServiceContext context) throws Exception {
 
 		// old XML comes from the database
-<<<<<<< HEAD
-	  Element oldXml = super.internalSelect(dbms, "metadata", id, context);		
-=======
-	  Element oldXml = super.internalSelect(dbms, "metadata", id, false);		
->>>>>>> 1a96d575
+	  Element oldXml = super.internalSelect(dbms, "metadata", id, false, context);		
 
 		updateDb(dbms, id, xml, changeDate, xml.getQualifiedName(), updateDateStamp, uuid);
 
