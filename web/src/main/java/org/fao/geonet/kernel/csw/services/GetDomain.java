--- conflicted
+++ resolved
@@ -58,6 +58,7 @@
 import org.fao.geonet.kernel.csw.CatalogDispatcher;
 import org.fao.geonet.kernel.csw.CatalogService;
 import org.fao.geonet.kernel.csw.services.getrecords.CatalogSearcher;
+import org.fao.geonet.kernel.search.IndexAndTaxonomy;
 import org.fao.geonet.kernel.search.LuceneSearcher;
 import org.fao.geonet.kernel.search.LuceneUtils;
 import org.fao.geonet.kernel.search.SearchManager;
@@ -190,7 +191,9 @@
 			GeonetContext gc = (GeonetContext) context.getHandlerContext(Geonet.CONTEXT_NAME);
 			SearchManager sm = gc.getSearchmanager();
 			
-			GeonetworkMultiReader reader = sm.getNewIndexReader().two();
+
+	        IndexAndTaxonomy indexAndTaxonomy= sm.getNewIndexReader();
+	        GeonetworkMultiReader reader = indexAndTaxonomy.indexReader;
 			try {
 				BooleanQuery groupsQuery = (BooleanQuery) CatalogSearcher.getGroupsQuery(context);
                 BooleanQuery query = null;
@@ -231,12 +234,8 @@
 						property = indexField;
 	
 					// check if params asked is in the index using getFieldNames ?
-<<<<<<< HEAD
-					if (reader.getFieldInfos().fieldInfo(property) != null)
-=======
 					FieldInfos fi = ReaderUtil.getMergedFieldInfos(reader);
 					if (fi.fieldInfo(property) == null)
->>>>>>> a7076d57
 						continue;
 					
 					boolean isRange = false;
@@ -294,7 +293,7 @@
 					domainValuesList.add(domainValues);
 				}
 			} finally {
-				sm.releaseIndexReader(reader);
+				sm.releaseIndexReader(indexAndTaxonomy);
 			}
 		}
 		return domainValuesList;
