//=============================================================================
//===	Copyright (C) 2001-2007 Food and Agriculture Organization of the
//===	United Nations (FAO-UN), United Nations World Food Programme (WFP)
//===	and United Nations Environment Programme (UNEP)
//===
//===	This program is free software; you can redistribute it and/or modify
//===	it under the terms of the GNU General Public License as published by
//===	the Free Software Foundation; either version 2 of the License, or (at
//===	your option) any later version.
//===
//===	This program is distributed in the hope that it will be useful, but
//===	WITHOUT ANY WARRANTY; without even the implied warranty of
//===	MERCHANTABILITY or FITNESS FOR A PARTICULAR PURPOSE. See the GNU
//===	General Public License for more details.
//===
//===	You should have received a copy of the GNU General Public License
//===	along with this program; if not, write to the Free Software
//===	Foundation, Inc., 51 Franklin St, Fifth Floor, Boston, MA 02110-1301, USA
//===
//===	Contact: Jeroen Ticheler - FAO - Viale delle Terme di Caracalla 2,
//===	Rome - Italy. email: geonetwork@osgeo.org
//==============================================================================

package org.fao.geonet.kernel.csw.services.getrecords;

import java.io.ByteArrayOutputStream;
import java.io.IOException;
import java.util.ArrayList;
import java.util.Arrays;
import java.util.Collections;
import java.util.HashMap;
import java.util.Iterator;
import java.util.List;
import java.util.Map;
import java.util.Set;
import java.util.StringTokenizer;

import jeeves.resources.dbms.Dbms;
import jeeves.server.context.ServiceContext;
import jeeves.utils.Log;
import jeeves.utils.Util;
import jeeves.utils.Xml;

import org.apache.commons.lang.StringUtils;
import org.apache.lucene.analysis.miscellaneous.PerFieldAnalyzerWrapper;
import org.apache.lucene.document.Document;
import org.apache.lucene.facet.taxonomy.TaxonomyReader;
import org.apache.lucene.index.CorruptIndexException;
import org.apache.lucene.index.Term;
import org.apache.lucene.queries.ChainedFilter;
import org.apache.lucene.queryparser.classic.MultiFieldQueryParser;
import org.apache.lucene.queryparser.classic.ParseException;
import org.apache.lucene.search.BooleanClause;
import org.apache.lucene.search.BooleanQuery;
import org.apache.lucene.search.CachingWrapperFilter;
import org.apache.lucene.search.Filter;
import org.apache.lucene.search.Query;
import org.apache.lucene.search.ScoreDoc;
import org.apache.lucene.search.Sort;
import org.apache.lucene.search.TermQuery;
import org.apache.lucene.search.TopDocs;
import org.fao.geonet.GeonetContext;
import org.fao.geonet.constants.Geonet;
import org.fao.geonet.csw.common.Csw;
import org.fao.geonet.csw.common.ResultType;
import org.fao.geonet.csw.common.exceptions.CatalogException;
import org.fao.geonet.csw.common.exceptions.InvalidParameterValueEx;
import org.fao.geonet.csw.common.exceptions.NoApplicableCodeEx;
import org.fao.geonet.exceptions.SearchExpiredEx;
import org.fao.geonet.kernel.AccessManager;
import org.fao.geonet.kernel.search.DuplicateDocFilter;
import org.fao.geonet.kernel.search.IndexAndTaxonomy;
import org.fao.geonet.kernel.search.LuceneConfig;
import org.fao.geonet.kernel.search.LuceneIndexField;
import org.fao.geonet.kernel.search.LuceneSearcher;
import org.fao.geonet.kernel.search.LuceneUtils;
import org.fao.geonet.kernel.search.SearchManager;
import org.fao.geonet.kernel.search.index.GeonetworkMultiReader;
import org.fao.geonet.kernel.search.spatial.Pair;
import org.fao.geonet.kernel.search.spatial.SpatialIndexWriter;
import org.fao.geonet.services.region.Region;
import org.fao.geonet.services.region.RegionsDAO;
import org.geotools.xml.Encoder;
import org.geotools.gml2.GMLConfiguration;
import org.jdom.Attribute;
import org.jdom.Element;
import org.jdom.JDOMException;
import org.jdom.Namespace;

import com.vividsolutions.jts.geom.Geometry;

//=============================================================================

public class CatalogSearcher {
<<<<<<< HEAD
	private static final class FindRegionFilterElements implements org.jdom.filter.Filter {
        private static final Namespace namespace = Namespace.getNamespace("gml", "http://www.opengis.net/gml");
        private static final long serialVersionUID = 1L;

        public boolean matches(Object obj)
        {
            if (obj instanceof Element) {
                Element element = (Element) obj;
                Attribute attribute = element.getAttribute("id", namespace);
                return attribute != null && attribute.getValue() != null;
            }
            return false;
        }
    }

    private final Element _summaryConfig;
=======
>>>>>>> e581789d
	private final LuceneConfig	_luceneConfig;
	private final Set<String> _tokenizedFieldSet;
	private final Set<String> _selector;
	private final Set<String> _uuidselector;
	private Query         _query;
	private CachingWrapperFilter _filter;
	private Sort          _sort;
	private String        _lang;
	private long          _searchToken;
    private final GMLConfiguration   _configuration;
	
<<<<<<< HEAD
	public CatalogSearcher(Element summaryConfig, GMLConfiguration  configuration, 
			LuceneConfig luceneConfig, FieldSelector selector, FieldSelector uuidselector) {
=======
	public CatalogSearcher(LuceneConfig luceneConfig, Set<String> selector, Set<String> uuidselector) {
>>>>>>> e581789d
		_luceneConfig = luceneConfig;
		_tokenizedFieldSet = luceneConfig.getTokenizedField();
		_selector = selector;
		_configuration = configuration;
		_uuidselector = uuidselector;
		_searchToken = -1L;  // means we will get a new IndexSearcher when we
		                     // ask for it first time
	}
	
	// ---------------------------------------------------------------------------
	// ---
	// --- Main search method
	// ---
	// ---------------------------------------------------------------------------

	/**
	 * Convert a filter to a lucene search and run the search.
	 * 
	 * @return a list of id that match the given filter, ordered by sortFields
	 */
	public Pair<Element, List<ResultItem>> search(ServiceContext context,
                                                  Element filterExpr, String filterVersion, String typeName,
                                                  Sort sort, ResultType resultType, int startPosition, int maxRecords,
                                                  int maxHitsInSummary, String cswServiceSpecificContraint) throws CatalogException {
        if(Log.isDebugEnabled(Geonet.CSW_SEARCH))
            Log.debug(Geonet.CSW_SEARCH, "CatalogSearch search");
		Element luceneExpr = filterToLucene(context, filterExpr);
        if(Log.isDebugEnabled(Geonet.CSW_SEARCH))
            Log.debug(Geonet.CSW_SEARCH, "after filter2lucene:\n"+ Xml.getString(luceneExpr));

        // OGC 07-045:
        // If typeName equals to “csw:Record” no ISO metadata profile specific queryables must be used. The handling of
        // the queryables is as defined as in chapter 10.8.4.11 of [OGC 07-006].

        // If the typeNames attribute of a query equals to ‘gmd:MD_Metadata’ (‘gmd’ representing the
        // ‘http://www.isotc211.org/2005/gmd’ namespace) any queryable that is part of the associated filter must be
        // represented by a qualified name with a prefix (e.g. ‘apiso’), representing the
        // ‘http://www.opengis.net/cat/csw/apiso/1.0’ namespace. This is true for both application profile queryables as
        // well as for the OGC common core queryables (which are mapped to the gmd metadata schema then).

        // TODO typeName is not enforced: restrict query to requested typeName (in remapFields)

		if (luceneExpr != null) {
			checkForErrors(luceneExpr);
			remapFields(luceneExpr);
		}

        if(Log.isDebugEnabled(Geonet.CSW_SEARCH))
            Log.debug(Geonet.CSW_SEARCH, "after remapfields:\n"+ Xml.getString(luceneExpr));
        
        GeonetContext gc = (GeonetContext) context.getHandlerContext(Geonet.CONTEXT_NAME);
        SearchManager sm = gc.getSearchmanager();
        IndexAndTaxonomy indexAndTaxonomy = null;
        try {
            if (luceneExpr != null) {
                convertPhrases(luceneExpr);
                if (Log.isDebugEnabled(Geonet.CSW_SEARCH))
                    Log.debug(Geonet.CSW_SEARCH, "after convertphrases:\n" + Xml.getString(luceneExpr));
            }
            indexAndTaxonomy = sm.getIndexReader(_searchToken);
            Log.debug(Geonet.CSW_SEARCH, "Found searcher with " + indexAndTaxonomy.version + " comparing with " + _searchToken);
            if (_searchToken != -1L && indexAndTaxonomy.version != _searchToken) {
                throw new SearchExpiredEx("Search has expired/timed out - start a new search");
            }
            _searchToken = indexAndTaxonomy.version;
            GeonetworkMultiReader reader = indexAndTaxonomy.indexReader;
            return performSearch(context, luceneExpr, filterExpr, filterVersion, sort, resultType, startPosition, maxRecords,
                    maxHitsInSummary, cswServiceSpecificContraint, reader, indexAndTaxonomy.taxonomyReader);
        }
        catch (Exception e) {
			Log.error(Geonet.CSW_SEARCH, "Error while searching metadata ");
			Log.error(Geonet.CSW_SEARCH, "  (C) StackTrace:\n" + Util.getStackTrace(e));
			throw new NoApplicableCodeEx("Raised exception while searching metadata : " + e);
        } finally {
            try {
                if (indexAndTaxonomy != null) {
                    sm.releaseIndexReader(indexAndTaxonomy);
                }
            } catch (Exception ex) {
                // eat it as it probably doesn't matter,
                // but say what happened anyway
                Log.error(Geonet.CSW_SEARCH, "Error while releasing index searcher ", ex);
            }
        }
	}

	// ---------------------------------------------------------------------------
	/**
	 * <p>
	 * Gets results in current searcher
	 * </p>
	 * @param context 
	 * 
	 * @return current searcher result in "fast" mode
	 * 
	 * @throws IOException
	 * @throws CorruptIndexException
	 */
	public List<String> getAllUuids(int maxHits, ServiceContext context) throws Exception {

		GeonetContext gc = (GeonetContext) context.getHandlerContext(Geonet.CONTEXT_NAME);
		SearchManager sm = gc.getSearchmanager();

        IndexAndTaxonomy indexAndTaxonomy = sm.getIndexReader(_searchToken);

        try {
            Log.debug(Geonet.CSW_SEARCH, "Found searcher with " + indexAndTaxonomy.version + " comparing with " + _searchToken);
            if (indexAndTaxonomy.version != _searchToken && !(!_luceneConfig.useNRTManagerReopenThread() || Boolean.parseBoolean(System.getProperty(LuceneConfig.USE_NRT_MANAGER_REOPEN_THREAD)))) {
                throw new SearchExpiredEx("Search has expired/timed out - start a new search");
            }
            GeonetworkMultiReader _reader = indexAndTaxonomy.indexReader;
            Pair<TopDocs, Element> searchResults = LuceneSearcher.doSearchAndMakeSummary(maxHits, 0, maxHits, _lang,
                    _luceneConfig.getTaxonomy().get(ResultType.RESULTS.toString()), _reader, _query, _filter, _sort, null, false,
                    _luceneConfig.isTrackDocScores(), _luceneConfig.isTrackMaxScore(), _luceneConfig.isDocsScoredInOrder());
            TopDocs tdocs = searchResults.one();
            Element summary = searchResults.two();

            int numHits = Integer.parseInt(summary.getAttributeValue("count"));

            if (Log.isDebugEnabled(Geonet.CSW_SEARCH))
                Log.debug(Geonet.CSW_SEARCH, "Records matched : " + numHits);

            // --- retrieve results
            List<String> response = new ArrayList<String>();

            for (ScoreDoc sdoc : tdocs.scoreDocs) {
                Document doc = _reader.document(sdoc.doc, _uuidselector);
                String uuid = doc.get("_uuid");
                if (uuid != null)
                    response.add(uuid);
            }
            return response;
        } finally {
			sm.releaseIndexReader(indexAndTaxonomy);
		}
	}

	// ---------------------------------------------------------------------------
	// ---
	// --- Private methods
	// ---
	// ---------------------------------------------------------------------------

	/**
	 * Use filter-to-lucene stylesheet to create a Lucene search query to be
	 * used by LuceneSearcher.
	 * 
	 * @return XML representation of Lucene query
	 */
	private Element filterToLucene(ServiceContext context, Element filterExpr)
			throws NoApplicableCodeEx {
		if (filterExpr == null)
			return null;

		String styleSheet = context.getAppPath() + Geonet.Path.CSW
				+ Geonet.File.FILTER_TO_LUCENE;

		try {
			Element result = Xml.transform(filterExpr, styleSheet);
			removeEmptyBranches(result);
            Log.info(Geonet.CSW_SEARCH,"filterToLucene result:\n" + Xml.getString(result));
            return result;

		}
        catch (Exception e) {
			context.error("Error during Filter to Lucene conversion : " + e);
			context.error("  (C) StackTrace\n" + Util.getStackTrace(e));

			throw new NoApplicableCodeEx(
					"Error during Filter to Lucene conversion : " + e);
		}
	}
	@SuppressWarnings("unchecked")
    private void removeEmptyBranches( Element element ) {
        List<Element> children = new ArrayList<Element>(element.getChildren());
        for( Element e : children ) {
            removeEmptyBranches(e);
        }

        if (element.getChildren().isEmpty() && element.getTextTrim().isEmpty()
                && element.getAttribute("fld") == null) {
            element.detach();
        }
	}
	// ---------------------------------------------------------------------------

	private void checkForErrors(Element elem) throws InvalidParameterValueEx {
		List children = elem.getChildren();

		if (elem.getName().equals("error")) {
			String type = elem.getAttributeValue("type");
			String oper = Xml.getString((Element) children.get(0));

			throw new InvalidParameterValueEx(type, oper);
		}

        for (Object aChildren : children) {
            checkForErrors((Element) aChildren);
        }
	}


	// ---------------------------------------------------------------------------

	private void convertPhrases(Element elem)
			throws InterruptedException, IOException {
		if (elem.getName().equals("TermQuery")) {
			String field = elem.getAttributeValue("fld");
			String text = elem.getAttributeValue("txt");

			if (_tokenizedFieldSet.contains(field) && text.indexOf(' ') != -1) {
				elem.setName("PhraseQuery");

				StringTokenizer st = new StringTokenizer(text, " ");

				while (st.hasMoreTokens()) {
					Element term = new Element("TermQuery");
					term.setAttribute("fld", field);
					term.setAttribute("txt", st.nextToken());

					elem.addContent(term);
				}
			}
		}

		else {
			List children = elem.getChildren();

            for (Object aChildren : children) {
                convertPhrases((Element) aChildren);
            }
		}
	}

	// ---------------------------------------------------------------------------
	/**
	 * Map OGC CSW search field names to Lucene field names using
	 * {@link FieldMapper}. If a field name is not defined then the any (ie.
	 * full text) criteria is used.
	 * 
	 */
	private void remapFields(Element elem) {
		String field = elem.getAttributeValue("fld");

		if (field != null) {
			if (field.equals(""))
				field = "any";

			String mapped = FieldMapper.map(field);

			if (mapped != null)
				elem.setAttribute("fld", mapped);
			else
				Log.info(Geonet.CSW_SEARCH, "Unknown queryable field : "
						+ field); // FIXME log doesn't work
		}

		List children = elem.getChildren();

        for (Object aChildren : children) {
            remapFields((Element) aChildren);
        }
	}

	// ---------------------------------------------------------------------------

    /**
     * Executes a CSW search using a filter query.
     *
     * If it is provided a service specific constraint in CswDispatcher service, the constraint is added
     * to the final search query to restrict the search.
     *
     * @param context
     * @param luceneExpr
     * @param filterExpr                    CSW Filter
     * @param filterVersion
     * @param sort
     * @param resultType
     * @param startPosition
     * @param maxRecords
     * @param maxHitsInSummary
     * @param cswServiceSpecificContraint   Service specific constraint
     * @param taxonomyReader 
     * @return
     * @throws Exception
     */
	private Pair<Element, List<ResultItem>> performSearch(ServiceContext context, Element luceneExpr,
                                                          Element filterExpr, String filterVersion, Sort sort,
                                                          ResultType resultType, int startPosition, int maxRecords,
                                                          int maxHitsInSummary, String cswServiceSpecificContraint,
                                                          GeonetworkMultiReader reader, TaxonomyReader taxonomyReader)
            throws Exception {

        if(Log.isDebugEnabled(Geonet.CSW_SEARCH))
            Log.debug(Geonet.CSW_SEARCH, "CatalogSearcher performSearch()");
        if (filterExpr != null) {
            if(Log.isDebugEnabled(Geonet.CSW_SEARCH))
                Log.debug(Geonet.CSW_SEARCH, "CatS performsearch: filterXpr:\n"+ Xml.getString(filterExpr));
        }

		GeonetContext gc = (GeonetContext) context.getHandlerContext(Geonet.CONTEXT_NAME);
		SearchManager sm = gc.getSearchmanager();

		if (luceneExpr != null) {
            if(Log.isDebugEnabled(Geonet.CSW_SEARCH))
                Log.debug(Geonet.CSW_SEARCH, "Search criteria:\n" + Xml.getString(luceneExpr));
        }
        else {
            if(Log.isDebugEnabled(Geonet.CSW_SEARCH))
                Log.debug(Geonet.CSW_SEARCH, "## Search criteria: null");
        }

		_lang = LuceneSearcher.determineLanguage(context, luceneExpr, sm.get_settingInfo());
		boolean requestedLanguageOnTop = sm.get_settingInfo().getRequestedLanguageOnTop();
		
        Query data;
        if (luceneExpr == null) {
            data = null;
        } else {
            PerFieldAnalyzerWrapper analyzer = SearchManager.getAnalyzer(_lang, true);
            String requestedLanguageOnly = sm.get_settingInfo().getRequestedLanguageOnly();
            data = LuceneSearcher.makeLocalisedQuery(luceneExpr,
                analyzer, _luceneConfig,
                _lang, requestedLanguageOnly);
        }
        Log.info(Geonet.CSW_SEARCH,"LuceneSearcher made query:\n" + data.toString());

        Query cswCustomFilterQuery = null;
        Log.info(Geonet.CSW_SEARCH,"LuceneSearcher cswCustomFilter:\n" + cswServiceSpecificContraint);
        if (StringUtils.isNotEmpty(cswServiceSpecificContraint)) {
            cswCustomFilterQuery = getCswServiceSpecificConstraintQuery(cswServiceSpecificContraint);
            Log.info(Geonet.CSW_SEARCH,"LuceneSearcher cswCustomFilterQuery:\n" + cswCustomFilterQuery);
        }

		Query groups = getGroupsQuery(context);
		if (sort == null) {
			List<Pair<String, Boolean>> fields = Collections.singletonList(Pair.read(Geonet.SearchResult.SortBy.RELEVANCE, true));
            sort = LuceneSearcher.makeSort(fields, _lang, requestedLanguageOnTop);
		}

		// --- put query on groups in AND with lucene query

		BooleanQuery query = new BooleanQuery();

		// FIXME : DO I need to fix that here ???
		// BooleanQuery.setMaxClauseCount(1024); // FIXME : using MAX_VALUE
		// solve
		// // partly the org.apache.lucene.search.BooleanQuery$TooManyClauses
		// // problem.
		// // Improve index content.

		BooleanClause.Occur occur = LuceneUtils.convertRequiredAndProhibitedToOccur(true, false);
		if (data != null) {
			query.add(data, occur);
        }
		query.add(groups, occur);

        if (cswCustomFilterQuery != null) {
            query.add(cswCustomFilterQuery, occur);
        }

		// --- proper search
        if(Log.isDebugEnabled(Geonet.CSW_SEARCH))
            Log.debug(Geonet.CSW_SEARCH, "Lucene query: " + query.toString());

        int numHits = startPosition + maxRecords;

<<<<<<< HEAD
        updateRegionsInSpatialFilter(context, filterExpr);
		// TODO Handle NPE creating spatial filter (due to constraint)
        Filter spatialfilter = sm.getSpatial().filter(query, numHits, filterExpr, filterVersion);
=======
		// TODO Handle NPE creating spatial filter (due to constraint
        Filter spatialfilter = sm.getSpatial().filter(query, Integer.MAX_VALUE, filterExpr, filterVersion);
>>>>>>> e581789d
        Filter duplicateRemovingFilter = new DuplicateDocFilter(query, 1000000);
        Filter cFilter = null;
        if (spatialfilter == null) {
            cFilter = duplicateRemovingFilter;
        }
        else {
            Filter[] filters = new Filter[]{duplicateRemovingFilter, spatialfilter};
            cFilter = new ChainedFilter(filters, ChainedFilter.AND);
        }

        boolean buildSummary = resultType == ResultType.RESULTS_WITH_SUMMARY;
        // get as many results as instructed or enough for search summary
        if (buildSummary) {
            numHits = Math.max(maxHitsInSummary, numHits);
        }
		// record globals for reuse
		_query = query;
		_filter = new CachingWrapperFilter(cFilter);
		_sort = sort;
	
		Pair<TopDocs,Element> searchResults = LuceneSearcher.doSearchAndMakeSummary(numHits, startPosition - 1,
                maxRecords, _lang, _luceneConfig.getTaxonomy().get(resultType.toString()), reader, _query, _filter,
                _sort, taxonomyReader, buildSummary, _luceneConfig.isTrackDocScores(), _luceneConfig.isTrackMaxScore(),
                _luceneConfig.isDocsScoredInOrder()
		);
		TopDocs hits = searchResults.one();
		Element summary = searchResults.two();

		numHits = Integer.parseInt(summary.getAttributeValue("count"));
        if(Log.isDebugEnabled(Geonet.CSW_SEARCH))
            Log.debug(Geonet.CSW_SEARCH, "Records matched : " + numHits);
		
		// --- retrieve results

		List<ResultItem> results = new ArrayList<ResultItem>();

		// Get hits according to request (when using summary topdocs returned by
		// LuceneSearcher already contains all docs)
		int i = 0;
		int iMax = hits.scoreDocs.length;
		for (;i < iMax; i++) {
			Document doc = reader.document(hits.scoreDocs[i].doc, _selector);
			String id = doc.get("_id");
			ResultItem ri = new ResultItem(id);
			results.add(ri);
			for (String field : FieldMapper.getMappedFields()) {
				String value = doc.get(field);
				if (value != null) {
					ri.add(field, value);
                }
			}
		}
		summary.setName("Summary");
		summary.setNamespace(Csw.NAMESPACE_GEONET);
		return Pair.read(summary, results);
	}
    // ---------------------------------------------------------------------------

	/**
	 * Process all spatial filters by replacing the region placeholders (filters with gml:id starting with 'region:')
	 * with the gml of the actual region geometry.
	 * 
	 * @param context
	 * @param filterExpr
	 * @throws Exception
	 */
	private void updateRegionsInSpatialFilter(ServiceContext context, Element filterExpr) throws Exception {
	    RegionsDAO regionDAO = context.getApplicationContext().getBean(RegionsDAO.class);
        for( Element regionEl: (List<Element>) lookupGeoms(filterExpr)) {
            Attribute attribute = regionEl.getAttribute("id", FindRegionFilterElements.namespace);
            Geometry unionedGeom = null;
            List<Geometry> geoms = new ArrayList<Geometry>();
            String[] regionIds = attribute.getValue().split("\\s*,\\s*");

            for (String regionId : regionIds) {
                Geometry geometry = regionDAO.getGeom(context, regionId, false, Region.WGS84);
                geoms.add(geometry);
                if (unionedGeom == null) {
                    unionedGeom = geometry;
                } else {
                    unionedGeom = unionedGeom.union(geometry);
                }
            }
            
            updateWithinFilter(regionEl, geoms);

            setGeom(regionEl, unionedGeom);
        }
        
    }
	/**
	 * If the filter is a within filter then we want to break the within into a few parts.  
	 * 
	 * <ul>
	 * <li>A within filter where the geometry is the union of all the geometries that was in the gml:id</li>
	 * <li>A within filter for each of the individual geometries</li>
	 * </ul> 
	 * 
	 * The reason is the case of within 2 adjacent regions.  Suppose you have a within switzerland and france, if
	 * a metadata crosses the border then within will fail in the normal case, the fixes that case.
	 * 
	 * The reason that the union and each individual geometry are or-d together is for the situation where a metadata's 
	 * polygon extent is exactly the same as one of the individual geometries.  The within filter is a little dumb in
	 * that it is true if the geometry is fully within or is exactly equals.  So if only the union is used then
	 * the geometry is neither fully within (IE doesn't share boundary) nor exactly the same.  So
	 * I use the work around of having several filters or'd together.  This is not a common case in practice
	 * but must be handled. 
	 */
    private void updateWithinFilter(Element regionEl, List<Geometry> geoms) throws IOException, JDOMException {
        if(geoms.size() < 2) {
            return;
        }
        Element withinFilter = findWithinFilter(regionEl);

        if(withinFilter!=null ){
            Element parentElement = withinFilter.getParentElement();
            int index = parentElement.indexOf(withinFilter);

            ArrayList<Element> ors = new ArrayList<Element>();
            ors.add(withinFilter);
            for (Geometry geometry : geoms) {
                Element newEl = (Element) withinFilter.clone();
                org.jdom.filter.Filter filter = new FindRegionFilterElements();
                Iterator<?> children = regionEl.getDescendants(filter);
                if (children.hasNext()) {
                    setGeom((Element) children.next(), geometry);
                }
                ors.add(newEl);
            }

            Element or = new Element("Or","ogc", "http://www.opengis.net/ogc");
            parentElement.setContent(index, or);

            or.addContent(ors);
        }
    }

    /**
     * Check to see if there is a within filter in the element.
     */
    private Element findWithinFilter(Element element)
    {
        if(element == null ){
            return null;
        }
        if(element.getName().equalsIgnoreCase("WITHIN")){
            return element;
        }
        return findWithinFilter(element.getParentElement());
    }

    /**
     * Update the element with the gml encoded geometry
     */
    private void setGeom(Element element, Geometry fullGeom) throws IOException, JDOMException
    {
        Element parentElement = element.getParentElement();
        int index = parentElement.indexOf(element);

        ByteArrayOutputStream out = new ByteArrayOutputStream();
        Encoder encoder = new Encoder(_configuration);
        encoder.setOmitXMLDeclaration(true);
        encoder.setNamespaceAware(true);

        encoder.encode(SpatialIndexWriter.toMultiPolygon(fullGeom), org.geotools.gml3.GML.MultiPolygon, out);
        Element geomElem = org.fao.geonet.csw.common.util.Xml.loadString(out.toString(), false);
        parentElement.setContent(index, geomElem);
    }

    private ArrayList<Element> lookupGeoms(Element filterExpr)
    {
        org.jdom.filter.Filter filter = new FindRegionFilterElements();
        Iterator<?> children = filterExpr.getDescendants(filter);
        ArrayList<Element> elements = new ArrayList<Element>();
        while (children.hasNext()) {
            elements.add((Element) children.next());
        }
        return elements;
    }

    // ---------------------------------------------------------------------------

	/**
	 * Allow search on current user's groups only adding a BooleanClause to the
	 * search.
	 */
	public static Query getGroupsQuery(ServiceContext context) throws Exception {
		Dbms dbms = (Dbms) context.getResourceManager()
				.open(Geonet.Res.MAIN_DB);

		GeonetContext gc = (GeonetContext) context
				.getHandlerContext(Geonet.CONTEXT_NAME);
		AccessManager am = gc.getAccessManager();
		Set<String> hs = am.getUserGroups(dbms, context.getUserSession(),
				context.getIpAddress(), false);

		BooleanQuery query = new BooleanQuery();

		String operView = "_op0";

		BooleanClause.Occur occur = LuceneUtils
				.convertRequiredAndProhibitedToOccur(false, false);
		for (Object group : hs) {
			TermQuery tq = new TermQuery(new Term(operView, group.toString()));
			query.add(tq, occur);
		}

		// If user is authenticated, add the current user to the query because
		// if an editor unchecked all
		// visible options in privileges panel for all groups, then the metadata
		// records could not be found anymore, even by its editor.
		if (context.getUserSession().getUserId() != null) {
			TermQuery tq = new TermQuery(new Term("_owner", context
					.getUserSession().getUserId()));
			query.add(tq, occur);
		}

		return query;
	}

    /**
     * Creates a lucene Query object from a lucene query string using Lucene query syntax.
     *
     * @param cswServiceSpecificConstraint
     * @return
     * @throws ParseException
     */
    public static Query getCswServiceSpecificConstraintQuery(String cswServiceSpecificConstraint) throws ParseException {
        String[] fields = {"title"};
        MultiFieldQueryParser parser = new MultiFieldQueryParser(Geonet.LUCENE_VERSION, fields , SearchManager.getAnalyzer());
        Query q = parser.parse(cswServiceSpecificConstraint);

        // List of lucene fields which MUST not be control by user, to be removed from the CSW service specific constraint
        List<String> SECURITY_FIELDS = Arrays.asList(
             LuceneIndexField.OWNER,
             LuceneIndexField.GROUP_OWNER);

        BooleanQuery bq = (BooleanQuery) q;

        List<BooleanClause> clauses = bq.clauses();

        Iterator<BooleanClause> it = clauses.iterator();
        while (it.hasNext()) {
            BooleanClause bc = it.next();

            for (String fieldName : SECURITY_FIELDS){
                if (bc.getQuery().toString().contains(fieldName + ":")) {
                    if(Log.isDebugEnabled(Geonet.CSW_SEARCH))
                        Log.debug(Geonet.CSW_SEARCH,"LuceneSearcher getCswServiceSpecificConstraintQuery removed security field: " + fieldName);
                    it.remove();

                    break;
                }
            }
        }

        return q;
    }

}

// =============================================================================

/**
 * Class containing result items with information retrieved from Lucene index.
 */
class ResultItem {
	/**
	 * Metadata identifier
	 */
	private String id;

	/**
	 * Other Lucene index information declared in {@link FieldMapper}
	 */
	private Map<String, String> hmFields = new HashMap<String, String>();

	// ---------------------------------------------------------------------------
	// ---
	// --- Constructor
	// ---
	// ---------------------------------------------------------------------------

	public ResultItem(String id) {
		this.id = id;
	}

	// ---------------------------------------------------------------------------
	// ---
	// --- API methods
	// ---
	// ---------------------------------------------------------------------------

	public String getID() {
		return id;
	}

	// ---------------------------------------------------------------------------

	public void add(String field, String value) {
		hmFields.put(field, value);
	}

	// ---------------------------------------------------------------------------

	public String getValue(String field) {
		return hmFields.get(field);
	}
}<|MERGE_RESOLUTION|>--- conflicted
+++ resolved
@@ -92,7 +92,6 @@
 //=============================================================================
 
 public class CatalogSearcher {
-<<<<<<< HEAD
 	private static final class FindRegionFilterElements implements org.jdom.filter.Filter {
         private static final Namespace namespace = Namespace.getNamespace("gml", "http://www.opengis.net/gml");
         private static final long serialVersionUID = 1L;
@@ -108,9 +107,6 @@
         }
     }
 
-    private final Element _summaryConfig;
-=======
->>>>>>> e581789d
 	private final LuceneConfig	_luceneConfig;
 	private final Set<String> _tokenizedFieldSet;
 	private final Set<String> _selector;
@@ -122,12 +118,8 @@
 	private long          _searchToken;
     private final GMLConfiguration   _configuration;
 	
-<<<<<<< HEAD
-	public CatalogSearcher(Element summaryConfig, GMLConfiguration  configuration, 
-			LuceneConfig luceneConfig, FieldSelector selector, FieldSelector uuidselector) {
-=======
-	public CatalogSearcher(LuceneConfig luceneConfig, Set<String> selector, Set<String> uuidselector) {
->>>>>>> e581789d
+	public CatalogSearcher(GMLConfiguration  configuration, 
+			LuceneConfig luceneConfig, Set<String> selector, Set<String> uuidselector) {
 		_luceneConfig = luceneConfig;
 		_tokenizedFieldSet = luceneConfig.getTokenizedField();
 		_selector = selector;
@@ -495,14 +487,9 @@
 
         int numHits = startPosition + maxRecords;
 
-<<<<<<< HEAD
         updateRegionsInSpatialFilter(context, filterExpr);
 		// TODO Handle NPE creating spatial filter (due to constraint)
-        Filter spatialfilter = sm.getSpatial().filter(query, numHits, filterExpr, filterVersion);
-=======
-		// TODO Handle NPE creating spatial filter (due to constraint
         Filter spatialfilter = sm.getSpatial().filter(query, Integer.MAX_VALUE, filterExpr, filterVersion);
->>>>>>> e581789d
         Filter duplicateRemovingFilter = new DuplicateDocFilter(query, 1000000);
         Filter cFilter = null;
         if (spatialfilter == null) {
