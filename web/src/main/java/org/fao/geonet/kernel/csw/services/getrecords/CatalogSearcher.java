//=============================================================================
//===	Copyright (C) 2001-2007 Food and Agriculture Organization of the
//===	United Nations (FAO-UN), United Nations World Food Programme (WFP)
//===	and United Nations Environment Programme (UNEP)
//===
//===	This program is free software; you can redistribute it and/or modify
//===	it under the terms of the GNU General Public License as published by
//===	the Free Software Foundation; either version 2 of the License, or (at
//===	your option) any later version.
//===
//===	This program is distributed in the hope that it will be useful, but
//===	WITHOUT ANY WARRANTY; without even the implied warranty of
//===	MERCHANTABILITY or FITNESS FOR A PARTICULAR PURPOSE. See the GNU
//===	General Public License for more details.
//===
//===	You should have received a copy of the GNU General Public License
//===	along with this program; if not, write to the Free Software
//===	Foundation, Inc., 51 Franklin St, Fifth Floor, Boston, MA 02110-1301, USA
//===
//===	Contact: Jeroen Ticheler - FAO - Viale delle Terme di Caracalla 2,
//===	Rome - Italy. email: geonetwork@osgeo.org
//==============================================================================

package org.fao.geonet.kernel.csw.services.getrecords;

import java.io.IOException;
import java.util.ArrayList;
import java.util.Arrays;
import java.util.Collections;
import java.util.HashMap;
import java.util.Iterator;
import java.util.List;
import java.util.Map;
import java.util.Set;
import java.util.StringTokenizer;

import jeeves.resources.dbms.Dbms;
import jeeves.server.context.ServiceContext;
import jeeves.utils.Log;
import jeeves.utils.Util;
import jeeves.utils.Xml;

import org.apache.commons.lang.StringUtils;
import org.apache.lucene.analysis.PerFieldAnalyzerWrapper;
import org.apache.lucene.document.Document;
import org.apache.lucene.document.FieldSelector;
import org.apache.lucene.index.CorruptIndexException;
import org.apache.lucene.index.Term;
<<<<<<< HEAD
=======
import org.apache.lucene.search.ChainedFilter;
>>>>>>> a7076d57
import org.apache.lucene.queryParser.ParseException;
import org.apache.lucene.queryParser.QueryParser;
import org.apache.lucene.search.BooleanClause;
import org.apache.lucene.search.BooleanQuery;
import org.apache.lucene.search.CachingWrapperFilter;
import org.apache.lucene.search.ChainedFilter;
import org.apache.lucene.search.Filter;
import org.apache.lucene.search.Query;
import org.apache.lucene.search.ScoreDoc;
import org.apache.lucene.search.Sort;
import org.apache.lucene.search.TermQuery;
import org.apache.lucene.search.TopDocs;
import org.fao.geonet.GeonetContext;
import org.fao.geonet.constants.Geonet;
import org.fao.geonet.csw.common.Csw;
import org.fao.geonet.csw.common.ResultType;
import org.fao.geonet.csw.common.exceptions.CatalogException;
import org.fao.geonet.csw.common.exceptions.InvalidParameterValueEx;
import org.fao.geonet.csw.common.exceptions.NoApplicableCodeEx;
import org.fao.geonet.exceptions.SearchExpiredEx;
import org.fao.geonet.kernel.AccessManager;
import org.fao.geonet.kernel.search.DuplicateDocFilter;
import org.fao.geonet.kernel.search.LuceneConfig;
import org.fao.geonet.kernel.search.LuceneConfig.LuceneConfigNumericField;
import org.fao.geonet.kernel.search.LuceneIndexField;
import org.fao.geonet.kernel.search.LuceneSearcher;
import org.fao.geonet.kernel.search.LuceneUtils;
import org.fao.geonet.kernel.search.SearchManager;
import org.fao.geonet.kernel.search.index.GeonetworkMultiReader;
import org.fao.geonet.kernel.search.spatial.Pair;
import org.jdom.Element;

//=============================================================================

public class CatalogSearcher {
	private final Element _summaryConfig;
	private final LuceneConfig	_luceneConfig;
	private final Set<String> _tokenizedFieldSet;
	private final FieldSelector _selector;
	private final FieldSelector _uuidselector;
	private Query         _query;
	private CachingWrapperFilter _filter;
	private Sort          _sort;
	private String        _lang;
	private long          _searchToken;
	
	public CatalogSearcher(Element summaryConfig,
			LuceneConfig luceneConfig, FieldSelector selector, FieldSelector uuidselector) {
		_luceneConfig = luceneConfig;
		_tokenizedFieldSet = luceneConfig.getTokenizedField();
		_selector = selector;
		_uuidselector = uuidselector;
		_summaryConfig = summaryConfig;
		_searchToken = -1L;  // means we will get a new IndexSearcher when we
		                     // ask for it first time
	}
	
	// ---------------------------------------------------------------------------
	// ---
	// --- Main search method
	// ---
	// ---------------------------------------------------------------------------

	/**
	 * Convert a filter to a lucene search and run the search.
	 * 
	 * @return a list of id that match the given filter, ordered by sortFields
	 */
	public Pair<Element, List<ResultItem>> search(ServiceContext context,
                                                  Element filterExpr, String filterVersion, String typeName,
                                                  Sort sort, ResultType resultType, int startPosition, int maxRecords,
                                                  int maxHitsInSummary, String cswServiceSpecificContraint) throws CatalogException {
        if(Log.isDebugEnabled(Geonet.CSW_SEARCH))
            Log.debug(Geonet.CSW_SEARCH, "CatalogSearch search");
		Element luceneExpr = filterToLucene(context, filterExpr);
        if(Log.isDebugEnabled(Geonet.CSW_SEARCH))
            Log.debug(Geonet.CSW_SEARCH, "after filter2lucene:\n"+ Xml.getString(luceneExpr));

        // OGC 07-045:
        // If typeName equals to “csw:Record” no ISO metadata profile specific queryables must be used. The handling of
        // the queryables is as defined as in chapter 10.8.4.11 of [OGC 07-006].

        // If the typeNames attribute of a query equals to ‘gmd:MD_Metadata’ (‘gmd’ representing the
        // ‘http://www.isotc211.org/2005/gmd’ namespace) any queryable that is part of the associated filter must be
        // represented by a qualified name with a prefix (e.g. ‘apiso’), representing the
        // ‘http://www.opengis.net/cat/csw/apiso/1.0’ namespace. This is true for both application profile queryables as
        // well as for the OGC common core queryables (which are mapped to the gmd metadata schema then).

        // TODO typeName is not enforced: restrict query to requested typeName (in remapFields)

		if (luceneExpr != null) {
			checkForErrors(luceneExpr);
			remapFields(luceneExpr);
		}

        if(Log.isDebugEnabled(Geonet.CSW_SEARCH))
            Log.debug(Geonet.CSW_SEARCH, "after remapfields:\n"+ Xml.getString(luceneExpr));
        
        GeonetContext gc = (GeonetContext) context.getHandlerContext(Geonet.CONTEXT_NAME);
        SearchManager sm = gc.getSearchmanager();
        GeonetworkMultiReader reader = null;
        try {
            if (luceneExpr != null) {
                convertPhrases(luceneExpr);
                if (Log.isDebugEnabled(Geonet.CSW_SEARCH))
                    Log.debug(Geonet.CSW_SEARCH, "after convertphrases:\n" + Xml.getString(luceneExpr));
            }
            Pair<Long, GeonetworkMultiReader> searcherPair = sm.getIndexReader(_searchToken);
            Log.debug(Geonet.CSW_SEARCH, "Found searcher with " + searcherPair.one() + " comparing with " + _searchToken);
            if (_searchToken != -1L && searcherPair.one() != _searchToken) {
                throw new SearchExpiredEx("Search has expired/timed out - start a new search");
            }
            _searchToken = searcherPair.one();
            reader = searcherPair.two();
            return performSearch(context, luceneExpr, filterExpr, filterVersion, sort, resultType, startPosition, maxRecords,
                    maxHitsInSummary, cswServiceSpecificContraint, reader);
        }
        catch (Exception e) {
			Log.error(Geonet.CSW_SEARCH, "Error while searching metadata ");
			Log.error(Geonet.CSW_SEARCH, "  (C) StackTrace:\n" + Util.getStackTrace(e));
			throw new NoApplicableCodeEx("Raised exception while searching metadata : " + e);
        } finally {
            try {
                if (reader != null) {
                    sm.releaseIndexReader(reader);
                }
            } catch (Exception ex) {
                // eat it as it probably doesn't matter,
                // but say what happened anyway
                Log.error(Geonet.CSW_SEARCH, "Error while releasing index searcher ", ex);
            }
        }
	}

	// ---------------------------------------------------------------------------
	/**
	 * <p>
	 * Gets results in current searcher
	 * </p>
	 * @param context 
	 * 
	 * @return current searcher result in "fast" mode
	 * 
	 * @throws IOException
	 * @throws CorruptIndexException
	 */
	public List<String> getAllUuids(int maxHits, ServiceContext context) throws Exception {

		GeonetContext gc = (GeonetContext) context.getHandlerContext(Geonet.CONTEXT_NAME);
		SearchManager sm = gc.getSearchmanager();

<<<<<<< HEAD
        Pair<Long, GeonetworkMultiReader> searcherPair = sm.getIndexReader(_searchToken);
=======
		IndexReader _reader = sm.getIndexReader(context.getLanguage());
		try {
        Pair<TopDocs, Element> searchResults =
			LuceneSearcher.doSearchAndMakeSummary( 
					maxHits, 0, maxHits, _lang, 
					_luceneConfig.getTaxonomy().get(ResultType.RESULTS.toString()), _reader, 
					_query, _filter, _sort, null, false, _luceneConfig.isTrackDocScores(),
					_luceneConfig.isTrackMaxScore(), _luceneConfig.isDocsScoredInOrder()
			);
		TopDocs tdocs = searchResults.one();
		Element summary = searchResults.two();

		int numHits = Integer.parseInt(summary.getAttributeValue("count"));
>>>>>>> a7076d57

        try {
            Log.debug(Geonet.CSW_SEARCH, "Found searcher with " + searcherPair.one() + " comparing with " + _searchToken);
            if (searcherPair.one() != _searchToken) {
                throw new SearchExpiredEx("Search has expired/timed out - start a new search");
            }
            GeonetworkMultiReader _reader = searcherPair.two();
            Pair<TopDocs, Element> searchResults = LuceneSearcher.doSearchAndMakeSummary(maxHits, 0, maxHits, Integer.MAX_VALUE, _lang,
                    ResultType.RESULTS.toString(), _summaryConfig, _reader, _query, _filter, _sort, false,
                    _luceneConfig.isTrackDocScores(), _luceneConfig.isTrackMaxScore(), _luceneConfig.isDocsScoredInOrder());
            TopDocs tdocs = searchResults.one();
            Element summary = searchResults.two();

            int numHits = Integer.parseInt(summary.getAttributeValue("count"));

            if (Log.isDebugEnabled(Geonet.CSW_SEARCH))
                Log.debug(Geonet.CSW_SEARCH, "Records matched : " + numHits);

            // --- retrieve results
            List<String> response = new ArrayList<String>();

            for (ScoreDoc sdoc : tdocs.scoreDocs) {
                Document doc = _reader.document(sdoc.doc, _uuidselector);
                String uuid = doc.get("_uuid");
                if (uuid != null)
                    response.add(uuid);
            }
            return response;
        } finally {
			sm.releaseIndexReader(searcherPair.two());
		}
	}

	// ---------------------------------------------------------------------------
	// ---
	// --- Private methods
	// ---
	// ---------------------------------------------------------------------------

	/**
	 * Use filter-to-lucene stylesheet to create a Lucene search query to be
	 * used by LuceneSearcher.
	 * 
	 * @return XML representation of Lucene query
	 */
	private Element filterToLucene(ServiceContext context, Element filterExpr)
			throws NoApplicableCodeEx {
		if (filterExpr == null)
			return null;

		String styleSheet = context.getAppPath() + Geonet.Path.CSW
				+ Geonet.File.FILTER_TO_LUCENE;

		try {
			Element result = Xml.transform(filterExpr, styleSheet);
			removeEmptyBranches(result);
            Log.info(Geonet.CSW_SEARCH,"filterToLucene result:\n" + Xml.getString(result));
            return result;

		}
        catch (Exception e) {
			context.error("Error during Filter to Lucene conversion : " + e);
			context.error("  (C) StackTrace\n" + Util.getStackTrace(e));

			throw new NoApplicableCodeEx(
					"Error during Filter to Lucene conversion : " + e);
		}
	}
	@SuppressWarnings("unchecked")
    private void removeEmptyBranches( Element element ) {
        List<Element> children = new ArrayList<Element>(element.getChildren());
        for( Element e : children ) {
            removeEmptyBranches(e);
        }

        if (element.getChildren().isEmpty() && element.getTextTrim().isEmpty()
                && element.getAttribute("fld") == null) {
            element.detach();
        }
	}
	// ---------------------------------------------------------------------------

	private void checkForErrors(Element elem) throws InvalidParameterValueEx {
		List children = elem.getChildren();

		if (elem.getName().equals("error")) {
			String type = elem.getAttributeValue("type");
			String oper = Xml.getString((Element) children.get(0));

			throw new InvalidParameterValueEx(type, oper);
		}

        for (Object aChildren : children) {
            checkForErrors((Element) aChildren);
        }
	}


	// ---------------------------------------------------------------------------

	private void convertPhrases(Element elem)
			throws InterruptedException, IOException {
		if (elem.getName().equals("TermQuery")) {
			String field = elem.getAttributeValue("fld");
			String text = elem.getAttributeValue("txt");

			if (_tokenizedFieldSet.contains(field) && text.indexOf(' ') != -1) {
				elem.setName("PhraseQuery");

				StringTokenizer st = new StringTokenizer(text, " ");

				while (st.hasMoreTokens()) {
					Element term = new Element("TermQuery");
					term.setAttribute("fld", field);
					term.setAttribute("txt", st.nextToken());

					elem.addContent(term);
				}
			}
		}

		else {
			List children = elem.getChildren();

            for (Object aChildren : children) {
                convertPhrases((Element) aChildren);
            }
		}
	}

	// ---------------------------------------------------------------------------
	/**
	 * Map OGC CSW search field names to Lucene field names using
	 * {@link FieldMapper}. If a field name is not defined then the any (ie.
	 * full text) criteria is used.
	 * 
	 */
	private void remapFields(Element elem) {
		String field = elem.getAttributeValue("fld");

		if (field != null) {
			if (field.equals(""))
				field = "any";

			String mapped = FieldMapper.map(field);

			if (mapped != null)
				elem.setAttribute("fld", mapped);
			else
				Log.info(Geonet.CSW_SEARCH, "Unknown queryable field : "
						+ field); // FIXME log doesn't work
		}

		List children = elem.getChildren();

        for (Object aChildren : children) {
            remapFields((Element) aChildren);
        }
	}

	// ---------------------------------------------------------------------------

    /**
     * Executes a CSW search using a filter query.
     *
     * If it is provided a service specific constraint in CswDispatcher service, the constraint is added
     * to the final search query to restrict the search.
     *
     * @param context
     * @param luceneExpr
     * @param filterExpr                    CSW Filter
     * @param filterVersion
     * @param sort
     * @param resultType
     * @param startPosition
     * @param maxRecords
     * @param maxHitsInSummary
     * @param cswServiceSpecificContraint   Service specific constraint
     * @return
     * @throws Exception
     */
	private Pair<Element, List<ResultItem>> performSearch(ServiceContext context, Element luceneExpr,
                                                          Element filterExpr, String filterVersion, Sort sort,
                                                          ResultType resultType, int startPosition, int maxRecords,
                                                          int maxHitsInSummary, String cswServiceSpecificContraint,
                                                          GeonetworkMultiReader reader)
            throws Exception {

        if(Log.isDebugEnabled(Geonet.CSW_SEARCH))
            Log.debug(Geonet.CSW_SEARCH, "CatalogSearcher performSearch()");
        if (filterExpr != null) {
            if(Log.isDebugEnabled(Geonet.CSW_SEARCH))
                Log.debug(Geonet.CSW_SEARCH, "CatS performsearch: filterXpr:\n"+ Xml.getString(filterExpr));
        }

		GeonetContext gc = (GeonetContext) context.getHandlerContext(Geonet.CONTEXT_NAME);
		SearchManager sm = gc.getSearchmanager();

		if (luceneExpr != null) {
            if(Log.isDebugEnabled(Geonet.CSW_SEARCH))
                Log.debug(Geonet.CSW_SEARCH, "Search criteria:\n" + Xml.getString(luceneExpr));
        }
        else {
            if(Log.isDebugEnabled(Geonet.CSW_SEARCH))
                Log.debug(Geonet.CSW_SEARCH, "## Search criteria: null");
        }

		_lang = LuceneSearcher.determineLanguage(context, luceneExpr, sm.get_settingInfo());
		boolean requestedLanguageOnTop = sm.get_settingInfo().getRequestedLanguageOnTop();
		
        Query data;
        if (luceneExpr == null) {
            data = null;
        } else {
            PerFieldAnalyzerWrapper analyzer = SearchManager.getAnalyzer(_lang, true);
            String requestedLanguageOnly = sm.get_settingInfo().getRequestedLanguageOnly();
            data = LuceneSearcher.makeLocalisedQuery(luceneExpr,
                analyzer, _luceneConfig,
                _lang, requestedLanguageOnly);
        }
        Log.info(Geonet.CSW_SEARCH,"LuceneSearcher made query:\n" + data.toString());

        Query cswCustomFilterQuery = null;
        Log.info(Geonet.CSW_SEARCH,"LuceneSearcher cswCustomFilter:\n" + cswServiceSpecificContraint);
        if (StringUtils.isNotEmpty(cswServiceSpecificContraint)) {
            cswCustomFilterQuery = getCswServiceSpecificConstraintQuery(cswServiceSpecificContraint);
            Log.info(Geonet.CSW_SEARCH,"LuceneSearcher cswCustomFilterQuery:\n" + cswCustomFilterQuery);
        }

		Query groups = getGroupsQuery(context);
		if (sort == null) {
			List<Pair<String, Boolean>> fields = Collections.singletonList(Pair.read(Geonet.SearchResult.SortBy.RELEVANCE, true));
            sort = LuceneSearcher.makeSort(fields, _lang, requestedLanguageOnTop);
		}

		// --- put query on groups in AND with lucene query

		BooleanQuery query = new BooleanQuery();

		// FIXME : DO I need to fix that here ???
		// BooleanQuery.setMaxClauseCount(1024); // FIXME : using MAX_VALUE
		// solve
		// // partly the org.apache.lucene.search.BooleanQuery$TooManyClauses
		// // problem.
		// // Improve index content.

		BooleanClause.Occur occur = LuceneUtils.convertRequiredAndProhibitedToOccur(true, false);
		if (data != null) {
			query.add(data, occur);
        }
		query.add(groups, occur);

        if (cswCustomFilterQuery != null) {
            query.add(cswCustomFilterQuery, occur);
        }

		// --- proper search
        if(Log.isDebugEnabled(Geonet.CSW_SEARCH))
            Log.debug(Geonet.CSW_SEARCH, "Lucene query: " + query.toString());

        int numHits = startPosition + maxRecords;

		// TODO Handle NPE creating spatial filter (due to constraint
        Filter spatialfilter = sm.getSpatial().filter(query, numHits, filterExpr, filterVersion);
        Filter duplicateRemovingFilter = new DuplicateDocFilter(query, 1000000);
        Filter cFilter = null;
        if (spatialfilter == null) {
            cFilter = duplicateRemovingFilter;
        }
        else {
            Filter[] filters = new Filter[]{duplicateRemovingFilter, spatialfilter};
            cFilter = new ChainedFilter(filters, ChainedFilter.AND);
        }

        boolean buildSummary = resultType == ResultType.RESULTS_WITH_SUMMARY;
        // get as many results as instructed or enough for search summary
        if (buildSummary) {
            numHits = Math.max(maxHitsInSummary, numHits);
        }
		// record globals for reuse
		_query = query;
		_filter = new CachingWrapperFilter(cFilter);
		_sort = sort;
	
<<<<<<< HEAD
		Pair<TopDocs,Element> searchResults = LuceneSearcher.doSearchAndMakeSummary(numHits, startPosition - 1,
                maxRecords, Integer.MAX_VALUE, _lang, resultType.toString(), _summaryConfig, reader, query, cFilter,
                sort, buildSummary, _luceneConfig.isTrackDocScores(), _luceneConfig.isTrackMaxScore(),
                _luceneConfig.isDocsScoredInOrder()
=======
		Pair<TopDocs,Element> searchResults = LuceneSearcher.doSearchAndMakeSummary(
				numHits, startPosition - 1, maxRecords, _lang, 
				_luceneConfig.getTaxonomy().get(resultType.toString()), indexReader, 
				query, cFilter, sort, null, buildSummary, _luceneConfig.isTrackDocScores(),
				_luceneConfig.isTrackMaxScore(), _luceneConfig.isDocsScoredInOrder()		
>>>>>>> a7076d57
		);
		TopDocs hits = searchResults.one();
		Element summary = searchResults.two();

		numHits = Integer.parseInt(summary.getAttributeValue("count"));
        if(Log.isDebugEnabled(Geonet.CSW_SEARCH))
            Log.debug(Geonet.CSW_SEARCH, "Records matched : " + numHits);
		
		// --- retrieve results

		List<ResultItem> results = new ArrayList<ResultItem>();

		// Get hits according to request (when using summary topdocs returned by
		// LuceneSearcher already contains all docs)
		int i = 0;
		int iMax = hits.scoreDocs.length;
		for (;i < iMax; i++) {
			Document doc = reader.document(hits.scoreDocs[i].doc, _selector);
			String id = doc.get("_id");
			ResultItem ri = new ResultItem(id);
			results.add(ri);
			for (String field : FieldMapper.getMappedFields()) {
				String value = doc.get(field);
				if (value != null) {
					ri.add(field, value);
                }
			}
		}
		summary.setName("Summary");
		summary.setNamespace(Csw.NAMESPACE_GEONET);
		return Pair.read(summary, results);
	}

	// ---------------------------------------------------------------------------

	/**
	 * Allow search on current user's groups only adding a BooleanClause to the
	 * search.
	 */
	public static Query getGroupsQuery(ServiceContext context) throws Exception {
		Dbms dbms = (Dbms) context.getResourceManager()
				.open(Geonet.Res.MAIN_DB);

		GeonetContext gc = (GeonetContext) context
				.getHandlerContext(Geonet.CONTEXT_NAME);
		AccessManager am = gc.getAccessManager();
		Set<String> hs = am.getUserGroups(dbms, context.getUserSession(),
				context.getIpAddress(), false);

		BooleanQuery query = new BooleanQuery();

		String operView = "_op0";

		BooleanClause.Occur occur = LuceneUtils
				.convertRequiredAndProhibitedToOccur(false, false);
		for (Object group : hs) {
			TermQuery tq = new TermQuery(new Term(operView, group.toString()));
			query.add(tq, occur);
		}

		// If user is authenticated, add the current user to the query because
		// if an editor unchecked all
		// visible options in privileges panel for all groups, then the metadata
		// records could not be found anymore, even by its editor.
		if (context.getUserSession().getUserId() != null) {
			TermQuery tq = new TermQuery(new Term("_owner", context
					.getUserSession().getUserId()));
			query.add(tq, occur);
		}

		return query;
	}

    /**
     * Creates a lucene Query object from a lucene query string using Lucene query syntax.
     *
     * @param cswServiceSpecificConstraint
     * @return
     * @throws ParseException
     */
    public static Query getCswServiceSpecificConstraintQuery(String cswServiceSpecificConstraint) throws ParseException {

        Query q = new QueryParser(Geonet.LUCENE_VERSION, "title", SearchManager.getAnalyzer()).parse(cswServiceSpecificConstraint);

        // List of lucene fields which MUST not be control by user, to be removed from the CSW service specific constraint
        List<String> SECURITY_FIELDS = Arrays.asList(
             LuceneIndexField.OWNER,
             LuceneIndexField.GROUP_OWNER);

        BooleanQuery bq = (BooleanQuery) q;

        List<BooleanClause> clauses = bq.clauses();

        Iterator<BooleanClause> it = clauses.iterator();
        while (it.hasNext()) {
            BooleanClause bc = it.next();

            for (String fieldName : SECURITY_FIELDS){
                if (bc.getQuery().toString().contains(fieldName + ":")) {
                    if(Log.isDebugEnabled(Geonet.CSW_SEARCH))
                        Log.debug(Geonet.CSW_SEARCH,"LuceneSearcher getCswServiceSpecificConstraintQuery removed security field: " + fieldName);
                    it.remove();

                    break;
                }
            }
        }

        return q;
    }

}

// =============================================================================

/**
 * Class containing result items with information retrieved from Lucene index.
 */
class ResultItem {
	/**
	 * Metadata identifier
	 */
	private String id;

	/**
	 * Other Lucene index information declared in {@link FieldMapper}
	 */
	private Map<String, String> hmFields = new HashMap<String, String>();

	// ---------------------------------------------------------------------------
	// ---
	// --- Constructor
	// ---
	// ---------------------------------------------------------------------------

	public ResultItem(String id) {
		this.id = id;
	}

	// ---------------------------------------------------------------------------
	// ---
	// --- API methods
	// ---
	// ---------------------------------------------------------------------------

	public String getID() {
		return id;
	}

	// ---------------------------------------------------------------------------

	public void add(String field, String value) {
		hmFields.put(field, value);
	}

	// ---------------------------------------------------------------------------

	public String getValue(String field) {
		return hmFields.get(field);
	}
}<|MERGE_RESOLUTION|>--- conflicted
+++ resolved
@@ -44,12 +44,9 @@
 import org.apache.lucene.analysis.PerFieldAnalyzerWrapper;
 import org.apache.lucene.document.Document;
 import org.apache.lucene.document.FieldSelector;
+import org.apache.lucene.facet.taxonomy.TaxonomyReader;
 import org.apache.lucene.index.CorruptIndexException;
 import org.apache.lucene.index.Term;
-<<<<<<< HEAD
-=======
-import org.apache.lucene.search.ChainedFilter;
->>>>>>> a7076d57
 import org.apache.lucene.queryParser.ParseException;
 import org.apache.lucene.queryParser.QueryParser;
 import org.apache.lucene.search.BooleanClause;
@@ -72,6 +69,7 @@
 import org.fao.geonet.exceptions.SearchExpiredEx;
 import org.fao.geonet.kernel.AccessManager;
 import org.fao.geonet.kernel.search.DuplicateDocFilter;
+import org.fao.geonet.kernel.search.IndexAndTaxonomy;
 import org.fao.geonet.kernel.search.LuceneConfig;
 import org.fao.geonet.kernel.search.LuceneConfig.LuceneConfigNumericField;
 import org.fao.geonet.kernel.search.LuceneIndexField;
@@ -85,7 +83,6 @@
 //=============================================================================
 
 public class CatalogSearcher {
-	private final Element _summaryConfig;
 	private final LuceneConfig	_luceneConfig;
 	private final Set<String> _tokenizedFieldSet;
 	private final FieldSelector _selector;
@@ -96,13 +93,11 @@
 	private String        _lang;
 	private long          _searchToken;
 	
-	public CatalogSearcher(Element summaryConfig,
-			LuceneConfig luceneConfig, FieldSelector selector, FieldSelector uuidselector) {
+	public CatalogSearcher(LuceneConfig luceneConfig, FieldSelector selector, FieldSelector uuidselector) {
 		_luceneConfig = luceneConfig;
 		_tokenizedFieldSet = luceneConfig.getTokenizedField();
 		_selector = selector;
 		_uuidselector = uuidselector;
-		_summaryConfig = summaryConfig;
 		_searchToken = -1L;  // means we will get a new IndexSearcher when we
 		                     // ask for it first time
 	}
@@ -150,22 +145,22 @@
         
         GeonetContext gc = (GeonetContext) context.getHandlerContext(Geonet.CONTEXT_NAME);
         SearchManager sm = gc.getSearchmanager();
-        GeonetworkMultiReader reader = null;
+        IndexAndTaxonomy indexAndTaxonomy = null;
         try {
             if (luceneExpr != null) {
                 convertPhrases(luceneExpr);
                 if (Log.isDebugEnabled(Geonet.CSW_SEARCH))
                     Log.debug(Geonet.CSW_SEARCH, "after convertphrases:\n" + Xml.getString(luceneExpr));
             }
-            Pair<Long, GeonetworkMultiReader> searcherPair = sm.getIndexReader(_searchToken);
-            Log.debug(Geonet.CSW_SEARCH, "Found searcher with " + searcherPair.one() + " comparing with " + _searchToken);
-            if (_searchToken != -1L && searcherPair.one() != _searchToken) {
+            indexAndTaxonomy = sm.getIndexReader(_searchToken);
+            Log.debug(Geonet.CSW_SEARCH, "Found searcher with " + indexAndTaxonomy.version + " comparing with " + _searchToken);
+            if (_searchToken != -1L && indexAndTaxonomy.version != _searchToken) {
                 throw new SearchExpiredEx("Search has expired/timed out - start a new search");
             }
-            _searchToken = searcherPair.one();
-            reader = searcherPair.two();
+            _searchToken = indexAndTaxonomy.version;
+            GeonetworkMultiReader reader = indexAndTaxonomy.indexReader;
             return performSearch(context, luceneExpr, filterExpr, filterVersion, sort, resultType, startPosition, maxRecords,
-                    maxHitsInSummary, cswServiceSpecificContraint, reader);
+                    maxHitsInSummary, cswServiceSpecificContraint, reader, indexAndTaxonomy.taxonomyReader);
         }
         catch (Exception e) {
 			Log.error(Geonet.CSW_SEARCH, "Error while searching metadata ");
@@ -173,8 +168,8 @@
 			throw new NoApplicableCodeEx("Raised exception while searching metadata : " + e);
         } finally {
             try {
-                if (reader != null) {
-                    sm.releaseIndexReader(reader);
+                if (indexAndTaxonomy != null) {
+                    sm.releaseIndexReader(indexAndTaxonomy);
                 }
             } catch (Exception ex) {
                 // eat it as it probably doesn't matter,
@@ -201,32 +196,16 @@
 		GeonetContext gc = (GeonetContext) context.getHandlerContext(Geonet.CONTEXT_NAME);
 		SearchManager sm = gc.getSearchmanager();
 
-<<<<<<< HEAD
-        Pair<Long, GeonetworkMultiReader> searcherPair = sm.getIndexReader(_searchToken);
-=======
-		IndexReader _reader = sm.getIndexReader(context.getLanguage());
-		try {
-        Pair<TopDocs, Element> searchResults =
-			LuceneSearcher.doSearchAndMakeSummary( 
-					maxHits, 0, maxHits, _lang, 
-					_luceneConfig.getTaxonomy().get(ResultType.RESULTS.toString()), _reader, 
-					_query, _filter, _sort, null, false, _luceneConfig.isTrackDocScores(),
-					_luceneConfig.isTrackMaxScore(), _luceneConfig.isDocsScoredInOrder()
-			);
-		TopDocs tdocs = searchResults.one();
-		Element summary = searchResults.two();
-
-		int numHits = Integer.parseInt(summary.getAttributeValue("count"));
->>>>>>> a7076d57
+        IndexAndTaxonomy indexAndTaxonomy = sm.getIndexReader(_searchToken);
 
         try {
-            Log.debug(Geonet.CSW_SEARCH, "Found searcher with " + searcherPair.one() + " comparing with " + _searchToken);
-            if (searcherPair.one() != _searchToken) {
+            Log.debug(Geonet.CSW_SEARCH, "Found searcher with " + indexAndTaxonomy.version + " comparing with " + _searchToken);
+            if (indexAndTaxonomy.version != _searchToken) {
                 throw new SearchExpiredEx("Search has expired/timed out - start a new search");
             }
-            GeonetworkMultiReader _reader = searcherPair.two();
-            Pair<TopDocs, Element> searchResults = LuceneSearcher.doSearchAndMakeSummary(maxHits, 0, maxHits, Integer.MAX_VALUE, _lang,
-                    ResultType.RESULTS.toString(), _summaryConfig, _reader, _query, _filter, _sort, false,
+            GeonetworkMultiReader _reader = indexAndTaxonomy.indexReader;
+            Pair<TopDocs, Element> searchResults = LuceneSearcher.doSearchAndMakeSummary(maxHits, 0, maxHits, _lang,
+                    _luceneConfig.getTaxonomy().get(ResultType.RESULTS.toString()), _reader, _query, _filter, _sort, null, false,
                     _luceneConfig.isTrackDocScores(), _luceneConfig.isTrackMaxScore(), _luceneConfig.isDocsScoredInOrder());
             TopDocs tdocs = searchResults.one();
             Element summary = searchResults.two();
@@ -247,7 +226,7 @@
             }
             return response;
         } finally {
-			sm.releaseIndexReader(searcherPair.two());
+			sm.releaseIndexReader(indexAndTaxonomy);
 		}
 	}
 
@@ -396,6 +375,7 @@
      * @param maxRecords
      * @param maxHitsInSummary
      * @param cswServiceSpecificContraint   Service specific constraint
+     * @param taxonomyReader 
      * @return
      * @throws Exception
      */
@@ -403,7 +383,7 @@
                                                           Element filterExpr, String filterVersion, Sort sort,
                                                           ResultType resultType, int startPosition, int maxRecords,
                                                           int maxHitsInSummary, String cswServiceSpecificContraint,
-                                                          GeonetworkMultiReader reader)
+                                                          GeonetworkMultiReader reader, TaxonomyReader taxonomyReader)
             throws Exception {
 
         if(Log.isDebugEnabled(Geonet.CSW_SEARCH))
@@ -502,18 +482,10 @@
 		_filter = new CachingWrapperFilter(cFilter);
 		_sort = sort;
 	
-<<<<<<< HEAD
 		Pair<TopDocs,Element> searchResults = LuceneSearcher.doSearchAndMakeSummary(numHits, startPosition - 1,
-                maxRecords, Integer.MAX_VALUE, _lang, resultType.toString(), _summaryConfig, reader, query, cFilter,
-                sort, buildSummary, _luceneConfig.isTrackDocScores(), _luceneConfig.isTrackMaxScore(),
+                maxRecords, _lang, _luceneConfig.getTaxonomy().get(resultType.toString()), reader, query, cFilter,
+                sort, taxonomyReader, buildSummary, _luceneConfig.isTrackDocScores(), _luceneConfig.isTrackMaxScore(),
                 _luceneConfig.isDocsScoredInOrder()
-=======
-		Pair<TopDocs,Element> searchResults = LuceneSearcher.doSearchAndMakeSummary(
-				numHits, startPosition - 1, maxRecords, _lang, 
-				_luceneConfig.getTaxonomy().get(resultType.toString()), indexReader, 
-				query, cFilter, sort, null, buildSummary, _luceneConfig.isTrackDocScores(),
-				_luceneConfig.isTrackMaxScore(), _luceneConfig.isDocsScoredInOrder()		
->>>>>>> a7076d57
 		);
 		TopDocs hits = searchResults.one();
 		Element summary = searchResults.two();
