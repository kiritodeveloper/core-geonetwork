--- conflicted
+++ resolved
@@ -115,11 +115,7 @@
             return false;
         }
     }
-<<<<<<< HEAD
-	private boolean                        _logSpatialObjects = false;
-=======
-
->>>>>>> 9af97bd6
+
 	private final LuceneConfig	_luceneConfig;
 	private final Set<String> _tokenizedFieldSet;
 	private final Set<String> _selector;
