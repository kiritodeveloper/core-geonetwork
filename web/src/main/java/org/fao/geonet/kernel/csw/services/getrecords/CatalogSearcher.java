//=============================================================================
//===	Copyright (C) 2001-2007 Food and Agriculture Organization of the
//===	United Nations (FAO-UN), United Nations World Food Programme (WFP)
//===	and United Nations Environment Programme (UNEP)
//===
//===	This program is free software; you can redistribute it and/or modify
//===	it under the terms of the GNU General Public License as published by
//===	the Free Software Foundation; either version 2 of the License, or (at
//===	your option) any later version.
//===
//===	This program is distributed in the hope that it will be useful, but
//===	WITHOUT ANY WARRANTY; without even the implied warranty of
//===	MERCHANTABILITY or FITNESS FOR A PARTICULAR PURPOSE. See the GNU
//===	General Public License for more details.
//===
//===	You should have received a copy of the GNU General Public License
//===	along with this program; if not, write to the Free Software
//===	Foundation, Inc., 51 Franklin St, Fifth Floor, Boston, MA 02110-1301, USA
//===
//===	Contact: Jeroen Ticheler - FAO - Viale delle Terme di Caracalla 2,
//===	Rome - Italy. email: geonetwork@osgeo.org
//==============================================================================

package org.fao.geonet.kernel.csw.services.getrecords;

import java.io.IOException;
import java.util.ArrayList;
import java.util.Arrays;
import java.util.Collections;
import java.util.HashMap;
import java.util.Iterator;
import java.util.List;
import java.util.Map;
import java.util.Set;
import java.util.StringTokenizer;

import jeeves.resources.dbms.Dbms;
import jeeves.server.context.ServiceContext;
import jeeves.utils.Log;
import jeeves.utils.Util;
import jeeves.utils.Xml;

import org.apache.commons.lang.StringUtils;
import org.apache.lucene.analysis.miscellaneous.PerFieldAnalyzerWrapper;
import org.apache.lucene.document.Document;
import org.apache.lucene.facet.taxonomy.TaxonomyReader;
import org.apache.lucene.index.CorruptIndexException;
import org.apache.lucene.index.Term;
<<<<<<< HEAD
import org.apache.lucene.queries.ChainedFilter;
import org.apache.lucene.queryparser.classic.MultiFieldQueryParser;
import org.apache.lucene.queryparser.classic.ParseException;
=======
import org.apache.lucene.search.ChainedFilter;
import org.apache.lucene.queryParser.ParseException;
import org.apache.lucene.queryParser.QueryParser;
>>>>>>> 4c657cc7
import org.apache.lucene.search.BooleanClause;
import org.apache.lucene.search.BooleanQuery;
import org.apache.lucene.search.CachingWrapperFilter;
import org.apache.lucene.search.Filter;
import org.apache.lucene.search.Query;
import org.apache.lucene.search.ScoreDoc;
import org.apache.lucene.search.Sort;
import org.apache.lucene.search.TermQuery;
import org.apache.lucene.search.TopDocs;
import org.fao.geonet.GeonetContext;
import org.fao.geonet.constants.Geonet;
import org.fao.geonet.csw.common.Csw;
import org.fao.geonet.csw.common.ResultType;
import org.fao.geonet.csw.common.exceptions.CatalogException;
import org.fao.geonet.csw.common.exceptions.InvalidParameterValueEx;
import org.fao.geonet.csw.common.exceptions.NoApplicableCodeEx;
import org.fao.geonet.exceptions.SearchExpiredEx;
import org.fao.geonet.kernel.AccessManager;
import org.fao.geonet.kernel.search.DuplicateDocFilter;
import org.fao.geonet.kernel.search.IndexAndTaxonomy;
import org.fao.geonet.kernel.search.LuceneConfig;
import org.fao.geonet.kernel.search.LuceneIndexField;
import org.fao.geonet.kernel.search.LuceneSearcher;
import org.fao.geonet.kernel.search.LuceneUtils;
import org.fao.geonet.kernel.search.SearchManager;
import org.fao.geonet.kernel.search.index.GeonetworkMultiReader;
import org.fao.geonet.kernel.search.spatial.Pair;
import org.jdom.Element;

//=============================================================================

public class CatalogSearcher {
	private final LuceneConfig	_luceneConfig;
	private final Set<String> _tokenizedFieldSet;
	private final Set<String> _selector;
	private final Set<String> _uuidselector;
	private Query         _query;
	private CachingWrapperFilter _filter;
	private Sort          _sort;
	private String        _lang;
	private long          _searchToken;
	
	public CatalogSearcher(LuceneConfig luceneConfig, Set<String> selector, Set<String> uuidselector) {
		_luceneConfig = luceneConfig;
		_tokenizedFieldSet = luceneConfig.getTokenizedField();
		_selector = selector;
		_uuidselector = uuidselector;
		_searchToken = -1L;  // means we will get a new IndexSearcher when we
		                     // ask for it first time
	}
	
	// ---------------------------------------------------------------------------
	// ---
	// --- Main search method
	// ---
	// ---------------------------------------------------------------------------

	/**
	 * Convert a filter to a lucene search and run the search.
	 * 
	 * @return a list of id that match the given filter, ordered by sortFields
	 */
	public Pair<Element, List<ResultItem>> search(ServiceContext context,
                                                  Element filterExpr, String filterVersion, String typeName,
                                                  Sort sort, ResultType resultType, int startPosition, int maxRecords,
                                                  int maxHitsInSummary, String cswServiceSpecificContraint) throws CatalogException {
        if(Log.isDebugEnabled(Geonet.CSW_SEARCH))
            Log.debug(Geonet.CSW_SEARCH, "CatalogSearch search");
		Element luceneExpr = filterToLucene(context, filterExpr);
        if(Log.isDebugEnabled(Geonet.CSW_SEARCH))
            Log.debug(Geonet.CSW_SEARCH, "after filter2lucene:\n"+ Xml.getString(luceneExpr));

        // OGC 07-045:
        // If typeName equals to “csw:Record” no ISO metadata profile specific queryables must be used. The handling of
        // the queryables is as defined as in chapter 10.8.4.11 of [OGC 07-006].

        // If the typeNames attribute of a query equals to ‘gmd:MD_Metadata’ (‘gmd’ representing the
        // ‘http://www.isotc211.org/2005/gmd’ namespace) any queryable that is part of the associated filter must be
        // represented by a qualified name with a prefix (e.g. ‘apiso’), representing the
        // ‘http://www.opengis.net/cat/csw/apiso/1.0’ namespace. This is true for both application profile queryables as
        // well as for the OGC common core queryables (which are mapped to the gmd metadata schema then).

        // TODO typeName is not enforced: restrict query to requested typeName (in remapFields)

		if (luceneExpr != null) {
			checkForErrors(luceneExpr);
			remapFields(luceneExpr);
		}

        if(Log.isDebugEnabled(Geonet.CSW_SEARCH))
            Log.debug(Geonet.CSW_SEARCH, "after remapfields:\n"+ Xml.getString(luceneExpr));
        
        GeonetContext gc = (GeonetContext) context.getHandlerContext(Geonet.CONTEXT_NAME);
        SearchManager sm = gc.getSearchmanager();
        IndexAndTaxonomy indexAndTaxonomy = null;
        try {
            if (luceneExpr != null) {
                convertPhrases(luceneExpr);
                if (Log.isDebugEnabled(Geonet.CSW_SEARCH))
                    Log.debug(Geonet.CSW_SEARCH, "after convertphrases:\n" + Xml.getString(luceneExpr));
            }
            indexAndTaxonomy = sm.getIndexReader(_searchToken);
            Log.debug(Geonet.CSW_SEARCH, "Found searcher with " + indexAndTaxonomy.version + " comparing with " + _searchToken);
            if (_searchToken != -1L && indexAndTaxonomy.version != _searchToken) {
                throw new SearchExpiredEx("Search has expired/timed out - start a new search");
            }
            _searchToken = indexAndTaxonomy.version;
            GeonetworkMultiReader reader = indexAndTaxonomy.indexReader;
            return performSearch(context, luceneExpr, filterExpr, filterVersion, sort, resultType, startPosition, maxRecords,
                    maxHitsInSummary, cswServiceSpecificContraint, reader, indexAndTaxonomy.taxonomyReader);
        }
        catch (Exception e) {
			Log.error(Geonet.CSW_SEARCH, "Error while searching metadata ");
			Log.error(Geonet.CSW_SEARCH, "  (C) StackTrace:\n" + Util.getStackTrace(e));
			throw new NoApplicableCodeEx("Raised exception while searching metadata : " + e);
        } finally {
            try {
                if (indexAndTaxonomy != null) {
                    sm.releaseIndexReader(indexAndTaxonomy);
                }
            } catch (Exception ex) {
                // eat it as it probably doesn't matter,
                // but say what happened anyway
                Log.error(Geonet.CSW_SEARCH, "Error while releasing index searcher ", ex);
            }
        }
	}

	// ---------------------------------------------------------------------------
	/**
	 * <p>
	 * Gets results in current searcher
	 * </p>
	 * @param context 
	 * 
	 * @return current searcher result in "fast" mode
	 * 
	 * @throws IOException
	 * @throws CorruptIndexException
	 */
	public List<String> getAllUuids(int maxHits, ServiceContext context) throws Exception {

		GeonetContext gc = (GeonetContext) context.getHandlerContext(Geonet.CONTEXT_NAME);
		SearchManager sm = gc.getSearchmanager();

<<<<<<< HEAD
        IndexAndTaxonomy indexAndTaxonomy = sm.getIndexReader(_searchToken);
=======
		IndexReader _reader = sm.getIndexReader(context.getLanguage());
		try {
        Pair<TopDocs, Element> searchResults =
			LuceneSearcher.doSearchAndMakeSummary( 
					maxHits, 0, maxHits, _lang, 
					_luceneConfig.getTaxonomy().get(ResultType.RESULTS.toString()), _reader, 
					_query, _filter, _sort, null, false, _luceneConfig.isTrackDocScores(),
					_luceneConfig.isTrackMaxScore(), _luceneConfig.isDocsScoredInOrder()
			);
		TopDocs tdocs = searchResults.one();
		Element summary = searchResults.two();

		int numHits = Integer.parseInt(summary.getAttributeValue("count"));
>>>>>>> 4c657cc7

        try {
            Log.debug(Geonet.CSW_SEARCH, "Found searcher with " + indexAndTaxonomy.version + " comparing with " + _searchToken);
            if (indexAndTaxonomy.version != _searchToken && !(!_luceneConfig.useNRTManagerReopenThread() || Boolean.parseBoolean(System.getProperty(LuceneConfig.USE_NRT_MANAGER_REOPEN_THREAD)))) {
                throw new SearchExpiredEx("Search has expired/timed out - start a new search");
            }
            GeonetworkMultiReader _reader = indexAndTaxonomy.indexReader;
            Pair<TopDocs, Element> searchResults = LuceneSearcher.doSearchAndMakeSummary(maxHits, 0, maxHits, _lang,
                    _luceneConfig.getTaxonomy().get(ResultType.RESULTS.toString()), _reader, _query, _filter, _sort, null, false,
                    _luceneConfig.isTrackDocScores(), _luceneConfig.isTrackMaxScore(), _luceneConfig.isDocsScoredInOrder());
            TopDocs tdocs = searchResults.one();
            Element summary = searchResults.two();

            int numHits = Integer.parseInt(summary.getAttributeValue("count"));

            if (Log.isDebugEnabled(Geonet.CSW_SEARCH))
                Log.debug(Geonet.CSW_SEARCH, "Records matched : " + numHits);

            // --- retrieve results
            List<String> response = new ArrayList<String>();

            for (ScoreDoc sdoc : tdocs.scoreDocs) {
                Document doc = _reader.document(sdoc.doc, _uuidselector);
                String uuid = doc.get("_uuid");
                if (uuid != null)
                    response.add(uuid);
            }
            return response;
        } finally {
			sm.releaseIndexReader(indexAndTaxonomy);
		}
	}

	// ---------------------------------------------------------------------------
	// ---
	// --- Private methods
	// ---
	// ---------------------------------------------------------------------------

	/**
	 * Use filter-to-lucene stylesheet to create a Lucene search query to be
	 * used by LuceneSearcher.
	 * 
	 * @return XML representation of Lucene query
	 */
	private Element filterToLucene(ServiceContext context, Element filterExpr)
			throws NoApplicableCodeEx {
		if (filterExpr == null)
			return null;

		String styleSheet = context.getAppPath() + Geonet.Path.CSW
				+ Geonet.File.FILTER_TO_LUCENE;

		try {
			Element result = Xml.transform(filterExpr, styleSheet);
			removeEmptyBranches(result);
            Log.info(Geonet.CSW_SEARCH,"filterToLucene result:\n" + Xml.getString(result));
            return result;

		}
        catch (Exception e) {
			context.error("Error during Filter to Lucene conversion : " + e);
			context.error("  (C) StackTrace\n" + Util.getStackTrace(e));

			throw new NoApplicableCodeEx(
					"Error during Filter to Lucene conversion : " + e);
		}
	}
	@SuppressWarnings("unchecked")
    private void removeEmptyBranches( Element element ) {
        List<Element> children = new ArrayList<Element>(element.getChildren());
        for( Element e : children ) {
            removeEmptyBranches(e);
        }

        if (element.getChildren().isEmpty() && element.getTextTrim().isEmpty()
                && element.getAttribute("fld") == null) {
            element.detach();
        }
	}
	// ---------------------------------------------------------------------------

	private void checkForErrors(Element elem) throws InvalidParameterValueEx {
		List children = elem.getChildren();

		if (elem.getName().equals("error")) {
			String type = elem.getAttributeValue("type");
			String oper = Xml.getString((Element) children.get(0));

			throw new InvalidParameterValueEx(type, oper);
		}

        for (Object aChildren : children) {
            checkForErrors((Element) aChildren);
        }
	}


	// ---------------------------------------------------------------------------

	private void convertPhrases(Element elem)
			throws InterruptedException, IOException {
		if (elem.getName().equals("TermQuery")) {
			String field = elem.getAttributeValue("fld");
			String text = elem.getAttributeValue("txt");

			if (_tokenizedFieldSet.contains(field) && text.indexOf(' ') != -1) {
				elem.setName("PhraseQuery");

				StringTokenizer st = new StringTokenizer(text, " ");

				while (st.hasMoreTokens()) {
					Element term = new Element("TermQuery");
					term.setAttribute("fld", field);
					term.setAttribute("txt", st.nextToken());

					elem.addContent(term);
				}
			}
		}

		else {
			List children = elem.getChildren();

            for (Object aChildren : children) {
                convertPhrases((Element) aChildren);
            }
		}
	}

	// ---------------------------------------------------------------------------
	/**
	 * Map OGC CSW search field names to Lucene field names using
	 * {@link FieldMapper}. If a field name is not defined then the any (ie.
	 * full text) criteria is used.
	 * 
	 */
	private void remapFields(Element elem) {
		String field = elem.getAttributeValue("fld");

		if (field != null) {
			if (field.equals(""))
				field = "any";

			String mapped = FieldMapper.map(field);

			if (mapped != null)
				elem.setAttribute("fld", mapped);
			else
				Log.info(Geonet.CSW_SEARCH, "Unknown queryable field : "
						+ field); // FIXME log doesn't work
		}

		List children = elem.getChildren();

        for (Object aChildren : children) {
            remapFields((Element) aChildren);
        }
	}

	// ---------------------------------------------------------------------------

    /**
     * Executes a CSW search using a filter query.
     *
     * If it is provided a service specific constraint in CswDispatcher service, the constraint is added
     * to the final search query to restrict the search.
     *
     * @param context
     * @param luceneExpr
     * @param filterExpr                    CSW Filter
     * @param filterVersion
     * @param sort
     * @param resultType
     * @param startPosition
     * @param maxRecords
     * @param maxHitsInSummary
     * @param cswServiceSpecificContraint   Service specific constraint
     * @param taxonomyReader 
     * @return
     * @throws Exception
     */
	private Pair<Element, List<ResultItem>> performSearch(ServiceContext context, Element luceneExpr,
                                                          Element filterExpr, String filterVersion, Sort sort,
                                                          ResultType resultType, int startPosition, int maxRecords,
                                                          int maxHitsInSummary, String cswServiceSpecificContraint,
                                                          GeonetworkMultiReader reader, TaxonomyReader taxonomyReader)
            throws Exception {

        if(Log.isDebugEnabled(Geonet.CSW_SEARCH))
            Log.debug(Geonet.CSW_SEARCH, "CatalogSearcher performSearch()");
        if (filterExpr != null) {
            if(Log.isDebugEnabled(Geonet.CSW_SEARCH))
                Log.debug(Geonet.CSW_SEARCH, "CatS performsearch: filterXpr:\n"+ Xml.getString(filterExpr));
        }

		GeonetContext gc = (GeonetContext) context.getHandlerContext(Geonet.CONTEXT_NAME);
		SearchManager sm = gc.getSearchmanager();

		if (luceneExpr != null) {
            if(Log.isDebugEnabled(Geonet.CSW_SEARCH))
                Log.debug(Geonet.CSW_SEARCH, "Search criteria:\n" + Xml.getString(luceneExpr));
        }
        else {
            if(Log.isDebugEnabled(Geonet.CSW_SEARCH))
                Log.debug(Geonet.CSW_SEARCH, "## Search criteria: null");
        }

		_lang = LuceneSearcher.determineLanguage(context, luceneExpr, sm.get_settingInfo());
		boolean requestedLanguageOnTop = sm.get_settingInfo().getRequestedLanguageOnTop();
		
        Query data;
        if (luceneExpr == null) {
            data = null;
        } else {
            PerFieldAnalyzerWrapper analyzer = SearchManager.getAnalyzer(_lang, true);
            String requestedLanguageOnly = sm.get_settingInfo().getRequestedLanguageOnly();
            data = LuceneSearcher.makeLocalisedQuery(luceneExpr,
                analyzer, _luceneConfig,
                _lang, requestedLanguageOnly);
        }
        Log.info(Geonet.CSW_SEARCH,"LuceneSearcher made query:\n" + data.toString());

        Query cswCustomFilterQuery = null;
        Log.info(Geonet.CSW_SEARCH,"LuceneSearcher cswCustomFilter:\n" + cswServiceSpecificContraint);
        if (StringUtils.isNotEmpty(cswServiceSpecificContraint)) {
            cswCustomFilterQuery = getCswServiceSpecificConstraintQuery(cswServiceSpecificContraint);
            Log.info(Geonet.CSW_SEARCH,"LuceneSearcher cswCustomFilterQuery:\n" + cswCustomFilterQuery);
        }

		Query groups = getGroupsQuery(context);
		if (sort == null) {
			List<Pair<String, Boolean>> fields = Collections.singletonList(Pair.read(Geonet.SearchResult.SortBy.RELEVANCE, true));
            sort = LuceneSearcher.makeSort(fields, _lang, requestedLanguageOnTop);
		}

		// --- put query on groups in AND with lucene query

		BooleanQuery query = new BooleanQuery();

		// FIXME : DO I need to fix that here ???
		// BooleanQuery.setMaxClauseCount(1024); // FIXME : using MAX_VALUE
		// solve
		// // partly the org.apache.lucene.search.BooleanQuery$TooManyClauses
		// // problem.
		// // Improve index content.

		BooleanClause.Occur occur = LuceneUtils.convertRequiredAndProhibitedToOccur(true, false);
		if (data != null) {
			query.add(data, occur);
        }
		query.add(groups, occur);

        if (cswCustomFilterQuery != null) {
            query.add(cswCustomFilterQuery, occur);
        }

		// --- proper search
        if(Log.isDebugEnabled(Geonet.CSW_SEARCH))
            Log.debug(Geonet.CSW_SEARCH, "Lucene query: " + query.toString());

        int numHits = startPosition + maxRecords;

		// TODO Handle NPE creating spatial filter (due to constraint
        Filter spatialfilter = sm.getSpatial().filter(query, Integer.MAX_VALUE, filterExpr, filterVersion);
        Filter duplicateRemovingFilter = new DuplicateDocFilter(query, 1000000);
        Filter cFilter = null;
        if (spatialfilter == null) {
            cFilter = duplicateRemovingFilter;
        }
        else {
            Filter[] filters = new Filter[]{duplicateRemovingFilter, spatialfilter};
            cFilter = new ChainedFilter(filters, ChainedFilter.AND);
        }

        boolean buildSummary = resultType == ResultType.RESULTS_WITH_SUMMARY;
        // get as many results as instructed or enough for search summary
        if (buildSummary) {
            numHits = Math.max(maxHitsInSummary, numHits);
        }
		// record globals for reuse
		_query = query;
		_filter = new CachingWrapperFilter(cFilter);
		_sort = sort;
	
<<<<<<< HEAD
		Pair<TopDocs,Element> searchResults = LuceneSearcher.doSearchAndMakeSummary(numHits, startPosition - 1,
                maxRecords, _lang, _luceneConfig.getTaxonomy().get(resultType.toString()), reader, _query, _filter,
                _sort, taxonomyReader, buildSummary, _luceneConfig.isTrackDocScores(), _luceneConfig.isTrackMaxScore(),
                _luceneConfig.isDocsScoredInOrder()
=======
		Pair<TopDocs,Element> searchResults = LuceneSearcher.doSearchAndMakeSummary(
				numHits, startPosition - 1, maxRecords, _lang, 
				_luceneConfig.getTaxonomy().get(resultType.toString()), indexReader, 
				query, cFilter, sort, null, buildSummary, _luceneConfig.isTrackDocScores(),
				_luceneConfig.isTrackMaxScore(), _luceneConfig.isDocsScoredInOrder()		
>>>>>>> 4c657cc7
		);
		TopDocs hits = searchResults.one();
		Element summary = searchResults.two();

		numHits = Integer.parseInt(summary.getAttributeValue("count"));
        if(Log.isDebugEnabled(Geonet.CSW_SEARCH))
            Log.debug(Geonet.CSW_SEARCH, "Records matched : " + numHits);
		
		// --- retrieve results

		List<ResultItem> results = new ArrayList<ResultItem>();

		// Get hits according to request (when using summary topdocs returned by
		// LuceneSearcher already contains all docs)
		int i = 0;
		int iMax = hits.scoreDocs.length;
		for (;i < iMax; i++) {
			Document doc = reader.document(hits.scoreDocs[i].doc, _selector);
			String id = doc.get("_id");
			ResultItem ri = new ResultItem(id);
			results.add(ri);
			for (String field : FieldMapper.getMappedFields()) {
				String value = doc.get(field);
				if (value != null) {
					ri.add(field, value);
                }
			}
		}
		summary.setName("Summary");
		summary.setNamespace(Csw.NAMESPACE_GEONET);
		return Pair.read(summary, results);
	}

	// ---------------------------------------------------------------------------

	/**
	 * Allow search on current user's groups only adding a BooleanClause to the
	 * search.
	 */
	public static Query getGroupsQuery(ServiceContext context) throws Exception {
		Dbms dbms = (Dbms) context.getResourceManager()
				.open(Geonet.Res.MAIN_DB);

		GeonetContext gc = (GeonetContext) context
				.getHandlerContext(Geonet.CONTEXT_NAME);
		AccessManager am = gc.getAccessManager();
		Set<String> hs = am.getUserGroups(dbms, context.getUserSession(),
				context.getIpAddress(), false);

		BooleanQuery query = new BooleanQuery();

		String operView = "_op0";

		BooleanClause.Occur occur = LuceneUtils
				.convertRequiredAndProhibitedToOccur(false, false);
		for (Object group : hs) {
			TermQuery tq = new TermQuery(new Term(operView, group.toString()));
			query.add(tq, occur);
		}

		// If user is authenticated, add the current user to the query because
		// if an editor unchecked all
		// visible options in privileges panel for all groups, then the metadata
		// records could not be found anymore, even by its editor.
		if (context.getUserSession().getUserId() != null) {
			TermQuery tq = new TermQuery(new Term("_owner", context
					.getUserSession().getUserId()));
			query.add(tq, occur);
		}

		return query;
	}

    /**
     * Creates a lucene Query object from a lucene query string using Lucene query syntax.
     *
     * @param cswServiceSpecificConstraint
     * @return
     * @throws ParseException
     */
    public static Query getCswServiceSpecificConstraintQuery(String cswServiceSpecificConstraint) throws ParseException {
        String[] fields = {"title"};
        MultiFieldQueryParser parser = new MultiFieldQueryParser(Geonet.LUCENE_VERSION, fields , SearchManager.getAnalyzer());
        Query q = parser.parse(cswServiceSpecificConstraint);

        // List of lucene fields which MUST not be control by user, to be removed from the CSW service specific constraint
        List<String> SECURITY_FIELDS = Arrays.asList(
             LuceneIndexField.OWNER,
             LuceneIndexField.GROUP_OWNER);

        BooleanQuery bq = (BooleanQuery) q;

        List<BooleanClause> clauses = bq.clauses();

        Iterator<BooleanClause> it = clauses.iterator();
        while (it.hasNext()) {
            BooleanClause bc = it.next();

            for (String fieldName : SECURITY_FIELDS){
                if (bc.getQuery().toString().contains(fieldName + ":")) {
                    if(Log.isDebugEnabled(Geonet.CSW_SEARCH))
                        Log.debug(Geonet.CSW_SEARCH,"LuceneSearcher getCswServiceSpecificConstraintQuery removed security field: " + fieldName);
                    it.remove();

                    break;
                }
            }
        }

        return q;
    }

}

// =============================================================================

/**
 * Class containing result items with information retrieved from Lucene index.
 */
class ResultItem {
	/**
	 * Metadata identifier
	 */
	private String id;

	/**
	 * Other Lucene index information declared in {@link FieldMapper}
	 */
	private Map<String, String> hmFields = new HashMap<String, String>();

	// ---------------------------------------------------------------------------
	// ---
	// --- Constructor
	// ---
	// ---------------------------------------------------------------------------

	public ResultItem(String id) {
		this.id = id;
	}

	// ---------------------------------------------------------------------------
	// ---
	// --- API methods
	// ---
	// ---------------------------------------------------------------------------

	public String getID() {
		return id;
	}

	// ---------------------------------------------------------------------------

	public void add(String field, String value) {
		hmFields.put(field, value);
	}

	// ---------------------------------------------------------------------------

	public String getValue(String field) {
		return hmFields.get(field);
	}
}<|MERGE_RESOLUTION|>--- conflicted
+++ resolved
@@ -46,15 +46,9 @@
 import org.apache.lucene.facet.taxonomy.TaxonomyReader;
 import org.apache.lucene.index.CorruptIndexException;
 import org.apache.lucene.index.Term;
-<<<<<<< HEAD
 import org.apache.lucene.queries.ChainedFilter;
 import org.apache.lucene.queryparser.classic.MultiFieldQueryParser;
 import org.apache.lucene.queryparser.classic.ParseException;
-=======
-import org.apache.lucene.search.ChainedFilter;
-import org.apache.lucene.queryParser.ParseException;
-import org.apache.lucene.queryParser.QueryParser;
->>>>>>> 4c657cc7
 import org.apache.lucene.search.BooleanClause;
 import org.apache.lucene.search.BooleanQuery;
 import org.apache.lucene.search.CachingWrapperFilter;
@@ -200,23 +194,7 @@
 		GeonetContext gc = (GeonetContext) context.getHandlerContext(Geonet.CONTEXT_NAME);
 		SearchManager sm = gc.getSearchmanager();
 
-<<<<<<< HEAD
         IndexAndTaxonomy indexAndTaxonomy = sm.getIndexReader(_searchToken);
-=======
-		IndexReader _reader = sm.getIndexReader(context.getLanguage());
-		try {
-        Pair<TopDocs, Element> searchResults =
-			LuceneSearcher.doSearchAndMakeSummary( 
-					maxHits, 0, maxHits, _lang, 
-					_luceneConfig.getTaxonomy().get(ResultType.RESULTS.toString()), _reader, 
-					_query, _filter, _sort, null, false, _luceneConfig.isTrackDocScores(),
-					_luceneConfig.isTrackMaxScore(), _luceneConfig.isDocsScoredInOrder()
-			);
-		TopDocs tdocs = searchResults.one();
-		Element summary = searchResults.two();
-
-		int numHits = Integer.parseInt(summary.getAttributeValue("count"));
->>>>>>> 4c657cc7
 
         try {
             Log.debug(Geonet.CSW_SEARCH, "Found searcher with " + indexAndTaxonomy.version + " comparing with " + _searchToken);
@@ -502,18 +480,10 @@
 		_filter = new CachingWrapperFilter(cFilter);
 		_sort = sort;
 	
-<<<<<<< HEAD
 		Pair<TopDocs,Element> searchResults = LuceneSearcher.doSearchAndMakeSummary(numHits, startPosition - 1,
                 maxRecords, _lang, _luceneConfig.getTaxonomy().get(resultType.toString()), reader, _query, _filter,
                 _sort, taxonomyReader, buildSummary, _luceneConfig.isTrackDocScores(), _luceneConfig.isTrackMaxScore(),
                 _luceneConfig.isDocsScoredInOrder()
-=======
-		Pair<TopDocs,Element> searchResults = LuceneSearcher.doSearchAndMakeSummary(
-				numHits, startPosition - 1, maxRecords, _lang, 
-				_luceneConfig.getTaxonomy().get(resultType.toString()), indexReader, 
-				query, cFilter, sort, null, buildSummary, _luceneConfig.isTrackDocScores(),
-				_luceneConfig.isTrackMaxScore(), _luceneConfig.isDocsScoredInOrder()		
->>>>>>> 4c657cc7
 		);
 		TopDocs hits = searchResults.one();
 		Element summary = searchResults.two();
