--- conflicted
+++ resolved
@@ -263,11 +263,7 @@
         }
 
 
-<<<<<<< HEAD
-		dataMan.indexMetadataGroup(dbms, id, true, context);
-=======
-		dataMan.indexMetadata(dbms, id, false);
->>>>>>> f48c94dd
+		dataMan.indexMetadata(dbms, id, false, true, context);
 		
 		fileIds.add( uuid );
 		
