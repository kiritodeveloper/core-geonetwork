//=============================================================================
//===	Copyright (C) 2001-2007 Food and Agriculture Organization of the
//===	United Nations (FAO-UN), United Nations World Food Programme (WFP)
//===	and United Nations Environment Programme (UNEP)
//===
//===	This program is free software; you can redistribute it and/or modify
//===	it under the terms of the GNU General Public License as published by
//===	the Free Software Foundation; either version 2 of the License, or (at
//===	your option) any later version.
//===
//===	This program is distributed in the hope that it will be useful, but
//===	WITHOUT ANY WARRANTY; without even the implied warranty of
//===	MERCHANTABILITY or FITNESS FOR A PARTICULAR PURPOSE. See the GNU
//===	General Public License for more details.
//===
//===	You should have received a copy of the GNU General Public License
//===	along with this program; if not, write to the Free Software
//===	Foundation, Inc., 51 Franklin St, Fifth Floor, Boston, MA 02110-1301, USA
//===
//===	Contact: Jeroen Ticheler - FAO - Viale delle Terme di Caracalla 2,
//===	Rome - Italy. email: geonetwork@osgeo.org
//==============================================================================

package org.fao.geonet.kernel.csw.services;

import jeeves.resources.dbms.Dbms;
import jeeves.server.context.ServiceContext;
import jeeves.utils.Log;
import jeeves.utils.Xml;
import org.apache.commons.lang.StringUtils;
import org.apache.lucene.search.Sort;
import org.fao.geonet.GeonetContext;
import org.fao.geonet.constants.Geonet;
import org.fao.geonet.csw.common.ConstraintLanguage;
import org.fao.geonet.csw.common.Csw;
import org.fao.geonet.csw.common.ElementSetName;
import org.fao.geonet.csw.common.OutputSchema;
import org.fao.geonet.csw.common.ResultType;
import org.fao.geonet.csw.common.exceptions.CatalogException;
import org.fao.geonet.csw.common.exceptions.InvalidParameterValueEx;
import org.fao.geonet.csw.common.exceptions.MissingParameterValueEx;
import org.fao.geonet.csw.common.exceptions.NoApplicableCodeEx;
import org.fao.geonet.kernel.csw.CatalogConfiguration;
import org.fao.geonet.kernel.csw.CatalogService;
import org.fao.geonet.kernel.csw.services.getrecords.FieldMapper;
import org.fao.geonet.kernel.csw.services.getrecords.SearchController;
import org.fao.geonet.kernel.search.LuceneConfig;
import org.fao.geonet.kernel.search.LuceneSearcher;
import org.fao.geonet.kernel.search.SearchManager;
import org.fao.geonet.kernel.search.spatial.Pair;
import org.fao.geonet.util.ISODate;
import org.geotools.data.DataStore;
import org.jdom.Attribute;
import org.jdom.Element;
import org.springframework.util.CollectionUtils;

import java.io.File;
import java.util.ArrayList;
import java.util.HashSet;
import java.util.List;
import java.util.Map;
import java.util.Scanner;
import java.util.Set;
import java.util.StringTokenizer;

/**
 * See OGC 07-006 and OGC 07-045.
 */
public class GetRecords extends AbstractOperation implements CatalogService {

    /**
     * OGC 07-006 10.8.4.4.
     */
    private static final String defaultOutputFormat = "application/xml";

    //---------------------------------------------------------------------------
    //---
    //--- Constructor
    //---
    //---------------------------------------------------------------------------

	private SearchController _searchController;
<<<<<<< HEAD
	/**
     * @param summaryConfig
     * @param luceneConfig
     */
	public GetRecords(DataStore ds, File summaryConfig, LuceneConfig luceneConfig) {
    	_searchController = new SearchController(ds, summaryConfig, luceneConfig);
=======

    private LuceneConfig _luceneConfig;

    /**
     * @param summaryConfig
     * @param luceneConfig
     */
	public GetRecords(File summaryConfig, LuceneConfig luceneConfig) {
    	_searchController = new SearchController(summaryConfig, luceneConfig);
    	this._luceneConfig = luceneConfig;
>>>>>>> f48c94dd
    }

    /**
     * @return
     */
	public SearchController getSearchController() {
		return _searchController;
	};
	
    //---------------------------------------------------------------------------
    //---
    //--- API methods
    //---
    //---------------------------------------------------------------------------
    public String getName() { return "GetRecords"; }

    /**
     *
     * @param request
     * @param context
     * @return
     * @throws CatalogException
     */
    public Element execute(Element request, ServiceContext context) throws CatalogException {
        String timeStamp = new ISODate().toString();

        //
        // some validation checks (note: this is not an XSD validation)
        //

        // must be "CSW"
        checkService(request);

        // must be "2.0.2"
        checkVersion(request);

        // GeoNetwork only supports "application/xml"
        String outputFormat = checkOutputFormat(request);

        // one of ElementName XOR ElementSetName must be requested
        checkElementNamesXORElementSetName(request);

        // optional integer, value at least 1
        int startPos = getStartPosition(request);

        // optional integer, value at least 1
        int maxRecords = getMaxRecords(request);

        Element query = request.getChild("Query", Csw.NAMESPACE_CSW);

        // one of "hits", "results", "validate" or the GN-specific (invalid) "results_with_summary".
        ResultType resultType = ResultType.parse(request.getAttributeValue("resultType"));

        // either Record or IsoRecord
        OutputSchema outSchema = OutputSchema.parse(request.getAttributeValue("outputSchema"));

        // GeoNetwork-specific parameter defining how to deal with ElementNames. See documentation in
        // SearchController.applyElementNames() about these strategies.
        String elementnameStrategy = getElementNameStrategy(query);

        // value csw:Record or gmd:MD_Metadata
        // heikki: this is actually a List (in OGC 07-006), though OGC 07-045 states:
        // "Because for this application profile it is not possible that a query includes more than one typename, .."
        // So: a single String should be OK. However to increase backwards-compatibility with existing clients sending
        // a comma separated list (such as GN's own CSW Harvesting Client), the check assumes a comma-separated list,
        // and checks whether its values are not other than csw:Record or gmd:MD_Metadata. If both are sent,
        // gmd:MD_Metadata is preferred.
        String typeName = checkTypenames(query);

        // set of elementnames or null
        Set<String> elemNames = getElementNames(query);

        // If any element names are specified, it's an ad hoc query and overrides the element set name default. In that
        // case, we set setName to FULL instead of SUMMARY so that we can retrieve a CSW:Record and trim out the
        // elements that aren't in the elemNames set.
        ElementSetName setName = ElementSetName.FULL;

        //
        // no ElementNames requested: use ElementSetName
        //
        if((elemNames == null)) {
            setName = getElementSetName(query , ElementSetName.SUMMARY);
            // elementsetname is FULL: use customized elementset if defined
            if(setName.equals(ElementSetName.FULL)) {
                GeonetContext gc = (GeonetContext) context.getHandlerContext(Geonet.CONTEXT_NAME);
                List<Element> customElementSets;
                Dbms dbms = null;
                try {
					dbms = (Dbms) context.getResourceManager().open (Geonet.Res.MAIN_DB);
                    customElementSets = gc.getDataManager().getCustomElementSets(dbms);
                    // custom elementset defined
                    if(!CollectionUtils.isEmpty(customElementSets)) {
                        if(elemNames == null) {
                            elemNames = new HashSet<String>();
                        }
                        for(Element customElementSet : customElementSets) {
                            elemNames.add(customElementSet.getChildText("xpath"));
                        }
                    }
                }
                catch(Exception x) {
                    Log.warning(Geonet.CSW, "Failed to check for custom element sets; ignoring -- request will be handled with default FULL elementsetname. Message was: " + x.getMessage());
                    // an error here could make the dbms unusable so close it so that a new one can be used...
                    // should it be committed or aborted?
                    if(dbms != null) {
                    	try {
							context.getResourceManager().close(Geonet.Res.MAIN_DB, dbms);
						} catch (Exception e) {
							throw new RuntimeException("Unable to close database connection", e);
						}
                    }
                }
            }
        }

        Element constr = query.getChild("Constraint", Csw.NAMESPACE_CSW);
        Element filterExpr = getFilterExpression(constr);
        String filterVersion = getFilterVersion(constr);

        // Get max hits to be used for summary - CSW GeoNetwork extension
        int maxHitsInSummary = 100000;
        String sMaxRecordsInKeywordSummary = query.getAttributeValue("maxHitsInSummary");
        if (sMaxRecordsInKeywordSummary != null) {
            // TODO : it could be better to use service config parameter instead
            // sMaxRecordsInKeywordSummary = config.getValue("maxHitsInSummary", "1000");
            maxHitsInSummary = Integer.parseInt(sMaxRecordsInKeywordSummary);
        }

        Sort sort = getSortFields(request, context);

        Element response;

        if(resultType == ResultType.VALIDATE) {
            //String schema = context.getAppPath() + Geonet.Path.VALIDATION + "csw/2.0.2/csw-2.0.2.xsd";
            String schema = context.getAppPath() + Geonet.Path.VALIDATION + "csw202_apiso100/csw/2.0.2/CSW-discovery.xsd";

            if(Log.isDebugEnabled(Geonet.CSW))
                Log.debug(Geonet.CSW, "Validating request against " + schema);
            try {
                Xml.validate(schema, request);
            }
            catch (Exception e) {
                throw new NoApplicableCodeEx("Request failed validation:" + e.toString());
            }

            response = new Element("Acknowledgement", Csw.NAMESPACE_CSW);
            response.setAttribute("timeStamp",timeStamp);

            Element echoedRequest = new Element("EchoedRequest", Csw.NAMESPACE_CSW);
            echoedRequest.addContent(request);

            response.addContent(echoedRequest);
        }
        else {
            response = new Element(getName() +"Response", Csw.NAMESPACE_CSW);

            Attribute schemaLocation = new Attribute("schemaLocation","http://www.opengis.net/cat/csw/2.0.2 http://schemas.opengis.net/csw/2.0.2/CSW-discovery.xsd",Csw.NAMESPACE_XSI);
            response.setAttribute(schemaLocation);

            Element status = new Element("SearchStatus", Csw.NAMESPACE_CSW);
            status.setAttribute("timestamp",timeStamp);

            response.addContent(status);

            String cswServiceSpecificContraint = request.getChildText(Geonet.Elem.FILTER);

            Pair<Element, Element> search = _searchController.search(context, startPos, maxRecords, resultType, outSchema,
                    setName, filterExpr, filterVersion, sort, elemNames, typeName, maxHitsInSummary, cswServiceSpecificContraint, elementnameStrategy);

            // Only add GeoNetwork summary on results_with_summary option
            if (resultType == ResultType.RESULTS_WITH_SUMMARY) {
                response.addContent(search.one());
            }

            response.addContent(search.two());
        }
        return response;
    }

    /**
     * TODO javadoc.
     *
     * @param params
     * @return
     * @throws CatalogException
     */
    public Element adaptGetRequest(Map<String, String> params) throws CatalogException {
        String service      = params.get("service");
        String version      = params.get("version");
        String resultType   = params.get("resulttype");
        String outputFormat = params.get("outputformat");
        String outputSchema = params.get("outputschema");
        String startPosition= params.get("startposition");
        String maxRecords   = params.get("maxrecords");
        String hopCount     = params.get("hopcount");
        String distribSearch= params.get("distributedsearch");
        String typeNames    = params.get("typenames");
        String elemSetName  = params.get("elementsetname");
        String elemName     = params.get("elementname");
        String constraint   = params.get("constraint");
        String constrLang   = params.get("constraintlanguage");
        String constrLangVer= params.get("constraint_language_version");
        String sortby       = params.get("sortby");
        String elementnameStrategy       = params.get("elementnamestrategy");

        //--- build POST request

        Element request = new Element(getName(), Csw.NAMESPACE_CSW);

        setAttrib(request, "service",       service);
        setAttrib(request, "version",       version);
        setAttrib(request, "resultType",    resultType);
        setAttrib(request, "outputFormat",  outputFormat);
        setAttrib(request, "outputSchema",  outputSchema);
        setAttrib(request, "startPosition", startPosition);
        setAttrib(request, "maxRecords",    maxRecords);

        if (distribSearch != null && distribSearch.equals("true")) {
            Element ds = new Element("DistributedSearch", Csw.NAMESPACE_CSW);
            ds.setText("TRUE");

            if (hopCount != null) {
                ds.setAttribute("hopCount", hopCount);
            }
            request.addContent(ds);
        }

        //--- build query element

        Element query = new Element("Query", Csw.NAMESPACE_CSW);
        request.addContent(query);

        if(elementnameStrategy != null) {
            setAttrib(query, "elementnamestrategy", elementnameStrategy);
        }

        if (typeNames != null) {
            setAttrib(query, "typeNames", typeNames.replace(',',' '));
        }
        //--- these 2 are in mutual exclusion

        addElement(query, "ElementSetName", elemSetName);
        fill(query, "ElementName", elemName);

        //--- handle constraint

        ConstraintLanguage language = ConstraintLanguage.parse(constrLang);
        if (constraint != null) {
            Element constr = new Element("Constraint", Csw.NAMESPACE_CSW);
            query.addContent(constr);

            if (language == ConstraintLanguage.CQL) {
                addElement(constr, "CqlText", constraint);
            }
            else {
                try {
                    constr.addContent(Xml.loadString(constraint, false));
                }
                catch (Exception e) {
                    e.printStackTrace();
                    throw new NoApplicableCodeEx("Constraint is not a valid xml");
                }
            }
            setAttrib(constr, "version", constrLangVer);
        }

        //--- handle sortby

        if (sortby != null) {
            Element sortBy = new Element("SortBy", Csw.NAMESPACE_OGC);
            query.addContent(sortBy);

            StringTokenizer st = new StringTokenizer(sortby, ",");
            while (st.hasMoreTokens()) {
                String  sortInfo = st.nextToken();
                String  field    = sortInfo.substring(0, sortInfo.length() -2);
                boolean ascen    = sortInfo.endsWith(":A");

                Element sortProp = new Element("SortProperty", Csw.NAMESPACE_OGC);
                sortBy.addContent(sortProp);

                Element propName  = new Element("PropertyName", Csw.NAMESPACE_OGC).setText(field);
                Element sortOrder = new Element("SortOrder",    Csw.NAMESPACE_OGC).setText(ascen ? "ASC" : "DESC");

                sortProp.addContent(propName);
                sortProp.addContent(sortOrder);
            }
        }

        return request;
    }

    /**
     * TODO javadoc.
     *
     * @param parameterName
     * @return
     * @throws CatalogException
     */
    public Element retrieveValues(String parameterName) throws CatalogException {
		
    	Element listOfValues = null;
    	if (parameterName.equalsIgnoreCase("resultType")
				|| parameterName.equalsIgnoreCase("outputFormat")
				|| parameterName.equalsIgnoreCase("elementSetName")
				|| parameterName.equalsIgnoreCase("outputSchema")
				|| parameterName.equalsIgnoreCase("typenames"))
			listOfValues = new Element("ListOfValues", Csw.NAMESPACE_CSW);
    	
    	// Handle resultType parameter
    	if (parameterName.equalsIgnoreCase("resultType")) {
    		List<Element> values = new ArrayList<Element>();
    		ResultType[] resultType = ResultType.values();
            for (ResultType aResultType : resultType) {
                String value = aResultType.toString();
                values.add(new Element("Value", Csw.NAMESPACE_CSW).setText(value));
            }
            if (listOfValues != null) {
                listOfValues.addContent(values);
            }
        }
    	
    	// Handle elementSetName parameter
    	if (parameterName.equalsIgnoreCase("elementSetName")) {
    		List<Element> values = new ArrayList<Element>();
    		ElementSetName[] esn = ElementSetName.values();
            for (ElementSetName anEsn : esn) {
                String value = anEsn.toString();
                values.add(new Element("Value", Csw.NAMESPACE_CSW).setText(value));
            }
            if (listOfValues != null) {
                listOfValues.addContent(values);
            }
        }
    	
    	// Handle outputFormat parameter
		if (parameterName.equalsIgnoreCase("outputformat")) {
			Set<String> formats = CatalogConfiguration
					.getGetRecordsOutputFormat();
			List<Element> values = createValuesElement(formats);
            if (listOfValues != null) {
                listOfValues.addContent(values);
            }
        }
    	
		// Handle outputSchema parameter
		if (parameterName.equalsIgnoreCase("outputSchema")) {
			Set<String> namespacesUri = CatalogConfiguration
					.getGetRecordsOutputSchema();
			List<Element> values = createValuesElement(namespacesUri);
            if (listOfValues != null) {
                listOfValues.addContent(values);
            }
        }

		// Handle typenames parameter
		if (parameterName.equalsIgnoreCase("typenames")) {
			Set<String> typenames = CatalogConfiguration
					.getGetRecordsTypenames();
			List<Element> values = createValuesElement(typenames);
            if (listOfValues != null) {
                listOfValues.addContent(values);
            }
        }
		
    	return listOfValues;
	}

    //---------------------------------------------------------------------------
    //---
    //--- Private methods
    //---
    //---------------------------------------------------------------------------

    /**
     * GeoNetwork only supports default value for outputFormat.
     *
     * OGC 07-006:
     * The only value that is required to be supported is application/xml. Other supported values may include text/html
     * and text/plain. Cardinality: Zero or one (Optional). Default value is application/xml.
     *
     * In the case where the output format is application/xml, the CSW shall generate an XML document that validates
     * against a schema document that is specified in the output document via the xsi:schemaLocation attribute defined
     * in XML.
     *
     * @param request GetRecords request
     * @throws InvalidParameterValueEx hmm
     */
    private String checkOutputFormat(Element request) throws InvalidParameterValueEx {
        String format = request.getAttributeValue("outputFormat");
        if (format != null && !format.equals(defaultOutputFormat)) {
            throw new InvalidParameterValueEx("outputFormat", format);
        }
        else {
            return defaultOutputFormat;
        }
    }

    /**
     * If the request contains a Query element, it must have attribute typeNames.
     *
     * The OGC 07-045 spec is more restrictive than OGC 07-006.
     *
     * OGC 07-006 10.8.4.8:
     * The typeNames parameter is a list of one or more names of queryable entities in the catalogue's information model
     * that may be constrained in the predicate of the query. In the case of XML realization of the OGC core metadata
     * properties (Subclause 10.2.5), the element csw:Record is the only queryable entity. Other information models may
     * include more than one queryable component. For example, queryable components for the XML realization of the ebRIM
     * include rim:Service, rim:ExtrinsicObject and rim:Association. In such cases the application profile shall
     * describe how multiple typeNames values should be processed.
     * In addition, all or some of the these queryable entity names may be specified in the query to define which
     * metadata record elements the query should present in the response to the GetRecords operation.
     *
     * OGC 07-045 8.2.2.1.1:
     * Mandatory: Must support *one* of “csw:Record” or “gmd:MD_Metadata” in a query. Default value is “csw:Record”.
     *
     * (note how OGC 07-045 mixes up a mandatory parameter that has a default value !!)
     *
     * We'll go for the default value option rather than the mandatory-ness. So: if typeNames is not present or empty,
     * "csw:Record" is used.
     *
     * If the request does not contain exactly one (or comma-separated, both) of the values specified in OGC 07-045,
     * an exception is thrown. If both are present "gmd:MD_Metadata" is preferred.
     *
     * @param query query element
     * @return typeName
     * @throws MissingParameterValueEx if typeNames is missing
     * @throws InvalidParameterValueEx if typeNames does not have one of the mandated values
     */
    private String checkTypenames(Element query) throws MissingParameterValueEx, InvalidParameterValueEx {
        if(Log.isDebugEnabled(Geonet.CSW_SEARCH))
            Log.debug(Geonet.CSW_SEARCH, "checking typenames in query:\n" + Xml.getString(query));
        Attribute typeNames = query.getAttribute("typeNames", query.getNamespace());
        typeNames = query.getAttribute("typeNames");
        if(typeNames != null) {
            String typeNamesValue = typeNames.getValue();
            // empty typenames element
            if(StringUtils.isEmpty(typeNamesValue)) {
                return "csw:Record";
            }
            // not empty: scan comma-separated string
            Scanner commaSeparator = new Scanner(typeNamesValue);
            commaSeparator.useDelimiter(",");
            String result = "csw:Record";
            while(commaSeparator.hasNext()) {
                String typeName = commaSeparator.next();
                typeName = typeName.trim();
                if(Log.isDebugEnabled(Geonet.CSW_SEARCH))
                    Log.debug(Geonet.CSW_SEARCH, "checking typename in query:" + typeName);
                if(!(typeName.equals("csw:Record") || typeName.equals("gmd:MD_Metadata"))) {
                throw new InvalidParameterValueEx("typeNames", "invalid value");
            }
                if(typeName.equals("gmd:MD_Metadata")) {
                    return typeName;
            }
        }
            return result;
        }
        // missing typeNames element
        else {
            return "csw:Record";
        }
    }

    /**
     * GeoNetwork-specific parameter to control the behaviour when dealing with ElementNames. Supported values are
     * 'csw202', 'relaxed' , 'context'  and 'geonetwork26'. If the parameter is missing or does not have one of these
     * values, the default value 'relaxed' is used. See documentation in SearchController.applyElementNames() about
     * these strategies.
     *
     * @param query query element
     * @return elementnames strategy
     */
    private String getElementNameStrategy(Element query) {
        if(Log.isDebugEnabled(Geonet.CSW_SEARCH))
            Log.debug(Geonet.CSW_SEARCH, "getting elementnameStrategy from query:\n" + Xml.getString(query));
        Attribute elementNameStrategyA = query.getAttribute("elementnameStrategy");
        // default
        String elementNameStrategy = "relaxed";
        if(elementNameStrategyA != null) {
            elementNameStrategy = elementNameStrategyA.getValue() ;
        }
        // empty or not one of the supported values
        if(StringUtils.isNotEmpty(elementNameStrategy) &&
                !(elementNameStrategy.equals("csw202") ||
                elementNameStrategy.equals("relaxed") ||
                elementNameStrategy.equals("context") ||
                elementNameStrategy.equals("geonetwork26"))) {
            // use default
            elementNameStrategy = "relaxed";
        }
        if(Log.isDebugEnabled(Geonet.CSW_SEARCH))
            Log.debug(Geonet.CSW_SEARCH, "elementNameStrategy: " + elementNameStrategy);
        return elementNameStrategy;
    }

    /**
     * Checks that not ElementName and ElementSetName are both present in the query, see OGC 07-006 section 10 8 4 9.
     *
     * @param request
     * @throws InvalidParameterValueEx
     */
    private void checkElementNamesXORElementSetName(Element request) throws InvalidParameterValueEx {
        Element query = request.getChild("Query", Csw.NAMESPACE_CSW);
        if(query != null) {
            boolean elementNamePresent = !CollectionUtils.isEmpty(query.getChildren("ElementName", query.getNamespace()));
            boolean elementSetNamePresent = !CollectionUtils.isEmpty(query.getChildren("ElementSetName", query.getNamespace()));
            if(elementNamePresent && elementSetNamePresent) {
                throw new InvalidParameterValueEx("ElementName and ElementSetName", "mutually exclusive");
            }
        }
    }

    /**
     * OGC 07-006 and OGC 07-045:
     * Non-zero, positive Integer. Optional. The default value is 1.
     *
     * @param request the request
     * @return startPosition
     * @throws InvalidParameterValueEx hmm
     */
    private int getStartPosition(Element request) throws InvalidParameterValueEx {
        String start = request.getAttributeValue("startPosition");
        if(start == null) {
            return 1;
        }
        try {
            int value = Integer.parseInt(start);
            if(value >= 1) {
                return value;
            }
            else {
                throw new InvalidParameterValueEx("startPosition", start);
            }
        }
        catch (NumberFormatException x) {
            throw new InvalidParameterValueEx("startPosition", start);
        }
    }

    /**
     * OGC 07-006 and OGC 07-045:
     * PositiveInteger. Optional. The default value is 10.
     *
     * @param request the request
     * @return maxRecords
     * @throws InvalidParameterValueEx hmm
     */
    private int getMaxRecords(Element request) throws InvalidParameterValueEx {
        String max = request.getAttributeValue("maxRecords");
        if(max == null) {
            return 10;
        }
        try {
            int value = Integer.parseInt(max);
            if (value >= 1) {
                return value;
            }
            else {
                throw new InvalidParameterValueEx("maxRecords", max);
            }
        }
        catch (NumberFormatException x) {
            throw new InvalidParameterValueEx("maxRecords", max);
        }
    }

    /**
     * a return value >= 0 means that a distributed search was requested, otherwise the method returns -1.
     *
     * TODO unused method
     *
     * @param request
     * @return
     * @throws InvalidParameterValueEx
     */
    private int getHopCount(Element request) throws InvalidParameterValueEx {
        Element ds = request.getChild("DistributedSearch", Csw.NAMESPACE_CSW);
        if (ds == null) {
            return -1;
        }
        String hopCount = ds.getAttributeValue("hopCount");
        if (hopCount == null) {
            return 2;
        }
        try {
            int value = Integer.parseInt(hopCount);
            if (value >= 0) {
                return value;
            }
        }
        catch (NumberFormatException ignored) {
            throw new InvalidParameterValueEx("hopCount", hopCount);
        }
        throw new InvalidParameterValueEx("hopCount", hopCount);
    }

    /**
     * TODO javadoc.
     *
     * @param request
     * @param context 
     * @return
     */
    private Sort getSortFields(Element request, ServiceContext context) {
		Element query = request.getChild("Query", Csw.NAMESPACE_CSW);
		if (query == null) {
			return null;
        }

		Element sortBy = query.getChild("SortBy", Csw.NAMESPACE_OGC);
		if (sortBy == null) {
			return null;
        }

		List list = sortBy.getChildren();
		List<Pair<String, Boolean>> sortFields = new ArrayList<Pair<String, Boolean>>();
        for (Object aList : list) {
            Element el = (Element) aList;
            String field = el.getChildText("PropertyName", Csw.NAMESPACE_OGC);
            String order = el.getChildText("SortOrder", Csw.NAMESPACE_OGC);

            // Map CSW search field to Lucene for sorting. And if not mapped assumes the field is a Lucene field.
            String luceneField = FieldMapper.map(field);
            if (luceneField != null) {
                sortFields.add(Pair.read(luceneField, "DESC".equals(order)));
            }
            else {
                if (!field.equals(Geonet.SearchResult.SortBy.RELEVANCE)) sortFields.add(Pair.read(field, "DESC".equals(order)));
            }
        }
<<<<<<< HEAD
        if (sortFields.isEmpty()) return null;
=======
        
        GeonetContext gc = (GeonetContext) context.getHandlerContext(Geonet.CONTEXT_NAME);
        SearchManager sm = gc.getSearchmanager();
        boolean requestedLanguageOnTop = sm.get_settingInfo().getRequestedLanguageOnTop();
>>>>>>> f48c94dd
		// we always want to keep the relevancy as part of the sorting mechanism
		return LuceneSearcher.makeSort(sortFields, context.getLanguage(), requestedLanguageOnTop);
	}


    /**
     * Returns the values of ElementNames in the query, or null if there are none.
     *
     * @param query the query
     * @return set of elementname values
     */
    private Set<String> getElementNames(Element query) {
        if(Log.isDebugEnabled(Geonet.CSW))
            Log.debug(Geonet.CSW, "GetRecords getElementNames");
        Set<String> elementNames = null;
	    if (query != null) {
            List<Element> elementList = query.getChildren("ElementName", query.getNamespace());
            for(Element element : elementList) {
                if(elementNames == null) {
                    elementNames = new HashSet<String>();
                }
                elementNames.add(element.getText());
            }
        }
        // TODO in if(isDebugEnabled) condition. Jeeves LOG doesn't provide that useful function though.
        if(elementNames != null) {
            for(String elementName : elementNames) {
                if(Log.isDebugEnabled(Geonet.CSW))
                    Log.debug(Geonet.CSW, "ElementName: " + elementName);
            }
        }
        else {
            if(Log.isDebugEnabled(Geonet.CSW))
                Log.debug(Geonet.CSW, "No ElementNames found in request");
        }
        // TODO end if(isDebugEnabled)
	    return elementNames;
    }


    /**
     * Retrieves the values of attribute typeNames. If typeNames contains csw:BriefRecord or csw:SummaryRecord, an
     * exception is thrown.
     *
     * @param query the query
     * @return list of typenames, or null if not found
     * @throws InvalidParameterValueEx if a typename is illegal
     */
    private Set<String> getTypeNames(Element query) throws InvalidParameterValueEx {
        Set<String> typeNames = null;
        String typeNames$ = query.getAttributeValue("typeNames");
        if(typeNames$ != null) {
            Scanner commaSeparatedScanner = new Scanner(typeNames$).useDelimiter(",");
            while(commaSeparatedScanner.hasNext()) {
                String typeName = commaSeparatedScanner.next().trim();
                // These two are explicitly not allowed as search targets in CSW 2.0.2, so we throw an exception if the
                // client asks for them
                if (typeName.equals("csw:BriefRecord") || typeName.equals("csw:SummaryRecord")) {
                    throw new InvalidParameterValueEx("typeName", typeName);
                }
                if(typeNames == null) {
                    typeNames = new HashSet<String>();
                }
                typeNames.add(typeName);
            }
        }
        // TODO in if(isDebugEnabled) condition. Jeeves LOG doesn't provide that useful function though.
        if(typeNames != null) {
            for(String typeName : typeNames) {
                if(Log.isDebugEnabled(Geonet.CSW))
                    Log.debug(Geonet.CSW, "TypeName: " + typeName);
            }
        }
        else {
            if(Log.isDebugEnabled(Geonet.CSW))
                Log.debug(Geonet.CSW, "No TypeNames found in request");
        }
        // TODO end if(isDebugEnabled)
        return typeNames;
    }

}<|MERGE_RESOLUTION|>--- conflicted
+++ resolved
@@ -80,25 +80,17 @@
     //---------------------------------------------------------------------------
 
 	private SearchController _searchController;
-<<<<<<< HEAD
-	/**
+
+    private LuceneConfig _luceneConfig;
+
+    /**
+     * @param ds 
      * @param summaryConfig
      * @param luceneConfig
      */
 	public GetRecords(DataStore ds, File summaryConfig, LuceneConfig luceneConfig) {
     	_searchController = new SearchController(ds, summaryConfig, luceneConfig);
-=======
-
-    private LuceneConfig _luceneConfig;
-
-    /**
-     * @param summaryConfig
-     * @param luceneConfig
-     */
-	public GetRecords(File summaryConfig, LuceneConfig luceneConfig) {
-    	_searchController = new SearchController(summaryConfig, luceneConfig);
     	this._luceneConfig = luceneConfig;
->>>>>>> f48c94dd
     }
 
     /**
@@ -727,17 +719,14 @@
                 sortFields.add(Pair.read(luceneField, "DESC".equals(order)));
             }
             else {
-                if (!field.equals(Geonet.SearchResult.SortBy.RELEVANCE)) sortFields.add(Pair.read(field, "DESC".equals(order)));
-            }
-        }
-<<<<<<< HEAD
-        if (sortFields.isEmpty()) return null;
-=======
+                sortFields.add(Pair.read(field, "DESC".equals(order)));
+            }
+        }
+//        if (sortFields.isEmpty()) return null;
         
         GeonetContext gc = (GeonetContext) context.getHandlerContext(Geonet.CONTEXT_NAME);
         SearchManager sm = gc.getSearchmanager();
         boolean requestedLanguageOnTop = sm.get_settingInfo().getRequestedLanguageOnTop();
->>>>>>> f48c94dd
 		// we always want to keep the relevancy as part of the sorting mechanism
 		return LuceneSearcher.makeSort(sortFields, context.getLanguage(), requestedLanguageOnTop);
 	}
