--- conflicted
+++ resolved
@@ -779,13 +779,8 @@
 		
         for (Object aList : list) {
             Element child = (Element) aList;
-<<<<<<< HEAD
-            if (!Edit.NS_PREFIX.equals(child.getNamespacePrefix())) {
+            if (!Edit.NAMESPACE.getPrefix().equals(child.getNamespacePrefix())) {
                 ref = enumerateTree(child, ref + 1, thisParent, xlinks, inDisabledXlinkElem);
-=======
-            if (!Edit.NAMESPACE.getPrefix().equals(child.getNamespacePrefix())) {
-                ref = enumerateTree(child, ref + 1, thisParent);
->>>>>>> ac60440f
             }
         }
 
