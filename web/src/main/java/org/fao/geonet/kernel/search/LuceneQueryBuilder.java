//==============================================================================
//===	Copyright (C) 2001-2010 Food and Agriculture Organization of the
//===	United Nations (FAO-UN), United Nations World Food Programme (WFP)
//===	and United Nations Environment Programme (UNEP)
//===
//===	This program is free software; you can redistribute it and/or modify
//===	it under the terms of the GNU General Public License as published by
//===	the Free Software Foundation; either version 2 of the License, or (at
//===	your option) any later version.
//===
//===	This program is distributed in the hope that it will be useful, but
//===	WITHOUT ANY WARRANTY; without even the implied warranty of
//===	MERCHANTABILITY or FITNESS FOR A PARTICULAR PURPOSE. See the GNU
//===	General Public License for more details.
//===
//===	You should have received a copy of the GNU General Public License
//===	along with this program; if not, write to the Free Software
//===	Foundation, Inc., 51 Franklin St, Fifth Floor, Boston, MA 02110-1301, USA
//===
//===	Contact: Jeroen Ticheler - FAO - Viale delle Terme di Caracalla 2,
//===	Rome - Italy. email: geonetwork@osgeo.org
//==============================================================================

package org.fao.geonet.kernel.search;

import com.google.common.base.Splitter;
import jeeves.utils.Log;
import org.apache.commons.collections.CollectionUtils;
import org.apache.commons.lang.BooleanUtils;
import org.apache.commons.lang.StringUtils;
import org.apache.lucene.analysis.miscellaneous.PerFieldAnalyzerWrapper;
import org.apache.lucene.index.Term;
import org.apache.lucene.search.BooleanClause;
import org.apache.lucene.search.BooleanClause.Occur;
import org.apache.lucene.search.BooleanQuery;
import org.apache.lucene.search.FuzzyQuery;
import org.apache.lucene.search.MatchAllDocsQuery;
import org.apache.lucene.search.NumericRangeQuery;
import org.apache.lucene.search.PhraseQuery;
import org.apache.lucene.search.Query;
import org.apache.lucene.search.TermQuery;
import org.apache.lucene.search.TermRangeQuery;
import org.apache.lucene.search.WildcardQuery;
import org.apache.lucene.util.automaton.LevenshteinAutomata;
import org.fao.geonet.constants.Geonet;

import java.util.HashMap;
import java.util.HashSet;
import java.util.Iterator;
import java.util.Map;
import java.util.Map.Entry;
import java.util.Scanner;
import java.util.Set;
import java.util.StringTokenizer;

/**
 * Class to create a Lucene query from a {@link LuceneQueryInput} representing a
 * search request.
 * 
 * <ul>
 *  <li>all search criteria could have more than one value (AND operator is used)</li>
 *  <li>Non tokenized field could use the {@link #OR_SEPARATOR} to create an OR query (eg. for keyword, use Global or biodiversity)</li>
 *  <li>all search criteria are take into account (except {@link UserQueryInput#RESERVED_FIELDS} and {@link UserQueryInput#SECURITY_FIELDS})</li>
 *  <li>extra search fields are considered as text (and are analyzed according to Lucene index configuration)</li>
 *  <li></li>
 * </ul>
 * 
 * @author heikki doeleman
 * @author francois prunayre
 */
public class LuceneQueryBuilder {

    private static final String OR_SEPARATOR = " or ";
    private static final String FIELD_OR_SEPARATOR = "_OR_";
    private static final String STRING_TOKENIZER_DELIMITER = " \n\r\t";
    private Set<String> _tokenizedFieldSet;
    private PerFieldAnalyzerWrapper _analyzer;
    private Map<String, LuceneConfig.LuceneConfigNumericField> _numericFieldSet;
    private String _language;

    // Lat long bounding box constants
    private static final Double minBoundingLatitudeValue = -90.0;
    private static final Double maxBoundingLatitudeValue = 90.0;
    private static final Double minBoundingLongitudeValue = -180.0;
    private static final Double maxBoundingLongitudeValue = 180.0;

    /**
     * Only one spatial search criteria could be added.
     */
    private boolean spatialCriteriaAdded;
    /**
     * Only one temporal search criteria could be added.
     */
    private boolean temporalCriteriaAdded;
    /**
     * Template = "n" is added if not set in search criteria.
     */
    private boolean templateCriteriaAdded;


    /**
     * TODO javadoc.
     *
     * @param tokenizedFieldSet names of tokenized fields
     * @param numericFieldSet names of numeric fields
     * @param analyzer Lucene analyzer
     * @param langCode language of search terms
     */
    public LuceneQueryBuilder(Set<String> tokenizedFieldSet,
                              Map<String, LuceneConfig.LuceneConfigNumericField> numericFieldSet,
                              PerFieldAnalyzerWrapper analyzer, String langCode) {
        BooleanQuery.setMaxClauseCount(Integer.MAX_VALUE);
        
        _tokenizedFieldSet = tokenizedFieldSet;
        _numericFieldSet = numericFieldSet;
        _analyzer = analyzer;
        _language = langCode;
    }

	/**
     * Build a Lucene query for the {@link LuceneQueryInput}.
     *
     * A AND clause is used for each search criteria and a OR clause if the content of a criteria is "this or that".
     *
     * A Boolean OR between parameters is used if the parameter has the form A_OR_B with content "this", this will
     * produce a query for documents having "this" in field A, B or both.
     *
     * Some search criteria does not support multi-occurences like spatial, temporal criteria or range fields.
     * 
     * @param luceneQueryInput user and system input
     * @return Lucene query
     */
    public Query build(LuceneQueryInput luceneQueryInput) {
        if(Log.isDebugEnabled(Geonet.SEARCH_ENGINE))
            Log.debug(Geonet.SEARCH_ENGINE, "LuceneQueryBuilder: luceneQueryInput is: \n" + luceneQueryInput.toString());

        // Remember which range fields have been processed
        Set<String> processedRangeFields = new HashSet<String>();

        // top query to hold all sub-queries for each search parameter
        BooleanQuery query = new BooleanQuery();

        // Filter according to user session
        addPrivilegeQuery(luceneQueryInput, query);

        // similarity is passed to textfield-query-creating methods
        String similarity = luceneQueryInput.getSimilarity();

        Map<String, Set<String>> searchCriteria = luceneQueryInput.getSearchCriteria();

        //
        // search criteria fields may contain zero or more _OR_ in their name, in which case the search will be a
        // disjunction of searches for fieldnames separated by that.
        //
        // here such _OR_ fields are parsed, an OR searchCriteria map is created, and theyre removed from vanilla
        // searchCriteria map.
        //
        Map<String, Set<String>> searchCriteriaOR = new HashMap<String, Set<String>>();

        for (Iterator<Entry<String, Set<String>>> i = searchCriteria.entrySet().iterator(); i.hasNext();) {
            Entry<String, Set<String>> entry = i.next();
            String fieldName = entry.getKey();
            Set<String> fieldValues = entry.getValue();
            if (fieldName.contains(FIELD_OR_SEPARATOR)) {
                i.remove();
                if (fieldName.contains(LuceneIndexField.NORTH)
                        || fieldName.contains(LuceneIndexField.SOUTH)
                        || fieldName.contains(LuceneIndexField.EAST)
                        || fieldName.contains(LuceneIndexField.WEST)
                        || fieldName.contains(SearchParameter.RELATION)

                        || fieldName.contains("without")
                        || fieldName.contains("phrase")

                        || fieldName.contains(SearchParameter.EXTTO)
                        || fieldName.contains(SearchParameter.EXTFROM)

                        || fieldName.contains(SearchParameter.FEATURED)
                        || fieldName.contains(SearchParameter.TEMPLATE)

                        || UserQueryInput.RANGE_QUERY_FIELDS.contains(fieldName)

                        ) {
                    // not supported in field disjunction
                    continue;
                }

                Scanner scanner = new Scanner(fieldName).useDelimiter(FIELD_OR_SEPARATOR);
                while (scanner.hasNext()) {
                    String field = scanner.next();

                    if(field.equals("or")) {
                        // handle as 'any', add ' or ' for space-separated values
                        for(String fieldValue : fieldValues) {
                            field = "any";
                            Scanner whitespaceScan = new Scanner(fieldValue).useDelimiter("\\w");
                            while(whitespaceScan.hasNext()) {
                                fieldValue += " or " + whitespaceScan.next();
                            }
                            fieldValue = fieldValue.substring(" or ".length());
                            Set<String> values = searchCriteriaOR.get(field);
                            if(values == null) values = new HashSet<String>();
                            values.addAll(fieldValues);
                            searchCriteriaOR.put(field, values);
                        }
                    }
                    else {
                            Set<String> values = searchCriteriaOR.get(field);
                            if(values == null) values = new HashSet<String>();
                            values.addAll(fieldValues);
                            searchCriteriaOR.put(field, values);
                    }
                }
            }
        }
        query = buildORQuery(searchCriteriaOR, query, similarity);
        query = buildANDQuery(searchCriteria, query, similarity, processedRangeFields);
        if(StringUtils.isNotEmpty(_language)) {
            if(Log.isDebugEnabled(Geonet.LUCENE))
                Log.debug(Geonet.LUCENE, "adding locale query for language " + _language);
            return addLocaleTerm(query, _language, luceneQueryInput.isRequestedLanguageOnly());
        }
        else {
            if(Log.isDebugEnabled(Geonet.LUCENE))
                Log.debug(Geonet.LUCENE, "no language set, not adding locale query");
            return query;
        }
    }

    /**
     * Builds a query where OR operator is used for each search criteria.
     *
     * @param searchCriteria
     * @param query
     * @param similarity
     * @return
     */
    private BooleanQuery buildORQuery(Map<String, Set<String>> searchCriteria, BooleanQuery query, String similarity) {

        spatialCriteriaAdded = false;
        temporalCriteriaAdded = false;
        templateCriteriaAdded = false;

        if(searchCriteria.size() == 0) {
            return query;
        }

        // Avoid search by field who control privileges
        Set<String> fields = new HashSet<String>();
        for(String requestedField : searchCriteria.keySet()) {
            if(!(UserQueryInput.SECURITY_FIELDS.contains(requestedField) || SearchParameter.EDITABLE.equals(requestedField))) {
                fields.add(requestedField);
            }
        }

        BooleanClause.Occur occur = LuceneUtils.convertRequiredAndProhibitedToOccur(true, false);
        BooleanClause.Occur tokenOccur = LuceneUtils.convertRequiredAndProhibitedToOccur(false, false);
        BooleanQuery booleanQuery = new BooleanQuery();
        for(String fieldName : fields) {

            Set<String> fieldValues = searchCriteria.get(fieldName);
            for (String fieldValue : fieldValues) {
    
                if (fieldValue.contains(OR_SEPARATOR)) {
                    // TODO : change OR separator
                    // Add all separated values to the boolean query
                    addSeparatedTextField(fieldValue, OR_SEPARATOR, fieldName, booleanQuery);
                }
                else {
                    if (LuceneIndexField.ANY.equals(fieldName) || "all".equals(fieldName)) {
                        BooleanClause anyClause = null;
                        if (!onlyWildcard(fieldValue)) {
                            // tokenize searchParam
                            StringTokenizer st = new StringTokenizer(fieldValue, STRING_TOKENIZER_DELIMITER);
                            if (st.countTokens() == 1) {
                                String token = st.nextToken();
                                Query subQuery = textFieldToken(token, LuceneIndexField.ANY, similarity);
                                if (subQuery != null) {
                                    anyClause = new BooleanClause(subQuery, tokenOccur);
<<<<<<< HEAD
                                }
                            }
                            else {
                                BooleanQuery orBooleanQuery = new BooleanQuery();
                                while (st.hasMoreTokens()) {
                                    String token = st.nextToken();
                                    Query subQuery = textFieldToken(token, LuceneIndexField.ANY, similarity);
                                    if (subQuery != null) {
                                        BooleanClause subClause = new BooleanClause(subQuery, occur);
                                        orBooleanQuery.add(subClause);
                                    }
=======
>>>>>>> 1e6075a8
                                }
                                anyClause = new BooleanClause(orBooleanQuery, tokenOccur);
                            }
<<<<<<< HEAD
                        }
                        if (StringUtils.isNotEmpty(anyClause.toString())) {
                            booleanQuery.add(anyClause);
                        }
=======
                            else {
                                BooleanQuery orBooleanQuery = new BooleanQuery();
                                while (st.hasMoreTokens()) {
                                    String token = st.nextToken();
                                    Query subQuery = textFieldToken(token, LuceneIndexField.ANY, similarity);
                                    if (subQuery != null) {
                                        BooleanClause subClause = new BooleanClause(subQuery, occur);
                                        orBooleanQuery.add(subClause);
                                    }
                                }
                                anyClause = new BooleanClause(orBooleanQuery, tokenOccur);
                            }
                        }
                        if (StringUtils.isNotEmpty(anyClause.toString())) {
                            booleanQuery.add(anyClause);
                        }
>>>>>>> 1e6075a8
                    }
                    else {
                        if (!_tokenizedFieldSet.contains(fieldName)) {
                            // TODO : use similarity when needed
                            TermQuery termQuery = new TermQuery(new Term(fieldName, fieldValue.trim()));
                            BooleanClause clause = new BooleanClause(termQuery, tokenOccur);
                            booleanQuery.add(clause);
                        }
                        else {
                            // tokenize searchParam
                            StringTokenizer st = new StringTokenizer(fieldValue.trim(), STRING_TOKENIZER_DELIMITER);
    
                            while (st.hasMoreTokens()) {
                                String token = st.nextToken();
                                Query subQuery = textFieldToken(token, fieldName, similarity);
                                if (subQuery != null) {
                                    BooleanClause subClause = new BooleanClause(subQuery, tokenOccur);
                                    booleanQuery.add(subClause);
                                }
                            }
                        }
                    }
                }
            }
        }
        BooleanClause booleanClause = new BooleanClause(booleanQuery, occur);
        query.add(booleanClause);

        // Search only for metadata (no template or sub-templates) if not set by search criteria before
        if (!templateCriteriaAdded) {
            occur = LuceneUtils.convertRequiredAndProhibitedToOccur(true, false);
            Query q = new TermQuery(new Term(LuceneIndexField.IS_TEMPLATE, "n"));
            query.add(q, occur);
            templateCriteriaAdded = true;
        }
        return query;
    }

    /**
     * Builds a query where AND operator is used for each search criteria.
     *
     * @param searchCriteria
     * @param query
     * @param similarity
     * @param processedRangeFields
     * @return
     */
    private BooleanQuery buildANDQuery(Map<String, Set<String>> searchCriteria, BooleanQuery query, String similarity,
                                       Set<String> processedRangeFields) {

        for (Entry<String, Set<String>> searchCriterium : searchCriteria.entrySet()) {
            String fieldName = searchCriterium.getKey();
            Set<String> fieldValues = searchCriterium.getValue();
            addANDCriteria(fieldName, fieldValues, similarity, query, searchCriteria, processedRangeFields);
        }

        // Search only for metadata (no template or sub-templates) if not set by search criteria before
        if (!templateCriteriaAdded) {
            BooleanClause.Occur occur = LuceneUtils.convertRequiredAndProhibitedToOccur(true, false);
            Query q = new TermQuery(new Term(LuceneIndexField.IS_TEMPLATE, "n"));
            query.add(q, occur);
            templateCriteriaAdded = true;
        }
        return query;
    }

    private void addANDCriteria(String fieldName, Set<String> fieldValues, String similarity, BooleanQuery query,
                                Map<String, Set<String>> searchCriteria, Set<String> processedRangeFields) {
        BooleanQuery bq = new BooleanQuery();
        BooleanClause.Occur qOccur = LuceneUtils.convertRequiredAndProhibitedToOccur(true, false);

        // Avoid search by field who control privileges
        if (UserQueryInput.SECURITY_FIELDS.contains(fieldName) || SearchParameter.EDITABLE.equals(fieldName)) {
            return;
        }

        // whether a set of values is defined for this criteria
        boolean criteriaIsASet = fieldValues.size() > 1;

        // For each field value add a clause to the main query if not a set or no multi value like spatial search or
        // add to the boolean query (will be added to the main query after looping over all values).
        for (String fieldValue : fieldValues) {
            if (LuceneIndexField.ANY.equals(fieldName)) {
                addAnyTextQuery(fieldValue, similarity, (criteriaIsASet ? bq : query));
            }
            else if (LuceneIndexField.UUID.equals(fieldName) || SearchParameter.UUID.equals(fieldName)) {
                addUUIDQuery(fieldValue, similarity, criteriaIsASet, bq, query);
            }
            else if (LuceneIndexField.NORTH.equals(fieldName)
                    || LuceneIndexField.SOUTH.equals(fieldName)
                    || LuceneIndexField.EAST.equals(fieldName)
                    || LuceneIndexField.WEST.equals(fieldName)
                    || SearchParameter.RELATION.equals(fieldName)) {
                addBBoxQuery(searchCriteria, query);
            }
            // template
            else if (LuceneIndexField.IS_TEMPLATE.equals(fieldName) || SearchParameter.TEMPLATE.equals(fieldName)) {
                templateCriteria(fieldValue, query);
            }
            // all -- mapped to same Lucene field as 'any'
            else if ("all".equals(fieldName)) {
                addRequiredTextField(fieldValue, LuceneIndexField.ANY, similarity, (criteriaIsASet ? bq : query));
            }
            // or
            else if ("or".equals(fieldName)) {
                addNotRequiredTextField(fieldValue, LuceneIndexField.ANY, similarity, (criteriaIsASet ? bq : query));
            }
            // without
            else if ("without".equals(fieldName)) {
                addProhibitedTextField(fieldValue, LuceneIndexField.ANY, (criteriaIsASet ? bq : query));
            }
            // phrase
            else if ("phrase".equals(fieldName)) {
                phraseCriteria(fieldValue, query, qOccur);
            }
            // temporal
            else if (SearchParameter.EXTFROM.equals(fieldName) || SearchParameter.EXTTO.equals(fieldName)) {
                if (!temporalCriteriaAdded) {
                    temporalCriteriaAdded = temporalCriteria(searchCriteria, query);
                }
            }
            // range
            else if (UserQueryInput.RANGE_QUERY_FIELDS.contains(fieldName)) {
                rangeCriteria(searchCriteria, fieldName, query,processedRangeFields);
            }
            // featured
            else if (SearchParameter.FEATURED.equals(fieldName)) {
                featuredCriteria(fieldValue, bq);
            }
            else {
                if(criteriaIsASet) {
                    // Add to the boolean query which will be added to the main query
                    addNotRequiredTextField(fieldValue, fieldName, similarity, bq);
                }
                else if (fieldValue.contains(OR_SEPARATOR)) {
                    // TODO : change OR separator
                    // Add all separated values to the boolean query
                    addSeparatedTextField(fieldValue, OR_SEPARATOR, fieldName, bq);
                }
                else {
                    // Add the field to main query
                    addRequiredTextField(fieldValue, fieldName, similarity, query);
                }
            }
        }

        // Add the boolean query created for the set of values for the current criteria
        if (bq.clauses().size() > 0) {
            query.add(bq, qOccur);
        }
    }

    /**
     * Adds featured searchterm to query.
     *
     * @param fieldValue
     * @param bq
     */
    private void featuredCriteria(String fieldValue, BooleanQuery bq) {
        if ("true".equals(fieldValue)) {
            BooleanClause.Occur featuredOccur = LuceneUtils.convertRequiredAndProhibitedToOccur(true, false);

            TermQuery featuredQuery = new TermQuery(new Term(LuceneIndexField._OP6, "1"));
            BooleanClause featuredClause = new BooleanClause(featuredQuery, featuredOccur);
            bq.add(featuredClause);

            // featured needs to be visible to all.
            TermQuery viewQuery = new TermQuery(new Term(LuceneIndexField._OP0, "1"));
            BooleanClause viewClause = new BooleanClause(viewQuery, featuredOccur);
            bq.add(viewClause);
        }
    }
    /**
     * Handles range query fields. Boolean query could not be made in the same range query field.
     */
    private void rangeCriteria(Map<String, Set<String>> searchCriteria, String fieldName, BooleanQuery query, Set<String> processedRangeFields) {
        String rangeQueryField = UserQueryInput.getRangeField(fieldName);

        if (!processedRangeFields.contains(rangeQueryField)) {
            Set<String> from;
            Set<String> to;
            if (rangeQueryField.equals(fieldName)) {
                from = searchCriteria.get(rangeQueryField);
                to = from;
            }
            else {
                from = searchCriteria.get(UserQueryInput.getFrom(rangeQueryField));
                to = searchCriteria.get(UserQueryInput.getTo(rangeQueryField));
            }
            // create range query
            addRangeQuery(query,
                    (from != null ? (String) from.toArray()[0]
                            : null),
                    (to != null ? (String) to.toArray()[0] : null),
                    rangeQueryField);

            // Remove upper or lower range field
            processedRangeFields.add(rangeQueryField);
        }
    }

    /**
     * Adds phrase searchterm to query.
     *
     * @param fieldValue
     * @param query
     * @param qOccur
     */
    private void phraseCriteria(String fieldValue, BooleanQuery query, BooleanClause.Occur qOccur) {
        PhraseQuery phraseQ = null;
        // a set of phrase is not supported
        if (StringUtils.isNotBlank(fieldValue)) {
            phraseQ = new PhraseQuery();
            qOccur = LuceneUtils.convertRequiredAndProhibitedToOccur(true, false);
            // tokenize phrase
            StringTokenizer st = new StringTokenizer(fieldValue, STRING_TOKENIZER_DELIMITER);
            while (st.hasMoreTokens()) {
                String phraseElement = st.nextToken();
                phraseElement = phraseElement.trim().toLowerCase();
                (phraseQ).add(new Term(LuceneIndexField.ANY, phraseElement));
            }
        }
        if (phraseQ != null) {
            query.add(phraseQ, qOccur);
        }
    }

    /**
     * Adds template searchterm to query.
     *
     * @param fieldValue
     * @param query
     */
    private void templateCriteria(String fieldValue, BooleanQuery query) {
        if(! templateCriteriaAdded) {
            BooleanClause.Occur templateOccur = LuceneUtils.convertRequiredAndProhibitedToOccur(true, false);

            Query templateQ;
            if (fieldValue != null && (fieldValue.equals("y") || fieldValue.equals("s"))) {
                templateQ = new TermQuery(new Term(LuceneIndexField.IS_TEMPLATE, fieldValue));
            }
            else {
                templateQ = new TermQuery(new Term(LuceneIndexField.IS_TEMPLATE, "n"));
            }
            query.add(templateQ, templateOccur);

            templateCriteriaAdded = true;
        }
    }

    /**
     * Adds temporal searchterms to query.
     *
     * @param searchCriteria
     * @param query
     * @return
     */
    private boolean temporalCriteria(Map<String, Set<String>> searchCriteria, BooleanQuery query) {
        //
        // Temporal extent : finds records where temporal extent overlaps the search extent
        //
        Set<String> from = searchCriteria.get(SearchParameter.EXTFROM);
        Set<String> to = searchCriteria.get(SearchParameter.EXTTO);

        String extTo = to != null ? (String) to.toArray()[0] : null;
        String extFrom = from != null ? (String) from.toArray()[0] : null;

        if (StringUtils.isNotBlank(extTo) || StringUtils.isNotBlank(extFrom)) {
            BooleanQuery temporalExtentQuery = new BooleanQuery();
            BooleanClause.Occur temporalExtentOccur = LuceneUtils.convertRequiredAndProhibitedToOccur(true, false);
            BooleanClause.Occur temporalRangeQueryOccur = LuceneUtils.convertRequiredAndProhibitedToOccur(false, false);

            TermRangeQuery temporalRangeQuery;

            // temporal extent start is within search extent
            temporalRangeQuery = TermRangeQuery.newStringRange(LuceneIndexField.TEMPORALEXTENT_BEGIN, extFrom, extTo, true, true);
            BooleanClause temporalRangeQueryClause = new BooleanClause(temporalRangeQuery, temporalRangeQueryOccur);

            temporalExtentQuery.add(temporalRangeQueryClause);

            // or temporal extent end is within search extent
            temporalRangeQuery = TermRangeQuery.newStringRange(LuceneIndexField.TEMPORALEXTENT_END, extFrom, extTo, true, true);
            temporalRangeQueryClause = new BooleanClause(temporalRangeQuery, temporalRangeQueryOccur);

            temporalExtentQuery.add(temporalRangeQueryClause);

            // or temporal extent contains search extent
            if (StringUtils.isNotBlank(extTo) && StringUtils.isNotBlank(extFrom)) {
                BooleanQuery tempQuery = new BooleanQuery();

                temporalRangeQuery = TermRangeQuery.newStringRange(LuceneIndexField.TEMPORALEXTENT_END, extTo, null, true, true);
                temporalRangeQueryClause = new BooleanClause(temporalRangeQuery, temporalExtentOccur);

                tempQuery.add(temporalRangeQueryClause);

                temporalRangeQuery = TermRangeQuery.newStringRange(LuceneIndexField.TEMPORALEXTENT_BEGIN, null, extFrom, true, true);
                temporalRangeQueryClause = new BooleanClause(temporalRangeQuery, temporalExtentOccur);
                tempQuery.add(temporalRangeQueryClause);

                temporalExtentQuery.add(tempQuery, temporalRangeQueryOccur);
            }

            if (temporalExtentQuery.clauses().size() > 0) {
                temporalRangeQueryClause = new BooleanClause(temporalExtentQuery, temporalExtentOccur);
                query.add(temporalRangeQueryClause);
            }
        }
        return true;
    }

    /**
     * Creates a query for a string. If the string contains a wildcard (* or ?),
     * similarity is ignored.
     * 
     * @param string
     *            string
     * @param luceneIndexField
     *            index field
     * @param similarity
     *            fuzziness
     * @return query
     */
    private Query textFieldToken(String string, String luceneIndexField,
            String similarity) {
        if (string == null) {
            throw new IllegalArgumentException("Cannot create Lucene query for null string");
        }
        Query query = null;

        String analyzedString;
        // wildcards - preserve them by analyzing the parts of the search string
        // around them separately
        // (this is because Lucene's StandardTokenizer would remove wildcards,
        // but that's not what we want)
        if (string.indexOf('*') >= 0 || string.indexOf('?') >= 0) {
            String starsPreserved = "";
            String[] starSeparatedList = string.split("\\*");
            for (String starSeparatedPart : starSeparatedList) {
                String qPreserved = "";
                // ? present
                if (starSeparatedPart.indexOf('?') >= 0) {
                    String[] qSeparatedList = starSeparatedPart.split("\\?");
                    for (String qSeparatedPart : qSeparatedList) {
                        String analyzedPart = LuceneSearcher.analyzeQueryText(luceneIndexField, qSeparatedPart, _analyzer, _tokenizedFieldSet);
                        qPreserved += '?' + analyzedPart;
                    }
                    // remove leading ?
                    qPreserved = qPreserved.substring(1);
                    starsPreserved += '*' + qPreserved;
                }
                // no ? present
                else {
                    starsPreserved += '*' + LuceneSearcher.analyzeQueryText(luceneIndexField, starSeparatedPart, _analyzer, _tokenizedFieldSet);
                }
            }
            // remove leading *
            if (!StringUtils.isEmpty(starsPreserved)) {
                starsPreserved = starsPreserved.substring(1);
            }

            // restore ending wildcard
            if (string.endsWith("*")) {
                starsPreserved += "*";
            }
            else if (string.endsWith("?")) {
                starsPreserved += "?";
            }

            analyzedString = starsPreserved;
        }
        // no wildcards
        else {
            analyzedString = LuceneSearcher.analyzeQueryText(luceneIndexField, string, _analyzer, _tokenizedFieldSet);
        }

        query = constructQueryFromAnalyzedString(string, luceneIndexField, similarity, query, analyzedString, _tokenizedFieldSet);
        return query;
    }

    static Query constructQueryFromAnalyzedString(String string, String luceneIndexField, String similarity, Query query,
            String analyzedString, Set<String> tokenizedFieldSet) {
        if (StringUtils.isNotBlank(analyzedString)) {
            // no wildcards
            if (string.indexOf('*') < 0 && string.indexOf('?') < 0) {
                if (tokenizedFieldSet.contains(luceneIndexField) && analyzedString.contains(" ")) {
                    // if analyzer creates spaces (by converting ignored
                    // characters like -) then make boolean query
                    String[] terms = analyzedString.split(" ");
                    BooleanQuery booleanQuery = new BooleanQuery();
                    query = booleanQuery;
                    for (String term : terms) {
                        booleanQuery.add(createFuzzyOrTermQuery(luceneIndexField, similarity, term), Occur.MUST);
                    }
                } else {
                    query = createFuzzyOrTermQuery(luceneIndexField, similarity, analyzedString);
                }
            }
            // wildcards
            else {
                query = new WildcardQuery(new Term(luceneIndexField, analyzedString));
            }
        }
        return query;
    }

    private static Query createFuzzyOrTermQuery(String luceneIndexField, String similarity, String analyzedString) {
        Query query = null;
        if (similarity != null) {
            Float minimumSimilarity = Float.parseFloat(similarity);
            
            if (minimumSimilarity < 1) {
<<<<<<< HEAD
                query  = new FuzzyQuery(new Term(luceneIndexField, analyzedString), minimumSimilarity);
=======
                int maxEdits = Math.min((int) ((1D-minimumSimilarity) * 10),  LevenshteinAutomata.MAXIMUM_SUPPORTED_DISTANCE);
                query  = new FuzzyQuery(new Term(luceneIndexField, analyzedString), maxEdits);
>>>>>>> 1e6075a8
            } else if (minimumSimilarity > 1){
                throw new IllegalArgumentException("similarity cannot be > 1.  The provided value was "+similarity);
            }
        }
        
        if (query == null) {
            query = new TermQuery(new Term(luceneIndexField, analyzedString));
        }
        return query;
    }

    /**
     * Add clause to a query for all tokens in the search param. The query must select
     * only results where none of the tokens in the search param is present.
     * 
     * Apply this to tokenized field.
     * 
     * @param searchParam search param
     * @param luceneIndexField index field
     * @param query query being built
     */
    private void addProhibitedTextField(String searchParam, String luceneIndexField, BooleanQuery query) {
        BooleanClause booleanClause = null;
        BooleanClause.Occur occur = LuceneUtils.convertRequiredAndProhibitedToOccur(true, false);
        BooleanClause.Occur dontOccur = LuceneUtils.convertRequiredAndProhibitedToOccur(false, true);
		if (StringUtils.isNotBlank(searchParam)) {
			BooleanQuery booleanQuery = new BooleanQuery();
			MatchAllDocsQuery matchAllDocsQuery = new MatchAllDocsQuery();
			BooleanClause matchAllDocsClause = new BooleanClause(matchAllDocsQuery, occur);
			booleanQuery.add(matchAllDocsClause);
			// tokenize searchParam
			StringTokenizer st = new StringTokenizer(searchParam.trim(), STRING_TOKENIZER_DELIMITER);
			while (st.hasMoreTokens()) {
				String token = st.nextToken();
				// ignore fuzziness in without-queries
				Query subQuery = textFieldToken(token, luceneIndexField, null);
				if (subQuery != null) {
					BooleanClause subClause = new BooleanClause(subQuery, dontOccur);
					booleanQuery.add(subClause);
				}
			}
			booleanClause = new BooleanClause(booleanQuery, occur);
		}
        if (booleanClause != null) {
            query.add(booleanClause);
        }
    }

    /**
     * Add clause to a query for all tokens in the search param. 'Not required' does
     * not mean that this is not a required search parameter; rather it means
     * that if this parameter is present, the query must select results where at
     * least one of the tokens in the search param is present.
     * 
     * @param searchParam search param
     * @param luceneIndexField index field
     * @param similarity fuzziness
     * @param query query being built
     */
	private void addNotRequiredTextField(String searchParam, String luceneIndexField, String similarity, BooleanQuery query) {
		BooleanClause booleanClause = null;
		BooleanClause.Occur occur = LuceneUtils.convertRequiredAndProhibitedToOccur(true, false);
		BooleanClause.Occur tokenOccur = LuceneUtils.convertRequiredAndProhibitedToOccur(false, false);
		if (StringUtils.isNotBlank(searchParam)) {
			if (!_tokenizedFieldSet.contains(luceneIndexField)) {
				// TODO : use similarity when needed
				TermQuery termQuery = new TermQuery(new Term(luceneIndexField, searchParam.trim()));
				BooleanClause clause = new BooleanClause(termQuery, occur);
				query.add(clause);
			}
            else {
				// tokenize searchParam
				StringTokenizer st = new StringTokenizer(searchParam.trim(), STRING_TOKENIZER_DELIMITER);
                BooleanQuery booleanQuery = new BooleanQuery();
				while (st.hasMoreTokens()) {
					String token = st.nextToken();
					Query subQuery = textFieldToken(token, luceneIndexField, similarity);
					if (subQuery != null) {
						BooleanClause subClause = new BooleanClause(subQuery, tokenOccur);
						booleanQuery.add(subClause);
					}
				}
				booleanClause = new BooleanClause(booleanQuery, occur);
			}
		}
		if (booleanClause != null) {
			query.add(booleanClause);
		}
	}

    /**
     * Add a clause to a query for all tokens in the search param. 'Required' does not
     * mean that this is a required search parameter; rather it means that if
     * this parameter is present, the query must select only results where each
     * of the tokens in the search param is present.
     * 
     * @param searchParam search parameter
     * @param luceneIndexField index field
     * @param similarity fuzziness
     * @param query query being built
     */
	private void addRequiredTextField(String searchParam, String luceneIndexField, String similarity, BooleanQuery query) {
		BooleanClause booleanClause = null;
		BooleanClause.Occur occur = LuceneUtils.convertRequiredAndProhibitedToOccur(true, false);
		if (StringUtils.isNotBlank(searchParam)) {
			if (!_tokenizedFieldSet.contains(luceneIndexField)) {
				// TODO : use similarity when needed
				TermQuery termQuery = new TermQuery(new Term(luceneIndexField, searchParam));
				BooleanClause clause = new BooleanClause(termQuery, occur);
				query.add(clause);
			}
            else {
				// tokenize searchParam only if tokenized when indexing
				StringTokenizer st = new StringTokenizer(searchParam, STRING_TOKENIZER_DELIMITER);
				if (st.countTokens() == 1) {
					String token = st.nextToken();
					Query subQuery = textFieldToken(token, luceneIndexField, similarity);
					if (subQuery != null) {
						booleanClause = new BooleanClause(subQuery, occur);
					}
				}
                else {
					BooleanQuery booleanQuery = new BooleanQuery();
					while (st.hasMoreTokens()) {
						String token = st.nextToken();
						Query subQuery = textFieldToken(token, luceneIndexField, similarity);
						if (subQuery != null) {
							BooleanClause subClause = new BooleanClause(subQuery, occur);
							booleanQuery.add(subClause);
						}
					}
					booleanClause = new BooleanClause(booleanQuery, occur);
				}
			}
		}
		if (booleanClause != null) {
			query.add(booleanClause);
		}
	}

    /**
     * Add clause to a query for all tokens between the separator.
     * 
     * @param text text
     * @param separator separator
     * @param fieldName Lucene field name
     * @param query query being built
     */
    private void addSeparatedTextField(String text, String separator, String fieldName, BooleanQuery query) {

        if (StringUtils.isNotBlank(text)) {
            BooleanClause.Occur occur = LuceneUtils.convertRequiredAndProhibitedToOccur(false, false);

            for (String token : Splitter.on(separator).trimResults().split(text)) {
                // TODO : here we should use similarity if set
                TermQuery termQuery = new TermQuery(new Term(fieldName, token));
                BooleanClause clause = new BooleanClause(termQuery, occur);
                query.add(clause);
            }
        }
    }


	/**
	 * Add any field clause to a query.
	 * 
	 * @param any
	 * @param similarity
	 * @param query
	 */
	private void addAnyTextQuery(String any, String similarity, BooleanQuery query) {
		BooleanClause anyClause = null;
		BooleanClause.Occur occur = LuceneUtils.convertRequiredAndProhibitedToOccur(true, false);
		if (StringUtils.isNotBlank(any) && !onlyWildcard(any)) {
			// tokenize searchParam
			StringTokenizer st = new StringTokenizer(any, STRING_TOKENIZER_DELIMITER);
			if (st.countTokens() == 1) {
				String token = st.nextToken();
				Query subQuery = textFieldToken(token, LuceneIndexField.ANY, similarity);
				if (subQuery != null) {
					anyClause = new BooleanClause(subQuery, occur);
				}
			}
            else {
				BooleanQuery booleanQuery = new BooleanQuery();
				while (st.hasMoreTokens()) {
					String token = st.nextToken();
					Query subQuery = textFieldToken(token, LuceneIndexField.ANY, similarity);
					if (subQuery != null) {
						BooleanClause subClause = new BooleanClause(subQuery, occur);
                        booleanQuery.add(subClause);
                    }
				}
				anyClause = new BooleanClause(booleanQuery, occur);
			}
		}
		if (anyClause != null) {
			query.add(anyClause);
		}
	}

    private void addUUIDQuery(String fieldValue, String similarity, boolean criteriaIsASet, BooleanQuery bq, BooleanQuery query)  {
        // the uuid param is an 'or' separated list. Remove the 'or's and handle like an 'or' query if more
        // than one uuid parameter is set, then a 'and' query is made
        if (fieldValue.contains(OR_SEPARATOR)) {
            // Add all separated values to the boolean query
            BooleanQuery uuidBooleanQuery = new BooleanQuery();
            addSeparatedTextField(fieldValue, OR_SEPARATOR, LuceneIndexField.UUID, uuidBooleanQuery);
            BooleanClause booleanClause = new BooleanClause(uuidBooleanQuery, BooleanClause.Occur.MUST);
            if (criteriaIsASet) {
                bq.add(booleanClause);
            }
            else {
                query.add(booleanClause);
            }
        }
        else {
            addNotRequiredTextField(fieldValue, LuceneIndexField.UUID, similarity, (criteriaIsASet ? bq : query));
        }
    }

    private void addBBoxQuery(Map<String, Set<String>> searchCriteria, BooleanQuery query) {
        // No multiple BBOX support
        if (!spatialCriteriaAdded) {
            Set<String> r = searchCriteria.get(SearchParameter.RELATION);
            Set<String> e = searchCriteria.get(SearchParameter.EASTBL);
            Set<String> w = searchCriteria.get(SearchParameter.WESTBL);
            Set<String> n = searchCriteria.get(SearchParameter.NORTHBL);
            Set<String> s = searchCriteria.get(SearchParameter.SOUTHBL);

            if (e != null && w != null && n != null && s != null) {
                addBoundingBoxQuery(query, (String) r.toArray()[0],
                        (String) e.toArray()[0],
                        (String) w.toArray()[0],
                        (String) n.toArray()[0],
                        (String) s.toArray()[0]);
            }
            spatialCriteriaAdded = true;
        }
    }

    /**
     * Add search privilege criteria to a query.
     * 
     * @param luceneQueryInput user and system input
     * @param query query being built
     */
    private void addPrivilegeQuery(LuceneQueryInput luceneQueryInput, BooleanQuery query) {
        // Set user groups privileges
        Set<String> groups = luceneQueryInput.getGroups();
        String editable$ = luceneQueryInput.getEditable();
        boolean editable = BooleanUtils.toBoolean(editable$);
        BooleanQuery groupsQuery = new BooleanQuery();
        boolean groupsQueryEmpty = true;
        BooleanClause.Occur groupOccur = LuceneUtils.convertRequiredAndProhibitedToOccur(false, false);
        if (groups!=null && !groups.isEmpty()) {
            for (String group : groups) {
                if (StringUtils.isNotBlank(group)) {
                    if (!editable) {
                        // add to view
                        TermQuery viewQuery = new TermQuery(new Term(LuceneIndexField._OP0, group.trim()));
                        BooleanClause viewClause = new BooleanClause(viewQuery, groupOccur);
                        groupsQueryEmpty = false;
                        groupsQuery.add(viewClause);
                    }
                    // add to edit
                    TermQuery editQuery = new TermQuery(new Term(LuceneIndexField._OP2, group.trim()));
                    BooleanClause editClause = new BooleanClause(editQuery, groupOccur);
                    groupsQueryEmpty = false;
                    groupsQuery.add(editClause);
                }
            }
        }

        //
        // owner: this goes in groups query. This way if you are logged in you
        // can retrieve the results you are allowed
        // to see by your groups, plus any that you own not assigned to any
        // group.
        //
        String owner = luceneQueryInput.getOwner();
        if (owner != null) {
            TermQuery ownerQuery = new TermQuery(new Term(LuceneIndexField.OWNER, owner));
            BooleanClause.Occur ownerOccur = LuceneUtils.convertRequiredAndProhibitedToOccur(false, false);
            BooleanClause ownerClause = new BooleanClause(ownerQuery, ownerOccur);
            groupsQueryEmpty = false;
            groupsQuery.add(ownerClause);
        }

        //
        // "dummy" -- to go in groups query, to retrieve everything for
        // Administrator users.
        //
        boolean admin = luceneQueryInput.getAdmin();
        if (admin) {
            TermQuery adminQuery = new TermQuery(new Term(LuceneIndexField.DUMMY, "0"));
            BooleanClause adminClause = new BooleanClause(adminQuery, groupOccur);
            groupsQueryEmpty = false;
            groupsQuery.add(adminClause);
        }

        // Add the privilege part of the query
        if (!groupsQueryEmpty) {
            BooleanClause.Occur groupsOccur = LuceneUtils.convertRequiredAndProhibitedToOccur(true, false);
            BooleanClause groupsClause = new BooleanClause(groupsQuery, groupsOccur);
            query.add(groupsClause);
        }
    }

    /**
     * Add a range query according to field type. If field type is numeric, then
     * a numeric range query is used. If not a default range query is uses.
     * 
     * Range query include lower and upper bounds by default.
     * 
     * @param query query being built
     * @param from begin of range
     * @param to end of range
     * @param luceneIndexField Lucene field
     */
    private void addRangeQuery(BooleanQuery query, String from, String to, String luceneIndexField) {
        if (from == null && to == null) {
            return;
        }
        LuceneConfig.LuceneConfigNumericField type = _numericFieldSet.get(luceneIndexField);
        if (type == null) {
            addTextRangeQuery(query, from, to, luceneIndexField);
        }
        else {
            addNumericRangeQuery(query, from, to, true, true, luceneIndexField, true);
        }
    }

    /**
     * Add a numeric range query according to field numeric type.
     * 
     * @param query query being built
     * @param min minimum in range
     * @param max maximum in range
     * @param minInclusive whether minimum is inclusive
     * @param maxExclusive whether maximum is inclusive
     * @param luceneIndexField Lucene field
     * @param required whether this is a required query clause
     *            TODO
     */
    private void addNumericRangeQuery(BooleanQuery query, String min, String max, boolean minInclusive,
                                      boolean maxExclusive, String luceneIndexField, boolean required) {
        if (min != null && max != null) {
            String type = _numericFieldSet.get(luceneIndexField).getType();

            NumericRangeQuery rangeQuery = buildNumericRangeQueryForType(luceneIndexField, min, max, minInclusive, maxExclusive, type);

            BooleanClause.Occur denoOccur = LuceneUtils.convertRequiredAndProhibitedToOccur(required, false);
            BooleanClause rangeClause = new BooleanClause(rangeQuery, denoOccur);

            query.add(rangeClause);
        }
    }

    public static NumericRangeQuery buildNumericRangeQueryForType(String fieldName, String min, String max,
                                                                  boolean minInclusive, boolean maxInclusive, String type) {
        NumericRangeQuery rangeQuery;
        if ("double".equals(type)) {
            rangeQuery = NumericRangeQuery.newDoubleRange(fieldName,
                    (min == null ? Double.MIN_VALUE : Double.valueOf(min)),
                    (max == null ? Double.MAX_VALUE : Double.valueOf(max)),
                    true, true);

        }
        else if ("float".equals(type)) {
            rangeQuery = NumericRangeQuery.newFloatRange(fieldName,
                    (min == null ? Float.MIN_VALUE : Float.valueOf(min)),
                    (max == null ? Float.MAX_VALUE : Float.valueOf(max)), true,
                    true);
        }
        else if ("long".equals(type)) {
            rangeQuery = NumericRangeQuery.newLongRange(fieldName,
                    (min == null ? Long.MIN_VALUE : Long.valueOf(min)),
                    (max == null ? Long.MAX_VALUE : Long.valueOf(max)), true,
                    true);
        }
        else {
            rangeQuery = NumericRangeQuery.newIntRange(fieldName,
                    (min == null ? Integer.MIN_VALUE : Integer.valueOf(min)),
                    (max == null ? Integer.MAX_VALUE : Integer.valueOf(max)),
                    true, true);
        }
        return rangeQuery;
    }

    /**
     * Add a date range query for a text field type.
     * 
     * @param query query being built
     * @param dateTo end of range
     * @param dateFrom start of range
     * @param luceneIndexField Lucene field
     */
    private void addTextRangeQuery(BooleanQuery query, String dateFrom, String dateTo, String luceneIndexField) {
        if (StringUtils.isNotBlank(dateTo) || StringUtils.isNotBlank(dateFrom)) {
            TermRangeQuery rangeQuery;
            if (dateTo != null) {
                // while the 'from' parameter can be short (like yyyy-mm-dd)
                // the 'until' parameter must be long to match
                if (dateTo.length() == 10) {
                    dateTo = dateTo + "T23:59:59";
                }
            }
            rangeQuery = TermRangeQuery.newStringRange(luceneIndexField, dateFrom, dateTo, true, true);
            BooleanClause.Occur dateOccur = LuceneUtils.convertRequiredAndProhibitedToOccur(true, false);
            BooleanClause dateRangeClause = new BooleanClause(rangeQuery, dateOccur);
            query.add(dateRangeClause);
        }
    }

    /**
     * Handle geographical search using Lucene.
     * 
     * East, North, South and West bounds are indexed as numeric in Lucene.
     * 
     * Lucene bounding box searches are probably faster than using spatial index
     * using geometry criteria. It does not support complex geometries and all
     * type of relation.
     * 
     * If metadata contains multiple bounding boxes invalid results may appear.
     * 
     * If relation is null or is not a known relation type (See
     * {@link org.fao.geonet.constants.Geonet.SearchResult.Relation}), overlap
     * is used.
     * 
     * @param query query being built
     * @param relation spatial relation
     * @param eastBL east
     * @param westBL west
     * @param northBL north
     * @param southBL south
     */
    private void addBoundingBoxQuery(BooleanQuery query, String relation, String eastBL, String westBL, String northBL, String southBL) {

        // Default inclusive value for RangeQuery (includeLower and
        // includeUpper)
        boolean inclusive = true;

        if (relation == null || relation.equals(Geonet.SearchResult.Relation.OVERLAPS)) {

            //
            // overlaps (default value) : uses the equivalence
            // -(a + b + c + d) = -a * -b * -c * -d
            //
            // eastBL
            if (westBL != null) {
                addNumericRangeQuery(query, westBL, String.valueOf(maxBoundingLongitudeValue), inclusive, inclusive,
                        LuceneIndexField.EAST, true);
            }
            // westBL
            if (eastBL != null) {
                addNumericRangeQuery(query, String.valueOf(minBoundingLongitudeValue), eastBL, inclusive, inclusive,
                        LuceneIndexField.WEST, true);
            }
            // northBL
            if (southBL != null) {
                addNumericRangeQuery(query, southBL, String.valueOf(maxBoundingLatitudeValue), inclusive, inclusive,
                        LuceneIndexField.NORTH, true);
            }
            // southBL
            if (northBL != null) {
                addNumericRangeQuery(query, String.valueOf(minBoundingLatitudeValue), northBL, inclusive, inclusive,
                        LuceneIndexField.SOUTH, true);
            }
        }
        //
        // equal: coordinates of the target rectangle within 1 degree from
        // corresponding ones of metadata rectangle
        //
        else if (relation.equals(Geonet.SearchResult.Relation.EQUAL)) {
            // eastBL
            if (eastBL != null) {
                addNumericRangeQuery(query, eastBL, eastBL, inclusive, inclusive, LuceneIndexField.EAST, true);
            }
            // westBL
            if (westBL != null) {
                addNumericRangeQuery(query, westBL, westBL, inclusive, inclusive, LuceneIndexField.WEST, true);
            }
            // northBL
            if (northBL != null) {
                addNumericRangeQuery(query, northBL, northBL, inclusive, inclusive, LuceneIndexField.NORTH, true);
            }
            // southBL
            if (southBL != null) {
                addNumericRangeQuery(query, southBL, southBL, inclusive, inclusive, LuceneIndexField.SOUTH, true);
            }
        }
        //
        // encloses: metadata rectangle encloses target rectangle
        //
        else if (relation.equals(Geonet.SearchResult.Relation.ENCLOSES)) {
            // eastBL
            if (eastBL != null) {
                addNumericRangeQuery(query, eastBL, String.valueOf(maxBoundingLongitudeValue), inclusive, inclusive,
                        LuceneIndexField.EAST, true);
            }
            // westBL
            if (westBL != null) {
                addNumericRangeQuery(query, String.valueOf(minBoundingLongitudeValue), westBL, inclusive, inclusive,
                        LuceneIndexField.WEST, true);
            }
            // northBL
            if (northBL != null) {
                addNumericRangeQuery(query, northBL, String.valueOf(maxBoundingLatitudeValue), inclusive, inclusive,
                        LuceneIndexField.NORTH, true);
            }
            // southBL
            if (southBL != null) {
                addNumericRangeQuery(query, String.valueOf(minBoundingLatitudeValue), southBL, inclusive, inclusive,
                        LuceneIndexField.SOUTH, true);
            }
        }
        //
        // fullyEnclosedWithin: metadata rectangle fully enclosed within target
        // rectangle
        //
        else if (relation.equals(Geonet.SearchResult.Relation.ENCLOSEDWITHIN)) {
            // eastBL
            if (eastBL != null) {
                addNumericRangeQuery(query, westBL, eastBL, inclusive, inclusive, LuceneIndexField.EAST, true);
            }
            // westBL
            if (westBL != null) {
                addNumericRangeQuery(query, westBL, eastBL, inclusive, inclusive, LuceneIndexField.WEST, true);
            }
            // northBL
            if (northBL != null) {
                addNumericRangeQuery(query, southBL, northBL, inclusive, inclusive, LuceneIndexField.NORTH, true);
            }
            // southBL
            if (southBL != null) {
                addNumericRangeQuery(query, southBL, northBL, inclusive, inclusive, LuceneIndexField.SOUTH, true);
            }
        }
        //
        // fullyOutsideOf: one or more of the 4 forbidden halfplanes contains
        // the metadata
        // rectangle, that is, not true that all the 4 forbidden halfplanes do
        // not contain
        // the metadata rectangle
        //
        else if (relation.equals(Geonet.SearchResult.Relation.OUTSIDEOF)) {
            // eastBL
            if (westBL != null) {
                addNumericRangeQuery(query, String.valueOf(minBoundingLongitudeValue), westBL, inclusive, inclusive,
                        LuceneIndexField.EAST, false);
            }
            // westBL
            if (eastBL != null) {
                addNumericRangeQuery(query, eastBL, String.valueOf(maxBoundingLongitudeValue), inclusive, inclusive,
                        LuceneIndexField.WEST, false);
            }
            // northBL
            if (southBL != null) {
                addNumericRangeQuery(query, String.valueOf(minBoundingLatitudeValue), southBL, inclusive, inclusive,
                        LuceneIndexField.NORTH, false);
            }
            // southBL
            if (northBL != null) {
                addNumericRangeQuery(query, northBL, String.valueOf(maxBoundingLatitudeValue), inclusive, inclusive,
                        LuceneIndexField.SOUTH, false);
            }
        }
    }

    /**
     * Whether a string equals the wildcard *.
     * @param s
     * @return
     */
    private boolean onlyWildcard(String s) {
        return "*".equals(StringUtils.trim(s));
    }

    /**
     * TODO javadoc.
     *
     * @param query
     * @param langCode
     * @return
     */
    static Query addLocaleTerm( Query query, String langCode, String requestedLanguageOnly ) {
        if (langCode == null || requestedLanguageOnly == null) {
            return query;
        }

        BooleanQuery booleanQuery;
        if (query instanceof BooleanQuery) {
            booleanQuery = (BooleanQuery) query;
        }
        else {
            booleanQuery = new BooleanQuery();
            booleanQuery.add(query, BooleanClause.Occur.MUST);
        }

        if(requestedLanguageOnly.startsWith("only_")) {
            String fieldName = requestedLanguageOnly.substring("only".length());
            booleanQuery.add(new TermQuery(new Term(fieldName, langCode)), BooleanClause.Occur.MUST);
        } else if(requestedLanguageOnly.startsWith("prefer")) {
            String fieldName = requestedLanguageOnly.substring("prefer".length());
            booleanQuery.add(new TermQuery(new Term(fieldName, langCode)), BooleanClause.Occur.SHOULD);
        }

        return booleanQuery;
    }
}<|MERGE_RESOLUTION|>--- conflicted
+++ resolved
@@ -1,1347 +1,1321 @@
-//==============================================================================
-//===	Copyright (C) 2001-2010 Food and Agriculture Organization of the
-//===	United Nations (FAO-UN), United Nations World Food Programme (WFP)
-//===	and United Nations Environment Programme (UNEP)
-//===
-//===	This program is free software; you can redistribute it and/or modify
-//===	it under the terms of the GNU General Public License as published by
-//===	the Free Software Foundation; either version 2 of the License, or (at
-//===	your option) any later version.
-//===
-//===	This program is distributed in the hope that it will be useful, but
-//===	WITHOUT ANY WARRANTY; without even the implied warranty of
-//===	MERCHANTABILITY or FITNESS FOR A PARTICULAR PURPOSE. See the GNU
-//===	General Public License for more details.
-//===
-//===	You should have received a copy of the GNU General Public License
-//===	along with this program; if not, write to the Free Software
-//===	Foundation, Inc., 51 Franklin St, Fifth Floor, Boston, MA 02110-1301, USA
-//===
-//===	Contact: Jeroen Ticheler - FAO - Viale delle Terme di Caracalla 2,
-//===	Rome - Italy. email: geonetwork@osgeo.org
-//==============================================================================
-
-package org.fao.geonet.kernel.search;
-
-import com.google.common.base.Splitter;
-import jeeves.utils.Log;
-import org.apache.commons.collections.CollectionUtils;
-import org.apache.commons.lang.BooleanUtils;
-import org.apache.commons.lang.StringUtils;
-import org.apache.lucene.analysis.miscellaneous.PerFieldAnalyzerWrapper;
-import org.apache.lucene.index.Term;
-import org.apache.lucene.search.BooleanClause;
-import org.apache.lucene.search.BooleanClause.Occur;
-import org.apache.lucene.search.BooleanQuery;
-import org.apache.lucene.search.FuzzyQuery;
-import org.apache.lucene.search.MatchAllDocsQuery;
-import org.apache.lucene.search.NumericRangeQuery;
-import org.apache.lucene.search.PhraseQuery;
-import org.apache.lucene.search.Query;
-import org.apache.lucene.search.TermQuery;
-import org.apache.lucene.search.TermRangeQuery;
-import org.apache.lucene.search.WildcardQuery;
-import org.apache.lucene.util.automaton.LevenshteinAutomata;
-import org.fao.geonet.constants.Geonet;
-
-import java.util.HashMap;
-import java.util.HashSet;
-import java.util.Iterator;
-import java.util.Map;
-import java.util.Map.Entry;
-import java.util.Scanner;
-import java.util.Set;
-import java.util.StringTokenizer;
-
-/**
- * Class to create a Lucene query from a {@link LuceneQueryInput} representing a
- * search request.
- * 
- * <ul>
- *  <li>all search criteria could have more than one value (AND operator is used)</li>
- *  <li>Non tokenized field could use the {@link #OR_SEPARATOR} to create an OR query (eg. for keyword, use Global or biodiversity)</li>
- *  <li>all search criteria are take into account (except {@link UserQueryInput#RESERVED_FIELDS} and {@link UserQueryInput#SECURITY_FIELDS})</li>
- *  <li>extra search fields are considered as text (and are analyzed according to Lucene index configuration)</li>
- *  <li></li>
- * </ul>
- * 
- * @author heikki doeleman
- * @author francois prunayre
- */
-public class LuceneQueryBuilder {
-
-    private static final String OR_SEPARATOR = " or ";
-    private static final String FIELD_OR_SEPARATOR = "_OR_";
-    private static final String STRING_TOKENIZER_DELIMITER = " \n\r\t";
-    private Set<String> _tokenizedFieldSet;
-    private PerFieldAnalyzerWrapper _analyzer;
-    private Map<String, LuceneConfig.LuceneConfigNumericField> _numericFieldSet;
-    private String _language;
-
-    // Lat long bounding box constants
-    private static final Double minBoundingLatitudeValue = -90.0;
-    private static final Double maxBoundingLatitudeValue = 90.0;
-    private static final Double minBoundingLongitudeValue = -180.0;
-    private static final Double maxBoundingLongitudeValue = 180.0;
-
-    /**
-     * Only one spatial search criteria could be added.
-     */
-    private boolean spatialCriteriaAdded;
-    /**
-     * Only one temporal search criteria could be added.
-     */
-    private boolean temporalCriteriaAdded;
-    /**
-     * Template = "n" is added if not set in search criteria.
-     */
-    private boolean templateCriteriaAdded;
-
-
-    /**
-     * TODO javadoc.
-     *
-     * @param tokenizedFieldSet names of tokenized fields
-     * @param numericFieldSet names of numeric fields
-     * @param analyzer Lucene analyzer
-     * @param langCode language of search terms
-     */
-    public LuceneQueryBuilder(Set<String> tokenizedFieldSet,
-                              Map<String, LuceneConfig.LuceneConfigNumericField> numericFieldSet,
-                              PerFieldAnalyzerWrapper analyzer, String langCode) {
-        BooleanQuery.setMaxClauseCount(Integer.MAX_VALUE);
-        
-        _tokenizedFieldSet = tokenizedFieldSet;
-        _numericFieldSet = numericFieldSet;
-        _analyzer = analyzer;
-        _language = langCode;
-    }
-
-	/**
-     * Build a Lucene query for the {@link LuceneQueryInput}.
-     *
-     * A AND clause is used for each search criteria and a OR clause if the content of a criteria is "this or that".
-     *
-     * A Boolean OR between parameters is used if the parameter has the form A_OR_B with content "this", this will
-     * produce a query for documents having "this" in field A, B or both.
-     *
-     * Some search criteria does not support multi-occurences like spatial, temporal criteria or range fields.
-     * 
-     * @param luceneQueryInput user and system input
-     * @return Lucene query
-     */
-    public Query build(LuceneQueryInput luceneQueryInput) {
-        if(Log.isDebugEnabled(Geonet.SEARCH_ENGINE))
-            Log.debug(Geonet.SEARCH_ENGINE, "LuceneQueryBuilder: luceneQueryInput is: \n" + luceneQueryInput.toString());
-
-        // Remember which range fields have been processed
-        Set<String> processedRangeFields = new HashSet<String>();
-
-        // top query to hold all sub-queries for each search parameter
-        BooleanQuery query = new BooleanQuery();
-
-        // Filter according to user session
-        addPrivilegeQuery(luceneQueryInput, query);
-
-        // similarity is passed to textfield-query-creating methods
-        String similarity = luceneQueryInput.getSimilarity();
-
-        Map<String, Set<String>> searchCriteria = luceneQueryInput.getSearchCriteria();
-
-        //
-        // search criteria fields may contain zero or more _OR_ in their name, in which case the search will be a
-        // disjunction of searches for fieldnames separated by that.
-        //
-        // here such _OR_ fields are parsed, an OR searchCriteria map is created, and theyre removed from vanilla
-        // searchCriteria map.
-        //
-        Map<String, Set<String>> searchCriteriaOR = new HashMap<String, Set<String>>();
-
-        for (Iterator<Entry<String, Set<String>>> i = searchCriteria.entrySet().iterator(); i.hasNext();) {
-            Entry<String, Set<String>> entry = i.next();
-            String fieldName = entry.getKey();
-            Set<String> fieldValues = entry.getValue();
-            if (fieldName.contains(FIELD_OR_SEPARATOR)) {
-                i.remove();
-                if (fieldName.contains(LuceneIndexField.NORTH)
-                        || fieldName.contains(LuceneIndexField.SOUTH)
-                        || fieldName.contains(LuceneIndexField.EAST)
-                        || fieldName.contains(LuceneIndexField.WEST)
-                        || fieldName.contains(SearchParameter.RELATION)
-
-                        || fieldName.contains("without")
-                        || fieldName.contains("phrase")
-
-                        || fieldName.contains(SearchParameter.EXTTO)
-                        || fieldName.contains(SearchParameter.EXTFROM)
-
-                        || fieldName.contains(SearchParameter.FEATURED)
-                        || fieldName.contains(SearchParameter.TEMPLATE)
-
-                        || UserQueryInput.RANGE_QUERY_FIELDS.contains(fieldName)
-
-                        ) {
-                    // not supported in field disjunction
-                    continue;
-                }
-
-                Scanner scanner = new Scanner(fieldName).useDelimiter(FIELD_OR_SEPARATOR);
-                while (scanner.hasNext()) {
-                    String field = scanner.next();
-
-                    if(field.equals("or")) {
-                        // handle as 'any', add ' or ' for space-separated values
-                        for(String fieldValue : fieldValues) {
-                            field = "any";
-                            Scanner whitespaceScan = new Scanner(fieldValue).useDelimiter("\\w");
-                            while(whitespaceScan.hasNext()) {
-                                fieldValue += " or " + whitespaceScan.next();
-                            }
-                            fieldValue = fieldValue.substring(" or ".length());
-                            Set<String> values = searchCriteriaOR.get(field);
-                            if(values == null) values = new HashSet<String>();
-                            values.addAll(fieldValues);
-                            searchCriteriaOR.put(field, values);
-                        }
-                    }
-                    else {
-                            Set<String> values = searchCriteriaOR.get(field);
-                            if(values == null) values = new HashSet<String>();
-                            values.addAll(fieldValues);
-                            searchCriteriaOR.put(field, values);
-                    }
-                }
-            }
-        }
-        query = buildORQuery(searchCriteriaOR, query, similarity);
-        query = buildANDQuery(searchCriteria, query, similarity, processedRangeFields);
-        if(StringUtils.isNotEmpty(_language)) {
-            if(Log.isDebugEnabled(Geonet.LUCENE))
-                Log.debug(Geonet.LUCENE, "adding locale query for language " + _language);
-            return addLocaleTerm(query, _language, luceneQueryInput.isRequestedLanguageOnly());
-        }
-        else {
-            if(Log.isDebugEnabled(Geonet.LUCENE))
-                Log.debug(Geonet.LUCENE, "no language set, not adding locale query");
-            return query;
-        }
-    }
-
-    /**
-     * Builds a query where OR operator is used for each search criteria.
-     *
-     * @param searchCriteria
-     * @param query
-     * @param similarity
-     * @return
-     */
-    private BooleanQuery buildORQuery(Map<String, Set<String>> searchCriteria, BooleanQuery query, String similarity) {
-
-        spatialCriteriaAdded = false;
-        temporalCriteriaAdded = false;
-        templateCriteriaAdded = false;
-
-        if(searchCriteria.size() == 0) {
-            return query;
-        }
-
-        // Avoid search by field who control privileges
-        Set<String> fields = new HashSet<String>();
-        for(String requestedField : searchCriteria.keySet()) {
-            if(!(UserQueryInput.SECURITY_FIELDS.contains(requestedField) || SearchParameter.EDITABLE.equals(requestedField))) {
-                fields.add(requestedField);
-            }
-        }
-
-        BooleanClause.Occur occur = LuceneUtils.convertRequiredAndProhibitedToOccur(true, false);
-        BooleanClause.Occur tokenOccur = LuceneUtils.convertRequiredAndProhibitedToOccur(false, false);
-        BooleanQuery booleanQuery = new BooleanQuery();
-        for(String fieldName : fields) {
-
-            Set<String> fieldValues = searchCriteria.get(fieldName);
-            for (String fieldValue : fieldValues) {
-    
-                if (fieldValue.contains(OR_SEPARATOR)) {
-                    // TODO : change OR separator
-                    // Add all separated values to the boolean query
-                    addSeparatedTextField(fieldValue, OR_SEPARATOR, fieldName, booleanQuery);
-                }
-                else {
-                    if (LuceneIndexField.ANY.equals(fieldName) || "all".equals(fieldName)) {
-                        BooleanClause anyClause = null;
-                        if (!onlyWildcard(fieldValue)) {
-                            // tokenize searchParam
-                            StringTokenizer st = new StringTokenizer(fieldValue, STRING_TOKENIZER_DELIMITER);
-                            if (st.countTokens() == 1) {
-                                String token = st.nextToken();
-                                Query subQuery = textFieldToken(token, LuceneIndexField.ANY, similarity);
-                                if (subQuery != null) {
-                                    anyClause = new BooleanClause(subQuery, tokenOccur);
-<<<<<<< HEAD
-                                }
-                            }
-                            else {
-                                BooleanQuery orBooleanQuery = new BooleanQuery();
-                                while (st.hasMoreTokens()) {
-                                    String token = st.nextToken();
-                                    Query subQuery = textFieldToken(token, LuceneIndexField.ANY, similarity);
-                                    if (subQuery != null) {
-                                        BooleanClause subClause = new BooleanClause(subQuery, occur);
-                                        orBooleanQuery.add(subClause);
-                                    }
-=======
->>>>>>> 1e6075a8
-                                }
-                                anyClause = new BooleanClause(orBooleanQuery, tokenOccur);
-                            }
-<<<<<<< HEAD
-                        }
-                        if (StringUtils.isNotEmpty(anyClause.toString())) {
-                            booleanQuery.add(anyClause);
-                        }
-=======
-                            else {
-                                BooleanQuery orBooleanQuery = new BooleanQuery();
-                                while (st.hasMoreTokens()) {
-                                    String token = st.nextToken();
-                                    Query subQuery = textFieldToken(token, LuceneIndexField.ANY, similarity);
-                                    if (subQuery != null) {
-                                        BooleanClause subClause = new BooleanClause(subQuery, occur);
-                                        orBooleanQuery.add(subClause);
-                                    }
-                                }
-                                anyClause = new BooleanClause(orBooleanQuery, tokenOccur);
-                            }
-                        }
-                        if (StringUtils.isNotEmpty(anyClause.toString())) {
-                            booleanQuery.add(anyClause);
-                        }
->>>>>>> 1e6075a8
-                    }
-                    else {
-                        if (!_tokenizedFieldSet.contains(fieldName)) {
-                            // TODO : use similarity when needed
-                            TermQuery termQuery = new TermQuery(new Term(fieldName, fieldValue.trim()));
-                            BooleanClause clause = new BooleanClause(termQuery, tokenOccur);
-                            booleanQuery.add(clause);
-                        }
-                        else {
-                            // tokenize searchParam
-                            StringTokenizer st = new StringTokenizer(fieldValue.trim(), STRING_TOKENIZER_DELIMITER);
-    
-                            while (st.hasMoreTokens()) {
-                                String token = st.nextToken();
-                                Query subQuery = textFieldToken(token, fieldName, similarity);
-                                if (subQuery != null) {
-                                    BooleanClause subClause = new BooleanClause(subQuery, tokenOccur);
-                                    booleanQuery.add(subClause);
-                                }
-                            }
-                        }
-                    }
-                }
-            }
-        }
-        BooleanClause booleanClause = new BooleanClause(booleanQuery, occur);
-        query.add(booleanClause);
-
-        // Search only for metadata (no template or sub-templates) if not set by search criteria before
-        if (!templateCriteriaAdded) {
-            occur = LuceneUtils.convertRequiredAndProhibitedToOccur(true, false);
-            Query q = new TermQuery(new Term(LuceneIndexField.IS_TEMPLATE, "n"));
-            query.add(q, occur);
-            templateCriteriaAdded = true;
-        }
-        return query;
-    }
-
-    /**
-     * Builds a query where AND operator is used for each search criteria.
-     *
-     * @param searchCriteria
-     * @param query
-     * @param similarity
-     * @param processedRangeFields
-     * @return
-     */
-    private BooleanQuery buildANDQuery(Map<String, Set<String>> searchCriteria, BooleanQuery query, String similarity,
-                                       Set<String> processedRangeFields) {
-
-        for (Entry<String, Set<String>> searchCriterium : searchCriteria.entrySet()) {
-            String fieldName = searchCriterium.getKey();
-            Set<String> fieldValues = searchCriterium.getValue();
-            addANDCriteria(fieldName, fieldValues, similarity, query, searchCriteria, processedRangeFields);
-        }
-
-        // Search only for metadata (no template or sub-templates) if not set by search criteria before
-        if (!templateCriteriaAdded) {
-            BooleanClause.Occur occur = LuceneUtils.convertRequiredAndProhibitedToOccur(true, false);
-            Query q = new TermQuery(new Term(LuceneIndexField.IS_TEMPLATE, "n"));
-            query.add(q, occur);
-            templateCriteriaAdded = true;
-        }
-        return query;
-    }
-
-    private void addANDCriteria(String fieldName, Set<String> fieldValues, String similarity, BooleanQuery query,
-                                Map<String, Set<String>> searchCriteria, Set<String> processedRangeFields) {
-        BooleanQuery bq = new BooleanQuery();
-        BooleanClause.Occur qOccur = LuceneUtils.convertRequiredAndProhibitedToOccur(true, false);
-
-        // Avoid search by field who control privileges
-        if (UserQueryInput.SECURITY_FIELDS.contains(fieldName) || SearchParameter.EDITABLE.equals(fieldName)) {
-            return;
-        }
-
-        // whether a set of values is defined for this criteria
-        boolean criteriaIsASet = fieldValues.size() > 1;
-
-        // For each field value add a clause to the main query if not a set or no multi value like spatial search or
-        // add to the boolean query (will be added to the main query after looping over all values).
-        for (String fieldValue : fieldValues) {
-            if (LuceneIndexField.ANY.equals(fieldName)) {
-                addAnyTextQuery(fieldValue, similarity, (criteriaIsASet ? bq : query));
-            }
-            else if (LuceneIndexField.UUID.equals(fieldName) || SearchParameter.UUID.equals(fieldName)) {
-                addUUIDQuery(fieldValue, similarity, criteriaIsASet, bq, query);
-            }
-            else if (LuceneIndexField.NORTH.equals(fieldName)
-                    || LuceneIndexField.SOUTH.equals(fieldName)
-                    || LuceneIndexField.EAST.equals(fieldName)
-                    || LuceneIndexField.WEST.equals(fieldName)
-                    || SearchParameter.RELATION.equals(fieldName)) {
-                addBBoxQuery(searchCriteria, query);
-            }
-            // template
-            else if (LuceneIndexField.IS_TEMPLATE.equals(fieldName) || SearchParameter.TEMPLATE.equals(fieldName)) {
-                templateCriteria(fieldValue, query);
-            }
-            // all -- mapped to same Lucene field as 'any'
-            else if ("all".equals(fieldName)) {
-                addRequiredTextField(fieldValue, LuceneIndexField.ANY, similarity, (criteriaIsASet ? bq : query));
-            }
-            // or
-            else if ("or".equals(fieldName)) {
-                addNotRequiredTextField(fieldValue, LuceneIndexField.ANY, similarity, (criteriaIsASet ? bq : query));
-            }
-            // without
-            else if ("without".equals(fieldName)) {
-                addProhibitedTextField(fieldValue, LuceneIndexField.ANY, (criteriaIsASet ? bq : query));
-            }
-            // phrase
-            else if ("phrase".equals(fieldName)) {
-                phraseCriteria(fieldValue, query, qOccur);
-            }
-            // temporal
-            else if (SearchParameter.EXTFROM.equals(fieldName) || SearchParameter.EXTTO.equals(fieldName)) {
-                if (!temporalCriteriaAdded) {
-                    temporalCriteriaAdded = temporalCriteria(searchCriteria, query);
-                }
-            }
-            // range
-            else if (UserQueryInput.RANGE_QUERY_FIELDS.contains(fieldName)) {
-                rangeCriteria(searchCriteria, fieldName, query,processedRangeFields);
-            }
-            // featured
-            else if (SearchParameter.FEATURED.equals(fieldName)) {
-                featuredCriteria(fieldValue, bq);
-            }
-            else {
-                if(criteriaIsASet) {
-                    // Add to the boolean query which will be added to the main query
-                    addNotRequiredTextField(fieldValue, fieldName, similarity, bq);
-                }
-                else if (fieldValue.contains(OR_SEPARATOR)) {
-                    // TODO : change OR separator
-                    // Add all separated values to the boolean query
-                    addSeparatedTextField(fieldValue, OR_SEPARATOR, fieldName, bq);
-                }
-                else {
-                    // Add the field to main query
-                    addRequiredTextField(fieldValue, fieldName, similarity, query);
-                }
-            }
-        }
-
-        // Add the boolean query created for the set of values for the current criteria
-        if (bq.clauses().size() > 0) {
-            query.add(bq, qOccur);
-        }
-    }
-
-    /**
-     * Adds featured searchterm to query.
-     *
-     * @param fieldValue
-     * @param bq
-     */
-    private void featuredCriteria(String fieldValue, BooleanQuery bq) {
-        if ("true".equals(fieldValue)) {
-            BooleanClause.Occur featuredOccur = LuceneUtils.convertRequiredAndProhibitedToOccur(true, false);
-
-            TermQuery featuredQuery = new TermQuery(new Term(LuceneIndexField._OP6, "1"));
-            BooleanClause featuredClause = new BooleanClause(featuredQuery, featuredOccur);
-            bq.add(featuredClause);
-
-            // featured needs to be visible to all.
-            TermQuery viewQuery = new TermQuery(new Term(LuceneIndexField._OP0, "1"));
-            BooleanClause viewClause = new BooleanClause(viewQuery, featuredOccur);
-            bq.add(viewClause);
-        }
-    }
-    /**
-     * Handles range query fields. Boolean query could not be made in the same range query field.
-     */
-    private void rangeCriteria(Map<String, Set<String>> searchCriteria, String fieldName, BooleanQuery query, Set<String> processedRangeFields) {
-        String rangeQueryField = UserQueryInput.getRangeField(fieldName);
-
-        if (!processedRangeFields.contains(rangeQueryField)) {
-            Set<String> from;
-            Set<String> to;
-            if (rangeQueryField.equals(fieldName)) {
-                from = searchCriteria.get(rangeQueryField);
-                to = from;
-            }
-            else {
-                from = searchCriteria.get(UserQueryInput.getFrom(rangeQueryField));
-                to = searchCriteria.get(UserQueryInput.getTo(rangeQueryField));
-            }
-            // create range query
-            addRangeQuery(query,
-                    (from != null ? (String) from.toArray()[0]
-                            : null),
-                    (to != null ? (String) to.toArray()[0] : null),
-                    rangeQueryField);
-
-            // Remove upper or lower range field
-            processedRangeFields.add(rangeQueryField);
-        }
-    }
-
-    /**
-     * Adds phrase searchterm to query.
-     *
-     * @param fieldValue
-     * @param query
-     * @param qOccur
-     */
-    private void phraseCriteria(String fieldValue, BooleanQuery query, BooleanClause.Occur qOccur) {
-        PhraseQuery phraseQ = null;
-        // a set of phrase is not supported
-        if (StringUtils.isNotBlank(fieldValue)) {
-            phraseQ = new PhraseQuery();
-            qOccur = LuceneUtils.convertRequiredAndProhibitedToOccur(true, false);
-            // tokenize phrase
-            StringTokenizer st = new StringTokenizer(fieldValue, STRING_TOKENIZER_DELIMITER);
-            while (st.hasMoreTokens()) {
-                String phraseElement = st.nextToken();
-                phraseElement = phraseElement.trim().toLowerCase();
-                (phraseQ).add(new Term(LuceneIndexField.ANY, phraseElement));
-            }
-        }
-        if (phraseQ != null) {
-            query.add(phraseQ, qOccur);
-        }
-    }
-
-    /**
-     * Adds template searchterm to query.
-     *
-     * @param fieldValue
-     * @param query
-     */
-    private void templateCriteria(String fieldValue, BooleanQuery query) {
-        if(! templateCriteriaAdded) {
-            BooleanClause.Occur templateOccur = LuceneUtils.convertRequiredAndProhibitedToOccur(true, false);
-
-            Query templateQ;
-            if (fieldValue != null && (fieldValue.equals("y") || fieldValue.equals("s"))) {
-                templateQ = new TermQuery(new Term(LuceneIndexField.IS_TEMPLATE, fieldValue));
-            }
-            else {
-                templateQ = new TermQuery(new Term(LuceneIndexField.IS_TEMPLATE, "n"));
-            }
-            query.add(templateQ, templateOccur);
-
-            templateCriteriaAdded = true;
-        }
-    }
-
-    /**
-     * Adds temporal searchterms to query.
-     *
-     * @param searchCriteria
-     * @param query
-     * @return
-     */
-    private boolean temporalCriteria(Map<String, Set<String>> searchCriteria, BooleanQuery query) {
-        //
-        // Temporal extent : finds records where temporal extent overlaps the search extent
-        //
-        Set<String> from = searchCriteria.get(SearchParameter.EXTFROM);
-        Set<String> to = searchCriteria.get(SearchParameter.EXTTO);
-
-        String extTo = to != null ? (String) to.toArray()[0] : null;
-        String extFrom = from != null ? (String) from.toArray()[0] : null;
-
-        if (StringUtils.isNotBlank(extTo) || StringUtils.isNotBlank(extFrom)) {
-            BooleanQuery temporalExtentQuery = new BooleanQuery();
-            BooleanClause.Occur temporalExtentOccur = LuceneUtils.convertRequiredAndProhibitedToOccur(true, false);
-            BooleanClause.Occur temporalRangeQueryOccur = LuceneUtils.convertRequiredAndProhibitedToOccur(false, false);
-
-            TermRangeQuery temporalRangeQuery;
-
-            // temporal extent start is within search extent
-            temporalRangeQuery = TermRangeQuery.newStringRange(LuceneIndexField.TEMPORALEXTENT_BEGIN, extFrom, extTo, true, true);
-            BooleanClause temporalRangeQueryClause = new BooleanClause(temporalRangeQuery, temporalRangeQueryOccur);
-
-            temporalExtentQuery.add(temporalRangeQueryClause);
-
-            // or temporal extent end is within search extent
-            temporalRangeQuery = TermRangeQuery.newStringRange(LuceneIndexField.TEMPORALEXTENT_END, extFrom, extTo, true, true);
-            temporalRangeQueryClause = new BooleanClause(temporalRangeQuery, temporalRangeQueryOccur);
-
-            temporalExtentQuery.add(temporalRangeQueryClause);
-
-            // or temporal extent contains search extent
-            if (StringUtils.isNotBlank(extTo) && StringUtils.isNotBlank(extFrom)) {
-                BooleanQuery tempQuery = new BooleanQuery();
-
-                temporalRangeQuery = TermRangeQuery.newStringRange(LuceneIndexField.TEMPORALEXTENT_END, extTo, null, true, true);
-                temporalRangeQueryClause = new BooleanClause(temporalRangeQuery, temporalExtentOccur);
-
-                tempQuery.add(temporalRangeQueryClause);
-
-                temporalRangeQuery = TermRangeQuery.newStringRange(LuceneIndexField.TEMPORALEXTENT_BEGIN, null, extFrom, true, true);
-                temporalRangeQueryClause = new BooleanClause(temporalRangeQuery, temporalExtentOccur);
-                tempQuery.add(temporalRangeQueryClause);
-
-                temporalExtentQuery.add(tempQuery, temporalRangeQueryOccur);
-            }
-
-            if (temporalExtentQuery.clauses().size() > 0) {
-                temporalRangeQueryClause = new BooleanClause(temporalExtentQuery, temporalExtentOccur);
-                query.add(temporalRangeQueryClause);
-            }
-        }
-        return true;
-    }
-
-    /**
-     * Creates a query for a string. If the string contains a wildcard (* or ?),
-     * similarity is ignored.
-     * 
-     * @param string
-     *            string
-     * @param luceneIndexField
-     *            index field
-     * @param similarity
-     *            fuzziness
-     * @return query
-     */
-    private Query textFieldToken(String string, String luceneIndexField,
-            String similarity) {
-        if (string == null) {
-            throw new IllegalArgumentException("Cannot create Lucene query for null string");
-        }
-        Query query = null;
-
-        String analyzedString;
-        // wildcards - preserve them by analyzing the parts of the search string
-        // around them separately
-        // (this is because Lucene's StandardTokenizer would remove wildcards,
-        // but that's not what we want)
-        if (string.indexOf('*') >= 0 || string.indexOf('?') >= 0) {
-            String starsPreserved = "";
-            String[] starSeparatedList = string.split("\\*");
-            for (String starSeparatedPart : starSeparatedList) {
-                String qPreserved = "";
-                // ? present
-                if (starSeparatedPart.indexOf('?') >= 0) {
-                    String[] qSeparatedList = starSeparatedPart.split("\\?");
-                    for (String qSeparatedPart : qSeparatedList) {
-                        String analyzedPart = LuceneSearcher.analyzeQueryText(luceneIndexField, qSeparatedPart, _analyzer, _tokenizedFieldSet);
-                        qPreserved += '?' + analyzedPart;
-                    }
-                    // remove leading ?
-                    qPreserved = qPreserved.substring(1);
-                    starsPreserved += '*' + qPreserved;
-                }
-                // no ? present
-                else {
-                    starsPreserved += '*' + LuceneSearcher.analyzeQueryText(luceneIndexField, starSeparatedPart, _analyzer, _tokenizedFieldSet);
-                }
-            }
-            // remove leading *
-            if (!StringUtils.isEmpty(starsPreserved)) {
-                starsPreserved = starsPreserved.substring(1);
-            }
-
-            // restore ending wildcard
-            if (string.endsWith("*")) {
-                starsPreserved += "*";
-            }
-            else if (string.endsWith("?")) {
-                starsPreserved += "?";
-            }
-
-            analyzedString = starsPreserved;
-        }
-        // no wildcards
-        else {
-            analyzedString = LuceneSearcher.analyzeQueryText(luceneIndexField, string, _analyzer, _tokenizedFieldSet);
-        }
-
-        query = constructQueryFromAnalyzedString(string, luceneIndexField, similarity, query, analyzedString, _tokenizedFieldSet);
-        return query;
-    }
-
-    static Query constructQueryFromAnalyzedString(String string, String luceneIndexField, String similarity, Query query,
-            String analyzedString, Set<String> tokenizedFieldSet) {
-        if (StringUtils.isNotBlank(analyzedString)) {
-            // no wildcards
-            if (string.indexOf('*') < 0 && string.indexOf('?') < 0) {
-                if (tokenizedFieldSet.contains(luceneIndexField) && analyzedString.contains(" ")) {
-                    // if analyzer creates spaces (by converting ignored
-                    // characters like -) then make boolean query
-                    String[] terms = analyzedString.split(" ");
-                    BooleanQuery booleanQuery = new BooleanQuery();
-                    query = booleanQuery;
-                    for (String term : terms) {
-                        booleanQuery.add(createFuzzyOrTermQuery(luceneIndexField, similarity, term), Occur.MUST);
-                    }
-                } else {
-                    query = createFuzzyOrTermQuery(luceneIndexField, similarity, analyzedString);
-                }
-            }
-            // wildcards
-            else {
-                query = new WildcardQuery(new Term(luceneIndexField, analyzedString));
-            }
-        }
-        return query;
-    }
-
-    private static Query createFuzzyOrTermQuery(String luceneIndexField, String similarity, String analyzedString) {
-        Query query = null;
-        if (similarity != null) {
-            Float minimumSimilarity = Float.parseFloat(similarity);
-            
-            if (minimumSimilarity < 1) {
-<<<<<<< HEAD
-                query  = new FuzzyQuery(new Term(luceneIndexField, analyzedString), minimumSimilarity);
-=======
-                int maxEdits = Math.min((int) ((1D-minimumSimilarity) * 10),  LevenshteinAutomata.MAXIMUM_SUPPORTED_DISTANCE);
-                query  = new FuzzyQuery(new Term(luceneIndexField, analyzedString), maxEdits);
->>>>>>> 1e6075a8
-            } else if (minimumSimilarity > 1){
-                throw new IllegalArgumentException("similarity cannot be > 1.  The provided value was "+similarity);
-            }
-        }
-        
-        if (query == null) {
-            query = new TermQuery(new Term(luceneIndexField, analyzedString));
-        }
-        return query;
-    }
-
-    /**
-     * Add clause to a query for all tokens in the search param. The query must select
-     * only results where none of the tokens in the search param is present.
-     * 
-     * Apply this to tokenized field.
-     * 
-     * @param searchParam search param
-     * @param luceneIndexField index field
-     * @param query query being built
-     */
-    private void addProhibitedTextField(String searchParam, String luceneIndexField, BooleanQuery query) {
-        BooleanClause booleanClause = null;
-        BooleanClause.Occur occur = LuceneUtils.convertRequiredAndProhibitedToOccur(true, false);
-        BooleanClause.Occur dontOccur = LuceneUtils.convertRequiredAndProhibitedToOccur(false, true);
-		if (StringUtils.isNotBlank(searchParam)) {
-			BooleanQuery booleanQuery = new BooleanQuery();
-			MatchAllDocsQuery matchAllDocsQuery = new MatchAllDocsQuery();
-			BooleanClause matchAllDocsClause = new BooleanClause(matchAllDocsQuery, occur);
-			booleanQuery.add(matchAllDocsClause);
-			// tokenize searchParam
-			StringTokenizer st = new StringTokenizer(searchParam.trim(), STRING_TOKENIZER_DELIMITER);
-			while (st.hasMoreTokens()) {
-				String token = st.nextToken();
-				// ignore fuzziness in without-queries
-				Query subQuery = textFieldToken(token, luceneIndexField, null);
-				if (subQuery != null) {
-					BooleanClause subClause = new BooleanClause(subQuery, dontOccur);
-					booleanQuery.add(subClause);
-				}
-			}
-			booleanClause = new BooleanClause(booleanQuery, occur);
-		}
-        if (booleanClause != null) {
-            query.add(booleanClause);
-        }
-    }
-
-    /**
-     * Add clause to a query for all tokens in the search param. 'Not required' does
-     * not mean that this is not a required search parameter; rather it means
-     * that if this parameter is present, the query must select results where at
-     * least one of the tokens in the search param is present.
-     * 
-     * @param searchParam search param
-     * @param luceneIndexField index field
-     * @param similarity fuzziness
-     * @param query query being built
-     */
-	private void addNotRequiredTextField(String searchParam, String luceneIndexField, String similarity, BooleanQuery query) {
-		BooleanClause booleanClause = null;
-		BooleanClause.Occur occur = LuceneUtils.convertRequiredAndProhibitedToOccur(true, false);
-		BooleanClause.Occur tokenOccur = LuceneUtils.convertRequiredAndProhibitedToOccur(false, false);
-		if (StringUtils.isNotBlank(searchParam)) {
-			if (!_tokenizedFieldSet.contains(luceneIndexField)) {
-				// TODO : use similarity when needed
-				TermQuery termQuery = new TermQuery(new Term(luceneIndexField, searchParam.trim()));
-				BooleanClause clause = new BooleanClause(termQuery, occur);
-				query.add(clause);
-			}
-            else {
-				// tokenize searchParam
-				StringTokenizer st = new StringTokenizer(searchParam.trim(), STRING_TOKENIZER_DELIMITER);
-                BooleanQuery booleanQuery = new BooleanQuery();
-				while (st.hasMoreTokens()) {
-					String token = st.nextToken();
-					Query subQuery = textFieldToken(token, luceneIndexField, similarity);
-					if (subQuery != null) {
-						BooleanClause subClause = new BooleanClause(subQuery, tokenOccur);
-						booleanQuery.add(subClause);
-					}
-				}
-				booleanClause = new BooleanClause(booleanQuery, occur);
-			}
-		}
-		if (booleanClause != null) {
-			query.add(booleanClause);
-		}
-	}
-
-    /**
-     * Add a clause to a query for all tokens in the search param. 'Required' does not
-     * mean that this is a required search parameter; rather it means that if
-     * this parameter is present, the query must select only results where each
-     * of the tokens in the search param is present.
-     * 
-     * @param searchParam search parameter
-     * @param luceneIndexField index field
-     * @param similarity fuzziness
-     * @param query query being built
-     */
-	private void addRequiredTextField(String searchParam, String luceneIndexField, String similarity, BooleanQuery query) {
-		BooleanClause booleanClause = null;
-		BooleanClause.Occur occur = LuceneUtils.convertRequiredAndProhibitedToOccur(true, false);
-		if (StringUtils.isNotBlank(searchParam)) {
-			if (!_tokenizedFieldSet.contains(luceneIndexField)) {
-				// TODO : use similarity when needed
-				TermQuery termQuery = new TermQuery(new Term(luceneIndexField, searchParam));
-				BooleanClause clause = new BooleanClause(termQuery, occur);
-				query.add(clause);
-			}
-            else {
-				// tokenize searchParam only if tokenized when indexing
-				StringTokenizer st = new StringTokenizer(searchParam, STRING_TOKENIZER_DELIMITER);
-				if (st.countTokens() == 1) {
-					String token = st.nextToken();
-					Query subQuery = textFieldToken(token, luceneIndexField, similarity);
-					if (subQuery != null) {
-						booleanClause = new BooleanClause(subQuery, occur);
-					}
-				}
-                else {
-					BooleanQuery booleanQuery = new BooleanQuery();
-					while (st.hasMoreTokens()) {
-						String token = st.nextToken();
-						Query subQuery = textFieldToken(token, luceneIndexField, similarity);
-						if (subQuery != null) {
-							BooleanClause subClause = new BooleanClause(subQuery, occur);
-							booleanQuery.add(subClause);
-						}
-					}
-					booleanClause = new BooleanClause(booleanQuery, occur);
-				}
-			}
-		}
-		if (booleanClause != null) {
-			query.add(booleanClause);
-		}
-	}
-
-    /**
-     * Add clause to a query for all tokens between the separator.
-     * 
-     * @param text text
-     * @param separator separator
-     * @param fieldName Lucene field name
-     * @param query query being built
-     */
-    private void addSeparatedTextField(String text, String separator, String fieldName, BooleanQuery query) {
-
-        if (StringUtils.isNotBlank(text)) {
-            BooleanClause.Occur occur = LuceneUtils.convertRequiredAndProhibitedToOccur(false, false);
-
-            for (String token : Splitter.on(separator).trimResults().split(text)) {
-                // TODO : here we should use similarity if set
-                TermQuery termQuery = new TermQuery(new Term(fieldName, token));
-                BooleanClause clause = new BooleanClause(termQuery, occur);
-                query.add(clause);
-            }
-        }
-    }
-
-
-	/**
-	 * Add any field clause to a query.
-	 * 
-	 * @param any
-	 * @param similarity
-	 * @param query
-	 */
-	private void addAnyTextQuery(String any, String similarity, BooleanQuery query) {
-		BooleanClause anyClause = null;
-		BooleanClause.Occur occur = LuceneUtils.convertRequiredAndProhibitedToOccur(true, false);
-		if (StringUtils.isNotBlank(any) && !onlyWildcard(any)) {
-			// tokenize searchParam
-			StringTokenizer st = new StringTokenizer(any, STRING_TOKENIZER_DELIMITER);
-			if (st.countTokens() == 1) {
-				String token = st.nextToken();
-				Query subQuery = textFieldToken(token, LuceneIndexField.ANY, similarity);
-				if (subQuery != null) {
-					anyClause = new BooleanClause(subQuery, occur);
-				}
-			}
-            else {
-				BooleanQuery booleanQuery = new BooleanQuery();
-				while (st.hasMoreTokens()) {
-					String token = st.nextToken();
-					Query subQuery = textFieldToken(token, LuceneIndexField.ANY, similarity);
-					if (subQuery != null) {
-						BooleanClause subClause = new BooleanClause(subQuery, occur);
-                        booleanQuery.add(subClause);
-                    }
-				}
-				anyClause = new BooleanClause(booleanQuery, occur);
-			}
-		}
-		if (anyClause != null) {
-			query.add(anyClause);
-		}
-	}
-
-    private void addUUIDQuery(String fieldValue, String similarity, boolean criteriaIsASet, BooleanQuery bq, BooleanQuery query)  {
-        // the uuid param is an 'or' separated list. Remove the 'or's and handle like an 'or' query if more
-        // than one uuid parameter is set, then a 'and' query is made
-        if (fieldValue.contains(OR_SEPARATOR)) {
-            // Add all separated values to the boolean query
-            BooleanQuery uuidBooleanQuery = new BooleanQuery();
-            addSeparatedTextField(fieldValue, OR_SEPARATOR, LuceneIndexField.UUID, uuidBooleanQuery);
-            BooleanClause booleanClause = new BooleanClause(uuidBooleanQuery, BooleanClause.Occur.MUST);
-            if (criteriaIsASet) {
-                bq.add(booleanClause);
-            }
-            else {
-                query.add(booleanClause);
-            }
-        }
-        else {
-            addNotRequiredTextField(fieldValue, LuceneIndexField.UUID, similarity, (criteriaIsASet ? bq : query));
-        }
-    }
-
-    private void addBBoxQuery(Map<String, Set<String>> searchCriteria, BooleanQuery query) {
-        // No multiple BBOX support
-        if (!spatialCriteriaAdded) {
-            Set<String> r = searchCriteria.get(SearchParameter.RELATION);
-            Set<String> e = searchCriteria.get(SearchParameter.EASTBL);
-            Set<String> w = searchCriteria.get(SearchParameter.WESTBL);
-            Set<String> n = searchCriteria.get(SearchParameter.NORTHBL);
-            Set<String> s = searchCriteria.get(SearchParameter.SOUTHBL);
-
-            if (e != null && w != null && n != null && s != null) {
-                addBoundingBoxQuery(query, (String) r.toArray()[0],
-                        (String) e.toArray()[0],
-                        (String) w.toArray()[0],
-                        (String) n.toArray()[0],
-                        (String) s.toArray()[0]);
-            }
-            spatialCriteriaAdded = true;
-        }
-    }
-
-    /**
-     * Add search privilege criteria to a query.
-     * 
-     * @param luceneQueryInput user and system input
-     * @param query query being built
-     */
-    private void addPrivilegeQuery(LuceneQueryInput luceneQueryInput, BooleanQuery query) {
-        // Set user groups privileges
-        Set<String> groups = luceneQueryInput.getGroups();
-        String editable$ = luceneQueryInput.getEditable();
-        boolean editable = BooleanUtils.toBoolean(editable$);
-        BooleanQuery groupsQuery = new BooleanQuery();
-        boolean groupsQueryEmpty = true;
-        BooleanClause.Occur groupOccur = LuceneUtils.convertRequiredAndProhibitedToOccur(false, false);
-        if (groups!=null && !groups.isEmpty()) {
-            for (String group : groups) {
-                if (StringUtils.isNotBlank(group)) {
-                    if (!editable) {
-                        // add to view
-                        TermQuery viewQuery = new TermQuery(new Term(LuceneIndexField._OP0, group.trim()));
-                        BooleanClause viewClause = new BooleanClause(viewQuery, groupOccur);
-                        groupsQueryEmpty = false;
-                        groupsQuery.add(viewClause);
-                    }
-                    // add to edit
-                    TermQuery editQuery = new TermQuery(new Term(LuceneIndexField._OP2, group.trim()));
-                    BooleanClause editClause = new BooleanClause(editQuery, groupOccur);
-                    groupsQueryEmpty = false;
-                    groupsQuery.add(editClause);
-                }
-            }
-        }
-
-        //
-        // owner: this goes in groups query. This way if you are logged in you
-        // can retrieve the results you are allowed
-        // to see by your groups, plus any that you own not assigned to any
-        // group.
-        //
-        String owner = luceneQueryInput.getOwner();
-        if (owner != null) {
-            TermQuery ownerQuery = new TermQuery(new Term(LuceneIndexField.OWNER, owner));
-            BooleanClause.Occur ownerOccur = LuceneUtils.convertRequiredAndProhibitedToOccur(false, false);
-            BooleanClause ownerClause = new BooleanClause(ownerQuery, ownerOccur);
-            groupsQueryEmpty = false;
-            groupsQuery.add(ownerClause);
-        }
-
-        //
-        // "dummy" -- to go in groups query, to retrieve everything for
-        // Administrator users.
-        //
-        boolean admin = luceneQueryInput.getAdmin();
-        if (admin) {
-            TermQuery adminQuery = new TermQuery(new Term(LuceneIndexField.DUMMY, "0"));
-            BooleanClause adminClause = new BooleanClause(adminQuery, groupOccur);
-            groupsQueryEmpty = false;
-            groupsQuery.add(adminClause);
-        }
-
-        // Add the privilege part of the query
-        if (!groupsQueryEmpty) {
-            BooleanClause.Occur groupsOccur = LuceneUtils.convertRequiredAndProhibitedToOccur(true, false);
-            BooleanClause groupsClause = new BooleanClause(groupsQuery, groupsOccur);
-            query.add(groupsClause);
-        }
-    }
-
-    /**
-     * Add a range query according to field type. If field type is numeric, then
-     * a numeric range query is used. If not a default range query is uses.
-     * 
-     * Range query include lower and upper bounds by default.
-     * 
-     * @param query query being built
-     * @param from begin of range
-     * @param to end of range
-     * @param luceneIndexField Lucene field
-     */
-    private void addRangeQuery(BooleanQuery query, String from, String to, String luceneIndexField) {
-        if (from == null && to == null) {
-            return;
-        }
-        LuceneConfig.LuceneConfigNumericField type = _numericFieldSet.get(luceneIndexField);
-        if (type == null) {
-            addTextRangeQuery(query, from, to, luceneIndexField);
-        }
-        else {
-            addNumericRangeQuery(query, from, to, true, true, luceneIndexField, true);
-        }
-    }
-
-    /**
-     * Add a numeric range query according to field numeric type.
-     * 
-     * @param query query being built
-     * @param min minimum in range
-     * @param max maximum in range
-     * @param minInclusive whether minimum is inclusive
-     * @param maxExclusive whether maximum is inclusive
-     * @param luceneIndexField Lucene field
-     * @param required whether this is a required query clause
-     *            TODO
-     */
-    private void addNumericRangeQuery(BooleanQuery query, String min, String max, boolean minInclusive,
-                                      boolean maxExclusive, String luceneIndexField, boolean required) {
-        if (min != null && max != null) {
-            String type = _numericFieldSet.get(luceneIndexField).getType();
-
-            NumericRangeQuery rangeQuery = buildNumericRangeQueryForType(luceneIndexField, min, max, minInclusive, maxExclusive, type);
-
-            BooleanClause.Occur denoOccur = LuceneUtils.convertRequiredAndProhibitedToOccur(required, false);
-            BooleanClause rangeClause = new BooleanClause(rangeQuery, denoOccur);
-
-            query.add(rangeClause);
-        }
-    }
-
-    public static NumericRangeQuery buildNumericRangeQueryForType(String fieldName, String min, String max,
-                                                                  boolean minInclusive, boolean maxInclusive, String type) {
-        NumericRangeQuery rangeQuery;
-        if ("double".equals(type)) {
-            rangeQuery = NumericRangeQuery.newDoubleRange(fieldName,
-                    (min == null ? Double.MIN_VALUE : Double.valueOf(min)),
-                    (max == null ? Double.MAX_VALUE : Double.valueOf(max)),
-                    true, true);
-
-        }
-        else if ("float".equals(type)) {
-            rangeQuery = NumericRangeQuery.newFloatRange(fieldName,
-                    (min == null ? Float.MIN_VALUE : Float.valueOf(min)),
-                    (max == null ? Float.MAX_VALUE : Float.valueOf(max)), true,
-                    true);
-        }
-        else if ("long".equals(type)) {
-            rangeQuery = NumericRangeQuery.newLongRange(fieldName,
-                    (min == null ? Long.MIN_VALUE : Long.valueOf(min)),
-                    (max == null ? Long.MAX_VALUE : Long.valueOf(max)), true,
-                    true);
-        }
-        else {
-            rangeQuery = NumericRangeQuery.newIntRange(fieldName,
-                    (min == null ? Integer.MIN_VALUE : Integer.valueOf(min)),
-                    (max == null ? Integer.MAX_VALUE : Integer.valueOf(max)),
-                    true, true);
-        }
-        return rangeQuery;
-    }
-
-    /**
-     * Add a date range query for a text field type.
-     * 
-     * @param query query being built
-     * @param dateTo end of range
-     * @param dateFrom start of range
-     * @param luceneIndexField Lucene field
-     */
-    private void addTextRangeQuery(BooleanQuery query, String dateFrom, String dateTo, String luceneIndexField) {
-        if (StringUtils.isNotBlank(dateTo) || StringUtils.isNotBlank(dateFrom)) {
-            TermRangeQuery rangeQuery;
-            if (dateTo != null) {
-                // while the 'from' parameter can be short (like yyyy-mm-dd)
-                // the 'until' parameter must be long to match
-                if (dateTo.length() == 10) {
-                    dateTo = dateTo + "T23:59:59";
-                }
-            }
-            rangeQuery = TermRangeQuery.newStringRange(luceneIndexField, dateFrom, dateTo, true, true);
-            BooleanClause.Occur dateOccur = LuceneUtils.convertRequiredAndProhibitedToOccur(true, false);
-            BooleanClause dateRangeClause = new BooleanClause(rangeQuery, dateOccur);
-            query.add(dateRangeClause);
-        }
-    }
-
-    /**
-     * Handle geographical search using Lucene.
-     * 
-     * East, North, South and West bounds are indexed as numeric in Lucene.
-     * 
-     * Lucene bounding box searches are probably faster than using spatial index
-     * using geometry criteria. It does not support complex geometries and all
-     * type of relation.
-     * 
-     * If metadata contains multiple bounding boxes invalid results may appear.
-     * 
-     * If relation is null or is not a known relation type (See
-     * {@link org.fao.geonet.constants.Geonet.SearchResult.Relation}), overlap
-     * is used.
-     * 
-     * @param query query being built
-     * @param relation spatial relation
-     * @param eastBL east
-     * @param westBL west
-     * @param northBL north
-     * @param southBL south
-     */
-    private void addBoundingBoxQuery(BooleanQuery query, String relation, String eastBL, String westBL, String northBL, String southBL) {
-
-        // Default inclusive value for RangeQuery (includeLower and
-        // includeUpper)
-        boolean inclusive = true;
-
-        if (relation == null || relation.equals(Geonet.SearchResult.Relation.OVERLAPS)) {
-
-            //
-            // overlaps (default value) : uses the equivalence
-            // -(a + b + c + d) = -a * -b * -c * -d
-            //
-            // eastBL
-            if (westBL != null) {
-                addNumericRangeQuery(query, westBL, String.valueOf(maxBoundingLongitudeValue), inclusive, inclusive,
-                        LuceneIndexField.EAST, true);
-            }
-            // westBL
-            if (eastBL != null) {
-                addNumericRangeQuery(query, String.valueOf(minBoundingLongitudeValue), eastBL, inclusive, inclusive,
-                        LuceneIndexField.WEST, true);
-            }
-            // northBL
-            if (southBL != null) {
-                addNumericRangeQuery(query, southBL, String.valueOf(maxBoundingLatitudeValue), inclusive, inclusive,
-                        LuceneIndexField.NORTH, true);
-            }
-            // southBL
-            if (northBL != null) {
-                addNumericRangeQuery(query, String.valueOf(minBoundingLatitudeValue), northBL, inclusive, inclusive,
-                        LuceneIndexField.SOUTH, true);
-            }
-        }
-        //
-        // equal: coordinates of the target rectangle within 1 degree from
-        // corresponding ones of metadata rectangle
-        //
-        else if (relation.equals(Geonet.SearchResult.Relation.EQUAL)) {
-            // eastBL
-            if (eastBL != null) {
-                addNumericRangeQuery(query, eastBL, eastBL, inclusive, inclusive, LuceneIndexField.EAST, true);
-            }
-            // westBL
-            if (westBL != null) {
-                addNumericRangeQuery(query, westBL, westBL, inclusive, inclusive, LuceneIndexField.WEST, true);
-            }
-            // northBL
-            if (northBL != null) {
-                addNumericRangeQuery(query, northBL, northBL, inclusive, inclusive, LuceneIndexField.NORTH, true);
-            }
-            // southBL
-            if (southBL != null) {
-                addNumericRangeQuery(query, southBL, southBL, inclusive, inclusive, LuceneIndexField.SOUTH, true);
-            }
-        }
-        //
-        // encloses: metadata rectangle encloses target rectangle
-        //
-        else if (relation.equals(Geonet.SearchResult.Relation.ENCLOSES)) {
-            // eastBL
-            if (eastBL != null) {
-                addNumericRangeQuery(query, eastBL, String.valueOf(maxBoundingLongitudeValue), inclusive, inclusive,
-                        LuceneIndexField.EAST, true);
-            }
-            // westBL
-            if (westBL != null) {
-                addNumericRangeQuery(query, String.valueOf(minBoundingLongitudeValue), westBL, inclusive, inclusive,
-                        LuceneIndexField.WEST, true);
-            }
-            // northBL
-            if (northBL != null) {
-                addNumericRangeQuery(query, northBL, String.valueOf(maxBoundingLatitudeValue), inclusive, inclusive,
-                        LuceneIndexField.NORTH, true);
-            }
-            // southBL
-            if (southBL != null) {
-                addNumericRangeQuery(query, String.valueOf(minBoundingLatitudeValue), southBL, inclusive, inclusive,
-                        LuceneIndexField.SOUTH, true);
-            }
-        }
-        //
-        // fullyEnclosedWithin: metadata rectangle fully enclosed within target
-        // rectangle
-        //
-        else if (relation.equals(Geonet.SearchResult.Relation.ENCLOSEDWITHIN)) {
-            // eastBL
-            if (eastBL != null) {
-                addNumericRangeQuery(query, westBL, eastBL, inclusive, inclusive, LuceneIndexField.EAST, true);
-            }
-            // westBL
-            if (westBL != null) {
-                addNumericRangeQuery(query, westBL, eastBL, inclusive, inclusive, LuceneIndexField.WEST, true);
-            }
-            // northBL
-            if (northBL != null) {
-                addNumericRangeQuery(query, southBL, northBL, inclusive, inclusive, LuceneIndexField.NORTH, true);
-            }
-            // southBL
-            if (southBL != null) {
-                addNumericRangeQuery(query, southBL, northBL, inclusive, inclusive, LuceneIndexField.SOUTH, true);
-            }
-        }
-        //
-        // fullyOutsideOf: one or more of the 4 forbidden halfplanes contains
-        // the metadata
-        // rectangle, that is, not true that all the 4 forbidden halfplanes do
-        // not contain
-        // the metadata rectangle
-        //
-        else if (relation.equals(Geonet.SearchResult.Relation.OUTSIDEOF)) {
-            // eastBL
-            if (westBL != null) {
-                addNumericRangeQuery(query, String.valueOf(minBoundingLongitudeValue), westBL, inclusive, inclusive,
-                        LuceneIndexField.EAST, false);
-            }
-            // westBL
-            if (eastBL != null) {
-                addNumericRangeQuery(query, eastBL, String.valueOf(maxBoundingLongitudeValue), inclusive, inclusive,
-                        LuceneIndexField.WEST, false);
-            }
-            // northBL
-            if (southBL != null) {
-                addNumericRangeQuery(query, String.valueOf(minBoundingLatitudeValue), southBL, inclusive, inclusive,
-                        LuceneIndexField.NORTH, false);
-            }
-            // southBL
-            if (northBL != null) {
-                addNumericRangeQuery(query, northBL, String.valueOf(maxBoundingLatitudeValue), inclusive, inclusive,
-                        LuceneIndexField.SOUTH, false);
-            }
-        }
-    }
-
-    /**
-     * Whether a string equals the wildcard *.
-     * @param s
-     * @return
-     */
-    private boolean onlyWildcard(String s) {
-        return "*".equals(StringUtils.trim(s));
-    }
-
-    /**
-     * TODO javadoc.
-     *
-     * @param query
-     * @param langCode
-     * @return
-     */
-    static Query addLocaleTerm( Query query, String langCode, String requestedLanguageOnly ) {
-        if (langCode == null || requestedLanguageOnly == null) {
-            return query;
-        }
-
-        BooleanQuery booleanQuery;
-        if (query instanceof BooleanQuery) {
-            booleanQuery = (BooleanQuery) query;
-        }
-        else {
-            booleanQuery = new BooleanQuery();
-            booleanQuery.add(query, BooleanClause.Occur.MUST);
-        }
-
-        if(requestedLanguageOnly.startsWith("only_")) {
-            String fieldName = requestedLanguageOnly.substring("only".length());
-            booleanQuery.add(new TermQuery(new Term(fieldName, langCode)), BooleanClause.Occur.MUST);
-        } else if(requestedLanguageOnly.startsWith("prefer")) {
-            String fieldName = requestedLanguageOnly.substring("prefer".length());
-            booleanQuery.add(new TermQuery(new Term(fieldName, langCode)), BooleanClause.Occur.SHOULD);
-        }
-
-        return booleanQuery;
-    }
+//==============================================================================
+//===	Copyright (C) 2001-2010 Food and Agriculture Organization of the
+//===	United Nations (FAO-UN), United Nations World Food Programme (WFP)
+//===	and United Nations Environment Programme (UNEP)
+//===
+//===	This program is free software; you can redistribute it and/or modify
+//===	it under the terms of the GNU General Public License as published by
+//===	the Free Software Foundation; either version 2 of the License, or (at
+//===	your option) any later version.
+//===
+//===	This program is distributed in the hope that it will be useful, but
+//===	WITHOUT ANY WARRANTY; without even the implied warranty of
+//===	MERCHANTABILITY or FITNESS FOR A PARTICULAR PURPOSE. See the GNU
+//===	General Public License for more details.
+//===
+//===	You should have received a copy of the GNU General Public License
+//===	along with this program; if not, write to the Free Software
+//===	Foundation, Inc., 51 Franklin St, Fifth Floor, Boston, MA 02110-1301, USA
+//===
+//===	Contact: Jeroen Ticheler - FAO - Viale delle Terme di Caracalla 2,
+//===	Rome - Italy. email: geonetwork@osgeo.org
+//==============================================================================
+
+package org.fao.geonet.kernel.search;
+
+import com.google.common.base.Splitter;
+import jeeves.utils.Log;
+import org.apache.commons.collections.CollectionUtils;
+import org.apache.commons.lang.BooleanUtils;
+import org.apache.commons.lang.StringUtils;
+import org.apache.lucene.analysis.miscellaneous.PerFieldAnalyzerWrapper;
+import org.apache.lucene.index.Term;
+import org.apache.lucene.search.BooleanClause;
+import org.apache.lucene.search.BooleanClause.Occur;
+import org.apache.lucene.search.BooleanQuery;
+import org.apache.lucene.search.FuzzyQuery;
+import org.apache.lucene.search.MatchAllDocsQuery;
+import org.apache.lucene.search.NumericRangeQuery;
+import org.apache.lucene.search.PhraseQuery;
+import org.apache.lucene.search.Query;
+import org.apache.lucene.search.TermQuery;
+import org.apache.lucene.search.TermRangeQuery;
+import org.apache.lucene.search.WildcardQuery;
+import org.apache.lucene.util.automaton.LevenshteinAutomata;
+import org.fao.geonet.constants.Geonet;
+
+import java.util.HashMap;
+import java.util.HashSet;
+import java.util.Iterator;
+import java.util.Map;
+import java.util.Map.Entry;
+import java.util.Scanner;
+import java.util.Set;
+import java.util.StringTokenizer;
+
+/**
+ * Class to create a Lucene query from a {@link LuceneQueryInput} representing a
+ * search request.
+ * 
+ * <ul>
+ *  <li>all search criteria could have more than one value (AND operator is used)</li>
+ *  <li>Non tokenized field could use the {@link #OR_SEPARATOR} to create an OR query (eg. for keyword, use Global or biodiversity)</li>
+ *  <li>all search criteria are take into account (except {@link UserQueryInput#RESERVED_FIELDS} and {@link UserQueryInput#SECURITY_FIELDS})</li>
+ *  <li>extra search fields are considered as text (and are analyzed according to Lucene index configuration)</li>
+ *  <li></li>
+ * </ul>
+ * 
+ * @author heikki doeleman
+ * @author francois prunayre
+ */
+public class LuceneQueryBuilder {
+
+    private static final String OR_SEPARATOR = " or ";
+    private static final String FIELD_OR_SEPARATOR = "_OR_";
+    private static final String STRING_TOKENIZER_DELIMITER = " \n\r\t";
+    private Set<String> _tokenizedFieldSet;
+    private PerFieldAnalyzerWrapper _analyzer;
+    private Map<String, LuceneConfig.LuceneConfigNumericField> _numericFieldSet;
+    private String _language;
+
+    // Lat long bounding box constants
+    private static final Double minBoundingLatitudeValue = -90.0;
+    private static final Double maxBoundingLatitudeValue = 90.0;
+    private static final Double minBoundingLongitudeValue = -180.0;
+    private static final Double maxBoundingLongitudeValue = 180.0;
+
+    /**
+     * Only one spatial search criteria could be added.
+     */
+    private boolean spatialCriteriaAdded;
+    /**
+     * Only one temporal search criteria could be added.
+     */
+    private boolean temporalCriteriaAdded;
+    /**
+     * Template = "n" is added if not set in search criteria.
+     */
+    private boolean templateCriteriaAdded;
+
+
+    /**
+     * TODO javadoc.
+     *
+     * @param tokenizedFieldSet names of tokenized fields
+     * @param numericFieldSet names of numeric fields
+     * @param analyzer Lucene analyzer
+     * @param langCode language of search terms
+     */
+    public LuceneQueryBuilder(Set<String> tokenizedFieldSet,
+                              Map<String, LuceneConfig.LuceneConfigNumericField> numericFieldSet,
+                              PerFieldAnalyzerWrapper analyzer, String langCode) {
+        BooleanQuery.setMaxClauseCount(Integer.MAX_VALUE);
+        
+        _tokenizedFieldSet = tokenizedFieldSet;
+        _numericFieldSet = numericFieldSet;
+        _analyzer = analyzer;
+        _language = langCode;
+    }
+
+	/**
+     * Build a Lucene query for the {@link LuceneQueryInput}.
+     *
+     * A AND clause is used for each search criteria and a OR clause if the content of a criteria is "this or that".
+     *
+     * A Boolean OR between parameters is used if the parameter has the form A_OR_B with content "this", this will
+     * produce a query for documents having "this" in field A, B or both.
+     *
+     * Some search criteria does not support multi-occurences like spatial, temporal criteria or range fields.
+     * 
+     * @param luceneQueryInput user and system input
+     * @return Lucene query
+     */
+    public Query build(LuceneQueryInput luceneQueryInput) {
+        if(Log.isDebugEnabled(Geonet.SEARCH_ENGINE))
+            Log.debug(Geonet.SEARCH_ENGINE, "LuceneQueryBuilder: luceneQueryInput is: \n" + luceneQueryInput.toString());
+
+        // Remember which range fields have been processed
+        Set<String> processedRangeFields = new HashSet<String>();
+
+        // top query to hold all sub-queries for each search parameter
+        BooleanQuery query = new BooleanQuery();
+
+        // Filter according to user session
+        addPrivilegeQuery(luceneQueryInput, query);
+
+        // similarity is passed to textfield-query-creating methods
+        String similarity = luceneQueryInput.getSimilarity();
+
+        Map<String, Set<String>> searchCriteria = luceneQueryInput.getSearchCriteria();
+
+        //
+        // search criteria fields may contain zero or more _OR_ in their name, in which case the search will be a
+        // disjunction of searches for fieldnames separated by that.
+        //
+        // here such _OR_ fields are parsed, an OR searchCriteria map is created, and theyre removed from vanilla
+        // searchCriteria map.
+        //
+        Map<String, Set<String>> searchCriteriaOR = new HashMap<String, Set<String>>();
+
+        for (Iterator<Entry<String, Set<String>>> i = searchCriteria.entrySet().iterator(); i.hasNext();) {
+            Entry<String, Set<String>> entry = i.next();
+            String fieldName = entry.getKey();
+            Set<String> fieldValues = entry.getValue();
+            if (fieldName.contains(FIELD_OR_SEPARATOR)) {
+                i.remove();
+                if (fieldName.contains(LuceneIndexField.NORTH)
+                        || fieldName.contains(LuceneIndexField.SOUTH)
+                        || fieldName.contains(LuceneIndexField.EAST)
+                        || fieldName.contains(LuceneIndexField.WEST)
+                        || fieldName.contains(SearchParameter.RELATION)
+
+                        || fieldName.contains("without")
+                        || fieldName.contains("phrase")
+
+                        || fieldName.contains(SearchParameter.EXTTO)
+                        || fieldName.contains(SearchParameter.EXTFROM)
+
+                        || fieldName.contains(SearchParameter.FEATURED)
+                        || fieldName.contains(SearchParameter.TEMPLATE)
+
+                        || UserQueryInput.RANGE_QUERY_FIELDS.contains(fieldName)
+
+                        ) {
+                    // not supported in field disjunction
+                    continue;
+                }
+
+                Scanner scanner = new Scanner(fieldName).useDelimiter(FIELD_OR_SEPARATOR);
+                while (scanner.hasNext()) {
+                    String field = scanner.next();
+
+                    if(field.equals("or")) {
+                        // handle as 'any', add ' or ' for space-separated values
+                        for(String fieldValue : fieldValues) {
+                            field = "any";
+                            Scanner whitespaceScan = new Scanner(fieldValue).useDelimiter("\\w");
+                            while(whitespaceScan.hasNext()) {
+                                fieldValue += " or " + whitespaceScan.next();
+                            }
+                            fieldValue = fieldValue.substring(" or ".length());
+                            Set<String> values = searchCriteriaOR.get(field);
+                            if(values == null) values = new HashSet<String>();
+                            values.addAll(fieldValues);
+                            searchCriteriaOR.put(field, values);
+                        }
+                    }
+                    else {
+                            Set<String> values = searchCriteriaOR.get(field);
+                            if(values == null) values = new HashSet<String>();
+                            values.addAll(fieldValues);
+                            searchCriteriaOR.put(field, values);
+                    }
+                }
+            }
+        }
+        query = buildORQuery(searchCriteriaOR, query, similarity);
+        query = buildANDQuery(searchCriteria, query, similarity, processedRangeFields);
+        if(StringUtils.isNotEmpty(_language)) {
+            if(Log.isDebugEnabled(Geonet.LUCENE))
+                Log.debug(Geonet.LUCENE, "adding locale query for language " + _language);
+            return addLocaleTerm(query, _language, luceneQueryInput.isRequestedLanguageOnly());
+        }
+        else {
+            if(Log.isDebugEnabled(Geonet.LUCENE))
+                Log.debug(Geonet.LUCENE, "no language set, not adding locale query");
+            return query;
+        }
+    }
+
+    /**
+     * Builds a query where OR operator is used for each search criteria.
+     *
+     * @param searchCriteria
+     * @param query
+     * @param similarity
+     * @return
+     */
+    private BooleanQuery buildORQuery(Map<String, Set<String>> searchCriteria, BooleanQuery query, String similarity) {
+
+        spatialCriteriaAdded = false;
+        temporalCriteriaAdded = false;
+        templateCriteriaAdded = false;
+
+        if(searchCriteria.size() == 0) {
+            return query;
+        }
+
+        // Avoid search by field who control privileges
+        Set<String> fields = new HashSet<String>();
+        for(String requestedField : searchCriteria.keySet()) {
+            if(!(UserQueryInput.SECURITY_FIELDS.contains(requestedField) || SearchParameter.EDITABLE.equals(requestedField))) {
+                fields.add(requestedField);
+            }
+        }
+
+        BooleanClause.Occur occur = LuceneUtils.convertRequiredAndProhibitedToOccur(true, false);
+        BooleanClause.Occur tokenOccur = LuceneUtils.convertRequiredAndProhibitedToOccur(false, false);
+        BooleanQuery booleanQuery = new BooleanQuery();
+        for(String fieldName : fields) {
+
+            Set<String> fieldValues = searchCriteria.get(fieldName);
+            for (String fieldValue : fieldValues) {
+    
+                if (fieldValue.contains(OR_SEPARATOR)) {
+                    // TODO : change OR separator
+                    // Add all separated values to the boolean query
+                    addSeparatedTextField(fieldValue, OR_SEPARATOR, fieldName, booleanQuery);
+                }
+                else {
+                    if (LuceneIndexField.ANY.equals(fieldName) || "all".equals(fieldName)) {
+                        BooleanClause anyClause = null;
+                        if (!onlyWildcard(fieldValue)) {
+                            // tokenize searchParam
+                            StringTokenizer st = new StringTokenizer(fieldValue, STRING_TOKENIZER_DELIMITER);
+                            if (st.countTokens() == 1) {
+                                String token = st.nextToken();
+                                Query subQuery = textFieldToken(token, LuceneIndexField.ANY, similarity);
+                                if (subQuery != null) {
+                                    anyClause = new BooleanClause(subQuery, tokenOccur);
+                                }
+                            }
+                            else {
+                                BooleanQuery orBooleanQuery = new BooleanQuery();
+                                while (st.hasMoreTokens()) {
+                                    String token = st.nextToken();
+                                    Query subQuery = textFieldToken(token, LuceneIndexField.ANY, similarity);
+                                    if (subQuery != null) {
+                                        BooleanClause subClause = new BooleanClause(subQuery, occur);
+                                        orBooleanQuery.add(subClause);
+                                    }
+                                }
+                                anyClause = new BooleanClause(orBooleanQuery, tokenOccur);
+                            }
+                        }
+                        if (StringUtils.isNotEmpty(anyClause.toString())) {
+                            booleanQuery.add(anyClause);
+                        }
+                    }
+                    else {
+                        if (!_tokenizedFieldSet.contains(fieldName)) {
+                            // TODO : use similarity when needed
+                            TermQuery termQuery = new TermQuery(new Term(fieldName, fieldValue.trim()));
+                            BooleanClause clause = new BooleanClause(termQuery, tokenOccur);
+                            booleanQuery.add(clause);
+                        }
+                        else {
+                            // tokenize searchParam
+                            StringTokenizer st = new StringTokenizer(fieldValue.trim(), STRING_TOKENIZER_DELIMITER);
+    
+                            while (st.hasMoreTokens()) {
+                                String token = st.nextToken();
+                                Query subQuery = textFieldToken(token, fieldName, similarity);
+                                if (subQuery != null) {
+                                    BooleanClause subClause = new BooleanClause(subQuery, tokenOccur);
+                                    booleanQuery.add(subClause);
+                                }
+                            }
+                        }
+                    }
+                }
+            }
+        }
+        BooleanClause booleanClause = new BooleanClause(booleanQuery, occur);
+        query.add(booleanClause);
+
+        // Search only for metadata (no template or sub-templates) if not set by search criteria before
+        if (!templateCriteriaAdded) {
+            occur = LuceneUtils.convertRequiredAndProhibitedToOccur(true, false);
+            Query q = new TermQuery(new Term(LuceneIndexField.IS_TEMPLATE, "n"));
+            query.add(q, occur);
+            templateCriteriaAdded = true;
+        }
+        return query;
+    }
+
+    /**
+     * Builds a query where AND operator is used for each search criteria.
+     *
+     * @param searchCriteria
+     * @param query
+     * @param similarity
+     * @param processedRangeFields
+     * @return
+     */
+    private BooleanQuery buildANDQuery(Map<String, Set<String>> searchCriteria, BooleanQuery query, String similarity,
+                                       Set<String> processedRangeFields) {
+
+        for (Entry<String, Set<String>> searchCriterium : searchCriteria.entrySet()) {
+            String fieldName = searchCriterium.getKey();
+            Set<String> fieldValues = searchCriterium.getValue();
+            addANDCriteria(fieldName, fieldValues, similarity, query, searchCriteria, processedRangeFields);
+        }
+
+        // Search only for metadata (no template or sub-templates) if not set by search criteria before
+        if (!templateCriteriaAdded) {
+            BooleanClause.Occur occur = LuceneUtils.convertRequiredAndProhibitedToOccur(true, false);
+            Query q = new TermQuery(new Term(LuceneIndexField.IS_TEMPLATE, "n"));
+            query.add(q, occur);
+            templateCriteriaAdded = true;
+        }
+        return query;
+    }
+
+    private void addANDCriteria(String fieldName, Set<String> fieldValues, String similarity, BooleanQuery query,
+                                Map<String, Set<String>> searchCriteria, Set<String> processedRangeFields) {
+        BooleanQuery bq = new BooleanQuery();
+        BooleanClause.Occur qOccur = LuceneUtils.convertRequiredAndProhibitedToOccur(true, false);
+
+        // Avoid search by field who control privileges
+        if (UserQueryInput.SECURITY_FIELDS.contains(fieldName) || SearchParameter.EDITABLE.equals(fieldName)) {
+            return;
+        }
+
+        // whether a set of values is defined for this criteria
+        boolean criteriaIsASet = fieldValues.size() > 1;
+
+        // For each field value add a clause to the main query if not a set or no multi value like spatial search or
+        // add to the boolean query (will be added to the main query after looping over all values).
+        for (String fieldValue : fieldValues) {
+            if (LuceneIndexField.ANY.equals(fieldName)) {
+                addAnyTextQuery(fieldValue, similarity, (criteriaIsASet ? bq : query));
+            }
+            else if (LuceneIndexField.UUID.equals(fieldName) || SearchParameter.UUID.equals(fieldName)) {
+                addUUIDQuery(fieldValue, similarity, criteriaIsASet, bq, query);
+            }
+            else if (LuceneIndexField.NORTH.equals(fieldName)
+                    || LuceneIndexField.SOUTH.equals(fieldName)
+                    || LuceneIndexField.EAST.equals(fieldName)
+                    || LuceneIndexField.WEST.equals(fieldName)
+                    || SearchParameter.RELATION.equals(fieldName)) {
+                addBBoxQuery(searchCriteria, query);
+            }
+            // template
+            else if (LuceneIndexField.IS_TEMPLATE.equals(fieldName) || SearchParameter.TEMPLATE.equals(fieldName)) {
+                templateCriteria(fieldValue, query);
+            }
+            // all -- mapped to same Lucene field as 'any'
+            else if ("all".equals(fieldName)) {
+                addRequiredTextField(fieldValue, LuceneIndexField.ANY, similarity, (criteriaIsASet ? bq : query));
+            }
+            // or
+            else if ("or".equals(fieldName)) {
+                addNotRequiredTextField(fieldValue, LuceneIndexField.ANY, similarity, (criteriaIsASet ? bq : query));
+            }
+            // without
+            else if ("without".equals(fieldName)) {
+                addProhibitedTextField(fieldValue, LuceneIndexField.ANY, (criteriaIsASet ? bq : query));
+            }
+            // phrase
+            else if ("phrase".equals(fieldName)) {
+                phraseCriteria(fieldValue, query, qOccur);
+            }
+            // temporal
+            else if (SearchParameter.EXTFROM.equals(fieldName) || SearchParameter.EXTTO.equals(fieldName)) {
+                if (!temporalCriteriaAdded) {
+                    temporalCriteriaAdded = temporalCriteria(searchCriteria, query);
+                }
+            }
+            // range
+            else if (UserQueryInput.RANGE_QUERY_FIELDS.contains(fieldName)) {
+                rangeCriteria(searchCriteria, fieldName, query,processedRangeFields);
+            }
+            // featured
+            else if (SearchParameter.FEATURED.equals(fieldName)) {
+                featuredCriteria(fieldValue, bq);
+            }
+            else {
+                if(criteriaIsASet) {
+                    // Add to the boolean query which will be added to the main query
+                    addNotRequiredTextField(fieldValue, fieldName, similarity, bq);
+                }
+                else if (fieldValue.contains(OR_SEPARATOR)) {
+                    // TODO : change OR separator
+                    // Add all separated values to the boolean query
+                    addSeparatedTextField(fieldValue, OR_SEPARATOR, fieldName, bq);
+                }
+                else {
+                    // Add the field to main query
+                    addRequiredTextField(fieldValue, fieldName, similarity, query);
+                }
+            }
+        }
+
+        // Add the boolean query created for the set of values for the current criteria
+        if (bq.clauses().size() > 0) {
+            query.add(bq, qOccur);
+        }
+    }
+
+    /**
+     * Adds featured searchterm to query.
+     *
+     * @param fieldValue
+     * @param bq
+     */
+    private void featuredCriteria(String fieldValue, BooleanQuery bq) {
+        if ("true".equals(fieldValue)) {
+            BooleanClause.Occur featuredOccur = LuceneUtils.convertRequiredAndProhibitedToOccur(true, false);
+
+            TermQuery featuredQuery = new TermQuery(new Term(LuceneIndexField._OP6, "1"));
+            BooleanClause featuredClause = new BooleanClause(featuredQuery, featuredOccur);
+            bq.add(featuredClause);
+
+            // featured needs to be visible to all.
+            TermQuery viewQuery = new TermQuery(new Term(LuceneIndexField._OP0, "1"));
+            BooleanClause viewClause = new BooleanClause(viewQuery, featuredOccur);
+            bq.add(viewClause);
+        }
+    }
+    /**
+     * Handles range query fields. Boolean query could not be made in the same range query field.
+     */
+    private void rangeCriteria(Map<String, Set<String>> searchCriteria, String fieldName, BooleanQuery query, Set<String> processedRangeFields) {
+        String rangeQueryField = UserQueryInput.getRangeField(fieldName);
+
+        if (!processedRangeFields.contains(rangeQueryField)) {
+            Set<String> from;
+            Set<String> to;
+            if (rangeQueryField.equals(fieldName)) {
+                from = searchCriteria.get(rangeQueryField);
+                to = from;
+            }
+            else {
+                from = searchCriteria.get(UserQueryInput.getFrom(rangeQueryField));
+                to = searchCriteria.get(UserQueryInput.getTo(rangeQueryField));
+            }
+            // create range query
+            addRangeQuery(query,
+                    (from != null ? (String) from.toArray()[0]
+                            : null),
+                    (to != null ? (String) to.toArray()[0] : null),
+                    rangeQueryField);
+
+            // Remove upper or lower range field
+            processedRangeFields.add(rangeQueryField);
+        }
+    }
+
+    /**
+     * Adds phrase searchterm to query.
+     *
+     * @param fieldValue
+     * @param query
+     * @param qOccur
+     */
+    private void phraseCriteria(String fieldValue, BooleanQuery query, BooleanClause.Occur qOccur) {
+        PhraseQuery phraseQ = null;
+        // a set of phrase is not supported
+        if (StringUtils.isNotBlank(fieldValue)) {
+            phraseQ = new PhraseQuery();
+            qOccur = LuceneUtils.convertRequiredAndProhibitedToOccur(true, false);
+            // tokenize phrase
+            StringTokenizer st = new StringTokenizer(fieldValue, STRING_TOKENIZER_DELIMITER);
+            while (st.hasMoreTokens()) {
+                String phraseElement = st.nextToken();
+                phraseElement = phraseElement.trim().toLowerCase();
+                (phraseQ).add(new Term(LuceneIndexField.ANY, phraseElement));
+            }
+        }
+        if (phraseQ != null) {
+            query.add(phraseQ, qOccur);
+        }
+    }
+
+    /**
+     * Adds template searchterm to query.
+     *
+     * @param fieldValue
+     * @param query
+     */
+    private void templateCriteria(String fieldValue, BooleanQuery query) {
+        if(! templateCriteriaAdded) {
+            BooleanClause.Occur templateOccur = LuceneUtils.convertRequiredAndProhibitedToOccur(true, false);
+
+            Query templateQ;
+            if (fieldValue != null && (fieldValue.equals("y") || fieldValue.equals("s"))) {
+                templateQ = new TermQuery(new Term(LuceneIndexField.IS_TEMPLATE, fieldValue));
+            }
+            else {
+                templateQ = new TermQuery(new Term(LuceneIndexField.IS_TEMPLATE, "n"));
+            }
+            query.add(templateQ, templateOccur);
+
+            templateCriteriaAdded = true;
+        }
+    }
+
+    /**
+     * Adds temporal searchterms to query.
+     *
+     * @param searchCriteria
+     * @param query
+     * @return
+     */
+    private boolean temporalCriteria(Map<String, Set<String>> searchCriteria, BooleanQuery query) {
+        //
+        // Temporal extent : finds records where temporal extent overlaps the search extent
+        //
+        Set<String> from = searchCriteria.get(SearchParameter.EXTFROM);
+        Set<String> to = searchCriteria.get(SearchParameter.EXTTO);
+
+        String extTo = to != null ? (String) to.toArray()[0] : null;
+        String extFrom = from != null ? (String) from.toArray()[0] : null;
+
+        if (StringUtils.isNotBlank(extTo) || StringUtils.isNotBlank(extFrom)) {
+            BooleanQuery temporalExtentQuery = new BooleanQuery();
+            BooleanClause.Occur temporalExtentOccur = LuceneUtils.convertRequiredAndProhibitedToOccur(true, false);
+            BooleanClause.Occur temporalRangeQueryOccur = LuceneUtils.convertRequiredAndProhibitedToOccur(false, false);
+
+            TermRangeQuery temporalRangeQuery;
+
+            // temporal extent start is within search extent
+            temporalRangeQuery = TermRangeQuery.newStringRange(LuceneIndexField.TEMPORALEXTENT_BEGIN, extFrom, extTo, true, true);
+            BooleanClause temporalRangeQueryClause = new BooleanClause(temporalRangeQuery, temporalRangeQueryOccur);
+
+            temporalExtentQuery.add(temporalRangeQueryClause);
+
+            // or temporal extent end is within search extent
+            temporalRangeQuery = TermRangeQuery.newStringRange(LuceneIndexField.TEMPORALEXTENT_END, extFrom, extTo, true, true);
+            temporalRangeQueryClause = new BooleanClause(temporalRangeQuery, temporalRangeQueryOccur);
+
+            temporalExtentQuery.add(temporalRangeQueryClause);
+
+            // or temporal extent contains search extent
+            if (StringUtils.isNotBlank(extTo) && StringUtils.isNotBlank(extFrom)) {
+                BooleanQuery tempQuery = new BooleanQuery();
+
+                temporalRangeQuery = TermRangeQuery.newStringRange(LuceneIndexField.TEMPORALEXTENT_END, extTo, null, true, true);
+                temporalRangeQueryClause = new BooleanClause(temporalRangeQuery, temporalExtentOccur);
+
+                tempQuery.add(temporalRangeQueryClause);
+
+                temporalRangeQuery = TermRangeQuery.newStringRange(LuceneIndexField.TEMPORALEXTENT_BEGIN, null, extFrom, true, true);
+                temporalRangeQueryClause = new BooleanClause(temporalRangeQuery, temporalExtentOccur);
+                tempQuery.add(temporalRangeQueryClause);
+
+                temporalExtentQuery.add(tempQuery, temporalRangeQueryOccur);
+            }
+
+            if (temporalExtentQuery.clauses().size() > 0) {
+                temporalRangeQueryClause = new BooleanClause(temporalExtentQuery, temporalExtentOccur);
+                query.add(temporalRangeQueryClause);
+            }
+        }
+        return true;
+    }
+
+    /**
+     * Creates a query for a string. If the string contains a wildcard (* or ?),
+     * similarity is ignored.
+     * 
+     * @param string
+     *            string
+     * @param luceneIndexField
+     *            index field
+     * @param similarity
+     *            fuzziness
+     * @return query
+     */
+    private Query textFieldToken(String string, String luceneIndexField,
+            String similarity) {
+        if (string == null) {
+            throw new IllegalArgumentException("Cannot create Lucene query for null string");
+        }
+        Query query = null;
+
+        String analyzedString;
+        // wildcards - preserve them by analyzing the parts of the search string
+        // around them separately
+        // (this is because Lucene's StandardTokenizer would remove wildcards,
+        // but that's not what we want)
+        if (string.indexOf('*') >= 0 || string.indexOf('?') >= 0) {
+            String starsPreserved = "";
+            String[] starSeparatedList = string.split("\\*");
+            for (String starSeparatedPart : starSeparatedList) {
+                String qPreserved = "";
+                // ? present
+                if (starSeparatedPart.indexOf('?') >= 0) {
+                    String[] qSeparatedList = starSeparatedPart.split("\\?");
+                    for (String qSeparatedPart : qSeparatedList) {
+                        String analyzedPart = LuceneSearcher.analyzeQueryText(luceneIndexField, qSeparatedPart, _analyzer, _tokenizedFieldSet);
+                        qPreserved += '?' + analyzedPart;
+                    }
+                    // remove leading ?
+                    qPreserved = qPreserved.substring(1);
+                    starsPreserved += '*' + qPreserved;
+                }
+                // no ? present
+                else {
+                    starsPreserved += '*' + LuceneSearcher.analyzeQueryText(luceneIndexField, starSeparatedPart, _analyzer, _tokenizedFieldSet);
+                }
+            }
+            // remove leading *
+            if (!StringUtils.isEmpty(starsPreserved)) {
+                starsPreserved = starsPreserved.substring(1);
+            }
+
+            // restore ending wildcard
+            if (string.endsWith("*")) {
+                starsPreserved += "*";
+            }
+            else if (string.endsWith("?")) {
+                starsPreserved += "?";
+            }
+
+            analyzedString = starsPreserved;
+        }
+        // no wildcards
+        else {
+            analyzedString = LuceneSearcher.analyzeQueryText(luceneIndexField, string, _analyzer, _tokenizedFieldSet);
+        }
+
+        query = constructQueryFromAnalyzedString(string, luceneIndexField, similarity, query, analyzedString, _tokenizedFieldSet);
+        return query;
+    }
+
+    static Query constructQueryFromAnalyzedString(String string, String luceneIndexField, String similarity, Query query,
+            String analyzedString, Set<String> tokenizedFieldSet) {
+        if (StringUtils.isNotBlank(analyzedString)) {
+            // no wildcards
+            if (string.indexOf('*') < 0 && string.indexOf('?') < 0) {
+                if (tokenizedFieldSet.contains(luceneIndexField) && analyzedString.contains(" ")) {
+                    // if analyzer creates spaces (by converting ignored
+                    // characters like -) then make boolean query
+                    String[] terms = analyzedString.split(" ");
+                    BooleanQuery booleanQuery = new BooleanQuery();
+                    query = booleanQuery;
+                    for (String term : terms) {
+                        booleanQuery.add(createFuzzyOrTermQuery(luceneIndexField, similarity, term), Occur.MUST);
+                    }
+                } else {
+                    query = createFuzzyOrTermQuery(luceneIndexField, similarity, analyzedString);
+                }
+            }
+            // wildcards
+            else {
+                query = new WildcardQuery(new Term(luceneIndexField, analyzedString));
+            }
+        }
+        return query;
+    }
+
+    private static Query createFuzzyOrTermQuery(String luceneIndexField, String similarity, String analyzedString) {
+        Query query = null;
+        if (similarity != null) {
+            Float minimumSimilarity = Float.parseFloat(similarity);
+            
+            if (minimumSimilarity < 1) {
+                int maxEdits = Math.min((int) ((1D-minimumSimilarity) * 10),  LevenshteinAutomata.MAXIMUM_SUPPORTED_DISTANCE);
+                query  = new FuzzyQuery(new Term(luceneIndexField, analyzedString), maxEdits);
+            } else if (minimumSimilarity > 1){
+                throw new IllegalArgumentException("similarity cannot be > 1.  The provided value was "+similarity);
+            }
+        }
+        
+        if (query == null) {
+            query = new TermQuery(new Term(luceneIndexField, analyzedString));
+        }
+        return query;
+    }
+
+    /**
+     * Add clause to a query for all tokens in the search param. The query must select
+     * only results where none of the tokens in the search param is present.
+     * 
+     * Apply this to tokenized field.
+     * 
+     * @param searchParam search param
+     * @param luceneIndexField index field
+     * @param query query being built
+     */
+    private void addProhibitedTextField(String searchParam, String luceneIndexField, BooleanQuery query) {
+        BooleanClause booleanClause = null;
+        BooleanClause.Occur occur = LuceneUtils.convertRequiredAndProhibitedToOccur(true, false);
+        BooleanClause.Occur dontOccur = LuceneUtils.convertRequiredAndProhibitedToOccur(false, true);
+		if (StringUtils.isNotBlank(searchParam)) {
+			BooleanQuery booleanQuery = new BooleanQuery();
+			MatchAllDocsQuery matchAllDocsQuery = new MatchAllDocsQuery();
+			BooleanClause matchAllDocsClause = new BooleanClause(matchAllDocsQuery, occur);
+			booleanQuery.add(matchAllDocsClause);
+			// tokenize searchParam
+			StringTokenizer st = new StringTokenizer(searchParam.trim(), STRING_TOKENIZER_DELIMITER);
+			while (st.hasMoreTokens()) {
+				String token = st.nextToken();
+				// ignore fuzziness in without-queries
+				Query subQuery = textFieldToken(token, luceneIndexField, null);
+				if (subQuery != null) {
+					BooleanClause subClause = new BooleanClause(subQuery, dontOccur);
+					booleanQuery.add(subClause);
+				}
+			}
+			booleanClause = new BooleanClause(booleanQuery, occur);
+		}
+        if (booleanClause != null) {
+            query.add(booleanClause);
+        }
+    }
+
+    /**
+     * Add clause to a query for all tokens in the search param. 'Not required' does
+     * not mean that this is not a required search parameter; rather it means
+     * that if this parameter is present, the query must select results where at
+     * least one of the tokens in the search param is present.
+     * 
+     * @param searchParam search param
+     * @param luceneIndexField index field
+     * @param similarity fuzziness
+     * @param query query being built
+     */
+	private void addNotRequiredTextField(String searchParam, String luceneIndexField, String similarity, BooleanQuery query) {
+		BooleanClause booleanClause = null;
+		BooleanClause.Occur occur = LuceneUtils.convertRequiredAndProhibitedToOccur(true, false);
+		BooleanClause.Occur tokenOccur = LuceneUtils.convertRequiredAndProhibitedToOccur(false, false);
+		if (StringUtils.isNotBlank(searchParam)) {
+			if (!_tokenizedFieldSet.contains(luceneIndexField)) {
+				// TODO : use similarity when needed
+				TermQuery termQuery = new TermQuery(new Term(luceneIndexField, searchParam.trim()));
+				BooleanClause clause = new BooleanClause(termQuery, occur);
+				query.add(clause);
+			}
+            else {
+				// tokenize searchParam
+				StringTokenizer st = new StringTokenizer(searchParam.trim(), STRING_TOKENIZER_DELIMITER);
+                BooleanQuery booleanQuery = new BooleanQuery();
+				while (st.hasMoreTokens()) {
+					String token = st.nextToken();
+					Query subQuery = textFieldToken(token, luceneIndexField, similarity);
+					if (subQuery != null) {
+						BooleanClause subClause = new BooleanClause(subQuery, tokenOccur);
+						booleanQuery.add(subClause);
+					}
+				}
+				booleanClause = new BooleanClause(booleanQuery, occur);
+			}
+		}
+		if (booleanClause != null) {
+			query.add(booleanClause);
+		}
+	}
+
+    /**
+     * Add a clause to a query for all tokens in the search param. 'Required' does not
+     * mean that this is a required search parameter; rather it means that if
+     * this parameter is present, the query must select only results where each
+     * of the tokens in the search param is present.
+     * 
+     * @param searchParam search parameter
+     * @param luceneIndexField index field
+     * @param similarity fuzziness
+     * @param query query being built
+     */
+	private void addRequiredTextField(String searchParam, String luceneIndexField, String similarity, BooleanQuery query) {
+		BooleanClause booleanClause = null;
+		BooleanClause.Occur occur = LuceneUtils.convertRequiredAndProhibitedToOccur(true, false);
+		if (StringUtils.isNotBlank(searchParam)) {
+			if (!_tokenizedFieldSet.contains(luceneIndexField)) {
+				// TODO : use similarity when needed
+				TermQuery termQuery = new TermQuery(new Term(luceneIndexField, searchParam));
+				BooleanClause clause = new BooleanClause(termQuery, occur);
+				query.add(clause);
+			}
+            else {
+				// tokenize searchParam only if tokenized when indexing
+				StringTokenizer st = new StringTokenizer(searchParam, STRING_TOKENIZER_DELIMITER);
+				if (st.countTokens() == 1) {
+					String token = st.nextToken();
+					Query subQuery = textFieldToken(token, luceneIndexField, similarity);
+					if (subQuery != null) {
+						booleanClause = new BooleanClause(subQuery, occur);
+					}
+				}
+                else {
+					BooleanQuery booleanQuery = new BooleanQuery();
+					while (st.hasMoreTokens()) {
+						String token = st.nextToken();
+						Query subQuery = textFieldToken(token, luceneIndexField, similarity);
+						if (subQuery != null) {
+							BooleanClause subClause = new BooleanClause(subQuery, occur);
+							booleanQuery.add(subClause);
+						}
+					}
+					booleanClause = new BooleanClause(booleanQuery, occur);
+				}
+			}
+		}
+		if (booleanClause != null) {
+			query.add(booleanClause);
+		}
+	}
+
+    /**
+     * Add clause to a query for all tokens between the separator.
+     * 
+     * @param text text
+     * @param separator separator
+     * @param fieldName Lucene field name
+     * @param query query being built
+     */
+    private void addSeparatedTextField(String text, String separator, String fieldName, BooleanQuery query) {
+
+        if (StringUtils.isNotBlank(text)) {
+            BooleanClause.Occur occur = LuceneUtils.convertRequiredAndProhibitedToOccur(false, false);
+
+            for (String token : Splitter.on(separator).trimResults().split(text)) {
+                // TODO : here we should use similarity if set
+                TermQuery termQuery = new TermQuery(new Term(fieldName, token));
+                BooleanClause clause = new BooleanClause(termQuery, occur);
+                query.add(clause);
+            }
+        }
+    }
+
+
+	/**
+	 * Add any field clause to a query.
+	 * 
+	 * @param any
+	 * @param similarity
+	 * @param query
+	 */
+	private void addAnyTextQuery(String any, String similarity, BooleanQuery query) {
+		BooleanClause anyClause = null;
+		BooleanClause.Occur occur = LuceneUtils.convertRequiredAndProhibitedToOccur(true, false);
+		if (StringUtils.isNotBlank(any) && !onlyWildcard(any)) {
+			// tokenize searchParam
+			StringTokenizer st = new StringTokenizer(any, STRING_TOKENIZER_DELIMITER);
+			if (st.countTokens() == 1) {
+				String token = st.nextToken();
+				Query subQuery = textFieldToken(token, LuceneIndexField.ANY, similarity);
+				if (subQuery != null) {
+					anyClause = new BooleanClause(subQuery, occur);
+				}
+			}
+            else {
+				BooleanQuery booleanQuery = new BooleanQuery();
+				while (st.hasMoreTokens()) {
+					String token = st.nextToken();
+					Query subQuery = textFieldToken(token, LuceneIndexField.ANY, similarity);
+					if (subQuery != null) {
+						BooleanClause subClause = new BooleanClause(subQuery, occur);
+                        booleanQuery.add(subClause);
+                    }
+				}
+				anyClause = new BooleanClause(booleanQuery, occur);
+			}
+		}
+		if (anyClause != null) {
+			query.add(anyClause);
+		}
+	}
+
+    private void addUUIDQuery(String fieldValue, String similarity, boolean criteriaIsASet, BooleanQuery bq, BooleanQuery query)  {
+        // the uuid param is an 'or' separated list. Remove the 'or's and handle like an 'or' query if more
+        // than one uuid parameter is set, then a 'and' query is made
+        if (fieldValue.contains(OR_SEPARATOR)) {
+            // Add all separated values to the boolean query
+            BooleanQuery uuidBooleanQuery = new BooleanQuery();
+            addSeparatedTextField(fieldValue, OR_SEPARATOR, LuceneIndexField.UUID, uuidBooleanQuery);
+            BooleanClause booleanClause = new BooleanClause(uuidBooleanQuery, BooleanClause.Occur.MUST);
+            if (criteriaIsASet) {
+                bq.add(booleanClause);
+            }
+            else {
+                query.add(booleanClause);
+            }
+        }
+        else {
+            addNotRequiredTextField(fieldValue, LuceneIndexField.UUID, similarity, (criteriaIsASet ? bq : query));
+        }
+    }
+
+    private void addBBoxQuery(Map<String, Set<String>> searchCriteria, BooleanQuery query) {
+        // No multiple BBOX support
+        if (!spatialCriteriaAdded) {
+            Set<String> r = searchCriteria.get(SearchParameter.RELATION);
+            Set<String> e = searchCriteria.get(SearchParameter.EASTBL);
+            Set<String> w = searchCriteria.get(SearchParameter.WESTBL);
+            Set<String> n = searchCriteria.get(SearchParameter.NORTHBL);
+            Set<String> s = searchCriteria.get(SearchParameter.SOUTHBL);
+
+            if (e != null && w != null && n != null && s != null) {
+                addBoundingBoxQuery(query, (String) r.toArray()[0],
+                        (String) e.toArray()[0],
+                        (String) w.toArray()[0],
+                        (String) n.toArray()[0],
+                        (String) s.toArray()[0]);
+            }
+            spatialCriteriaAdded = true;
+        }
+    }
+
+    /**
+     * Add search privilege criteria to a query.
+     * 
+     * @param luceneQueryInput user and system input
+     * @param query query being built
+     */
+    private void addPrivilegeQuery(LuceneQueryInput luceneQueryInput, BooleanQuery query) {
+        // Set user groups privileges
+        Set<String> groups = luceneQueryInput.getGroups();
+        String editable$ = luceneQueryInput.getEditable();
+        boolean editable = BooleanUtils.toBoolean(editable$);
+        BooleanQuery groupsQuery = new BooleanQuery();
+        boolean groupsQueryEmpty = true;
+        BooleanClause.Occur groupOccur = LuceneUtils.convertRequiredAndProhibitedToOccur(false, false);
+        if (groups!=null && !groups.isEmpty()) {
+            for (String group : groups) {
+                if (StringUtils.isNotBlank(group)) {
+                    if (!editable) {
+                        // add to view
+                        TermQuery viewQuery = new TermQuery(new Term(LuceneIndexField._OP0, group.trim()));
+                        BooleanClause viewClause = new BooleanClause(viewQuery, groupOccur);
+                        groupsQueryEmpty = false;
+                        groupsQuery.add(viewClause);
+                    }
+                    // add to edit
+                    TermQuery editQuery = new TermQuery(new Term(LuceneIndexField._OP2, group.trim()));
+                    BooleanClause editClause = new BooleanClause(editQuery, groupOccur);
+                    groupsQueryEmpty = false;
+                    groupsQuery.add(editClause);
+                }
+            }
+        }
+
+        //
+        // owner: this goes in groups query. This way if you are logged in you
+        // can retrieve the results you are allowed
+        // to see by your groups, plus any that you own not assigned to any
+        // group.
+        //
+        String owner = luceneQueryInput.getOwner();
+        if (owner != null) {
+            TermQuery ownerQuery = new TermQuery(new Term(LuceneIndexField.OWNER, owner));
+            BooleanClause.Occur ownerOccur = LuceneUtils.convertRequiredAndProhibitedToOccur(false, false);
+            BooleanClause ownerClause = new BooleanClause(ownerQuery, ownerOccur);
+            groupsQueryEmpty = false;
+            groupsQuery.add(ownerClause);
+        }
+
+        //
+        // "dummy" -- to go in groups query, to retrieve everything for
+        // Administrator users.
+        //
+        boolean admin = luceneQueryInput.getAdmin();
+        if (admin) {
+            TermQuery adminQuery = new TermQuery(new Term(LuceneIndexField.DUMMY, "0"));
+            BooleanClause adminClause = new BooleanClause(adminQuery, groupOccur);
+            groupsQueryEmpty = false;
+            groupsQuery.add(adminClause);
+        }
+
+        // Add the privilege part of the query
+        if (!groupsQueryEmpty) {
+            BooleanClause.Occur groupsOccur = LuceneUtils.convertRequiredAndProhibitedToOccur(true, false);
+            BooleanClause groupsClause = new BooleanClause(groupsQuery, groupsOccur);
+            query.add(groupsClause);
+        }
+    }
+
+    /**
+     * Add a range query according to field type. If field type is numeric, then
+     * a numeric range query is used. If not a default range query is uses.
+     * 
+     * Range query include lower and upper bounds by default.
+     * 
+     * @param query query being built
+     * @param from begin of range
+     * @param to end of range
+     * @param luceneIndexField Lucene field
+     */
+    private void addRangeQuery(BooleanQuery query, String from, String to, String luceneIndexField) {
+        if (from == null && to == null) {
+            return;
+        }
+        LuceneConfig.LuceneConfigNumericField type = _numericFieldSet.get(luceneIndexField);
+        if (type == null) {
+            addTextRangeQuery(query, from, to, luceneIndexField);
+        }
+        else {
+            addNumericRangeQuery(query, from, to, true, true, luceneIndexField, true);
+        }
+    }
+
+    /**
+     * Add a numeric range query according to field numeric type.
+     * 
+     * @param query query being built
+     * @param min minimum in range
+     * @param max maximum in range
+     * @param minInclusive whether minimum is inclusive
+     * @param maxExclusive whether maximum is inclusive
+     * @param luceneIndexField Lucene field
+     * @param required whether this is a required query clause
+     *            TODO
+     */
+    private void addNumericRangeQuery(BooleanQuery query, String min, String max, boolean minInclusive,
+                                      boolean maxExclusive, String luceneIndexField, boolean required) {
+        if (min != null && max != null) {
+            String type = _numericFieldSet.get(luceneIndexField).getType();
+
+            NumericRangeQuery rangeQuery = buildNumericRangeQueryForType(luceneIndexField, min, max, minInclusive, maxExclusive, type);
+
+            BooleanClause.Occur denoOccur = LuceneUtils.convertRequiredAndProhibitedToOccur(required, false);
+            BooleanClause rangeClause = new BooleanClause(rangeQuery, denoOccur);
+
+            query.add(rangeClause);
+        }
+    }
+
+    public static NumericRangeQuery buildNumericRangeQueryForType(String fieldName, String min, String max,
+                                                                  boolean minInclusive, boolean maxInclusive, String type) {
+        NumericRangeQuery rangeQuery;
+        if ("double".equals(type)) {
+            rangeQuery = NumericRangeQuery.newDoubleRange(fieldName,
+                    (min == null ? Double.MIN_VALUE : Double.valueOf(min)),
+                    (max == null ? Double.MAX_VALUE : Double.valueOf(max)),
+                    true, true);
+
+        }
+        else if ("float".equals(type)) {
+            rangeQuery = NumericRangeQuery.newFloatRange(fieldName,
+                    (min == null ? Float.MIN_VALUE : Float.valueOf(min)),
+                    (max == null ? Float.MAX_VALUE : Float.valueOf(max)), true,
+                    true);
+        }
+        else if ("long".equals(type)) {
+            rangeQuery = NumericRangeQuery.newLongRange(fieldName,
+                    (min == null ? Long.MIN_VALUE : Long.valueOf(min)),
+                    (max == null ? Long.MAX_VALUE : Long.valueOf(max)), true,
+                    true);
+        }
+        else {
+            rangeQuery = NumericRangeQuery.newIntRange(fieldName,
+                    (min == null ? Integer.MIN_VALUE : Integer.valueOf(min)),
+                    (max == null ? Integer.MAX_VALUE : Integer.valueOf(max)),
+                    true, true);
+        }
+        return rangeQuery;
+    }
+
+    /**
+     * Add a date range query for a text field type.
+     * 
+     * @param query query being built
+     * @param dateTo end of range
+     * @param dateFrom start of range
+     * @param luceneIndexField Lucene field
+     */
+    private void addTextRangeQuery(BooleanQuery query, String dateFrom, String dateTo, String luceneIndexField) {
+        if (StringUtils.isNotBlank(dateTo) || StringUtils.isNotBlank(dateFrom)) {
+            TermRangeQuery rangeQuery;
+            if (dateTo != null) {
+                // while the 'from' parameter can be short (like yyyy-mm-dd)
+                // the 'until' parameter must be long to match
+                if (dateTo.length() == 10) {
+                    dateTo = dateTo + "T23:59:59";
+                }
+            }
+            rangeQuery = TermRangeQuery.newStringRange(luceneIndexField, dateFrom, dateTo, true, true);
+            BooleanClause.Occur dateOccur = LuceneUtils.convertRequiredAndProhibitedToOccur(true, false);
+            BooleanClause dateRangeClause = new BooleanClause(rangeQuery, dateOccur);
+            query.add(dateRangeClause);
+        }
+    }
+
+    /**
+     * Handle geographical search using Lucene.
+     * 
+     * East, North, South and West bounds are indexed as numeric in Lucene.
+     * 
+     * Lucene bounding box searches are probably faster than using spatial index
+     * using geometry criteria. It does not support complex geometries and all
+     * type of relation.
+     * 
+     * If metadata contains multiple bounding boxes invalid results may appear.
+     * 
+     * If relation is null or is not a known relation type (See
+     * {@link org.fao.geonet.constants.Geonet.SearchResult.Relation}), overlap
+     * is used.
+     * 
+     * @param query query being built
+     * @param relation spatial relation
+     * @param eastBL east
+     * @param westBL west
+     * @param northBL north
+     * @param southBL south
+     */
+    private void addBoundingBoxQuery(BooleanQuery query, String relation, String eastBL, String westBL, String northBL, String southBL) {
+
+        // Default inclusive value for RangeQuery (includeLower and
+        // includeUpper)
+        boolean inclusive = true;
+
+        if (relation == null || relation.equals(Geonet.SearchResult.Relation.OVERLAPS)) {
+
+            //
+            // overlaps (default value) : uses the equivalence
+            // -(a + b + c + d) = -a * -b * -c * -d
+            //
+            // eastBL
+            if (westBL != null) {
+                addNumericRangeQuery(query, westBL, String.valueOf(maxBoundingLongitudeValue), inclusive, inclusive,
+                        LuceneIndexField.EAST, true);
+            }
+            // westBL
+            if (eastBL != null) {
+                addNumericRangeQuery(query, String.valueOf(minBoundingLongitudeValue), eastBL, inclusive, inclusive,
+                        LuceneIndexField.WEST, true);
+            }
+            // northBL
+            if (southBL != null) {
+                addNumericRangeQuery(query, southBL, String.valueOf(maxBoundingLatitudeValue), inclusive, inclusive,
+                        LuceneIndexField.NORTH, true);
+            }
+            // southBL
+            if (northBL != null) {
+                addNumericRangeQuery(query, String.valueOf(minBoundingLatitudeValue), northBL, inclusive, inclusive,
+                        LuceneIndexField.SOUTH, true);
+            }
+        }
+        //
+        // equal: coordinates of the target rectangle within 1 degree from
+        // corresponding ones of metadata rectangle
+        //
+        else if (relation.equals(Geonet.SearchResult.Relation.EQUAL)) {
+            // eastBL
+            if (eastBL != null) {
+                addNumericRangeQuery(query, eastBL, eastBL, inclusive, inclusive, LuceneIndexField.EAST, true);
+            }
+            // westBL
+            if (westBL != null) {
+                addNumericRangeQuery(query, westBL, westBL, inclusive, inclusive, LuceneIndexField.WEST, true);
+            }
+            // northBL
+            if (northBL != null) {
+                addNumericRangeQuery(query, northBL, northBL, inclusive, inclusive, LuceneIndexField.NORTH, true);
+            }
+            // southBL
+            if (southBL != null) {
+                addNumericRangeQuery(query, southBL, southBL, inclusive, inclusive, LuceneIndexField.SOUTH, true);
+            }
+        }
+        //
+        // encloses: metadata rectangle encloses target rectangle
+        //
+        else if (relation.equals(Geonet.SearchResult.Relation.ENCLOSES)) {
+            // eastBL
+            if (eastBL != null) {
+                addNumericRangeQuery(query, eastBL, String.valueOf(maxBoundingLongitudeValue), inclusive, inclusive,
+                        LuceneIndexField.EAST, true);
+            }
+            // westBL
+            if (westBL != null) {
+                addNumericRangeQuery(query, String.valueOf(minBoundingLongitudeValue), westBL, inclusive, inclusive,
+                        LuceneIndexField.WEST, true);
+            }
+            // northBL
+            if (northBL != null) {
+                addNumericRangeQuery(query, northBL, String.valueOf(maxBoundingLatitudeValue), inclusive, inclusive,
+                        LuceneIndexField.NORTH, true);
+            }
+            // southBL
+            if (southBL != null) {
+                addNumericRangeQuery(query, String.valueOf(minBoundingLatitudeValue), southBL, inclusive, inclusive,
+                        LuceneIndexField.SOUTH, true);
+            }
+        }
+        //
+        // fullyEnclosedWithin: metadata rectangle fully enclosed within target
+        // rectangle
+        //
+        else if (relation.equals(Geonet.SearchResult.Relation.ENCLOSEDWITHIN)) {
+            // eastBL
+            if (eastBL != null) {
+                addNumericRangeQuery(query, westBL, eastBL, inclusive, inclusive, LuceneIndexField.EAST, true);
+            }
+            // westBL
+            if (westBL != null) {
+                addNumericRangeQuery(query, westBL, eastBL, inclusive, inclusive, LuceneIndexField.WEST, true);
+            }
+            // northBL
+            if (northBL != null) {
+                addNumericRangeQuery(query, southBL, northBL, inclusive, inclusive, LuceneIndexField.NORTH, true);
+            }
+            // southBL
+            if (southBL != null) {
+                addNumericRangeQuery(query, southBL, northBL, inclusive, inclusive, LuceneIndexField.SOUTH, true);
+            }
+        }
+        //
+        // fullyOutsideOf: one or more of the 4 forbidden halfplanes contains
+        // the metadata
+        // rectangle, that is, not true that all the 4 forbidden halfplanes do
+        // not contain
+        // the metadata rectangle
+        //
+        else if (relation.equals(Geonet.SearchResult.Relation.OUTSIDEOF)) {
+            // eastBL
+            if (westBL != null) {
+                addNumericRangeQuery(query, String.valueOf(minBoundingLongitudeValue), westBL, inclusive, inclusive,
+                        LuceneIndexField.EAST, false);
+            }
+            // westBL
+            if (eastBL != null) {
+                addNumericRangeQuery(query, eastBL, String.valueOf(maxBoundingLongitudeValue), inclusive, inclusive,
+                        LuceneIndexField.WEST, false);
+            }
+            // northBL
+            if (southBL != null) {
+                addNumericRangeQuery(query, String.valueOf(minBoundingLatitudeValue), southBL, inclusive, inclusive,
+                        LuceneIndexField.NORTH, false);
+            }
+            // southBL
+            if (northBL != null) {
+                addNumericRangeQuery(query, northBL, String.valueOf(maxBoundingLatitudeValue), inclusive, inclusive,
+                        LuceneIndexField.SOUTH, false);
+            }
+        }
+    }
+
+    /**
+     * Whether a string equals the wildcard *.
+     * @param s
+     * @return
+     */
+    private boolean onlyWildcard(String s) {
+        return "*".equals(StringUtils.trim(s));
+    }
+
+    /**
+     * TODO javadoc.
+     *
+     * @param query
+     * @param langCode
+     * @return
+     */
+    static Query addLocaleTerm( Query query, String langCode, String requestedLanguageOnly ) {
+        if (langCode == null || requestedLanguageOnly == null) {
+            return query;
+        }
+
+        BooleanQuery booleanQuery;
+        if (query instanceof BooleanQuery) {
+            booleanQuery = (BooleanQuery) query;
+        }
+        else {
+            booleanQuery = new BooleanQuery();
+            booleanQuery.add(query, BooleanClause.Occur.MUST);
+        }
+
+        if(requestedLanguageOnly.startsWith("only_")) {
+            String fieldName = requestedLanguageOnly.substring("only".length());
+            booleanQuery.add(new TermQuery(new Term(fieldName, langCode)), BooleanClause.Occur.MUST);
+        } else if(requestedLanguageOnly.startsWith("prefer")) {
+            String fieldName = requestedLanguageOnly.substring("prefer".length());
+            booleanQuery.add(new TermQuery(new Term(fieldName, langCode)), BooleanClause.Occur.SHOULD);
+        }
+
+        return booleanQuery;
+    }
 }