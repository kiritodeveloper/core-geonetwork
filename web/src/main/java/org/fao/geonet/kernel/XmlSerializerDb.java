--- conflicted
+++ resolved
@@ -52,15 +52,9 @@
      * @return
      * @throws Exception
      */
-<<<<<<< HEAD
 	public Element select(Dbms dbms, String table, String id, ServiceContext srvContext) throws Exception {
-		Element rec = internalSelect(dbms, table, id, srvContext);
+		Element rec = internalSelect(dbms, table, id, false, srvContext);
 		if (resolveXLinks()) Processor.detachXLink(rec, srvContext);
-=======
-	public Element select(Dbms dbms, String table, String id) throws Exception {
-		Element rec = internalSelect(dbms, table, id, false);
-		if (resolveXLinks()) Processor.detachXLink(rec);
->>>>>>> 1a96d575
 		return rec;
 	}
 
@@ -75,13 +69,8 @@
      * @return
      * @throws Exception
      */
-<<<<<<< HEAD
-	public Element selectNoXLinkResolver(Dbms dbms, String table, String id, ServiceContext srvContext) throws Exception {
-		return internalSelect(dbms, table, id, srvContext);
-=======
-	public Element selectNoXLinkResolver(Dbms dbms, String table, String id, boolean isIndexingTask) throws Exception {
-		return internalSelect(dbms, table, id, isIndexingTask);
->>>>>>> 1a96d575
+	public Element selectNoXLinkResolver(Dbms dbms, String table, String id, boolean isIndexingTask, ServiceContext srvContext) throws Exception {
+		return internalSelect(dbms, table, id, isIndexingTask, srvContext);
 	}
 
     /**
