//=============================================================================
//===	Copyright (C) 2008 Swisstopo
//===
//===	This program is free software; you can redistribute it and/or modify
//===	it under the terms of the GNU General Public License as published by
//===	the Free Software Foundation; either version 2 of the License, or (at
//===	your option) any later version.
//===
//===	This program is distributed in the hope that it will be useful, but
//===	WITHOUT ANY WARRANTY; without even the implied warranty of
//===	MERCHANTABILITY or FITNESS FOR A PARTICULAR PURPOSE. See the GNU
//===	General Public License for more details.
//===
//===	You should have received a copy of the GNU General Public License
//===	along with this program; if not, write to the Free Software
//===	Foundation, Inc., 51 Franklin St, Fifth Floor, Boston, MA 02110-1301, USA
//===
//===	Contact: Jeroen Ticheler - FAO - Viale delle Terme di Caracalla 2,
//===	Rome - Italy. email: geonetwork@osgeo.org
//==============================================================================

package org.fao.geonet.services.format;

import com.google.common.base.Functions;
import org.fao.geonet.GeonetContext;
import org.fao.geonet.kernel.DataManager;
import org.fao.geonet.kernel.reusable.*;
import org.jdom.*;

import jeeves.constants.*;
import jeeves.interfaces.*;
import jeeves.resources.dbms.*;
import jeeves.server.*;
import jeeves.server.context.*;
import jeeves.utils.Util;
import jeeves.xlink.Processor;
import jeeves.xlink.XLink;

import org.fao.geonet.constants.*;
import org.fao.geonet.services.reusable.Reject;
import org.fao.geonet.util.LangUtils;

import java.util.*;

//=============================================================================

/**
 * Manager distribution formats (PUT/DELETE)
 *
 * @author fxprunayre
 * @see jeeves.interfaces.Service
 *
 */
public class Manager implements Service {
	/*
	 * (non-Javadoc)
	 *
	 * @see jeeves.interfaces.Service#init(String, ServiceConfig)
	 */
	public void init(String appPath, ServiceConfig params) throws Exception {
	}

	/*
	 * (non-Javadoc)
	 *
	 * @see jeeves.interfaces.Service#exec(org.jdom.Element, jeeves.server.context.ServiceContext)
	 */
	public Element exec(Element params, ServiceContext context)
			throws Exception {
		String action = params.getChildText(Geocat.Params.ACTION);
		String id = params.getChildText(Params.ID);
		String name = params.getChildText(Params.NAME);
		String version = params.getChildText(Params.VERSION);
		char validated = Util.getParam(params, "validated", "y").charAt(0);
		boolean testing = Boolean.parseBoolean(Util.getParam(params, "testing", "false"));
		
		Dbms dbms = (Dbms) context.getResourceManager()
				.open(Geonet.Res.MAIN_DB);

		
		Element elRes = new Element(Jeeves.Elem.RESPONSE);

		if (action.equals("DELETE")) {
	        if(!Boolean.parseBoolean(Util.getParam(params, "forceDelete", "false"))) {
                java.util.List<Element> validatedEl = dbms.select("Select validated from Formats where id=?",Integer.parseInt(id)).getChildren();
                if (validatedEl.isEmpty()) {
                    return elRes;
                }
	            String msg = LangUtils.loadString("reusable.rejectDefaultMsg", context.getAppPath(), context.getLanguage());
                boolean isValidated = "y".equalsIgnoreCase(validatedEl.get(0).getChildTextTrim("validated"));
	            return new Reject().reject(context, ReusableTypes.formats, new String[]{id}, msg, null, isValidated, testing);
	        } else {
    			dbms.execute("DELETE FROM Formats WHERE id=" + id);
    			elRes.addContent(new Element(Jeeves.Elem.OPERATION)
    					.setText(Jeeves.Text.REMOVED));
	        }
		} else {
			if (id == null) {
				int newId = context.getSerialFactory().getSerial(dbms,
						"Formats");
				String query = "INSERT INTO Formats(id, name, version, validated) VALUES (?, ?, ?, ?)";
				dbms.execute(query, newId, name, version, validated);
				elRes.addContent(new Element(Jeeves.Elem.OPERATION)
						.setText(Jeeves.Text.ADDED));
			} else {
				String query = "UPDATE Formats SET name=?, version=?, validated=? WHERE id=?";
				dbms.execute(query, name, version, validated, new Integer(id));
				elRes.addContent(new Element(Jeeves.Elem.OPERATION)
						.setText(Jeeves.Text.UPDATED));

				Processor.uncacheXLinkUri(XLink.LOCAL_PROTOCOL+"xml.format.get?id=" + id);
                final FormatsStrategy strategy = new FormatsStrategy(dbms, context.getAppPath(), context.getBaseUrl(),
                        context.getLanguage(), null);
                ArrayList<String> fields = new ArrayList<String>();

                fields.addAll(Arrays.asList(strategy.getInvalidXlinkLuceneField()));
                fields.addAll(Arrays.asList(strategy.getValidXlinkLuceneField()));
                final Set<MetadataRecord> referencingMetadata = Utils.getReferencingMetadata(context, fields, id, false,
                        Functions.<String>identity());

                GeonetContext gc = (GeonetContext) context.getHandlerContext(Geonet.CONTEXT_NAME);
                DataManager dm = gc.getDataManager();
                for (MetadataRecord metadataRecord : referencingMetadata) {
<<<<<<< HEAD
                    dm.indexMetadata(dbms, metadataRecord.id, true, context, false, false);
=======
                    dm.indexMetadata(dbms, metadataRecord.id, true, context, false, false, true);
>>>>>>> e82613b7
                }
            }
		}

		return elRes;
	}
}

// =============================================================================
<|MERGE_RESOLUTION|>--- conflicted
+++ resolved
@@ -121,11 +121,7 @@
                 GeonetContext gc = (GeonetContext) context.getHandlerContext(Geonet.CONTEXT_NAME);
                 DataManager dm = gc.getDataManager();
                 for (MetadataRecord metadataRecord : referencingMetadata) {
-<<<<<<< HEAD
-                    dm.indexMetadata(dbms, metadataRecord.id, true, context, false, false);
-=======
                     dm.indexMetadata(dbms, metadataRecord.id, true, context, false, false, true);
->>>>>>> e82613b7
                 }
             }
 		}
