//=============================================================================
//===	Copyright (C) 2001-2007 Food and Agriculture Organization of the
//===	United Nations (FAO-UN), United Nations World Food Programme (WFP)
//===	and United Nations Environment Programme (UNEP)
//===
//===	This program is free software; you can redistribute it and/or modify
//===	it under the terms of the GNU General Public License as published by
//===	the Free Software Foundation; either version 2 of the License, or (at
//===	your option) any later version.
//===
//===	This program is distributed in the hope that it will be useful, but
//===	WITHOUT ANY WARRANTY; without even the implied warranty of
//===	MERCHANTABILITY or FITNESS FOR A PARTICULAR PURPOSE. See the GNU
//===	General Public License for more details.
//===
//===	You should have received a copy of the GNU General Public License
//===	along with this program; if not, write to the Free Software
//===	Foundation, Inc., 51 Franklin St, Fifth Floor, Boston, MA 02110-1301, USA
//===
//===	Contact: Jeroen Ticheler - FAO - Viale delle Terme di Caracalla 2,
//===	Rome - Italy. email: geonetwork@osgeo.org
//==============================================================================

package org.fao.geonet.services.metadata;

import jeeves.interfaces.Service;
import jeeves.resources.dbms.Dbms;
import jeeves.server.ServiceConfig;
import jeeves.server.UserSession;
import jeeves.server.context.ServiceContext;
import jeeves.utils.Util;
import jeeves.utils.Xml;

import org.fao.geonet.GeonetContext;
import org.fao.geonet.constants.Geonet;
import org.fao.geonet.constants.Params;
import org.fao.geonet.exceptions.MetadataNotFoundEx;
import org.fao.geonet.kernel.AccessManager;
import org.fao.geonet.kernel.DataManager;
import org.fao.geonet.kernel.MdInfo;
import org.fao.geonet.kernel.SchemaManager;
import org.fao.geonet.kernel.XmlSerializer;
import org.fao.geonet.lib.Lib;
import org.fao.geonet.services.Utils;
import org.jdom.Attribute;
import org.jdom.Element;

import jeeves.utils.Xml;

//=============================================================================

/** Retrieves a particular metadata. Access is restricted
  */

public class Show implements Service
{
    //--------------------------------------------------------------------------
	//---
	//--- Init
	//---
	//--------------------------------------------------------------------------

	public void init(String appPath, ServiceConfig params) throws Exception
	{
		String skip;
		
		skip = params.getValue("skipPopularity", "n");
		skipPopularity = skip.equals("y");

		skip = params.getValue("skipInfo", "n");
		skipInfo = skip.equals("y");

		skip = params.getValue("addRefs", "n");
		addRefs = skip.equals("y");
		
		cache = "y".equalsIgnoreCase(params.getValue("cache", "n"));
	}

	//--------------------------------------------------------------------------
	//---
	//--- Service
	//---
	//--------------------------------------------------------------------------

	public Element exec(Element params, ServiceContext context) throws Exception
	{
		UserSession session = context.getUserSession();

		//-----------------------------------------------------------------------
		//--- handle current tab

		Element elCurrTab = params.getChild(Params.CURRTAB);
		boolean removeSchemaLocation = Util.getParam(params, "removeSchemaLocation", "false").equals("true");

		if (elCurrTab != null)
			session.setProperty(Geonet.Session.METADATA_SHOW, elCurrTab.getText());

		//-----------------------------------------------------------------------
		//--- check access

		GeonetContext gc = (GeonetContext) context.getHandlerContext(Geonet.CONTEXT_NAME);
		DataManager   dm = gc.getDataManager();
		SchemaManager sm = gc.getSchemamanager();

		String id = Utils.getIdentifierFromParameters(params, context);

		if (!skipPopularity) { // skipPopularity could be a URL param as well
			String skip = Util.getParam(params, "skipPopularity", "n");
			skipPopularity = skip.equals("y");
		}
<<<<<<< HEAD

=======
		
		boolean witholdWithheldElements = Util.getParam(params, "hide_withheld", false);
		if (witholdWithheldElements) {
		   XmlSerializer.getThreadLocal(true).setForceHideWithheld(witholdWithheldElements);
		}
>>>>>>> 8537ff32
		if (id == null)
			throw new MetadataNotFoundEx("Metadata not found.");

		Lib.resource.checkPrivilege(context, id, AccessManager.OPER_VIEW);

		//-----------------------------------------------------------------------
		//--- get metadata

		Element elMd;
		boolean addEditing = "true".equalsIgnoreCase(Util.getParam(params, "addEditing","false"));
		if (!skipInfo || addEditing) {
            boolean withValidationErrors = false, keepXLinkAttributes = false, hideElements = true, allowDbmsClosing=true;
            elMd = gc.getDataManager().getGeocatMetadata(context, id, addEditing, withValidationErrors, keepXLinkAttributes, hideElements, allowDbmsClosing);
		}
        else {
			elMd = dm.getMetadataNoInfo(context, id);
		}

		if (elMd == null) throw new MetadataNotFoundEx(id);

		if (addRefs) { // metadata.show for GeoNetwork needs geonet:element
			elMd = dm.enumerateTree(elMd);
		}

		//
		// setting schemaLocation - if there isn't one then use the schemaLocation
		// that is in the GeoNetwork schema identification and if there isn't one
		// of those then build one pointing to the XSD in GeoNetwork

		Dbms dbms = (Dbms) context.getResourceManager().open(Geonet.Res.MAIN_DB);
		MdInfo mdInfo = dm.getMetadataInfo(dbms, id);
		Attribute schemaLocAtt = sm.getSchemaLocation(mdInfo.schemaId, context);
		if (schemaLocAtt != null) {
			if (elMd.getAttribute(schemaLocAtt.getName(), schemaLocAtt.getNamespace()) == null) {
				elMd.setAttribute(schemaLocAtt);
				// make sure namespace declaration for schemalocation is present -
				// remove it first (does nothing if not there) then add it
				elMd.removeNamespaceDeclaration(schemaLocAtt.getNamespace());
				elMd.addNamespaceDeclaration(schemaLocAtt.getNamespace());
			}
		}

		//--- increase metadata popularity
		if (!skipPopularity)
			dm.increasePopularity(context, id);

		if(cache) {
		    cache(context.getUserSession(), elMd, id);
		}
		if (removeSchemaLocation) {
		    elMd.removeAttribute("schemaLocation", Xml.xsiNS);
		}
		return elMd;
	}

	private final static String KEY = "SHOW_METADATA";
    private static void cache( UserSession userSession, Element elMd, String id ) {
        userSession.setProperty(KEY+id, elMd);
    }
    
    public static Element getCached(UserSession userSession, String id) {
        return (Element) userSession.getProperty(KEY+id);
    }

    static void unCache(UserSession userSession, String id) {
        userSession.removeProperty(KEY+id);
    }

    //--------------------------------------------------------------------------
	//---
	//--- Variables
	//---
	//--------------------------------------------------------------------------

	private boolean skipPopularity;
	private boolean skipInfo;
	private boolean addRefs;
    private boolean cache;
    
}
//=============================================================================
<|MERGE_RESOLUTION|>--- conflicted
+++ resolved
@@ -108,15 +108,11 @@
 			String skip = Util.getParam(params, "skipPopularity", "n");
 			skipPopularity = skip.equals("y");
 		}
-<<<<<<< HEAD
-
-=======
 		
 		boolean witholdWithheldElements = Util.getParam(params, "hide_withheld", false);
 		if (witholdWithheldElements) {
 		   XmlSerializer.getThreadLocal(true).setForceHideWithheld(witholdWithheldElements);
 		}
->>>>>>> 8537ff32
 		if (id == null)
 			throw new MetadataNotFoundEx("Metadata not found.");
 
