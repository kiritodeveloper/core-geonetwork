--- conflicted
+++ resolved
@@ -190,11 +190,7 @@
 
         Dbms dbms = (Dbms) context.getResourceManager().open(Geonet.Res.MAIN_DB);
         for (MetadataRecord metadataRecord : referencingMetadata) {
-<<<<<<< HEAD
-            dm.indexMetadata(dbms, metadataRecord.id, true, context, false, false);
-=======
             dm.indexMetadata(dbms, metadataRecord.id, true, context, false, false, true);
->>>>>>> e82613b7
         }
 
 
