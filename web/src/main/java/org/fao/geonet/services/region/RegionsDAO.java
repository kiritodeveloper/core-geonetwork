--- conflicted
+++ resolved
@@ -23,11 +23,7 @@
      * 
      * @return all the ids of all the categories available
      */
-<<<<<<< HEAD
-    public abstract Collection<String> getRegionCategoryIds(ServiceContext context);
-=======
     public abstract Collection<String> getRegionCategoryIds(ServiceContext context) throws Exception;
->>>>>>> 60df7c34
 
     /**
      * Create an object for constructing a search request to find regions
