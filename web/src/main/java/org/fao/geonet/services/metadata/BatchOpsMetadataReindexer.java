--- conflicted
+++ resolved
@@ -1,121 +1,117 @@
-//==============================================================================
-//===	This program is free software; you can redistribute it and/or modify
-//===	it under the terms of the GNU General Public License as published by
-//===	the Free Software Foundation; either version 2 of the License, or (at
-//===	your option) any later version.
-//===
-//===	This program is distributed in the hope that it will be useful, but
-//===	WITHOUT ANY WARRANTY; without even the implied warranty of
-//===	MERCHANTABILITY or FITNESS FOR A PARTICULAR PURPOSE. See the GNU
-//===	General Public License for more details.
-//===
-//===	You should have received a copy of the GNU General Public License
-//===	along with this program; if not, write to the Free Software
-//===	Foundation, Inc., 51 Franklin St, Fifth Floor, Boston, MA 02110-1301, USA
-//===
-//===	Contact: Jeroen Ticheler email: geonetwork@osgeo.org
-//==============================================================================
-
-package org.fao.geonet.services.metadata;
-
-import jeeves.resources.dbms.Dbms;
-import jeeves.server.context.ServiceContext;
-
-import org.fao.geonet.constants.Geonet;
-import org.fao.geonet.kernel.DataManager;
-import org.fao.geonet.kernel.MetadataIndexerProcessor;
-import org.fao.geonet.util.ThreadUtils;
-
-import java.util.ArrayList;
-import java.util.List;
-import java.util.Map;
-import java.util.Set;
-
-import java.util.concurrent.Callable;
-import java.util.concurrent.ExecutionException;
-import java.util.concurrent.ExecutorService;
-import java.util.concurrent.Executors;
-import java.util.concurrent.Future;
-
-/**
- * Class that extends MetadataIndexerProcessor to reindex the metadata
- * changed in any of the Batch operation services
- */
-public class BatchOpsMetadataReindexer extends MetadataIndexerProcessor {
-	
-	public class BatchOpsCallable implements Callable<Void> {
-		private final int ids[];
-		private final int beginIndex, count;
-		private final DataManager dm;
-		private final Dbms dbms;
-        private final ServiceContext context;
-	
-		BatchOpsCallable(int ids[], int beginIndex, int count, DataManager dm, Dbms dbms, ServiceContext context) {
-			this.ids = ids;
-			this.beginIndex = beginIndex;
-			this.count = count;
-			this.dm = dm;
-			this.dbms = dbms;
-			this.context = context;
-		}
-		
-		public Void call() throws Exception {
-			for(int i=beginIndex; i<beginIndex+count; i++) {
-<<<<<<< HEAD
-				dm.indexMetadataGroup(dbms, ids[i]+"", false, context);
-=======
-				dm.indexMetadata(dbms, ids[i]+"", false);
->>>>>>> f48c94dd
-			}
-			return null;
-		}
-	}
-	
-  Set<Integer> metadata;
-	Dbms dbms;
-    private ServiceContext context;
-
-  public BatchOpsMetadataReindexer(DataManager dm, Dbms dbms, Set<Integer> metadata, ServiceContext context) {
-      super(dm);
-      this.dbms = dbms;
-      this.metadata = metadata;
-      this.context = context;
-  }
-
-	public void process() throws Exception {
-		int threadCount = ThreadUtils.getNumberOfThreads();
-
-		ExecutorService executor = Executors.newFixedThreadPool(threadCount);
-
-		int[] ids = new int[metadata.size()];
-		int i = 0; for (Integer id : metadata) ids[i++] = id;
-
-		int perThread;
-		if (ids.length < threadCount) perThread = ids.length;
-		else perThread = ids.length / threadCount;
-		int index = 0;
-
-		List<Future<Void>> submitList = new ArrayList<Future<Void>>();
-		while(index < ids.length) {
-			int start = index;
-			int count = Math.min(perThread,ids.length-start);
-			// create threads to process this chunk of ids
-			Callable<Void> worker = new BatchOpsCallable(ids, start, count, dm, dbms, context);
-			Future<Void> submit = executor.submit(worker);
-			submitList.add(submit);
-			index += count;
-		}
-
-		for (Future<Void> future : submitList) {
-			try {
-				Void o = future.get();
-			} catch (InterruptedException e) {
-				e.printStackTrace();
-			} catch (ExecutionException e) {
-				e.printStackTrace();
-			}
-		}
-		executor.shutdown();
-	}
-}
-
+//==============================================================================
+//===	This program is free software; you can redistribute it and/or modify
+//===	it under the terms of the GNU General Public License as published by
+//===	the Free Software Foundation; either version 2 of the License, or (at
+//===	your option) any later version.
+//===
+//===	This program is distributed in the hope that it will be useful, but
+//===	WITHOUT ANY WARRANTY; without even the implied warranty of
+//===	MERCHANTABILITY or FITNESS FOR A PARTICULAR PURPOSE. See the GNU
+//===	General Public License for more details.
+//===
+//===	You should have received a copy of the GNU General Public License
+//===	along with this program; if not, write to the Free Software
+//===	Foundation, Inc., 51 Franklin St, Fifth Floor, Boston, MA 02110-1301, USA
+//===
+//===	Contact: Jeroen Ticheler email: geonetwork@osgeo.org
+//==============================================================================
+
+package org.fao.geonet.services.metadata;
+
+import jeeves.resources.dbms.Dbms;
+import jeeves.server.context.ServiceContext;
+
+import org.fao.geonet.constants.Geonet;
+import org.fao.geonet.kernel.DataManager;
+import org.fao.geonet.kernel.MetadataIndexerProcessor;
+import org.fao.geonet.util.ThreadUtils;
+
+import java.util.ArrayList;
+import java.util.List;
+import java.util.Map;
+import java.util.Set;
+
+import java.util.concurrent.Callable;
+import java.util.concurrent.ExecutionException;
+import java.util.concurrent.ExecutorService;
+import java.util.concurrent.Executors;
+import java.util.concurrent.Future;
+
+/**
+ * Class that extends MetadataIndexerProcessor to reindex the metadata
+ * changed in any of the Batch operation services
+ */
+public class BatchOpsMetadataReindexer extends MetadataIndexerProcessor {
+	
+	public class BatchOpsCallable implements Callable<Void> {
+		private final int ids[];
+		private final int beginIndex, count;
+		private final DataManager dm;
+		private final Dbms dbms;
+        private final ServiceContext context;
+	
+		BatchOpsCallable(int ids[], int beginIndex, int count, DataManager dm, Dbms dbms, ServiceContext context) {
+			this.ids = ids;
+			this.beginIndex = beginIndex;
+			this.count = count;
+			this.dm = dm;
+			this.dbms = dbms;
+			this.context = context;
+		}
+		
+		public Void call() throws Exception {
+			for(int i=beginIndex; i<beginIndex+count; i++) {
+				dm.indexMetadata(dbms, ids[i]+"", false, false, context);
+			}
+			return null;
+		}
+	}
+	
+  Set<Integer> metadata;
+	Dbms dbms;
+    private ServiceContext context;
+
+  public BatchOpsMetadataReindexer(DataManager dm, Dbms dbms, Set<Integer> metadata, ServiceContext context) {
+      super(dm);
+      this.dbms = dbms;
+      this.metadata = metadata;
+      this.context = context;
+  }
+
+	public void process() throws Exception {
+		int threadCount = ThreadUtils.getNumberOfThreads();
+
+		ExecutorService executor = Executors.newFixedThreadPool(threadCount);
+
+		int[] ids = new int[metadata.size()];
+		int i = 0; for (Integer id : metadata) ids[i++] = id;
+
+		int perThread;
+		if (ids.length < threadCount) perThread = ids.length;
+		else perThread = ids.length / threadCount;
+		int index = 0;
+
+		List<Future<Void>> submitList = new ArrayList<Future<Void>>();
+		while(index < ids.length) {
+			int start = index;
+			int count = Math.min(perThread,ids.length-start);
+			// create threads to process this chunk of ids
+			Callable<Void> worker = new BatchOpsCallable(ids, start, count, dm, dbms, context);
+			Future<Void> submit = executor.submit(worker);
+			submitList.add(submit);
+			index += count;
+		}
+
+		for (Future<Void> future : submitList) {
+			try {
+				Void o = future.get();
+			} catch (InterruptedException e) {
+				e.printStackTrace();
+			} catch (ExecutionException e) {
+				e.printStackTrace();
+			}
+		}
+		executor.shutdown();
+	}
+}
+