--- conflicted
+++ resolved
@@ -211,11 +211,7 @@
                 boolean updateDateStamp = true;
                 dataMan.updateMetadata(context, dbms, id, processedMetadata, validate, ufo, index, language, new ISODate().toString(), updateDateStamp, false);
     			if (useIndexGroup) {
-<<<<<<< HEAD
-    				dataMan.indexMetadataGroup(dbms, id, false, context);
-=======
-    				dataMan.indexMetadata(dbms, id, false);
->>>>>>> f48c94dd
+    				dataMan.indexMetadata(dbms, id, false, false, context);
     			}
                 else {
                     dataMan.indexInThreadPool(context, id, dbms, false);
