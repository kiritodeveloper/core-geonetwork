package org.fao.geonet.services;

import jeeves.exceptions.MissingParameterEx;
import jeeves.resources.dbms.Dbms;
import jeeves.server.context.ServiceContext;
import jeeves.utils.Util;
import org.fao.geonet.GeonetContext;
import org.fao.geonet.constants.Geonet;
import org.fao.geonet.constants.Params;
import org.fao.geonet.kernel.DataManager;
import org.jdom.Element;

public class Utils {

	/**
	 * Search for a UUID or an internal identifier parameter and return an
	 * internal identifier using default UUID and identifier parameter names
	 * (ie. uuid and id).
	 * 
	 * @param params
	 *            The params to search ids in
	 * @param context
	 *            The service context
	 * @param uuidParamName		UUID parameter name
	 * @param uuidParamName		Id parameter name
	 *  
	 * @return
	 * @throws Exception
	 */
	public static String getIdentifierFromParameters(Element params,
			ServiceContext context, String uuidParamName, String idParamName)
			throws Exception {

		// the metadata ID
		String id;
		GeonetContext gc = (GeonetContext) context
				.getHandlerContext(Geonet.CONTEXT_NAME);
		DataManager dm = gc.getDataManager();

		// does the request contain a UUID ?
		try {
			String uuid = Util.getParam(params, uuidParamName);
			// lookup ID by UUID
            Dbms dbms = (Dbms) context.getResourceManager().open(Geonet.Res.MAIN_DB);
			id = dm.getMetadataId(dbms, uuid);
		}
        catch (MissingParameterEx x) {
			// request does not contain UUID; use ID from request
			try {
				id = Util.getParam(params, idParamName);
			} catch (MissingParameterEx xx) {
				// request does not contain ID
				// give up
				throw new Exception("Request must contain a UUID ("
						+ uuidParamName + ") or an ID (" + idParamName + ")");
			}
		}
		return id;
	}

<<<<<<< HEAD
	private static String lookupByFileId(Element params, GeonetContext gc) throws Exception {
	    String fileId = Util.getParam(params, "fileIdentifier", null);
	    if(fileId == null) {
	        return null;
	    }

	    PhraseQuery query = new PhraseQuery();
        query.add(new Term("fileId", fileId));

        SearchManager searchManager = gc.getSearchmanager();

        IndexAndTaxonomy indexAndTaxonomy = searchManager.getIndexReader(null, -1);
		GeonetworkMultiReader reader = indexAndTaxonomy.indexReader;
        IndexSearcher searcher = new IndexSearcher(reader);

        try {
            TopDocs tdocs = searcher.search(query, 1);

            if (tdocs.totalHits > 0) {

                Set<String> id = Collections.singleton("_id");
                Document element = reader.document(tdocs.scoreDocs[0].doc, id);
                return element.get("_id");
            }

            return null;
        } finally {
            searchManager.releaseIndexReader(indexAndTaxonomy);
        }
    }

=======
>>>>>>> bd3da726
    /**
	 * Search for a UUID or an internal identifier parameter and return an
	 * internal identifier using default UUID and identifier parameter names
	 * (ie. uuid and id).
	 * 
	 * @param params
	 *            The params to search ids in
	 * @param context
	 *            The service context
	 * @return
	 * @throws Exception
	 */
	public static String getIdentifierFromParameters(Element params,
			ServiceContext context) throws Exception {
		return getIdentifierFromParameters(params, context, Params.UUID, Params.ID);
	}
}<|MERGE_RESOLUTION|>--- conflicted
+++ resolved
@@ -58,40 +58,6 @@
 		return id;
 	}
 
-<<<<<<< HEAD
-	private static String lookupByFileId(Element params, GeonetContext gc) throws Exception {
-	    String fileId = Util.getParam(params, "fileIdentifier", null);
-	    if(fileId == null) {
-	        return null;
-	    }
-
-	    PhraseQuery query = new PhraseQuery();
-        query.add(new Term("fileId", fileId));
-
-        SearchManager searchManager = gc.getSearchmanager();
-
-        IndexAndTaxonomy indexAndTaxonomy = searchManager.getIndexReader(null, -1);
-		GeonetworkMultiReader reader = indexAndTaxonomy.indexReader;
-        IndexSearcher searcher = new IndexSearcher(reader);
-
-        try {
-            TopDocs tdocs = searcher.search(query, 1);
-
-            if (tdocs.totalHits > 0) {
-
-                Set<String> id = Collections.singleton("_id");
-                Document element = reader.document(tdocs.scoreDocs[0].doc, id);
-                return element.get("_id");
-            }
-
-            return null;
-        } finally {
-            searchManager.releaseIndexReader(indexAndTaxonomy);
-        }
-    }
-
-=======
->>>>>>> bd3da726
     /**
 	 * Search for a UUID or an internal identifier parameter and return an
 	 * internal identifier using default UUID and identifier parameter names
