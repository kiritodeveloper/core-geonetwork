//=============================================================================
//===   Copyright (C) 2001-2005 Food and Agriculture Organization of the
//===   United Nations (FAO-UN), United Nations World Food Programme (WFP)
//===   and United Nations Environment Programme (UNEP)
//===
//===   This program is free software; you can redistribute it and/or modify
//===   it under the terms of the GNU General Public License as published by
//===   the Free Software Foundation; either version 2 of the License, or (at
//===   your option) any later version.
//===
//===   This program is distributed in the hope that it will be useful, but
//===   WITHOUT ANY WARRANTY; without even the implied warranty of
//===   MERCHANTABILITY or FITNESS FOR A PARTICULAR PURPOSE. See the GNU
//===   General Public License for more details.
//===
//===   You should have received a copy of the GNU General Public License
//===   along with this program; if not, write to the Free Software
//===   Foundation, Inc., 59 Temple Place, Suite 330, Boston, MA 02111-1307 USA
//===
//===   Contact: Jeroen Ticheler - FAO - Viale delle Terme di Caracalla 2,
//===   Rome - Italy. email: GeoNetwork@fao.org
//==============================================================================

package org.fao.geonet.services.thesaurus;

import java.sql.SQLException;
import java.util.Collection;
import java.util.Map;

import jeeves.constants.Jeeves;
import jeeves.interfaces.Service;
import jeeves.resources.dbms.Dbms;
import jeeves.server.ServiceConfig;
import jeeves.server.context.ServiceContext;

import org.fao.geonet.GeonetContext;
import org.fao.geonet.constants.Geonet;
import org.fao.geonet.kernel.Thesaurus;
import org.fao.geonet.kernel.ThesaurusManager;
import org.jdom.Element;

//=============================================================================

/**
 * 
 * Retrieve Thesauri list.
 * 
 * @author mcoudert
 *
 */
public class GetList implements Service {
    public void init(String appPath, ServiceConfig params) throws Exception {
    }

    // --------------------------------------------------------------------------
    // ---
    // --- Service
    // ---
    // --------------------------------------------------------------------------

<<<<<<< HEAD
    public Element exec(Element params, ServiceContext context)
            throws Exception {
        Element response = new Element(Jeeves.Elem.RESPONSE);
        
        GeonetContext gc = (GeonetContext) context
                .getHandlerContext(Geonet.CONTEXT_NAME);
        Dbms dbms = (Dbms) context.getResourceManager().open(Geonet.Res.MAIN_DB);
        ThesaurusManager th = gc.getThesaurusManager();
        Map<String, Thesaurus> thTable = th.getThesauriMap();
        
        response.addContent(buildResultfromThTable(thTable, dbms));
        
        return response;
    }

    
    /**
     * @param thTable
     * @return {@link Element}
     * @throws SQLException 
     */
    private Element buildResultfromThTable(Map<String, Thesaurus> thTable, Dbms dbms) throws SQLException {
        
        Element elRoot = new Element("thesauri");
        
        Collection<Thesaurus> e = thTable.values();
        
        for (Thesaurus currentTh : e) {
            Element elLoop = new Element("thesaurus");
            
            Element elKey = new Element("key");
            String key = currentTh.getKey();
            elKey.addContent(key);
            
            Element elDname = new Element("dname");
            String dname = currentTh.getDname();
            elDname.addContent(dname);
            
            Element elFname = new Element("filename");
            String fname = currentTh.getFname();
            elFname.addContent(fname);
            
            Element elTitle = new Element("title");
            String title = currentTh.getTitle();
            elTitle.addContent(title);
            
            Element elType = new Element("type");
            String type = currentTh.getType();
            elType.addContent(type);
            
            Element elActivated= new Element("activated");
            String activated = "y";
=======
	public Element exec(Element params, ServiceContext context)
			throws Exception {
		Element response = new Element(Jeeves.Elem.RESPONSE);
		
		GeonetContext gc = (GeonetContext) context
				.getHandlerContext(Geonet.CONTEXT_NAME);
		Dbms dbms = (Dbms) context.getResourceManager().open(Geonet.Res.MAIN_DB);
		ThesaurusManager th = gc.getThesaurusManager();
		Map<String, Thesaurus> thTable = th.getThesauriMap();
		
		response.addContent(buildResultfromThTable(thTable, dbms));
		
		return response;
	}
	
	/**
	 * @param thTable
	 * @return {@link Element}
	 * @throws SQLException 
	 */
	private Element buildResultfromThTable(Map<String, Thesaurus> thTable, Dbms dbms) throws SQLException {
		
		Element elRoot = new Element("thesauri");
		
		Collection<Thesaurus> e = thTable.values();
		for (Thesaurus currentTh : e) {
	        Element elLoop = new Element("thesaurus");
			
			Element elKey = new Element("key");
			String key = currentTh.getKey();
			elKey.addContent(key);
			
			Element elDname = new Element("dname");
			String dname = currentTh.getDname();
			elDname.addContent(dname);
			
			Element elFname = new Element("filename");
			String fname = currentTh.getFname();
			elFname.addContent(fname);
			
			Element elTitle = new Element("title");
			String title = currentTh.getTitle();
			elTitle.addContent(title);
			
			Element elType = new Element("type");
			String type = currentTh.getType();
			elType.addContent(type);
			
			Element elDate = new Element("date");
            String date = currentTh.getDate();
            elDate.addContent(date);
            
            Element elUrl = new Element("url");
            String url = currentTh.getDownloadUrl();
            elUrl.addContent(url);
            
	        
			Element elActivated= new Element("activated");
			String activated = "y";
>>>>>>> f26ad362
                        // Thesaurus are activated by default
                        String checkQuery = "SELECT count(*) as disabled FROM Thesaurus WHERE id = ? and activated = 'n'";
                        Element records = dbms.select(checkQuery, currentTh.getKey());
                        if (records.getChild("record").getChildText("disabled").equals("1")) {
                            activated = "n";
                        }
                        elActivated.setText(activated);
<<<<<<< HEAD
            
            elLoop.addContent(elKey);
            elLoop.addContent(elDname);
            elLoop.addContent(elFname);
            elLoop.addContent(elTitle);
            elLoop.addContent(elType);
            elLoop.addContent(elActivated);
            
            elRoot.addContent(elLoop);
        }
        
        return elRoot;
    }
=======
			
			elLoop.addContent(elKey);
			elLoop.addContent(elDname);
			elLoop.addContent(elFname);
			elLoop.addContent(elTitle);
            elLoop.addContent(elDate);
            elLoop.addContent(elUrl);
			elLoop.addContent(elType);
			elLoop.addContent(elActivated);
			
			elRoot.addContent(elLoop);
		}
		
		return elRoot;
	}
>>>>>>> f26ad362
}

// =============================================================================

<|MERGE_RESOLUTION|>--- conflicted
+++ resolved
@@ -1,216 +1,145 @@
-//=============================================================================
-//===   Copyright (C) 2001-2005 Food and Agriculture Organization of the
-//===   United Nations (FAO-UN), United Nations World Food Programme (WFP)
-//===   and United Nations Environment Programme (UNEP)
-//===
-//===   This program is free software; you can redistribute it and/or modify
-//===   it under the terms of the GNU General Public License as published by
-//===   the Free Software Foundation; either version 2 of the License, or (at
-//===   your option) any later version.
-//===
-//===   This program is distributed in the hope that it will be useful, but
-//===   WITHOUT ANY WARRANTY; without even the implied warranty of
-//===   MERCHANTABILITY or FITNESS FOR A PARTICULAR PURPOSE. See the GNU
-//===   General Public License for more details.
-//===
-//===   You should have received a copy of the GNU General Public License
-//===   along with this program; if not, write to the Free Software
-//===   Foundation, Inc., 59 Temple Place, Suite 330, Boston, MA 02111-1307 USA
-//===
-//===   Contact: Jeroen Ticheler - FAO - Viale delle Terme di Caracalla 2,
-//===   Rome - Italy. email: GeoNetwork@fao.org
-//==============================================================================
-
-package org.fao.geonet.services.thesaurus;
-
-import java.sql.SQLException;
-import java.util.Collection;
-import java.util.Map;
-
-import jeeves.constants.Jeeves;
-import jeeves.interfaces.Service;
-import jeeves.resources.dbms.Dbms;
-import jeeves.server.ServiceConfig;
-import jeeves.server.context.ServiceContext;
-
-import org.fao.geonet.GeonetContext;
-import org.fao.geonet.constants.Geonet;
-import org.fao.geonet.kernel.Thesaurus;
-import org.fao.geonet.kernel.ThesaurusManager;
-import org.jdom.Element;
-
-//=============================================================================
-
-/**
- * 
- * Retrieve Thesauri list.
- * 
- * @author mcoudert
- *
- */
-public class GetList implements Service {
-    public void init(String appPath, ServiceConfig params) throws Exception {
-    }
-
-    // --------------------------------------------------------------------------
-    // ---
-    // --- Service
-    // ---
-    // --------------------------------------------------------------------------
-
-<<<<<<< HEAD
-    public Element exec(Element params, ServiceContext context)
-            throws Exception {
-        Element response = new Element(Jeeves.Elem.RESPONSE);
-        
-        GeonetContext gc = (GeonetContext) context
-                .getHandlerContext(Geonet.CONTEXT_NAME);
-        Dbms dbms = (Dbms) context.getResourceManager().open(Geonet.Res.MAIN_DB);
-        ThesaurusManager th = gc.getThesaurusManager();
-        Map<String, Thesaurus> thTable = th.getThesauriMap();
-        
-        response.addContent(buildResultfromThTable(thTable, dbms));
-        
-        return response;
-    }
-
-    
-    /**
-     * @param thTable
-     * @return {@link Element}
-     * @throws SQLException 
-     */
-    private Element buildResultfromThTable(Map<String, Thesaurus> thTable, Dbms dbms) throws SQLException {
-        
-        Element elRoot = new Element("thesauri");
-        
-        Collection<Thesaurus> e = thTable.values();
-        
-        for (Thesaurus currentTh : e) {
-            Element elLoop = new Element("thesaurus");
-            
-            Element elKey = new Element("key");
-            String key = currentTh.getKey();
-            elKey.addContent(key);
-            
-            Element elDname = new Element("dname");
-            String dname = currentTh.getDname();
-            elDname.addContent(dname);
-            
-            Element elFname = new Element("filename");
-            String fname = currentTh.getFname();
-            elFname.addContent(fname);
-            
-            Element elTitle = new Element("title");
-            String title = currentTh.getTitle();
-            elTitle.addContent(title);
-            
-            Element elType = new Element("type");
-            String type = currentTh.getType();
-            elType.addContent(type);
-            
-            Element elActivated= new Element("activated");
-            String activated = "y";
-=======
-	public Element exec(Element params, ServiceContext context)
-			throws Exception {
-		Element response = new Element(Jeeves.Elem.RESPONSE);
-		
-		GeonetContext gc = (GeonetContext) context
-				.getHandlerContext(Geonet.CONTEXT_NAME);
-		Dbms dbms = (Dbms) context.getResourceManager().open(Geonet.Res.MAIN_DB);
-		ThesaurusManager th = gc.getThesaurusManager();
-		Map<String, Thesaurus> thTable = th.getThesauriMap();
-		
-		response.addContent(buildResultfromThTable(thTable, dbms));
-		
-		return response;
-	}
-	
-	/**
-	 * @param thTable
-	 * @return {@link Element}
-	 * @throws SQLException 
-	 */
-	private Element buildResultfromThTable(Map<String, Thesaurus> thTable, Dbms dbms) throws SQLException {
-		
-		Element elRoot = new Element("thesauri");
-		
-		Collection<Thesaurus> e = thTable.values();
-		for (Thesaurus currentTh : e) {
-	        Element elLoop = new Element("thesaurus");
-			
-			Element elKey = new Element("key");
-			String key = currentTh.getKey();
-			elKey.addContent(key);
-			
-			Element elDname = new Element("dname");
-			String dname = currentTh.getDname();
-			elDname.addContent(dname);
-			
-			Element elFname = new Element("filename");
-			String fname = currentTh.getFname();
-			elFname.addContent(fname);
-			
-			Element elTitle = new Element("title");
-			String title = currentTh.getTitle();
-			elTitle.addContent(title);
-			
-			Element elType = new Element("type");
-			String type = currentTh.getType();
-			elType.addContent(type);
-			
-			Element elDate = new Element("date");
-            String date = currentTh.getDate();
-            elDate.addContent(date);
-            
-            Element elUrl = new Element("url");
-            String url = currentTh.getDownloadUrl();
-            elUrl.addContent(url);
-            
-	        
-			Element elActivated= new Element("activated");
-			String activated = "y";
->>>>>>> f26ad362
-                        // Thesaurus are activated by default
-                        String checkQuery = "SELECT count(*) as disabled FROM Thesaurus WHERE id = ? and activated = 'n'";
-                        Element records = dbms.select(checkQuery, currentTh.getKey());
-                        if (records.getChild("record").getChildText("disabled").equals("1")) {
-                            activated = "n";
-                        }
-                        elActivated.setText(activated);
-<<<<<<< HEAD
-            
-            elLoop.addContent(elKey);
-            elLoop.addContent(elDname);
-            elLoop.addContent(elFname);
-            elLoop.addContent(elTitle);
-            elLoop.addContent(elType);
-            elLoop.addContent(elActivated);
-            
-            elRoot.addContent(elLoop);
-        }
-        
-        return elRoot;
-    }
-=======
-			
-			elLoop.addContent(elKey);
-			elLoop.addContent(elDname);
-			elLoop.addContent(elFname);
-			elLoop.addContent(elTitle);
-            elLoop.addContent(elDate);
-            elLoop.addContent(elUrl);
-			elLoop.addContent(elType);
-			elLoop.addContent(elActivated);
-			
-			elRoot.addContent(elLoop);
-		}
-		
-		return elRoot;
-	}
->>>>>>> f26ad362
-}
-
-// =============================================================================
-
+//=============================================================================
+//===   Copyright (C) 2001-2005 Food and Agriculture Organization of the
+//===   United Nations (FAO-UN), United Nations World Food Programme (WFP)
+//===   and United Nations Environment Programme (UNEP)
+//===
+//===   This program is free software; you can redistribute it and/or modify
+//===   it under the terms of the GNU General Public License as published by
+//===   the Free Software Foundation; either version 2 of the License, or (at
+//===   your option) any later version.
+//===
+//===   This program is distributed in the hope that it will be useful, but
+//===   WITHOUT ANY WARRANTY; without even the implied warranty of
+//===   MERCHANTABILITY or FITNESS FOR A PARTICULAR PURPOSE. See the GNU
+//===   General Public License for more details.
+//===
+//===   You should have received a copy of the GNU General Public License
+//===   along with this program; if not, write to the Free Software
+//===   Foundation, Inc., 59 Temple Place, Suite 330, Boston, MA 02111-1307 USA
+//===
+//===   Contact: Jeroen Ticheler - FAO - Viale delle Terme di Caracalla 2,
+//===   Rome - Italy. email: GeoNetwork@fao.org
+//==============================================================================
+
+package org.fao.geonet.services.thesaurus;
+
+import java.sql.SQLException;
+import java.util.Collection;
+import java.util.Map;
+
+import jeeves.constants.Jeeves;
+import jeeves.interfaces.Service;
+import jeeves.resources.dbms.Dbms;
+import jeeves.server.ServiceConfig;
+import jeeves.server.context.ServiceContext;
+
+import org.fao.geonet.GeonetContext;
+import org.fao.geonet.constants.Geonet;
+import org.fao.geonet.kernel.Thesaurus;
+import org.fao.geonet.kernel.ThesaurusManager;
+import org.jdom.Element;
+
+//=============================================================================
+
+/**
+ * 
+ * Retrieve Thesauri list.
+ * 
+ * @author mcoudert
+ *
+ */
+public class GetList implements Service {
+    public void init(String appPath, ServiceConfig params) throws Exception {
+    }
+
+    // --------------------------------------------------------------------------
+    // ---
+    // --- Service
+    // ---
+    // --------------------------------------------------------------------------
+
+	public Element exec(Element params, ServiceContext context)
+			throws Exception {
+		Element response = new Element(Jeeves.Elem.RESPONSE);
+		
+		GeonetContext gc = (GeonetContext) context
+				.getHandlerContext(Geonet.CONTEXT_NAME);
+		Dbms dbms = (Dbms) context.getResourceManager().open(Geonet.Res.MAIN_DB);
+		ThesaurusManager th = gc.getThesaurusManager();
+		Map<String, Thesaurus> thTable = th.getThesauriMap();
+		
+		response.addContent(buildResultfromThTable(thTable, dbms));
+		
+		return response;
+	}
+	
+	/**
+	 * @param thTable
+	 * @return {@link Element}
+	 * @throws SQLException 
+	 */
+	private Element buildResultfromThTable(Map<String, Thesaurus> thTable, Dbms dbms) throws SQLException {
+		
+		Element elRoot = new Element("thesauri");
+		
+		Collection<Thesaurus> e = thTable.values();
+		for (Thesaurus currentTh : e) {
+	        Element elLoop = new Element("thesaurus");
+			
+			Element elKey = new Element("key");
+			String key = currentTh.getKey();
+			elKey.addContent(key);
+			
+			Element elDname = new Element("dname");
+			String dname = currentTh.getDname();
+			elDname.addContent(dname);
+			
+			Element elFname = new Element("filename");
+			String fname = currentTh.getFname();
+			elFname.addContent(fname);
+			
+			Element elTitle = new Element("title");
+			String title = currentTh.getTitle();
+			elTitle.addContent(title);
+			
+			Element elType = new Element("type");
+			String type = currentTh.getType();
+			elType.addContent(type);
+			
+			Element elDate = new Element("date");
+            String date = currentTh.getDate();
+            elDate.addContent(date);
+            
+            Element elUrl = new Element("url");
+            String url = currentTh.getDownloadUrl();
+            elUrl.addContent(url);
+            
+	        
+			Element elActivated= new Element("activated");
+			String activated = "y";
+                        // Thesaurus are activated by default
+                        String checkQuery = "SELECT count(*) as disabled FROM Thesaurus WHERE id = ? and activated = 'n'";
+                        Element records = dbms.select(checkQuery, currentTh.getKey());
+                        if (records.getChild("record").getChildText("disabled").equals("1")) {
+                            activated = "n";
+                        }
+                        elActivated.setText(activated);
+			
+			elLoop.addContent(elKey);
+			elLoop.addContent(elDname);
+			elLoop.addContent(elFname);
+			elLoop.addContent(elTitle);
+            elLoop.addContent(elDate);
+            elLoop.addContent(elUrl);
+			elLoop.addContent(elType);
+			elLoop.addContent(elActivated);
+			
+			elRoot.addContent(elLoop);
+		}
+		
+		return elRoot;
+	}
+}
+
+// =============================================================================
+