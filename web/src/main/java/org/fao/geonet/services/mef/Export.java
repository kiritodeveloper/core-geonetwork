--- conflicted
+++ resolved
@@ -110,7 +110,6 @@
 				.getSelection(SelectionManager.SELECTION_METADATA);
 		Set<String> uuidsBeforeExp = Collections
 				.synchronizedSet(new HashSet<String>(0));
-<<<<<<< HEAD
         Log.info(Geonet.MEF, "Current record(s) in selection: " + uuids.size());
         uuidsBeforeExp.addAll(uuids);
 
@@ -125,10 +124,6 @@
                     .getSelection(SelectionManager.SELECTION_METADATA);
         }
 
-=======
-		Log.info(Geonet.MEF, "Current record(s) in selection: " + uuids.size());
-		uuidsBeforeExp.addAll(uuids);
->>>>>>> a76304c0
 
 		// MEF version 1 only support one metadata record by file.
 		// Uuid parameter MUST be set and add to selection manager before
