--- conflicted
+++ resolved
@@ -73,13 +73,8 @@
 		GeonetContext gc = (GeonetContext) context.getHandlerContext(Geonet.CONTEXT_NAME);
 		DataManager   dm = gc.getDataManager();
 
-<<<<<<< HEAD
 		ServiceMetadataReindexer s = new ServiceMetadataReindexer(dm, dbms, reindex, context);
-		s.processWithFastIndexing();
-=======
-		ServiceMetadataReindexer s = new ServiceMetadataReindexer(dm, dbms, reindex);
 		s.process();
->>>>>>> f48c94dd
 
 		return new Element(Jeeves.Elem.RESPONSE)
 							.addContent(new Element(Jeeves.Elem.OPERATION).setText(Jeeves.Text.REMOVED));
