//=============================================================================
//===	Copyright (C) 2001-2007 Food and Agriculture Organization of the
//===	United Nations (FAO-UN), United Nations World Food Programme (WFP)
//===	and United Nations Environment Programme (UNEP)
//===
//===	This program is free software; you can redistribute it and/or modify
//===	it under the terms of the GNU General Public License as published by
//===	the Free Software Foundation; either version 2 of the License, or (at
//===	your option) any later version.
//===
//===	This program is distributed in the hope that it will be useful, but
//===	WITHOUT ANY WARRANTY; without even the implied warranty of
//===	MERCHANTABILITY or FITNESS FOR A PARTICULAR PURPOSE. See the GNU
//===	General Public License for more details.
//===
//===	You should have received a copy of the GNU General Public License
//===	along with this program; if not, write to the Free Software
//===	Foundation, Inc., 51 Franklin St, Fifth Floor, Boston, MA 02110-1301, USA
//===
//===	Contact: Jeroen Ticheler - FAO - Viale delle Terme di Caracalla 2,
//===	Rome - Italy. email: geonetwork@osgeo.org
//==============================================================================

package org.fao.geonet.services.metadata;

import jeeves.constants.Jeeves;
import jeeves.interfaces.Service;
import jeeves.resources.dbms.Dbms;
import jeeves.server.ServiceConfig;
import jeeves.server.context.ServiceContext;
import org.fao.geonet.GeonetContext;
import org.fao.geonet.constants.Geonet;
import org.fao.geonet.exceptions.MetadataNotFoundEx;
import org.fao.geonet.kernel.AccessManager;
import org.fao.geonet.kernel.DataManager;
import org.fao.geonet.kernel.MdInfo;
import org.fao.geonet.lib.Lib;
import org.fao.geonet.services.Utils;
import org.jdom.Element;

import java.util.List;
import java.util.Set;

//=============================================================================

/** Given a metadata id returns all operation allowed on it. Called by the
  * metadata.admin service
  */

public class GetAdminOper implements Service
{
	//--------------------------------------------------------------------------
	//---
	//--- Init
	//---
	//--------------------------------------------------------------------------

	public void init(String appPath, ServiceConfig params) throws Exception {}

	//--------------------------------------------------------------------------
	//---
	//--- Service
	//---
	//--------------------------------------------------------------------------

	public Element exec(Element params, ServiceContext context) throws Exception
	{
		GeonetContext gc = (GeonetContext) context.getHandlerContext(Geonet.CONTEXT_NAME);
		DataManager   dm = gc.getDataManager();
		AccessManager am = gc.getAccessManager();

		Dbms dbms = (Dbms) context.getResourceManager().open(Geonet.Res.MAIN_DB);

		String id = Utils.getIdentifierFromParameters(params, context);

		//-----------------------------------------------------------------------
		//--- check access

		MdInfo info = dm.getMetadataInfo(dbms, id);

		if (info == null)
			throw new MetadataNotFoundEx(id);

		Element ownerId = new Element("ownerid").setText(info.owner);
		Element groupOwner = new Element("groupOwner").setText(info.groupOwner);
		Element hasOwner = new Element("owner"); 
		if (am.isOwner(context,id)) 
			hasOwner.setText("true");
		else
			hasOwner.setText("false");

		//--- get all operations

		Element elOper = Lib.local.retrieve(dbms, "Operations").setName(Geonet.Elem.OPERATIONS);

		//-----------------------------------------------------------------------
		//--- retrieve groups operations

		Set<String> userGroups = am.getUserGroups(dbms, context.getUserSession(), context.getIpAddress(), false);

		Element elGroup = Lib.local.retrieve(dbms, "Groups");

		List list = elGroup.getChildren();

		for(int i=0; i<list.size(); i++)
		{
			Element el = (Element) list.get(i);
			
			el.setName(Geonet.Elem.GROUP);
			String sGrpId = el.getChildText("id");
			int grpId = Integer.parseInt(sGrpId);

			//--- get all group informations (user member and user profile)
			
			el.setAttribute("userGroup", userGroups.contains(sGrpId) ? "true" : "false");
			
			String query = "SELECT profile FROM UserGroups WHERE userId=? AND groupId=?";
			Element profiles = dbms.select(query, context.getUserSession().getUserIdAsInt(), grpId);
			List profilesList = profiles.getChildren();
			for (Object aProfile : profilesList) {
				Element pEl = (Element) aProfile;
				String profile = pEl.getChildText("profile");
				el.addContent(new Element("userProfile").setText(profile));
			}


			//--- get all operations that this group can do on given metadata

			query = "SELECT operationId FROM OperationAllowed WHERE metadataId=? AND groupId=?";

			List listAllow = dbms.select(query, new Integer(id), grpId).getChildren();

			//--- now extend the group list adding proper operations

			List listOper = elOper.getChildren();

			for(int j=0; j<listOper.size(); j++)
			{
				String operId = ((Element) listOper.get(j)).getChildText("id");

				Element elGrpOper = new Element(Geonet.Elem.OPER)
													.addContent(new Element(Geonet.Elem.ID).setText(operId));

				boolean bFound = false;

				for(int k=0; k<listAllow.size(); k++)
				{
					Element elAllow = (Element) listAllow.get(k);

					if (operId.equals(elAllow.getChildText("operationid")))
					{
						bFound = true;
						break;
					}
				}

				if (bFound)
					elGrpOper.addContent(new Element(Geonet.Elem.ON));

				el.addContent(elGrpOper);
			}
		}

		Element luceneIndexPath = new Element("luceneIndexPath").setText(gc.getSearchmanager().getLuceneDir().getAbsolutePath());
		Element schema = new Element("schema").setText(info.schemaId);
		//-----------------------------------------------------------------------
		//--- put all together

		Element elRes = new Element(Jeeves.Elem.RESPONSE)
										.addContent(new Element(Geonet.Elem.ID).setText(id))
										.addContent(elOper)
										.addContent(elGroup)
										.addContent(ownerId)
<<<<<<< HEAD
                                        .addContent(hasOwner)
                                        .addContent(luceneIndexPath)
                                        .addContent(schema);
=======
										.addContent(hasOwner)
										.addContent(groupOwner);
>>>>>>> eb7ab611

		return elRes;
	}
}

//=============================================================================

<|MERGE_RESOLUTION|>--- conflicted
+++ resolved
@@ -161,8 +161,6 @@
 			}
 		}
 
-		Element luceneIndexPath = new Element("luceneIndexPath").setText(gc.getSearchmanager().getLuceneDir().getAbsolutePath());
-		Element schema = new Element("schema").setText(info.schemaId);
 		//-----------------------------------------------------------------------
 		//--- put all together
 
@@ -171,14 +169,8 @@
 										.addContent(elOper)
 										.addContent(elGroup)
 										.addContent(ownerId)
-<<<<<<< HEAD
-                                        .addContent(hasOwner)
-                                        .addContent(luceneIndexPath)
-                                        .addContent(schema);
-=======
 										.addContent(hasOwner)
 										.addContent(groupOwner);
->>>>>>> eb7ab611
 
 		return elRes;
 	}
