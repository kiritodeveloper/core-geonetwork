package org.fao.geonet.web;

import jeeves.constants.Jeeves;
import jeeves.server.ConfigurationOverrides;
import jeeves.utils.Xml;
import org.fao.geonet.constants.Geonet;
import org.jdom.Element;
import org.springframework.beans.BeansException;
import org.springframework.beans.FatalBeanException;
import org.springframework.beans.factory.annotation.Autowired;
import org.springframework.context.ApplicationContext;
import org.springframework.context.annotation.Lazy;
import org.springframework.http.HttpStatus;
import org.springframework.stereotype.Controller;
import org.springframework.web.bind.annotation.CookieValue;
import org.springframework.web.bind.annotation.RequestHeader;
import org.springframework.web.bind.annotation.RequestMapping;
import org.springframework.web.bind.annotation.RequestParam;
import org.springframework.web.servlet.ModelAndView;
import org.springframework.web.servlet.view.RedirectView;

import java.util.Collections;
import java.util.Enumeration;
import java.util.HashSet;
import java.util.Set;
import javax.annotation.PostConstruct;
import javax.servlet.ServletContext;
import javax.servlet.http.HttpServletRequest;

/**
 * Handles requests where there is no locale and a redirect to a correct (and localized) service is needed.  For example
 * index.html redirects to /srv/eng/home but that redirect should depend on the language of the users browser.
 * <p/>
 * Created by Jesse on 12/4/13.
 */
@Controller
@Lazy(value = false)
public class LocaleRedirects {


    private static final String LANG_PARAMETER = "hl";
    private static final String ACCEPT_LANGUAGE_HEADER = "Accept-Language";
    private static final String REFERER_PARAMETER = "referer";
    private static final Set<String> SPECIAL_HEADERS;

    static {
        HashSet<String> headers = new HashSet<String>();
        headers.add(LANG_PARAMETER);
        headers.add(REFERER_PARAMETER);
        SPECIAL_HEADERS = Collections.unmodifiableSet(headers);
    }

    @Autowired
    private ApplicationContext _appContext;

    private String _homeRedirectUrl;

    private String _defaultLanguage;

    @RequestMapping(value = "/home")
    public ModelAndView home(final HttpServletRequest request,
                             @CookieValue(value = Jeeves.LANG_COOKIE, required = false) String langCookie,
                             @RequestParam(value = LANG_PARAMETER, required = false) String langParam,
                             @RequestHeader(value = ACCEPT_LANGUAGE_HEADER, required = false) final String langHeader) {
        String lang = lang(langParam, langCookie, langHeader);
        return redirectURL(createServiceUrl(request, _homeRedirectUrl, lang));
    }

    @RequestMapping(value = "/login.jsp")
    public ModelAndView login(final HttpServletRequest request,
                              @RequestParam(value = LANG_PARAMETER, required = false) String langParam,
                              @CookieValue(value = Jeeves.LANG_COOKIE, required = false) String langCookie,
                              @RequestHeader(value = ACCEPT_LANGUAGE_HEADER, required = false) final String langHeader) {
        String lang = lang(langParam, langCookie, langHeader);
        return redirectURL(createServiceUrl(request, "login.form", lang));
    }

    @RequestMapping(value = "/accessDenied.jsp")
    public ModelAndView accessDenied(final HttpServletRequest request,
                                     @RequestParam(value = LANG_PARAMETER, required = false) String langParam,
                                     @CookieValue(value = Jeeves.LANG_COOKIE, required = false) String langCookie,
                                     @RequestParam(value = REFERER_PARAMETER, required = false) String referer,
                                     @RequestHeader(value = ACCEPT_LANGUAGE_HEADER, required = false) final String langHeader) {
        String lang = lang(langParam, langCookie, langHeader);
        if (referer == null || referer.trim().isEmpty() ||
            referer.contains("accessDenied") || referer.contains("service-not-allowed")) {
            referer = "UNKNOWN";
        }
        return redirectURL(createServiceUrl(request, "service-not-allowed?referer=" + referer, lang));
    }

    private ModelAndView redirectURL(final String url) {

        RedirectView rv = new RedirectView(url);
        rv.setStatusCode(HttpStatus.MOVED_TEMPORARILY);
        ModelAndView mv = new ModelAndView(rv);
        return mv;
    }

    private String createServiceUrl(HttpServletRequest request, String service, String lang) {
        final Enumeration parameterNames = request.getParameterNames();
        StringBuilder headers = new StringBuilder();
        while (parameterNames.hasMoreElements()) {
            String paramName = (String) parameterNames.nextElement();
            if (!SPECIAL_HEADERS.contains(paramName)) {
                for (String value : request.getParameterValues(paramName)) {
                    if (headers.length() > 0) {
                        headers.append('&');
                    }
                    headers.append(paramName).append('=').append(value);
                }
            }
        }
<<<<<<< HEAD
        final String path = request.getContextPath() + "/srv/" + lang + "/" + service;
        if (headers.length() > 0) {
            return path + "?" + headers;
        } else {
            return path;
        }
=======
        return request.getContextPath() + "/srv/" + lang + "/" + service + "?" + headers;
>>>>>>> daaf5faa
    }

    private String lang(String langParam, String langCookie, String langHeader) {

        if (langParam != null) {
            return langParam;
        }
        if (langCookie != null) {
            return langCookie;
        }
        if (langHeader == null) {
            return _defaultLanguage;
        }

        String userLang = langHeader.split("-|,", 2)[0].toLowerCase();

        if (userLang.matches("^en")) {
            userLang = "eng";
        } else if (userLang.matches("^fr")) {
            userLang = "fre";
        } else if (userLang.matches("^de")) {
            userLang = "ger";
        } else if (userLang.matches("^it")) {
            userLang = "ita";
        } else if (userLang.matches("^ca")) {
            userLang = "cat";
        } else if (userLang.matches("^es")) {
            userLang = "spa";
        } else if (userLang.matches("^fi")) {
            userLang = "fin";
        } else if (userLang.matches("^pl")) {
            userLang = "pol";
        } else if (userLang.matches("^no")) {
            userLang = "nor";
        } else if (userLang.matches("^nl")) {
            userLang = "dut";
        } else if (userLang.matches("^pt")) {
            userLang = "por";
        } else if (userLang.matches("^ar")) {
            userLang = "ara";
        } else if (userLang.matches("^zh")) {
            userLang = "chi";
        } else if (userLang.matches("^ru")) {
            userLang = "rus";
        } else if (userLang.matches("^tr")) {
            userLang = "tur";
        } else {
            userLang = _defaultLanguage;
        }

        return userLang;
    }

    @PostConstruct
    public void init() throws BeansException {
        final String configPath = _appContext.getBean("configPath", String.class);
        final ServletContext servletContext = _appContext.getBean(ServletContext.class);
        try {
            final Element guiConfig = ConfigurationOverrides.loadXmlFileAndUpdate(configPath + "config-gui.xml", servletContext);
            final String xpath = "client/@url";
            this._homeRedirectUrl = Xml.selectString(guiConfig, xpath);
            if (_homeRedirectUrl == null) {
                throw new FatalBeanException("No redirect URL was found in " + configPath + "config-gui.xml" + " at xpath: " + xpath);
            }
        } catch (Exception e) {
            throw new FatalBeanException("Error loading guiConfig: " + configPath + "config-gui.xml", e);
        }

        try {
            final Element config = ConfigurationOverrides.loadXmlFileAndUpdate(configPath + "config.xml", servletContext);
            final String xpath = "default/language";
            this._defaultLanguage = Xml.selectString(config, xpath);
            if (_defaultLanguage == null) {
                _defaultLanguage = Geonet.DEFAULT_LANGUAGE;
            }
        } catch (Exception e) {
            throw new FatalBeanException("Error loading config.xml: " + configPath + "config-gui.xml", e);
        }


    }
}<|MERGE_RESOLUTION|>--- conflicted
+++ resolved
@@ -111,16 +111,12 @@
                 }
             }
         }
-<<<<<<< HEAD
         final String path = request.getContextPath() + "/srv/" + lang + "/" + service;
         if (headers.length() > 0) {
             return path + "?" + headers;
         } else {
             return path;
-        }
-=======
-        return request.getContextPath() + "/srv/" + lang + "/" + service + "?" + headers;
->>>>>>> daaf5faa
+    }
     }
 
     private String lang(String langParam, String langCookie, String langHeader) {
