--- conflicted
+++ resolved
@@ -907,15 +907,9 @@
      * @return The related 3 iso lang code
      */
     public static String twoCharLangCode(String iso3LangCode) {
-<<<<<<< HEAD
-    	if(iso3LangCode==null || iso3LangCode.length() == 0) {
-    		return Geonet.DEFAULT_LANGUAGE;
-    	}
-=======
         if(iso3LangCode==null || iso3LangCode.length() == 0) {
             return Geonet.DEFAULT_LANGUAGE;
         }
->>>>>>> d9734d4a
         String iso2LangCode = "";
 
         try {
@@ -930,15 +924,9 @@
         }
 
         if(iso2LangCode == null) {
-<<<<<<< HEAD
-        	return iso3LangCode.substring(0,2);
-        } else {
-        	return iso2LangCode;
-=======
             return iso3LangCode.substring(0,2);
         } else {
             return iso2LangCode;
->>>>>>> d9734d4a
         }
     }
     /**
