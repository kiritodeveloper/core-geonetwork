--- conflicted
+++ resolved
@@ -31,12 +31,8 @@
 
                 SearchManager searchMan = gc.getSearchmanager();
 
-<<<<<<< HEAD
-                GeonetworkMultiReader reader = searchMan.getNewIndexReader().two();
-=======
                 IndexAndTaxonomy indexAndTaxonomy= searchMan.getNewIndexReader();
                 GeonetworkMultiReader reader = indexAndTaxonomy.indexReader;
->>>>>>> 1e6075a8
                 try {
                     TermQuery indexError = new TermQuery(new Term("_indexingError", "1"));
                     TopDocs hits = new IndexSearcher(reader).search(indexError, 1);
