--- conflicted
+++ resolved
@@ -564,15 +564,12 @@
 	public static final String THREADPOOL = GEONETWORK + ".threadpool";
 	public static final String DATA_DIRECTORY = GEONETWORK + ".data.directory";
     public static final Version LUCENE_VERSION = Version.LUCENE_36;
-<<<<<<< HEAD
     public static final String MONITORING   = GEONETWORK + ".monitoring";
     
     
     public class BeanId {
     	public static final String DATASTORE = "datastore";
     }
-=======
->>>>>>> 1e6075a8
 
     /**
      * Services.
