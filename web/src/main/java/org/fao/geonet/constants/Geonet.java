//=============================================================================
//===	Copyright (C) 2001-2007 Food and Agriculture Organization of the
//===	United Nations (FAO-UN), United Nations World Food Programme (WFP)
//===	and United Nations Environment Programme (UNEP)
//===
//===	This program is free software; you can redistribute it and/or modify
//===	it under the terms of the GNU General Public License as published by
//===	the Free Software Foundation; either version 2 of the License, or (at
//===	your option) any later version.
//===
//===	This program is distributed in the hope that it will be useful, but
//===	WITHOUT ANY WARRANTY; without even the implied warranty of
//===	MERCHANTABILITY or FITNESS FOR A PARTICULAR PURPOSE. See the GNU
//===	General Public License for more details.
//===
//===	You should have received a copy of the GNU General Public License
//===	along with this program; if not, write to the Free Software
//===	Foundation, Inc., 51 Franklin St, Fifth Floor, Boston, MA 02110-1301, USA
//===
//===	Contact: Jeroen Ticheler - FAO - Viale delle Terme di Caracalla 2,
//===	Rome - Italy. email: geonetwork@osgeo.org
//==============================================================================

package org.fao.geonet.constants;

import javax.xml.XMLConstants;

import jeeves.constants.Jeeves;

import org.apache.lucene.util.Version;
import org.jdom.Namespace;

/**
 * TODO javadoc.
 */
public class Geonet {
	public static final String CONTEXT_NAME = "contextName";
    // TODO make this configurable
	public static final String DEFAULT_LANGUAGE = "eng";
	public static final Namespace XSD_NAMESPACE = Namespace.getNamespace("xsd", XMLConstants.W3C_XML_SCHEMA_NS_URI);
	public static final Namespace XSI_NAMESPACE = Namespace.getNamespace("xsi", XMLConstants.W3C_XML_SCHEMA_INSTANCE_NS_URI);
	public static final Namespace OASIS_CATALOG_NAMESPACE = Namespace.getNamespace("urn:oasis:names:tc:entity:xmlns:xml:catalog");

	public static final String CC_API_REST_URL = "http://api.creativecommons.org/rest/1.5/simple/chooser";
    public static final String LUCENE_LOCALE_KEY = "_locale";

    /**
     * Container for file names.
     */
	public class File {
		public static final String SCHEMA              = "schema.xsd";
		public static final String SCHEMATRON          = "schematron.xsl";
		public static final String SCHEMATRON_XML      = "schematron_xml.xsl";
		public static final String SCHEMATRON_VERBID   = "schematron_verbid.xsl";
		public static final String SEARCH_LUCENE       = "lucene.xsl";
		public static final String SEARCH_Z3950_CLIENT = "z3950Client.xsl";
		public static final String SEARCH_Z3950_SERVER = "z3950Server.xsl";
		public static final String UPDATE_FIXED_INFO   = "update-fixed-info.xsl";
		public static final String UPDATE_TEMPLATE_FIXED_INFO   = "update-template-fixed-info.xsl";
		public static final String UPDATE_CHILD_FROM_PARENT_INFO = "update-child-from-parent-info.xsl";
		public static final String EXTRACT_UUID        = "extract-uuid.xsl";
		public static final String EXTRACT_SKOS_FROM_ISO19135 = "xml_iso19135ToSKOS.xsl";
		public static final String EXTRACT_DATE_MODIFIED = "extract-date-modified.xsl";
		public static final String SET_UUID            = "set-uuid.xsl";
		public static final String EXTRACT_THUMBNAILS  = "extract-thumbnails.xsl";
		public static final String SET_CREATIVECOMMONS = "set-creativecommons.xsl";
		public static final String SET_DATACOMMONS     = "set-datacommons.xsl";
		public static final String SET_THUMBNAIL       = "set-thumbnail.xsl";
		public static final String UNSET_THUMBNAIL     = "unset-thumbnail.xsl";
		public static final String SCHEMA_SUGGESTIONS  = "schema-suggestions.xml";
		public static final String SCHEMA_SUBSTITUTES  = "schema-substitutes.xml";
		public static final String SCHEMA_CONVERSIONS  = "schema-conversions.xml";
		public static final String SCHEMA_ID           = "schema-ident.xml";
		public static final String SCHEMA_OASIS        = "oasis-catalog.xml";
		public static final String SCHEMA_PLUGINS_CATALOG = "schemaplugin-uri-catalog.xml";
		public static final String SORT_HARVESTERS     = "sort-harvesters.xsl";
		public static final String JZKITCONFIG_TEMPLATE= "JZKitConfig.xml.tem";
		
		/**
		 * Stylesheet to convert a CQL parameter to a filter.
		 */
		public static final String CQL_TO_FILTER       = "cql-to-filter.xsl";
		public static final String FILTER_TO_LUCENE    = "filter-to-lucene.xsl";
		public static final String LICENSE_ANNEX       = "license-annex.html";
		public static final String LICENSE_ANNEX_XSL   = "metadata-license-annex.xsl";
		public static final String METADATA_BRIEF      = "metadata-brief.xsl";
		public static final String METADATA_BASEBLANK  = "blanks/metadata-schema00";
		public static final String METADATA_BLANK			 = "blanks/metadata-schema";
		public static final int METADATA_MAX_BLANKS 	 = 20;
	}

	public class SchemaPath {
		public static final String OAI_PMH = "xml/validation/oai/OAI-PMH.xsd";
	}

    /**
     * Container for elements.
     */
	public class Elem {
		public static final String DOMAINS    = "domains";
		public static final String GROUPS     = "groups";
		public static final String GROUP      = "group";
		public static final String CATEGORIES = "categories";
		public static final String CATEGORY   = "category";
		public static final String REGIONS    = "regions";
		public static final String RECORD     = "record";
		public static final String ID         = "id";
		public static final String ON         = "on";
		public static final String METADATA   = "metadata";
		public static final String NAME       = "name";
        public static final String NOTIFICATIONS = "notifications";
		public static final String SURNAME    = "surname";
		public static final String PROFILE    = "profile";
		public static final String EMAIL      = "email";
		public static final String OPERATIONS = "operations";
		public static final String OPER       = "oper";
		public static final String SHOWVALIDATIONERRORS   = "showvalidationerrors";
		public static final String SUMMARY    = "summary";
		public static final String SITE_URL   = "siteURL";
		public static final String APP_PATH   = "path";
		public static final String SCHEMA     = "schema";
		public static final String STATUS     = "status";
        public static final String JUSTCREATED = "JUSTCREATED";
        public static final String FILTER     = "filter";
        public static final String ENABLED    = "enabled";
	}

    /**
     * Container for element attribs.
     */
	public class Attr {}

    /**
     * Resource directory and search configuration file.
     */
	public class Path {
		public static final String SCHEMAS            = Jeeves.Path.XML + "schemas/";
		public static final String CSW                = Jeeves.Path.XML + "csw/";
		public static final String VALIDATION         = Jeeves.Path.XML + "validation/";
		public static final String STYLESHEETS        = "/xsl";
		public static final String CONV_STYLESHEETS   = STYLESHEETS + "/conversion";
		public static final String IMPORT_STYLESHEETS = CONV_STYLESHEETS + "/import";
		public static final String WFS_STYLESHEETS    = "/convert/WFSToFragments";
		public static final String DIF_STYLESHEETS    = "/convert/ThreddsDIFToISO";
		public static final String TDS_STYLESHEETS    = "/convert/ThreddsToFragments";
		public static final String ISO19119TOJZKIT_STYLESHEET = "/convert/19119ToJZKitRepository.xsl";
		public static final String OGC_STYLESHEETS    = "/convert/OGCWxSGetCapabilitiesto19119";
		public static final String CONVERT_STYLESHEETS       = "/convert/";
		public static final String LOGOS              = "/images/logos/";
		public static final String DIF_STYLESHEET     = "/convert/DIFToISO.xsl";
		public static final String XML                = Jeeves.Path.XML;
	}

    /**
     * Session constants.
     */
	public class Session {
		public static final String MAIN_SEARCH				= "main.search";
		public static final String SEARCH_RESULT			= "search.result";
		public static final String SEARCH_REQUEST = "search.request";
		public static final String LAST_SEARCH_RESULT = "last.search.result";
		public static final String SEARCH_REQUEST_ID 		= "search_request_id";		
		public static final String METADATA_SHOW			= "metadata.show";
		public static final String METADATA_EDITING		= "metadata.editing";
		public static final String METADATA_POSITION  = "metadata.position";
		public static final String SEARCH_KEYWORDS_RESULT	= "search.keywords.result";
		public static final String SELECTED_RESULT          = "selected.result";
		public static final String VALIDATION_REPORT = "validation.report";
		public static final String METADATA_ISO19110		= "metadata.iso19110";
		public static final String FC_ISO19110		        = "fc.iso19110";
		public static final String FILE_DISCLAIMER    = "file.disclaimer";

	}
    
    public class Settings {
        public static final String SERVER_HOST = "system/server/host";
        public static final String SERVER_PORT = "system/server/port";
        public static final String SERVER_PROTOCOL = "system/server/protocol";
    }

    /**
     * Resource names.
     */
	public class Res {
		public static final String MAIN_DB = "main-db";
	}

	/**
	 * Parameters that can be used in searches. 
	 * See the parameters for a more complete description.
	 * @see ../services.util.MainUtil.getDefaultSearch for
	 * default values.
	 */
	public class SearchResult {
        /** Parameter name: {@value #TITLE} - Free text field that searches
         * in the title */
		public static final String TITLE         = "title";
		
		/** Parameter name: {@value #ABSTRACT} - Free text field that searches
		 * in the abstract */
		public static final String ABSTRACT      = "abstract";
        
		/** Parameter name: {@value #ANY} - Free text field that searches
         * in all the text fields of a metadata record */
		public static final String ANY           = "any";
		public static final String PHRASE        = "phrase";
		public static final String OR            = "or";
		public static final String WITHOUT       = "without";
        public static final String ALL           = "all";
        
		/** Parameter name: {@value #REGION} - Index value of a region. 
		 * Used to retrieve the name and bounding box of the selected region */
        public static final String REGION        = "region";
        
        /** Parameter name: {@value #SOUTH_BL} - Lowest Latitude value in 
         * floating point format (geographic coordinate) 
         * Default value is {@code -90} */
		public static final String SOUTH_BL      = "southBL";
        
		/** Parameter name: {@value #NORTH_BL} - Highest Latitude value in 
         * floating point format (geographic coordinate) 
         * Default value is {@code 90} */
		public static final String NORTH_BL      = "northBL";
        
		/** Parameter name: {@value #EAST_BL} - Highest Longitude value in 
         * floating point format (geographic coordinate) 
         * Default value is {@code 180} */
		public static final String EAST_BL       = "eastBL";
        
		/** Parameter name: {@value #WEST_BL} - Lowest Longitude value in 
         * floating point format (geographic coordinate) 
         * Default value is {@code -180} */
		public static final String WEST_BL       = "westBL";

		/** Parameter name: {@value #BBOX} - Boundary box in comma separated
		 * xmin,ymin,xmax,ymax format, as in OpenSearch-geo or WMS specification.
		 * A compact alternative to the four westBL, southBL, eastBL and northBL
		 * parameters. */
		public static final String BBOX          = "bbox";
		
        /** Parameter name: {@value #RELATION} - Defines the type of spatial
         * query matching used
         * See {@link Relation} for possible values 
         * Default value is {@code {@value Relation#OVERLAPS}} */
		public static final String RELATION      = "relation";
		
        /** Parameter name: {@value #DATE_FROM} - Start date from when the 
         * referenced resource was updated. 
         * Formatted as <a href="http://en.wikipedia.org/wiki/ISO_8601">ISO 8601</a>.
         * For example 1970-08-19T06:01:00 or 1970-08-19 */
		public static final String DATE_FROM     = "dateFrom";

        /** Parameter name: {@value #DATE_TO} - End date until when the 
         * referenced resource was updated. 
         * Formatted as <a href="http://en.wikipedia.org/wiki/ISO_8601">ISO 8601</a>.
         * For example 2008-01-23T10:05:00 or 2008-01-23 */
		public static final String DATE_TO       = "dateTo";

        public static final String THEME_KEY     = "themekey";
        public static final String CATEGORY      = "category";

        /** Parameter name: {@value #TOPIC_CAT} - Restrict search to resources
         * that have the requested Topic Category set (ISO19115) */
        public static final String TOPIC_CAT     = "topicCat";
        
        /** Parameter name: {@value #PROTOCOL} - Searches the protocol field 
         * that's part of the online resources in ISO19115. Suggested values
         * are those listed in the localized strings.xml files at
         * /strings/protocolChoice/@value */
        public static final String PROTOCOL      = "protocol";
        
        /** Parameter name: {@value #DOWNLOAD} - Boolean that restricts results 
         * to those resources that have a files for download based on 
         * protocol values as defined in the Lucene indexing stylesheets. 
         * Values are {@value org.fao.geonet.constants.Geonet.Text#ON} or 
         * {@value org.fao.geonet.constants.Geonet.Text#OFF} (default) */
        public static final String DOWNLOAD      = "download";

        /** Parameter name: {@value #DYNAMIC} - Boolean that restricts results 
         * to those resources that have an interactive resource associated based
         * on protocol values as defined in the Lucene indexing stylesheets. 
         * Values are {@value org.fao.geonet.constants.Geonet.Text#ON} or 
         * {@value org.fao.geonet.constants.Geonet.Text#OFF} (default) */
		public static final String DYNAMIC       = "dynamic";
		
        /** Parameter name: {@value #DIGITAL} - Boolean that restricts results 
         * to those resources that describe digital data based on ISO19115
         * CI_PresentationFormCode codes
         * Exact values indexed are defined in the Lucene indexing stylesheets. 
         * Values are {@value org.fao.geonet.constants.Geonet.Text#ON} or 
         * {@value org.fao.geonet.constants.Geonet.Text#OFF} (default) */
		public static final String DIGITAL       = "digital";
		
        /** Parameter name: {@value #PAPER} - Boolean that restricts results 
         * to those resources that describe Hardcopy data based on ISO19115
         * CI_PresentationFormCode codes
         * Exact values indexed are defined in the Lucene indexing stylesheets. 
         * Values are {@value org.fao.geonet.constants.Geonet.Text#ON} or 
         * {@value org.fao.geonet.constants.Geonet.Text#OFF} (default) */
		public static final String PAPER         = "paper";
		
        /** Parameter name: {@value #SITE_ID} - Limit search results to resources 
         * that originate from the selected catalog. The Site's short name 
         * should be used as value */
		public static final String SITE_ID       = "siteId";
        
		/** Parameter name: {@value #GROUP} - Limit search results to resources 
		 * that are administered by the selected group. The group ID should be 
		 * used as value */
        public static final String GROUP         = "group";
        
        public static final String PROFILE       = "profile";
        public static final String SERVER        = "server";
        public static final String SERVERS       = "servers";
		
        /** Parameter name: {@value #TEMPLATE} - Boolean that defines if 
         * normal resources are searched or templates are searched
         * Values are {@code y} or {@code n} */
        public static final String TEMPLATE      = "template";
        
        /** Parameter name: {@value #EXTENDED} - Boolean that indicates if 
         * search is done in simple or Advanced mode.
         * Values are {@value org.fao.geonet.constants.Geonet.Text#ON} or 
         * {@value org.fao.geonet.constants.Geonet.Text#OFF} (default) */
        public static final String EXTENDED      = "extended";

        /** Parameter name: {@value #REMOTE} - Boolean that indicates if 
         * search is done on the local repository or using Z39.50 for on the 
         * fly searches in remote catalogs. Values are 
         * {@value org.fao.geonet.constants.Geonet.Text#ON} or 
         * {@value org.fao.geonet.constants.Geonet.Text#OFF} (default) */
        public static final String REMOTE        = "remote";
        
        /** Parameter name: {@value #TIMEOUT} - Time in seconds the Z39.50
         * search waits for responses from remote servers before timing out.
         * Default is 20 seconds */
        public static final String TIMEOUT       = "timeout";

				/** Parameter name: {@value #SERVERHTML} - Boolean that indicates
				 * whether remote Z39.50 server should return HTML or XML. Values are
				 * {@value org.fao.geonet.constants.Geonet.Text#ON} or
				 * {@value org.fao.geonet.constants.Geonet.Text#OFF} (default) */
				public static final String SERVERHTML    = "serverhtml";

	    /** Parameter name: {@value #HITS_PER_PAGE} - Number of results
	     * returned by the search engine. Default is 10 results */
		public static final String HITS_PER_PAGE = "hitsPerPage";
		
		/** Parameter name: {@value #SIMILARITY} - Use the Lucene FuzzyQuery.
		 * Values range from 0.0 to 1.0 and defaults to 0.8 */
        public static final String SIMILARITY    = "similarity";
		
		/** Parameter name: {@value #OUTPUT} - Display results as text only 
		 * {@value #TEXT} or with graphic overviews {@value #FULL} (default) */
        public static final String OUTPUT        = "output";

        /** Parameter name: {@value #SORT_BY} - Order results by 
         * {@value SortBy#RELEVANCE} (default), {@value SortBy#RATING}, 
         * {@value SortBy#POPULARITY} or by {@value SortBy#DATE} */
        public static final String SORT_BY       = "sortBy";

        /** Parameter name: {@value #SORT_ORDER} - Order results in reverse order or not 
         * false (default) */
        public static final String SORT_ORDER       = "sortOrder";

		/** Parameter name: {@value #INTERMAP} - Boolean that indicates if 
         * GUI shows the embedded InterMap (on) or defaults to the old GUI (off).
         * Values are {@value org.fao.geonet.constants.Geonet.Text#ON} (default)
         * or {@value org.fao.geonet.constants.Geonet.Text#OFF} */
        public static final String INTERMAP      = "intermap";

		/** Parameter name: {@value #RESTORELASTSEARCH} - Text field that
		 *  specified whether the last search result should be restored */
		 		public static final String RESTORELASTSEARCH = "restorelastsearch";
        
        /** Parameter name: {@value #GEOMETRY} - Used to filter results of query based on geometry
         * Currently intersection is used to do the filtering
         * 
         * The geometry values a geometry expressed in WKT*/
        public static final String GEOMETRY = "geometry";
        
        /** Parameter name: {@value #UUID} - Text field that search 
         * for specific uuid given */
        public static final String UUID = "uuid";
		/**
			* Attrset used in Z39.50 search
			*/
				public static final String ATTRSET = "attrset";
		/** Parameter name: {@value #ZQUERY} - A Z3950 query as specified in the 
		  * Z3950 harvester */
				public static final String ZQUERY	= "zquery";


		public static final String RESULT_TYPE = "resultType";

		public static final String FAST = "fast";
		public static final String BUILD_SUMMARY = "buildSummary";
		public static final String SUMMARY_ONLY = "summaryOnly";
        public static final String REQUESTED_LANGUAGE = "requestedLanguage";

        /**
         * TODO javadoc.
         */
        public class ResultType  {
            public static final String RESULTS                  = "results";
            public static final String HITS                     = "hits";
            public static final String VALIDATE                 = "validate";
            /**
             * Contains CSW results response with a GeoNetwork summary
             * of the current search. 
             */
            public static final String RESULTS_WITH_SUMMARY     = "results_with_summary";
        }

        /**
         * TODO java.
         */
		public class Relation {
			public static final String EQUAL     = "equal";
			public static final String OVERLAPS  = "overlaps";
			public static final String ENCLOSES  = "encloses";
			public static final String OUTSIDEOF = "fullyOutsideOf";
			public static final String ENCLOSEDWITHIN = "fullyEnclosedWithin";
			public static final String INTERSECTION = "intersection";
            public static final String CROSSES = "crosses";
            public static final String TOUCHES = "touches";
            public static final String WITHIN = "within";
		}

        /**
         * TODO javadoc.
         */
		public class Output {
			public static final String FULL = "full";
			public static final String TEXT = "text";
		}

        /**
         * TODO javadoc.
         */
		public class SortBy {
			public static final String RELEVANCE = "relevance";
			public static final String RATING    = "rating";
			public static final String POPULARITY= "popularity";
			public static final String DATE      = "changeDate";

			/** Parameter name: {@value #_TITLE} - Title not tokenized mainly
			 * used for sorting purpose */
			public static final String TITLE     = "title";
			public static final String SCALE_DENOMINATOR = "denominator";
		}
	}

    /**
     * Container for profile names.
     */
	public class Profile {
		public static final String ADMINISTRATOR   = "Administrator";
		public static final String USER_ADMIN      = "UserAdmin";
		public static final String REVIEWER        = "Reviewer";
		public static final String EDITOR          = "Editor";
		public static final String REGISTERED_USER = "RegisteredUser";
		public static final String GUEST           = "Guest";
		public static final String MONITOR         = "Monitor";
	}

    /**
     * Container for config elements that are inside the configuration file.
     */
	public class Config {
		public static final String HTMLCACHE_DIR    = "htmlCacheDir";
		public static final String LUCENE_DIR       = "luceneDir";
        /**
         * Profiles of languages for autodetection using https://code.google.com/p/language-detection/.
         */
        public static final String LANGUAGE_PROFILES_DIR = "languageProfilesDir";
		public static final String MAX_SUMMARY_KEYS = "maxSummaryKeys";
		public static final String SCHEMA_MAPPINGS  = "schemaMappings";
		public static final String LICENSE_DIR      = "licenseDir";
		public static final String DATA_DIR         = "dataDir";
		public static final String SCHEMAPLUGINS_DIR= "schemaPluginsDir";
		public static final String CODELIST_DIR  	  = "codeListDir";
		public static final String DIR              = "dir";
		public static final String SUMMARY_CONFIG   = "summaryConfig";
		public static final String LUCENE_CONFIG    = "luceneConfig";
		public static final String GUI_CONFIG       = "guiConfig";
		public static final String JZKITCONFIG      = "jzkitConfig";
		public static final String PREFERRED_SCHEMA = "preferredSchema";
		public static final String STAT_LOG_SPATIAL_OBJECTS  = "statLogSpatialObjects";
		public static final String STAT_LUCENE_TERMS_EXCLUDE = "statLuceneTermsExclude";
		public static final String STAT_LOG_ASYNCH = "statLogAsynch";
		public static final String MAX_WRITES_IN_TRANSACTION = "maxWritesInTransaction";
		public static final String USE_SUBVERSION  = "useSubversion";
		public static final String SUBVERSION_PATH = "subversionPath";
		public static final String STATUS_ACTIONS_CLASS = "statusActionsClass";
		public static final String CONFIG_DIR = "configDir";
		public static final String UPLOAD_DIR = "uploadDir";
		public static final String RESOURCES_DIR = "resources";
		public static final String SYSTEM_DATA_DIR = "geonetworkDataDir";
	}

    /**
     * Container for element values.
     */
	public class Text {
		public static final String ON         = "on";
		public static final String OFF        = "off";
		public static final String DOWN       = "down";
		public static final String GRAPH_OVER = "graphOver";
	}

    /**
     * Codelist directories.
     */
	public class CodeList {
		public static final String LOCAL              = "local";
		public static final String EXTERNAL           = "external";
		public static final String REGISTER           = "register";

		public static final String THESAURUS          = "thesauri";
		public static final String CONTACT            = "contactDirectories";
		public static final String CRS                = "crs";
	}

	//
	//--- logging
    //
    public static final String LANGUAGEDETECTOR = "LanguageDetector";
	public static final String GEONETWORK   = "geonetwork";
	public static final String HARVEST_MAN  = GEONETWORK + ".harvest-man";
	public static final String HARVESTER    = GEONETWORK + ".harvester";
	public static final String SETTINGS     = GEONETWORK + ".settings";
	public static final String DATA_MANAGER = GEONETWORK + ".datamanager";
	public static final String SVN_MANAGER = GEONETWORK + ".svnmanager";
	public static final String SCHEMA_MANAGER = GEONETWORK + ".schemamanager";
	public static final String DB			= GEONETWORK + ".database";
	public static final String THESAURUS_MAN = GEONETWORK + ".thesaurus-man";
    public static final String THESAURUS    = GEONETWORK + ".thesaurus";
	public static final String SEARCH_ENGINE = GEONETWORK + ".search";
    public static final String CUSTOM_ELEMENTSET = GEONETWORK + ".customelementset";
	public static final String Z3950_SERVER = GEONETWORK + ".z3950server";
	public static final String Z3950        = GEONETWORK + ".z3950";
    public static final String INDEX_ENGINE = GEONETWORK + ".index";
    public static final String LUCENE = GEONETWORK + ".lucene";
    public static final String LUCENE_TRACKING = LUCENE + ".tracking";
	public static final String MEF          = GEONETWORK + ".mef";
	public static final String CSW          = GEONETWORK + ".csw";
	public static final String LDAP         = GEONETWORK + ".ldap";
	public static final String RESOURCES        =  GEONETWORK + ".resources";
	public static final String EDITOR				= GEONETWORK + ".editor";
	public static final String EDITORADDELEMENT = GEONETWORK + ".editoraddelement";
	public static final String EDITOREXPANDELEMENT = GEONETWORK + ".editorexpandelement";
	public static final String SPATIAL      = GEONETWORK + ".spatial";
    public static final String CSW_SEARCH   = CSW + ".search";
    public static final String CSW_HARVEST   = CSW + ".harvest";
	public static final String SRU          = GEONETWORK + ".sru";
	public static final String SRU_SEARCH   = SRU + ".search";
	public static final String OAI          = GEONETWORK + ".oai";
	public static final String OAI_HARVESTER = OAI + ".provider";
  // keys for logging search log
	public static final String SEARCH_LOGGER = GEONETWORK + ".search-logger";
	public static final String THREADPOOL = GEONETWORK + ".threadpool";
	public static final String DATA_DIRECTORY = GEONETWORK + ".data.directory";
<<<<<<< HEAD
    public static final String MONITORING   = GEONETWORK + ".monitoring";
=======
    public static final Version LUCENE_VERSION = Version.LUCENE_36;
>>>>>>> f48c94dd

    /**
     * Services.
     */
	public class Service {
		public static final String XML_LOGIN         = "xml.user.login";
		public static final String XML_LOGOUT        = "xml.user.logout";
		public static final String XML_INFO          = "xml.info";
		public static final String XML_SEARCH        = "xml.search";
		public static final String XML_METADATA_GET  = "xml.metadata.get";
		public static final String XML_METADATA_RATE = "xml.metadata.rate";
		public static final String MEF_IMPORT        = "mef.import";
		public static final String MEF_EXPORT        = "mef.export";
	}

}<|MERGE_RESOLUTION|>--- conflicted
+++ resolved
@@ -75,6 +75,7 @@
 		public static final String SCHEMA_PLUGINS_CATALOG = "schemaplugin-uri-catalog.xml";
 		public static final String SORT_HARVESTERS     = "sort-harvesters.xsl";
 		public static final String JZKITCONFIG_TEMPLATE= "JZKitConfig.xml.tem";
+		public static final String JZKITAPPLICATIONCONTEXT= "JZkitApplicationContext.xml";
 		
 		/**
 		 * Stylesheet to convert a CQL parameter to a filter.
@@ -561,11 +562,8 @@
 	public static final String SEARCH_LOGGER = GEONETWORK + ".search-logger";
 	public static final String THREADPOOL = GEONETWORK + ".threadpool";
 	public static final String DATA_DIRECTORY = GEONETWORK + ".data.directory";
-<<<<<<< HEAD
+    public static final Version LUCENE_VERSION = Version.LUCENE_36;
     public static final String MONITORING   = GEONETWORK + ".monitoring";
-=======
-    public static final Version LUCENE_VERSION = Version.LUCENE_36;
->>>>>>> f48c94dd
 
     /**
      * Services.
