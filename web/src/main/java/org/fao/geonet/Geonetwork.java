//=============================================================================
//===	Copyright (C) 2001-2007 Food and Agriculture Organization of the
//===	United Nations (FAO-UN), United Nations World Food Programme (WFP)
//===	and United Nations Environment Programme (UNEP)
//===
//===	This program is free software; you can redistribute it and/or modify
//===	it under the terms of the GNU General Public License as published by
//===	the Free Software Foundation; either version 2 of the License, or (at
//===	your option) any later version.
//===
//===	This program is distributed in the hope that it will be useful, but
//===	WITHOUT ANY WARRANTY; without even the implied warranty of
//===	MERCHANTABILITY or FITNESS FOR A PARTICULAR PURPOSE. See the GNU
//===	General Public License for more details.
//===
//===	You should have received a copy of the GNU General Public License
//===	along with this program; if not, write to the Free Software
//===	Foundation, Inc., 51 Franklin St, Fifth Floor, Boston, MA 02110-1301, USA
//===
//===	Contact: Jeroen Ticheler - FAO - Viale delle Terme di Caracalla 2,
//===	Rome - Italy. email: geonetwork@osgeo.org
//==============================================================================

package org.fao.geonet;

import java.io.File;
import java.io.FileNotFoundException;
import java.io.FileOutputStream;
import java.io.IOException;
import java.net.URI;
import java.net.URL;
import java.nio.charset.Charset;
import java.sql.SQLException;
import java.util.List;
import java.util.UUID;
import java.util.concurrent.Executors;
import java.util.concurrent.ScheduledExecutorService;
import java.util.concurrent.TimeUnit;

import javax.servlet.ServletContext;

import jeeves.JeevesJCS;
import jeeves.JeevesProxyInfo;
import jeeves.config.springutil.JeevesApplicationContext;
import jeeves.config.springutil.ServerBeanPropertyUpdater;
import jeeves.constants.Jeeves;
import jeeves.interfaces.ApplicationHandler;
import jeeves.interfaces.Logger;
import jeeves.resources.dbms.Dbms;
import jeeves.server.ServiceConfig;
import jeeves.server.context.ServiceContext;
import jeeves.server.overrides.ConfigurationOverrides;
import jeeves.server.resources.ResourceManager;
import jeeves.utils.ProxyInfo;
import jeeves.utils.Util;
import jeeves.utils.Xml;
import jeeves.utils.XmlResolver;
import jeeves.xlink.Processor;

import org.fao.geonet.constants.Geonet;
import org.fao.geonet.csw.common.Csw;
import org.fao.geonet.kernel.AccessManager;
import org.fao.geonet.kernel.DataManager;
import org.fao.geonet.kernel.DataManagerParameter;
import org.fao.geonet.kernel.SchemaManager;
import org.fao.geonet.kernel.SvnManager;
import org.fao.geonet.kernel.ThesaurusManager;
import org.fao.geonet.kernel.XmlSerializer;
import org.fao.geonet.kernel.XmlSerializerDb;
import org.fao.geonet.kernel.XmlSerializerSvn;
import org.fao.geonet.kernel.csw.CatalogConfiguration;
import org.fao.geonet.kernel.csw.CswHarvesterResponseExecutionService;
import org.fao.geonet.kernel.harvest.HarvestManager;
import org.fao.geonet.kernel.metadata.StatusActions;
import org.fao.geonet.kernel.oaipmh.OaiPmhDispatcher;
import org.fao.geonet.kernel.search.LuceneConfig;
import org.fao.geonet.kernel.search.SearchManager;
import org.fao.geonet.kernel.search.spatial.Pair;
import org.fao.geonet.kernel.search.spatial.SpatialIndexWriter;
import org.fao.geonet.kernel.setting.HarvesterSettingsManager;
import org.fao.geonet.kernel.setting.SettingInfo;
import org.fao.geonet.kernel.setting.SettingManager;
import org.fao.geonet.languages.IsoLanguagesMapper;
import org.fao.geonet.languages.LanguageDetector;
import org.fao.geonet.lib.DatabaseType;
import org.fao.geonet.lib.Lib;
import org.fao.geonet.lib.ServerLib;
import org.fao.geonet.notifier.MetadataNotifierControl;
import org.fao.geonet.notifier.MetadataNotifierManager;
import org.fao.geonet.resources.Resources;
import org.fao.geonet.services.util.z3950.Repositories;
import org.fao.geonet.services.util.z3950.Server;
import org.fao.geonet.util.ThreadPool;
import org.fao.geonet.util.ThreadUtils;
import org.geotools.data.DataStore;
import org.geotools.data.shapefile.indexed.IndexType;
import org.geotools.data.shapefile.indexed.IndexedShapefileDataStore;
import org.geotools.feature.AttributeTypeBuilder;
import org.geotools.feature.simple.SimpleFeatureTypeBuilder;
import org.geotools.referencing.CRS;
import org.geotools.referencing.crs.DefaultGeographicCRS;
import org.jdom.Element;
import org.opengis.feature.type.AttributeDescriptor;
import org.opengis.referencing.crs.CoordinateReferenceSystem;
import org.springframework.beans.factory.NoSuchBeanDefinitionException;
import org.springframework.beans.factory.config.ConfigurableListableBeanFactory;

import com.vividsolutions.jts.geom.MultiPolygon;

/**
 * This is the main class, it handles http connections and inits the system.
  */
public class Geonetwork implements ApplicationHandler {
	private Logger        		logger;
	private String 				path;				
	private SearchManager 		searchMan;
	private MetadataNotifierControl metadataNotifierControl;
	private ThreadPool        threadPool;
	private String   FS         = File.separator;
	private Element dbConfiguration;
    private JeevesApplicationContext _applicationContext;
    private static final String       SPATIAL_INDEX_FILENAME    = "spatialindex";
	private static final String       IDS_ATTRIBUTE_NAME        = "id";

	//---------------------------------------------------------------------------
	//---
	//--- GetContextName
	//---
	//---------------------------------------------------------------------------

	public String getContextName() { return Geonet.CONTEXT_NAME; }

	//---------------------------------------------------------------------------
	//---
	//--- Start
	//---
	//---------------------------------------------------------------------------

	/**
     * Inits the engine, loading all needed data.
	  */
	public Object start(Element config, ServiceContext context) throws Exception {
		logger = context.getLogger();
		this._applicationContext = context.getApplicationContext();
        ConfigurableListableBeanFactory beanFactory = context.getApplicationContext().getBeanFactory();

		path    = context.getAppPath();
		String baseURL = context.getBaseUrl();
		String webappName = baseURL.substring(1);
		// TODO : if webappName is "". ie no context
		
        ServletContext servletContext = null;
        if (context.getServlet() != null) {
            servletContext = context.getServlet().getServletContext();
        }
		ServerLib sl = new ServerLib(servletContext, path);
		String version = sl.getVersion();
		String subVersion = sl.getSubVersion();

		logger.info("Initializing GeoNetwork " + version +  "." + subVersion +  " ...");

		// Get main service config handler
		@SuppressWarnings("unchecked")
        List<Element> serviceConfigElems = config.getChildren();
        ServiceConfig handlerConfig = new ServiceConfig(serviceConfigElems);
		
		// Init configuration directory
		new GeonetworkDataDirectory(webappName, path, handlerConfig, context.getServlet(), _applicationContext);
		
		// Get config handler properties
		String systemDataDir = handlerConfig.getMandatoryValue(Geonet.Config.SYSTEM_DATA_DIR);
		String thesauriDir = handlerConfig.getMandatoryValue(Geonet.Config.CODELIST_DIR);
		String luceneDir =  handlerConfig.getMandatoryValue(Geonet.Config.LUCENE_DIR);
		String dataDir =  handlerConfig.getMandatoryValue(Geonet.Config.DATA_DIR);
		String luceneConfigXmlFile = handlerConfig.getMandatoryValue(Geonet.Config.LUCENE_CONFIG);
		String summaryConfigXmlFile = handlerConfig.getMandatoryValue(Geonet.Config.SUMMARY_CONFIG);

		logger.info("Data directory: " + systemDataDir);

		setProps(path, handlerConfig);

		// Status actions class - load it
		String statusActionsClassName = handlerConfig.getMandatoryValue(Geonet.Config.STATUS_ACTIONS_CLASS); 
		@SuppressWarnings("unchecked")
        Class<StatusActions> statusActionsClass = (Class<StatusActions>) Class.forName(statusActionsClassName);

        String languageProfilesDir = handlerConfig
                .getMandatoryValue(Geonet.Config.LANGUAGE_PROFILES_DIR);
		
		JeevesJCS.setConfigFilename(path + "WEB-INF/classes/cache.ccf");

		// force caches to be config'd so shutdown hook works correctly
		JeevesJCS.getInstance(Processor.XLINK_JCS);
		JeevesJCS.getInstance(XmlResolver.XMLRESOLVER_JCS);

		

		// --- Check current database and create database if an emty one is found
		String dbConfigurationFilePath = path + "/WEB-INF/config-db.xml";
		dbConfiguration = Xml.loadFile(dbConfigurationFilePath);
        ConfigurationOverrides.DEFAULT.updateWithOverrides(dbConfigurationFilePath, servletContext, path, dbConfiguration);

		Pair<Dbms,Boolean> pair = initDatabase(context);
		Dbms dbms = pair.one();
		Boolean created = pair.two();

		//------------------------------------------------------------------------
		//--- initialize thread pool 

		logger.info("  - Thread Pool...");

		threadPool = new ThreadPool();

		//------------------------------------------------------------------------
		//--- initialize settings subsystem

		logger.info("  - Setting manager...");
<<<<<<< HEAD

		SettingManager settingMan = context.getApplicationContext().getBean(SettingManager.class);

		// --- Migrate database if an old one is found
		migrateDatabase(servletContext, dbms, settingMan, version, subVersion, context.getAppPath());
=======
		SettingManager settingMan = null;
		HarvesterSettingsManager harvesterSettingsMan = null;
		try {
    		settingMan = new SettingManager(dbms, context.getProviderManager());
    		harvesterSettingsMan = new HarvesterSettingsManager(dbms, context.getProviderManager());
		} catch (Exception e) {
		    logger.info("     Failed to initialize setting managers. This is probably due to bad Settings table. Error is: " + 
		                e.getMessage() + ". In case of database migration, the setting managers will be reinitialized.");
		}
>>>>>>> d2b00bf1
		
        // --- Migrate database if an old one is found
        migrateDatabase(servletContext, dbms, settingMan, harvesterSettingsMan, version, subVersion, context);
        
        if (settingMan == null) {
            throw new IllegalArgumentException("Failed to initialize setting managers. This is probably due to bad Settings table.");
        }
        
        // Reinitialized harvester manager which may be affected by migration
        if (harvesterSettingsMan == null) {
            harvesterSettingsMan = new HarvesterSettingsManager(dbms, context.getProviderManager());
        }
        
		//--- initialize ThreadUtils with setting manager and rm props
		ThreadUtils.init(context.getResourceManager().getProps(Geonet.Res.MAIN_DB),
		              	 settingMan); 


		//------------------------------------------------------------------------
		//--- initialize Z39.50

		logger.info("  - Z39.50...");

		boolean z3950Enable    = settingMan.getValueAsBool("system/z3950/enable", false);
		String  z3950port      = settingMan.getValue("system/z3950/port");

		// build Z3950 repositories file first from template
		URL url = getClass().getClassLoader().getResource(Geonet.File.JZKITCONFIG_TEMPLATE);

        if (Repositories.build(url, context)) {
			logger.info("     Repositories file built from template.");

			try {
			    JeevesApplicationContext appContext = context.getApplicationContext();

				// to have access to the GN context in spring-managed objects
				ContextContainer cc = (ContextContainer)appContext.getBean("ContextGateway");
				cc.setSrvctx(context);

				if (!z3950Enable)
					logger.info("     Server is Disabled.");
				else
				{
					logger.info("     Server is Enabled.");
		
					Server.init(z3950port, appContext);
				}	
			} catch (Exception e) {
				logger.error("     Repositories file init FAILED - Z3950 server disabled and Z3950 client services (remote search, harvesting) may not work. Error is:" + e.getMessage());
				e.printStackTrace();
			}
			
		} else {
			logger.error("     Repositories file builder FAILED - Z3950 server disabled and Z3950 client services (remote search, harvesting) may not work.");
		}

		//------------------------------------------------------------------------
		//--- initialize SchemaManager

		logger.info("  - Schema manager...");

		String schemaPluginsDir = handlerConfig.getMandatoryValue(Geonet.Config.SCHEMAPLUGINS_DIR);
		String schemaCatalogueFile = systemDataDir + "config" + File.separator + Geonet.File.SCHEMA_PLUGINS_CATALOG;
        boolean createOrUpdateSchemaCatalog = handlerConfig.getMandatoryValue(Geonet.Config.SCHEMA_PLUGINS_CATALOG_UPDATE).equals("true");
		logger.info("			- Schema plugins directory: "+schemaPluginsDir);
		logger.info("			- Schema Catalog File     : "+schemaCatalogueFile);
		SchemaManager schemaMan = SchemaManager.getInstance(path, Resources.locateResourcesDir(context), schemaCatalogueFile, schemaPluginsDir, context.getLanguage(), handlerConfig.getMandatoryValue(Geonet.Config.PREFERRED_SCHEMA), createOrUpdateSchemaCatalog);

		//------------------------------------------------------------------------
		//--- initialize search and editing

		logger.info("  - Search...");

		boolean logSpatialObject = "true".equalsIgnoreCase(handlerConfig.getMandatoryValue(Geonet.Config.STAT_LOG_SPATIAL_OBJECTS));
		boolean logAsynch = "true".equalsIgnoreCase(handlerConfig.getMandatoryValue(Geonet.Config.STAT_LOG_ASYNCH));
		logger.info("  - Log spatial object: " + logSpatialObject);
		logger.info("  - Log in asynch mode: " + logAsynch);
        
		String luceneTermsToExclude = "";
		luceneTermsToExclude = handlerConfig.getMandatoryValue(Geonet.Config.STAT_LUCENE_TERMS_EXCLUDE);

		LuceneConfig lc = new LuceneConfig(path, servletContext, luceneConfigXmlFile);
		logger.info("  - Lucene configuration is:");
		logger.info(lc.toString());
		beanFactory.registerSingleton(LuceneConfig.LUCENE_CONFIG_BEAN_NAME, lc);
       
		DataStore dataStore;
		try {
		    dataStore = _applicationContext.getBean(DataStore.class);
		} catch (NoSuchBeanDefinitionException e) {
			dataStore = createShapefileDatastore(luceneDir);
		}
		//--- no datastore for spatial indexing means that we can't continue
		if (dataStore == null) {
			throw new IllegalArgumentException("GeoTools datastore creation failed - check logs for more info/exceptions");
		}

		String maxWritesInTransactionStr = handlerConfig.getMandatoryValue(Geonet.Config.MAX_WRITES_IN_TRANSACTION);
		int maxWritesInTransaction = SpatialIndexWriter.MAX_WRITES_IN_TRANSACTION;
		try {
			maxWritesInTransaction = Integer.parseInt(maxWritesInTransactionStr);
		} catch (NumberFormatException nfe) {
			logger.error ("Invalid config parameter: maximum number of writes to spatial index in a transaction (maxWritesInTransaction), Using "+maxWritesInTransaction+" instead.");
			nfe.printStackTrace();
		}
	
		String htmlCacheDir = handlerConfig
				.getMandatoryValue(Geonet.Config.HTMLCACHE_DIR);
		
		SettingInfo settingInfo = new SettingInfo(settingMan);
		searchMan = new SearchManager(path, luceneDir, htmlCacheDir, thesauriDir, summaryConfigXmlFile, logAsynch,
				logSpatialObject, luceneTermsToExclude, dataStore, 
				maxWritesInTransaction, settingInfo, 
				schemaMan, servletContext, _applicationContext);
		
		 
		 // if the validator exists the proxyCallbackURL needs to have the external host and
		 // servlet name added so that the cas knows where to send the validation notice
		 ServerBeanPropertyUpdater.updateURL(settingInfo.getSiteUrl(true)+baseURL, servletContext);

		//------------------------------------------------------------------------
		//--- extract intranet ip/mask and initialize AccessManager

		logger.info("  - Access manager...");

        AccessManager accessMan = context.getApplicationContext().getBean(AccessManager.class);

		//------------------------------------------------------------------------
		//--- get edit params and initialize DataManager

		logger.info("  - Xml serializer and Data manager...");

		String useSubversion = handlerConfig.getMandatoryValue(Geonet.Config.USE_SUBVERSION);

		SvnManager svnManager = null;
		XmlSerializer xmlSerializer = null;
		if (useSubversion.equals("true")) {
			String subversionPath = handlerConfig.getValue(Geonet.Config.SUBVERSION_PATH);
			svnManager = new SvnManager(context, settingMan, subversionPath, dbms, created);
			xmlSerializer = new XmlSerializerSvn(settingMan, svnManager);
		} else {
			xmlSerializer = new XmlSerializerDb(settingMan);
		}
		
		DataManagerParameter dataManagerParameter = new DataManagerParameter();
		dataManagerParameter.context = context;
		dataManagerParameter.svnManager = svnManager;
		dataManagerParameter.searchManager = searchMan;
		dataManagerParameter.xmlSerializer = xmlSerializer;
		dataManagerParameter.schemaManager = schemaMan;
		dataManagerParameter.accessManager = accessMan;
		dataManagerParameter.dbms = dbms;
		dataManagerParameter.settingsManager = settingMan;
		dataManagerParameter.baseURL = baseURL;
		dataManagerParameter.dataDir = dataDir;
		dataManagerParameter.thesaurusDir = thesauriDir;
		dataManagerParameter.appPath = path;

		DataManager dataMan = new DataManager(dataManagerParameter);


        /**
         * Initialize iso languages mapper
         */
        IsoLanguagesMapper.getInstance().init(dbms);
        
        /**
         * Initialize language detector
         */
        LanguageDetector.init(path + languageProfilesDir, context, dataMan);

		//------------------------------------------------------------------------
		//--- Initialize thesaurus

		logger.info("  - Thesaurus...");

		ThesaurusManager thesaurusMan = ThesaurusManager.getInstance(context, path, dataMan, context.getResourceManager(), thesauriDir);

		//------------------------------------------------------------------------
		//--- initialize catalogue services for the web

		logger.info("  - Catalogue services for the web...");

		CatalogConfiguration.loadCatalogConfig(path, Csw.CONFIG_FILE);

		//------------------------------------------------------------------------
		//--- initialize catalogue services for the web

		logger.info("  - Open Archive Initiative (OAI-PMH) server...");

		OaiPmhDispatcher oaipmhDis = new OaiPmhDispatcher(settingMan, schemaMan);


        //------------------------------------------------------------------------
		//--- initialize metadata notifier subsystem
		logger.info("  - Metadata notifier ...");
        MetadataNotifierManager metadataNotifierMan = new MetadataNotifierManager(dataMan);

		GeonetContext gnContext = new GeonetContext();

        gnContext.springAppContext = context.getApplicationContext();
        gnContext.threadPool  = threadPool;
        gnContext.statusActionsClass = statusActionsClass;

<<<<<<< HEAD
=======
        HarvestManager harvestMan = new HarvestManager(context, gnContext, harvesterSettingsMan, dataMan);
>>>>>>> d2b00bf1

        //------------------------------------------------------------------------
        //--- return application context

<<<<<<< HEAD
		beanFactory.registerSingleton("geonetworkDataManager", dataMan);
		beanFactory.registerSingleton("geonetworkSearchManager", searchMan);
		beanFactory.registerSingleton("geonetworkSchemaManager", schemaMan);
		beanFactory.registerSingleton("geonetworkServiceHandlerConfig", handlerConfig);
		beanFactory.registerSingleton("geonetworkOaipmhDisatcher", oaipmhDis);
		beanFactory.registerSingleton("geonetworkMetadataNotifierManager", metadataNotifierMan);
		beanFactory.registerSingleton("geonetworkSvnManager", svnManager);
		beanFactory.registerSingleton("geonetworkThesaurusManager", thesaurusMan);
		beanFactory.registerSingleton("geonetworkXmlSerializer", xmlSerializer);

		//------------------------------------------------------------------------
		//--- initialize harvesting subsystem
		
        logger.info("  - Harvest manager...");
        HarvestManager harvestMan = new HarvestManager(context, gnContext, settingMan, dataMan);
		beanFactory.registerSingleton("geonetworkHarvestManager", harvestMan);
=======
		beanFactory.registerSingleton("accessManager", accessMan);
		beanFactory.registerSingleton("dataManager", dataMan);
		beanFactory.registerSingleton("searchManager", searchMan);
		beanFactory.registerSingleton("schemaManager", schemaMan);
		beanFactory.registerSingleton("serviceHandlerConfig", handlerConfig);
		beanFactory.registerSingleton("settingManager", settingMan);
		beanFactory.registerSingleton("harvesterSettingsMan", harvesterSettingsMan);
		beanFactory.registerSingleton("thesaurusManager", thesaurusMan);
		beanFactory.registerSingleton("oaipmhDisatcher", oaipmhDis);
		beanFactory.registerSingleton("metadataNotifierManager", metadataNotifierMan);
		beanFactory.registerSingleton("svnManager", svnManager);
		beanFactory.registerSingleton("xmlSerializer", xmlSerializer);
		beanFactory.registerSingleton("harvestManager", harvestMan);
>>>>>>> d2b00bf1

		logger.info("Site ID is : " + settingMan.getSiteId());

        // Creates a default site logo, only if the logo image doesn't exists
        // This can happen if the application has been updated with a new version preserving the database and
        // images/logos folder is not copied from old application 
        createSiteLogo(settingMan.getSiteId(), servletContext, context.getAppPath());


        // Notify unregistered metadata at startup. Needed, for example, when the user enables the notifier config
        // to notify the existing metadata in database
        // TODO: Fix DataManager.getUnregisteredMetadata and uncomment next lines
        metadataNotifierControl = new MetadataNotifierControl(context, gnContext);
        metadataNotifierControl.runOnce();

		//--- load proxy information from settings into Jeeves for observers such
		//--- as jeeves.utils.XmlResolver to use
		ProxyInfo pi = JeevesProxyInfo.getInstance();
		boolean useProxy = settingMan.getValueAsBool("system/proxy/use", false);
		if (useProxy) {
			String  proxyHost      = settingMan.getValue("system/proxy/host");
			String  proxyPort      = settingMan.getValue("system/proxy/port");
			String  username       = settingMan.getValue("system/proxy/username");
			String  password       = settingMan.getValue("system/proxy/password");
			pi.setProxyInfo(proxyHost, Integer.valueOf(proxyPort), username, password);
		}

        //
        // db heartbeat configuration -- for failover to readonly database
        //
        boolean dbHeartBeatEnabled = Boolean.parseBoolean(handlerConfig.getValue(Geonet.Config.DB_HEARTBEAT_ENABLED, "false"));
        if(dbHeartBeatEnabled) {
            Integer dbHeartBeatInitialDelay = Integer.parseInt(handlerConfig.getValue(Geonet.Config.DB_HEARTBEAT_INITIALDELAYSECONDS, "5"));
            Integer dbHeartBeatFixedDelay = Integer.parseInt(handlerConfig.getValue(Geonet.Config.DB_HEARTBEAT_FIXEDDELAYSECONDS, "60"));
            createDBHeartBeat(context.getResourceManager(), gnContext, dbHeartBeatInitialDelay, dbHeartBeatFixedDelay);
        }
		return gnContext;
	}

    /**
     * Sets up a periodic check whether GeoNetwork can successfully write to the database. If it can't, GeoNetwork will
     * automatically switch to read-only mode.
     */
    private void createDBHeartBeat(final ResourceManager rm, final GeonetContext gc, Integer initialDelay, Integer fixedDelay) {
        logger.info("creating DB heartbeat with initial delay of " + initialDelay + " s and fixed delay of " + fixedDelay + " s" );
        ScheduledExecutorService scheduledExecutorService = Executors.newScheduledThreadPool(1);
        Runnable DBHeartBeat = new Runnable() {
            private static final String INSERT = "INSERT INTO Settings(id, parentId, name, value) VALUES(?, ?, ?, ?)";
            private static final String REMOVE = "DELETE FROM Settings WHERE id=?";

            /**
             *
             */
            @Override
            public void run() {
                try {
                    boolean readOnly = gc.isReadOnly();
                    logger.debug("DBHeartBeat: GN is read-only ? " + readOnly);
                    boolean canWrite = checkDBWrite();
                    HarvestManager hm = gc.getBean(HarvestManager.class);
                    if(readOnly && canWrite) {
                        logger.warning("GeoNetwork can write to the database, switching to read-write mode");
                        readOnly = false;
                        gc.setReadOnly(readOnly);
                        hm.setReadOnly(readOnly);
                    }
                    else if(!readOnly && !canWrite) {
                        logger.warning("GeoNetwork can not write to the database, switching to read-only mode");
                        readOnly = true;
                        gc.setReadOnly(readOnly);
                        hm.setReadOnly(readOnly);
                    }
                    else {
                        if(readOnly) {
                            logger.info("GeoNetwork remains in read-only mode");
                        }
                        else {
                            logger.debug("GeoNetwork remains in read-write mode");
                        }
                    }
                }
                // any uncaught exception would cause the scheduled execution to silently stop
                catch(Throwable x) {
                    logger.error("DBHeartBeat error: " + x.getMessage() + " This error is ignored.");
                    x.printStackTrace();
                }
            }

            /**
             *
             * @return
             */
            private boolean checkDBWrite() {
                Dbms dbms = null;
                try {
                    Integer testId = Integer.valueOf("100000");
                    dbms = (Dbms) rm.openDirect(Geonet.Res.MAIN_DB);
                    dbms.execute(INSERT, testId, Integer.valueOf("1"), "DBHeartBeat", "Yeah !");
                    dbms.execute(REMOVE, testId);
                    return true;
                }
                catch (Exception x) {
                    logger.info("DBHeartBeat Exception: " + x.getMessage());
                    return false;
                }
                finally {
                    try {
                        if (dbms != null) rm.close(Geonet.Res.MAIN_DB, dbms);
                    }
                    catch (Exception x) {
                        logger.error("DBHeartBeat failed to close DB connection. Your system is unstable! Error: " + x.getMessage());
                        x.printStackTrace();
                    }
                }
            }
        };
        scheduledExecutorService.scheduleWithFixedDelay(DBHeartBeat, initialDelay, fixedDelay, TimeUnit.SECONDS);
    }

    /**
     * Parses a version number removing extra "-*" element and returning an integer. "2.7.0-SNAPSHOT" is returned as 270.
     * 
     * @param number The version number to parse
     * @return The version number as an integer
     * @throws Exception
     */
    private int parseVersionNumber(String number) throws Exception {
        // Remove extra "-SNAPSHOT" info which may be in version number
        int dashIdx = number.indexOf("-");
        if (dashIdx != -1) {
            number = number.substring(0, number.indexOf("-"));
        }
        return Integer.valueOf(number.replaceAll("\\.", ""));
    }
    
    @SuppressWarnings("unchecked")
    /**
     * Return database version and subversion number.
     * 
     * @param dbms
     * @return
     */
    private Pair<String, String> getDatabaseVersion(Dbms dbms) {
        int VERSION_NUMBER_ID_BEFORE_2_11 = 15;
        int SUBVERSION_NUMBER_ID_BEFORE_2_11 = 16;
        String VERSION_NUMBER_KEY = "system/platform/version";
        String SUBVERSION_NUMBER_KEY = "system/platform/subVersion";
        String version = null;
        String subversion = null;
        
        List<Element> results;
        // Before 2.11, settings was a tree. Check using keys
        try {
            results = dbms.select("SELECT value FROM settings WHERE id = ?", VERSION_NUMBER_ID_BEFORE_2_11).getChildren();
            if (results.size() != 0) {
                Element record = (Element) results.get(0);
                version = record.getChildText("value");
            }
            results = dbms.select("SELECT value FROM settings WHERE id = ?", SUBVERSION_NUMBER_ID_BEFORE_2_11).getChildren();
            if (results.size() != 0) {
                Element record = (Element) results.get(0);
                subversion = record.getChildText("value");
            }
        } catch (SQLException e) {
            logger.info("     Error getting database version: " + e.getMessage() + 
                    ". Probably due to an old version. Trying with new Settings structure.");
            dbms.abort();
        }
        
        // Now settings is KVP
        if (version == null) {
            try {
                results = dbms.select("SELECT value FROM settings WHERE name = ?", VERSION_NUMBER_KEY).getChildren();
                if (results.size() != 0) {
                    Element record = (Element) results.get(0);
                    version = record.getChildText("value");
                }
                results = dbms.select("SELECT value FROM settings WHERE name = ?", SUBVERSION_NUMBER_KEY).getChildren();
                if (results.size() != 0) {
                    Element record = (Element) results.get(0);
                   subversion = record.getChildText("value");
                }
            } catch (SQLException e) {
                logger.info("     Error getting database version: " + e.getMessage() + ".");
            }
        }
        return Pair.read(version, subversion);
    }
	/**
	 * Checks if current database is running same version as the web application.
	 * If not, apply migration SQL script :
	 *  resources/sql/migration/{version}-to-{version}-{dbtype}.sql.
	 * eg. 2.4.3-to-2.5.0-default.sql
	 *
     * @param servletContext
	 * @param dbms
	 * @param settingMan
	 * @param harvesterSettingsMan TODO
	 * @param webappVersion
	 * @param subVersion
	 * @param appPath
     */
	private void migrateDatabase(ServletContext servletContext, Dbms dbms, SettingManager settingMan, 
	        HarvesterSettingsManager harvesterSettingsMan, String webappVersion, String subVersion, ServiceContext context) {
		logger.info("  - Migration ...");
		
		// Get db version and subversion
		Pair<String, String> dbVersionInfo = getDatabaseVersion(dbms);
		String dbVersion = dbVersionInfo.one();
		String dbSubVersion = dbVersionInfo.two();
		
		// Migrate db if needed
		logger.info("      Webapp   version:" + webappVersion + " subversion:" + subVersion);
		logger.info("      Database version:" + dbVersion + " subversion:" + dbSubVersion);
		if (dbVersion == null || webappVersion == null) {
			logger.warning("      Database does not contain any version information. Check that the database is a GeoNetwork database with data." + 
							"      Migration step aborted.");
			return;
		}
		
		int from = 0, to = 0;

		try {
		    from = parseVersionNumber(dbVersion);
		    to = parseVersionNumber(webappVersion);
		} catch(Exception e) {
		    logger.warning("      Error parsing version numbers: " + e.getMessage());
            e.printStackTrace();
		}
		
		if (from == to
				//&& subVersion.equals(dbSubVersion) Check only on version number
		) {
			logger.info("      Webapp version = Database version, no migration task to apply.");
		} else if (to > from) {
			boolean anyMigrationAction = false;
			boolean anyMigrationError = false;
			
			// Migrating from 2.0 to 2.5 could be done 2.0 -> 2.3 -> 2.4 -> 2.5
			String dbType = DatabaseType.lookup(dbms).toString();
			logger.debug("      Migrating from " + from + " to " + to + " (dbtype:" + dbType + ")...");
			
		    logger.info("      Loading SQL migration step configuration from config-db.xml ...");
            @SuppressWarnings(value = "unchecked")
	        List<Element> versions = dbConfiguration.getChild("migrate").getChildren();
            for(Element version : versions) {
                int versionNumber = Integer.valueOf(version.getAttributeValue("id"));
                if (versionNumber > from && versionNumber <= to) {
                    logger.info("       - running tasks for " + versionNumber + "...");
                    @SuppressWarnings(value = "unchecked")
                    List<Element> versionConfiguration = version.getChildren();
                    for(Element file : versionConfiguration) {
                    	if(file.getName().equals("java")) {
	                        try {
                            	String className = file.getAttributeValue("class");
                                logger.info("         - Java migration class:" + className);
<<<<<<< HEAD
	                        	settingMan.refresh();
	                            DatabaseMigrationTask task = (DatabaseMigrationTask) Class.forName(className).newInstance();
	                            task.update(settingMan, dbms);
=======
                                
                                // In 2.11, settingsManager was not able to initialized on previous
                                // version db table due to structure changes
	                        	if (settingMan != null && harvesterSettingsMan != null) {
                                    settingMan.refresh(dbms);
    	                            DatabaseMigrationTask task = (DatabaseMigrationTask) Class.forName(className).newInstance();
    	                            task.update(settingMan, harvesterSettingsMan, dbms);
	                        	}
>>>>>>> d2b00bf1
	                        } catch (Exception e) {
	                            logger.info("          Errors occurs during Java migration file: " + e.getMessage());
	                            e.printStackTrace();
	                            anyMigrationError = true;
	                        }
                    	} else {
	                        String filePath = path + file.getAttributeValue("path");
	                        String filePrefix = file.getAttributeValue("filePrefix");
	                        anyMigrationAction = true;
	                        logger.info("         - SQL migration file:" + filePath + " prefix:" + filePrefix + " ...");
	                        try {
	                            Lib.db.insertData(servletContext, dbms, path, filePath, filePrefix);
	                        } catch (Exception e) {
	                            logger.info("          Errors occurs during SQL migration file: " + e.getMessage());
	                            e.printStackTrace();
	                            anyMigrationError = true;
	                        }
                    	}
                    }
                }
            }
			
    		
			// Refresh setting manager in case the migration task added some new settings.
            try {
<<<<<<< HEAD
                settingMan.refresh();
=======
                if (settingMan != null) {
                    settingMan.refresh(dbms);
                } else {
                    // Reinitialized settings
                    settingMan = new SettingManager(dbms, context.getProviderManager());
                    
                    // Update the logo 
                    String siteId = settingMan.getValue("system/site/siteId");
                    initLogo(servletContext, dbms, siteId, context.getAppPath());
                }
>>>>>>> d2b00bf1
            } catch (Exception e) {
                logger.info("      Errors occurs during settings manager refresh during migration. Error is: " + e.getMessage());
                e.printStackTrace();
                anyMigrationError = true;
            }
			
			// TODO : Maybe a force rebuild index is required in such situation.
			
			if (anyMigrationAction && !anyMigrationError) {
			    logger.info("      Successfull migration.\n" +
                        "      Catalogue administrator still need to update the catalogue\n" +
                        "      logo and data directory in order to complete the migration process.\n" +
                        "      Lucene index rebuild is also recommended after migration."
			            );
			}
			
			if (!anyMigrationAction) {
                logger.warning("      No migration task found between webapp and database version.\n" +
                        "      The system may be unstable or may failed to start if you try to run \n" +
                        "      the current GeoNetwork " + webappVersion + " with an older database (ie. " + dbVersion + "\n" +
                        "      ). Try to run the migration task manually on the current database\n" +
                        "      before starting the application or start with a new empty database.\n" +
                        "      Sample SQL scripts for migration could be found in WEB-INF/sql/migrate folder.\n"
                        );
                
            }
			
			if (anyMigrationError) {
                logger.warning("      Error occurs during migration. Check the log file for more details.");
            }
			// TODO : Maybe some migration stuff has to be done in Java ?
		} else {
	          logger.info("      Running on a newer database version.");
		}
	}

	/**
	 * Database initialization. If no table in current database
	 * create the GeoNetwork database. If an existing GeoNetwork database 
	 * exists, try to migrate the content.
	 * 
	 * @param context
	 * @return Pair with Dbms channel and Boolean set to true if db created
	 * @throws Exception
	 */
	private Pair<Dbms, Boolean> initDatabase(ServiceContext context) throws Exception {
		Dbms dbms = null;
		try {
			dbms = (Dbms) context.getResourceManager().open(Geonet.Res.MAIN_DB);
		} catch (Exception e) {
			logger.error("    Failed to open database connection, Check config.xml db file configuration.");
			logger.error(Util.getStackTrace(e));
			throw new IllegalArgumentException("No database connection");
		}
	
		String dbURL = dbms.getURL();
		logger.info("  - Database connection on " + dbURL + " ...");

        ServletContext servletContext = null;
        if(context.getServlet() != null) {
            servletContext = context.getServlet().getServletContext();
        }

		Boolean created = false;
		// Create db if empty
		if (!Lib.db.touch(dbms)) {
			logger.info("      " + dbURL + " is an empty database (Metadata table not found).");

            @SuppressWarnings(value = "unchecked")
			List<Element> createConfiguration = dbConfiguration.getChild("create").getChildren();
			for(Element file : createConfiguration) {
			    String filePath = path + file.getAttributeValue("path");
			    String filePrefix = file.getAttributeValue("filePrefix");
			    logger.info("         - SQL create file:" + filePath + " prefix:" + filePrefix + " ...");
                // Do we need to remove object before creating the database ?
    			Lib.db.removeObjects(servletContext, dbms, path, filePath, filePrefix);
    			Lib.db.createSchema(servletContext, dbms, path, filePath, filePrefix);
			}
			
            @SuppressWarnings(value = "unchecked")
	        List<Element> dataConfiguration = dbConfiguration.getChild("data").getChildren();
	        for(Element file : dataConfiguration) {
                String filePath = path + file.getAttributeValue("path");
                String filePrefix = file.getAttributeValue("filePrefix");
                logger.info("         - SQL data file:" + filePath + " prefix:" + filePrefix + " ...");
                Lib.db.insertData(servletContext, dbms, path, filePath, filePrefix);
	        }
	        dbms.commit();
            
			// Copy logo
			String uuid = UUID.randomUUID().toString();
			initLogo(servletContext, dbms, uuid, context.getAppPath());
			
			context.getServlet().getEngine().loadConfigDB(dbms, -1);
			
			created = true;
		} else {
			logger.info("      Found an existing GeoNetwork database.");
		}

		return Pair.read(dbms, created);
	}

	/**
	 * Copy the default dummy logo to the logo folder based on uuid
     *
     * @param servletContext
     * @param dbms
* @param nodeUuid
* @param appPath
* @throws FileNotFoundException
	 * @throws IOException
	 * @throws SQLException
	 */
	private void initLogo(ServletContext servletContext, Dbms dbms, String nodeUuid, String appPath) {
		createSiteLogo(nodeUuid, servletContext, appPath);
		
		try {
			dbms.execute("UPDATE Settings SET value=? WHERE name='siteId'", nodeUuid);
		} catch (SQLException e) {
			logger.error("      Error when setting siteId values: " + e.getMessage());
		}
	}

    /**
     * Creates a default site logo, only if the logo image doesn't exists
     *
     * @param nodeUuid
     * @param servletContext
     * @param appPath
     */
    private void createSiteLogo(String nodeUuid, ServletContext servletContext, String appPath) {
        try {
            String logosDir = Resources.locateLogosDir(servletContext, appPath);
            File logo = new File(logosDir, nodeUuid +".gif");
            if (!logo.exists()) {
                FileOutputStream os = new FileOutputStream(logo);
                try {
                    os.write(Resources.loadImage(servletContext, appPath, "images/logos/dummy.gif", new byte[0]).one());
                    logger.info("      Setting catalogue logo for current node identified by: " + nodeUuid);
                } finally {
                    os.close();
                }
            }
        } catch (Exception e) {
            logger.error("      Error when setting the logo: " + e.getMessage());
        }
    }
	
	/**
	 * Set system properties to those required
	 * @param path webapp path
	 */
	private void setProps(String path, ServiceConfig handlerConfig) {

		String webapp = path + "WEB-INF" + FS;

		//--- Set jeeves.xml.catalog.files property
		//--- this is critical to schema support so must be set correctly
		String catalogProp = System.getProperty(Jeeves.XML_CATALOG_FILES);
		if (catalogProp == null) catalogProp = "";
		if (!catalogProp.equals("")) {
			logger.info("Overriding "+Jeeves.XML_CATALOG_FILES+" property (was set to "+catalogProp+")");
		} 
		catalogProp = webapp + "oasis-catalog.xml;" + handlerConfig.getValue(Geonet.Config.CONFIG_DIR) + File.separator + "schemaplugin-uri-catalog.xml";
		System.setProperty(Jeeves.XML_CATALOG_FILES, catalogProp);
		logger.info(Jeeves.XML_CATALOG_FILES+" property set to "+catalogProp);
		
		String blankXSLFile = path + "xsl" + FS + "blanks.xsl";
		System.setProperty(Jeeves.XML_CATALOG_BLANKXSLFILE, blankXSLFile);
		logger.info(Jeeves.XML_CATALOG_BLANKXSLFILE + " property set to " + blankXSLFile);
		
		//--- Set mime-mappings
		String mimeProp = System.getProperty("mime-mappings");
		if (mimeProp == null) mimeProp = "";
		if (!mimeProp.equals("")) {
			logger.info("Overriding mime-mappings property (was set to "+mimeProp+")");
		} 
		mimeProp = webapp + "mime-types.properties";
		System.setProperty("mime-mappings", mimeProp);
		logger.info("mime-mappings property set to "+mimeProp);

	}
		
		
	//---------------------------------------------------------------------------
	//---
	//--- Stop
	//---
	//---------------------------------------------------------------------------

	public void stop() {
		logger.info("Stopping geonetwork...");
		
        logger.info("shutting down CSW HarvestResponse executionService");
        CswHarvesterResponseExecutionService.getExecutionService().shutdownNow();		

		//------------------------------------------------------------------------
		//--- end search
		logger.info("  - search...");

		try
		{
			searchMan.end();
		}
		catch (Exception e)
		{
			logger.error("Raised exception while stopping search");
			logger.error("  Exception : " +e);
			logger.error("  Message   : " +e.getMessage());
			logger.error("  Stack     : " +Util.getStackTrace(e));
		}

		
		logger.info("  - ThreadPool ...");
		threadPool.shutDown();
		
		logger.info("  - MetadataNotifier ...");
		try {
			metadataNotifierControl.shutDown();
		} catch (Exception e) {
			logger.error("Raised exception while stopping metadatanotifier");
			logger.error("  Exception : " +e);
			logger.error("  Message   : " +e.getMessage());
			logger.error("  Stack     : " +Util.getStackTrace(e));
		}

			
		logger.info("  - Harvest Manager...");
		_applicationContext.getBean(HarvestManager.class).shutdown();

		logger.info("  - Z39.50...");
		Server.end();
	}

	//---------------------------------------------------------------------------

	private DataStore createShapefileDatastore(String indexDir) throws Exception {

		File file = new File(indexDir + "/" + SPATIAL_INDEX_FILENAME + ".shp");
		if(!file.getParentFile().mkdirs() && !file.getParentFile().exists()) {
		    throw new RuntimeException("Unable to create the spatial index (shapefile) directory: "+file.getParentFile());
		}
		if (!file.exists()) {
			logger.info("Creating shapefile "+file.getAbsolutePath());
		} else {
			logger.info("Using shapefile "+file.getAbsolutePath());
		}
		IndexedShapefileDataStore ids = new IndexedShapefileDataStore(file.toURI().toURL(), new URI("http://geonetwork.org"), false, false, IndexType.QIX, Charset.forName(Jeeves.ENCODING));
		CoordinateReferenceSystem crs = CRS.decode("EPSG:4326");

		if (crs != null) {
			ids.forceSchemaCRS(crs);
		}

		if (!file.exists()) {
			SimpleFeatureTypeBuilder builder = new SimpleFeatureTypeBuilder();
			AttributeDescriptor geomDescriptor = new AttributeTypeBuilder().crs(DefaultGeographicCRS.WGS84).binding(MultiPolygon.class).buildDescriptor("the_geom");
			builder.setName(SPATIAL_INDEX_FILENAME);
			builder.add(geomDescriptor);
			builder.add(IDS_ATTRIBUTE_NAME, String.class);
			ids.createSchema(builder.buildFeatureType());
		}	

		logger.info("NOTE: Using shapefile for spatial index, this can be slow for larger catalogs");
		return ids;
	}
}<|MERGE_RESOLUTION|>--- conflicted
+++ resolved
@@ -215,23 +215,11 @@
 		//--- initialize settings subsystem
 
 		logger.info("  - Setting manager...");
-<<<<<<< HEAD
-
-		SettingManager settingMan = context.getApplicationContext().getBean(SettingManager.class);
+
+		SettingManager settingMan = new SettingManager(dbms, context.getProviderManager());
 
 		// --- Migrate database if an old one is found
 		migrateDatabase(servletContext, dbms, settingMan, version, subVersion, context.getAppPath());
-=======
-		SettingManager settingMan = null;
-		HarvesterSettingsManager harvesterSettingsMan = null;
-		try {
-    		settingMan = new SettingManager(dbms, context.getProviderManager());
-    		harvesterSettingsMan = new HarvesterSettingsManager(dbms, context.getProviderManager());
-		} catch (Exception e) {
-		    logger.info("     Failed to initialize setting managers. This is probably due to bad Settings table. Error is: " + 
-		                e.getMessage() + ". In case of database migration, the setting managers will be reinitialized.");
-		}
->>>>>>> d2b00bf1
 		
         // --- Migrate database if an old one is found
         migrateDatabase(servletContext, dbms, settingMan, harvesterSettingsMan, version, subVersion, context);
@@ -436,46 +424,22 @@
         gnContext.threadPool  = threadPool;
         gnContext.statusActionsClass = statusActionsClass;
 
-<<<<<<< HEAD
-=======
         HarvestManager harvestMan = new HarvestManager(context, gnContext, harvesterSettingsMan, dataMan);
->>>>>>> d2b00bf1
-
         //------------------------------------------------------------------------
         //--- return application context
 
-<<<<<<< HEAD
-		beanFactory.registerSingleton("geonetworkDataManager", dataMan);
-		beanFactory.registerSingleton("geonetworkSearchManager", searchMan);
-		beanFactory.registerSingleton("geonetworkSchemaManager", schemaMan);
-		beanFactory.registerSingleton("geonetworkServiceHandlerConfig", handlerConfig);
-		beanFactory.registerSingleton("geonetworkOaipmhDisatcher", oaipmhDis);
-		beanFactory.registerSingleton("geonetworkMetadataNotifierManager", metadataNotifierMan);
-		beanFactory.registerSingleton("geonetworkSvnManager", svnManager);
-		beanFactory.registerSingleton("geonetworkThesaurusManager", thesaurusMan);
-		beanFactory.registerSingleton("geonetworkXmlSerializer", xmlSerializer);
-
-		//------------------------------------------------------------------------
-		//--- initialize harvesting subsystem
-		
-        logger.info("  - Harvest manager...");
-        HarvestManager harvestMan = new HarvestManager(context, gnContext, settingMan, dataMan);
-		beanFactory.registerSingleton("geonetworkHarvestManager", harvestMan);
-=======
 		beanFactory.registerSingleton("accessManager", accessMan);
 		beanFactory.registerSingleton("dataManager", dataMan);
 		beanFactory.registerSingleton("searchManager", searchMan);
 		beanFactory.registerSingleton("schemaManager", schemaMan);
 		beanFactory.registerSingleton("serviceHandlerConfig", handlerConfig);
 		beanFactory.registerSingleton("settingManager", settingMan);
-		beanFactory.registerSingleton("harvesterSettingsMan", harvesterSettingsMan);
 		beanFactory.registerSingleton("thesaurusManager", thesaurusMan);
 		beanFactory.registerSingleton("oaipmhDisatcher", oaipmhDis);
 		beanFactory.registerSingleton("metadataNotifierManager", metadataNotifierMan);
 		beanFactory.registerSingleton("svnManager", svnManager);
 		beanFactory.registerSingleton("xmlSerializer", xmlSerializer);
 		beanFactory.registerSingleton("harvestManager", harvestMan);
->>>>>>> d2b00bf1
 
 		logger.info("Site ID is : " + settingMan.getSiteId());
 
@@ -732,20 +696,14 @@
 	                        try {
                             	String className = file.getAttributeValue("class");
                                 logger.info("         - Java migration class:" + className);
-<<<<<<< HEAD
-	                        	settingMan.refresh();
-	                            DatabaseMigrationTask task = (DatabaseMigrationTask) Class.forName(className).newInstance();
-	                            task.update(settingMan, dbms);
-=======
                                 
                                 // In 2.11, settingsManager was not able to initialized on previous
                                 // version db table due to structure changes
 	                        	if (settingMan != null && harvesterSettingsMan != null) {
-                                    settingMan.refresh(dbms);
+                                    settingMan.refresh();
     	                            DatabaseMigrationTask task = (DatabaseMigrationTask) Class.forName(className).newInstance();
     	                            task.update(settingMan, harvesterSettingsMan, dbms);
 	                        	}
->>>>>>> d2b00bf1
 	                        } catch (Exception e) {
 	                            logger.info("          Errors occurs during Java migration file: " + e.getMessage());
 	                            e.printStackTrace();
@@ -771,11 +729,8 @@
     		
 			// Refresh setting manager in case the migration task added some new settings.
             try {
-<<<<<<< HEAD
-                settingMan.refresh();
-=======
                 if (settingMan != null) {
-                    settingMan.refresh(dbms);
+                    settingMan.refresh();
                 } else {
                     // Reinitialized settings
                     settingMan = new SettingManager(dbms, context.getProviderManager());
@@ -784,7 +739,6 @@
                     String siteId = settingMan.getValue("system/site/siteId");
                     initLogo(servletContext, dbms, siteId, context.getAppPath());
                 }
->>>>>>> d2b00bf1
             } catch (Exception e) {
                 logger.info("      Errors occurs during settings manager refresh during migration. Error is: " + e.getMessage());
                 e.printStackTrace();
