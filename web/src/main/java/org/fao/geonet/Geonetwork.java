--- conflicted
+++ resolved
@@ -676,89 +676,47 @@
 			logger.debug("      Migrating from " + from + " to " + to + " (dbtype:" + dbType + ")...");
 			
 		    logger.info("      Loading SQL migration step configuration from config-db.xml ...");
-<<<<<<< HEAD
-            @SuppressWarnings(value = "unchecked")
-	        List<Element> versions = dbConfiguration.getChild("migrate").getChildren();
-            for(Element version : versions) {
-                int versionNumber = Integer.valueOf(version.getAttributeValue("id"));
-                if (versionNumber > from && versionNumber <= to) {
-                    logger.info("       - running tasks for " + versionNumber + "...");
-                    @SuppressWarnings(value = "unchecked")
-                    List<Element> versionConfiguration = version.getChildren();
-                    for(Element file : versionConfiguration) {
-                    	if(file.getName().equals("java")) {
-	                        try {
-                            	String className = file.getAttributeValue("class");
-                                logger.info("         - Java migration class:" + className);
-                                
-                                // In 2.11, settingsManager was not able to initialized on previous
-                                // version db table due to structure changes
-                                settingMan.refresh();
-                                harvesterSettingsMan.refresh();
-	                            DatabaseMigrationTask task = (DatabaseMigrationTask) Class.forName(className).newInstance();
-	                            task.update(settingMan, harvesterSettingsMan, dbms);
-	                        } catch (Exception e) {
-	                            logger.info("          Errors occurs during Java migration file: " + e.getMessage());
-	                            e.printStackTrace();
-	                            anyMigrationError = true;
-	                        }
-                    	} else {
-	                        String filePath = path + file.getAttributeValue("path");
-	                        String filePrefix = file.getAttributeValue("filePrefix");
-	                        anyMigrationAction = true;
-	                        logger.info("         - SQL migration file:" + filePath + " prefix:" + filePrefix + " ...");
-	                        try {
-	                            Lib.db.insertData(servletContext, dbms, path, filePath, filePrefix);
-	                        } catch (Exception e) {
-	                            logger.info("          Errors occurs during SQL migration file: " + e.getMessage());
-	                            e.printStackTrace();
-	                            anyMigrationError = true;
-	                        }
-                    	}
-=======
             Element migrationConfig = dbConfiguration.getChild("migrate");
             if (migrationConfig != null) {
                 @SuppressWarnings(value = "unchecked")
                 List<Element> versions = migrationConfig.getChildren();
-                for(Element version : versions) {
+                for (Element version : versions) {
                     int versionNumber = Integer.valueOf(version.getAttributeValue("id"));
                     if (versionNumber > from && versionNumber <= to) {
                         logger.info("       - running tasks for " + versionNumber + "...");
                         @SuppressWarnings(value = "unchecked")
                         List<Element> versionConfiguration = version.getChildren();
-                        for(Element file : versionConfiguration) {
-                        	if(file.getName().equals("java")) {
-    	                        try {
-                                	String className = file.getAttributeValue("class");
+                        for (Element file : versionConfiguration) {
+                            if (file.getName().equals("java")) {
+                                try {
+                                    String className = file.getAttributeValue("class");
                                     logger.info("         - Java migration class:" + className);
-                                    
+
                                     // In 2.11, settingsManager was not able to initialized on previous
                                     // version db table due to structure changes
-    	                        	if (settingMan != null && harvesterSettingsMan != null) {
-                                        settingMan.refresh(dbms);
-        	                            DatabaseMigrationTask task = (DatabaseMigrationTask) Class.forName(className).newInstance();
-        	                            task.update(settingMan, harvesterSettingsMan, dbms);
-    	                        	}
-    	                        } catch (Exception e) {
-    	                            logger.info("          Errors occurs during Java migration file: " + e.getMessage());
-    	                            e.printStackTrace();
-    	                            anyMigrationError = true;
-    	                        }
-                        	} else {
-    	                        String filePath = path + file.getAttributeValue("path");
-    	                        String filePrefix = file.getAttributeValue("filePrefix");
-    	                        anyMigrationAction = true;
-    	                        logger.info("         - SQL migration file:" + filePath + " prefix:" + filePrefix + " ...");
-    	                        try {
-    	                            Lib.db.insertData(servletContext, dbms, path, filePath, filePrefix);
-    	                        } catch (Exception e) {
-    	                            logger.info("          Errors occurs during SQL migration file: " + e.getMessage());
-    	                            e.printStackTrace();
-    	                            anyMigrationError = true;
-    	                        }
-                        	}
+                                    settingMan.refresh();
+                                    harvesterSettingsMan.refresh();
+                                    DatabaseMigrationTask task = (DatabaseMigrationTask) Class.forName(className).newInstance();
+                                    task.update(settingMan, harvesterSettingsMan, dbms);
+                                } catch (Exception e) {
+                                    logger.info("          Errors occurs during Java migration file: " + e.getMessage());
+                                    e.printStackTrace();
+                                    anyMigrationError = true;
+                                }
+                            } else {
+                                String filePath = path + file.getAttributeValue("path");
+                                String filePrefix = file.getAttributeValue("filePrefix");
+                                anyMigrationAction = true;
+                                logger.info("         - SQL migration file:" + filePath + " prefix:" + filePrefix + " ...");
+                                try {
+                                    Lib.db.insertData(servletContext, dbms, path, filePath, filePrefix);
+                                } catch (Exception e) {
+                                    logger.info("          Errors occurs during SQL migration file: " + e.getMessage());
+                                    e.printStackTrace();
+                                    anyMigrationError = true;
+                                }
+                            }
                         }
->>>>>>> df1786a4
                     }
                 }
             }
