--- conflicted
+++ resolved
@@ -23,25 +23,26 @@
 
 package org.fao.geonet;
 
+import jeeves.config.springutil.ServerBeanPropertyUpdater;
+import jeeves.interfaces.ApplicationHandler;
+import jeeves.server.JeevesEngine;
+import jeeves.server.JeevesProxyInfo;
+import jeeves.server.ServiceConfig;
+import jeeves.server.context.ServiceContext;
+import jeeves.server.sources.http.ServletPathFinder;
+import jeeves.xlink.Processor;
 import org.apache.commons.lang.StringUtils;
+import org.fao.geonet.api.records.formatters.FormatType;
+import org.fao.geonet.api.records.formatters.FormatterApi;
+import org.fao.geonet.api.records.formatters.FormatterWidth;
+import org.fao.geonet.api.site.LogUtils;
 import org.fao.geonet.constants.Geonet;
-import org.fao.geonet.domain.Metadata;
-import org.fao.geonet.domain.Pair;
-import org.fao.geonet.domain.Profile;
-import org.fao.geonet.domain.Setting;
-import org.fao.geonet.domain.Source;
-import org.fao.geonet.domain.User;
+import org.fao.geonet.domain.*;
 import org.fao.geonet.entitylistener.AbstractEntityListenerManager;
 import org.fao.geonet.exceptions.OperationAbortedEx;
 import org.fao.geonet.inspireatom.InspireAtomType;
 import org.fao.geonet.inspireatom.harvester.InspireAtomHarvesterScheduler;
-import org.fao.geonet.kernel.DataManager;
-import org.fao.geonet.kernel.GeonetworkDataDirectory;
-import org.fao.geonet.kernel.SchemaManager;
-import org.fao.geonet.kernel.SvnManager;
-import org.fao.geonet.kernel.ThesaurusManager;
-import org.fao.geonet.kernel.XmlSerializer;
-import org.fao.geonet.kernel.XmlSerializerSvn;
+import org.fao.geonet.kernel.*;
 import org.fao.geonet.kernel.csw.CswHarvesterResponseExecutionService;
 import org.fao.geonet.kernel.harvest.HarvestManager;
 import org.fao.geonet.kernel.oaipmh.OaiPmhDispatcher;
@@ -56,17 +57,6 @@
 import org.fao.geonet.repository.SettingRepository;
 import org.fao.geonet.repository.SourceRepository;
 import org.fao.geonet.resources.Resources;
-<<<<<<< HEAD
-import org.fao.geonet.services.config.LogUtils;
-import org.fao.geonet.services.metadata.format.Format;
-import org.fao.geonet.services.metadata.format.FormatType;
-import org.fao.geonet.services.metadata.format.FormatterWidth;
-=======
-import org.fao.geonet.api.site.LogUtils;
-import org.fao.geonet.api.records.formatters.FormatterApi;
-import org.fao.geonet.api.records.formatters.FormatType;
-import org.fao.geonet.api.records.formatters.FormatterWidth;
->>>>>>> 9b4925c2
 import org.fao.geonet.util.ThreadUtils;
 import org.fao.geonet.utils.IO;
 import org.fao.geonet.utils.Log;
@@ -77,8 +67,8 @@
 import org.quartz.SchedulerException;
 import org.springframework.beans.factory.config.ConfigurableListableBeanFactory;
 import org.springframework.context.ApplicationContext;
+import org.springframework.context.ConfigurableApplicationContext;
 import org.springframework.context.support.ClassPathXmlApplicationContext;
-import org.springframework.context.ConfigurableApplicationContext;
 import org.springframework.data.domain.Page;
 import org.springframework.data.domain.PageRequest;
 import org.springframework.mock.web.MockFilterChain;
@@ -86,13 +76,8 @@
 import org.springframework.mock.web.MockHttpServletResponse;
 import org.springframework.web.context.request.ServletWebRequest;
 
-<<<<<<< HEAD
-=======
 import javax.servlet.ServletContext;
 import javax.sql.DataSource;
-import java.io.File;
-import java.nio.charset.Charset;
->>>>>>> 9b4925c2
 import java.nio.file.Files;
 import java.nio.file.Path;
 import java.sql.Connection;
@@ -101,18 +86,6 @@
 import java.util.concurrent.Executors;
 import java.util.concurrent.ScheduledExecutorService;
 import java.util.concurrent.TimeUnit;
-
-import javax.servlet.ServletContext;
-import javax.sql.DataSource;
-
-import jeeves.config.springutil.ServerBeanPropertyUpdater;
-import jeeves.interfaces.ApplicationHandler;
-import jeeves.server.JeevesEngine;
-import jeeves.server.JeevesProxyInfo;
-import jeeves.server.ServiceConfig;
-import jeeves.server.context.ServiceContext;
-import jeeves.server.sources.http.ServletPathFinder;
-import jeeves.xlink.Processor;
 
 /**
  * This is the main class, it handles http connections and inits the system.
@@ -218,29 +191,26 @@
             }
         }
 
-<<<<<<< HEAD
-=======
         //------------------------------------------------------------------------
         //--- initialize SRU
 
         logger.info("  - SRU...");
 
         try {
-				  String[] configs = { Geonet.File.JZKITAPPLICATIONCONTEXT };
-          ApplicationContext app_context = new  ClassPathXmlApplicationContext( configs, _applicationContext );
-
-          // to have access to the GN context in spring-managed objects
-          ContextContainer cc = (ContextContainer)_applicationContext.getBean("ContextGateway");
-          cc.setSrvctx(context);
+            String[] configs = {Geonet.File.JZKITAPPLICATIONCONTEXT};
+            ApplicationContext app_context = new ClassPathXmlApplicationContext(configs, _applicationContext);
+
+            // to have access to the GN context in spring-managed objects
+            ContextContainer cc = (ContextContainer) _applicationContext.getBean("ContextGateway");
+            cc.setSrvctx(context);
 
 
         } catch (Exception e) {
-          logger.error("     SRU initialization failed - cannot pass context to SRU subsystem, SRU searches will not work! Error is:" + e.getMessage());
-          e.printStackTrace();
-        }
-
-        //------------------------------------------------------------------------
->>>>>>> 9b4925c2
+            logger.error("     SRU initialization failed - cannot pass context to SRU subsystem, SRU searches will not work! Error is:" + e.getMessage());
+            e.printStackTrace();
+        }
+
+        //------------------------------------------------------------------------
         //--- initialize SchemaManager
 
         logger.info("  - Schema manager...");
@@ -602,49 +572,10 @@
 
         logger.info("  - Harvest Manager...");
         _applicationContext.getBean(HarvestManager.class).shutdown();
-<<<<<<< HEAD
-=======
+
 
         // Beans registered using SingletonBeanRegistry#registerSingleton don't have their
         // @PreDestroy called. So do it manually.
         oaipmhDis.shutdown();
     }
-
-    //---------------------------------------------------------------------------
-
-    private DataStore createShapefileDatastore(String indexDir) throws Exception {
-
-        File file = new File(indexDir + "/" + SpatialIndexWriter._SPATIAL_INDEX_TYPENAME + ".shp");
-        if (!file.getParentFile().mkdirs() && !file.getParentFile().exists()) {
-            throw new RuntimeException("Unable to create the spatial index (shapefile) directory: " + file.getParentFile());
-        }
-        if (!file.exists()) {
-            logger.info("Creating shapefile " + file.getAbsolutePath());
-        } else {
-            logger.info("Using shapefile " + file.getAbsolutePath());
-        }
-        ShapefileDataStore ids = new ShapefileDataStore(file.toURI().toURL());
-        ids.setNamespaceURI("http://geonetwork.org");
-        ids.setMemoryMapped(false);
-        ids.setCharset(Charset.forName(Constants.ENCODING));
-        ids.setIndexCreationEnabled(false);
-        CoordinateReferenceSystem crs = CRS.decode("EPSG:4326");
-
-        if (crs != null) {
-            ids.forceSchemaCRS(crs);
-        }
-
-        if (!file.exists()) {
-            SimpleFeatureTypeBuilder builder = new SimpleFeatureTypeBuilder();
-            AttributeDescriptor geomDescriptor = new AttributeTypeBuilder().crs(DefaultGeographicCRS.WGS84).binding(MultiPolygon.class).buildDescriptor("the_geom");
-            builder.setName(SpatialIndexWriter._SPATIAL_INDEX_TYPENAME);
-            builder.add(geomDescriptor);
-            builder.add(SpatialIndexWriter._IDS_ATTRIBUTE_NAME, String.class);
-            ids.createSchema(builder.buildFeatureType());
-        }
-
-        logger.info("NOTE: Using shapefile for spatial index, this can be slow for larger catalogs");
-        return ids;
->>>>>>> 9b4925c2
-    }
 }