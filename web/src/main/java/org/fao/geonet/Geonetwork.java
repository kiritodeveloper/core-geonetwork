//=============================================================================
//===	Copyright (C) 2001-2007 Food and Agriculture Organization of the
//===	United Nations (FAO-UN), United Nations World Food Programme (WFP)
//===	and United Nations Environment Programme (UNEP)
//===
//===	This program is free software; you can redistribute it and/or modify
//===	it under the terms of the GNU General Public License as published by
//===	the Free Software Foundation; either version 2 of the License, or (at
//===	your option) any later version.
//===
//===	This program is distributed in the hope that it will be useful, but
//===	WITHOUT ANY WARRANTY; without even the implied warranty of
//===	MERCHANTABILITY or FITNESS FOR A PARTICULAR PURPOSE. See the GNU
//===	General Public License for more details.
//===
//===	You should have received a copy of the GNU General Public License
//===	along with this program; if not, write to the Free Software
//===	Foundation, Inc., 51 Franklin St, Fifth Floor, Boston, MA 02110-1301, USA
//===
//===	Contact: Jeroen Ticheler - FAO - Viale delle Terme di Caracalla 2,
//===	Rome - Italy. email: geonetwork@osgeo.org
//==============================================================================

package org.fao.geonet;

import com.vividsolutions.jts.geom.MultiPolygon;
import jeeves.config.springutil.ServerBeanPropertyUpdater;
import jeeves.interfaces.ApplicationHandler;
import jeeves.server.JeevesEngine;
import jeeves.server.JeevesProxyInfo;
import jeeves.server.ServiceConfig;
import jeeves.server.context.ServiceContext;
import jeeves.server.sources.http.ServletPathFinder;
import jeeves.xlink.Processor;
import org.apache.commons.lang.StringUtils;
import org.fao.geonet.constants.Geonet;
import org.fao.geonet.domain.*;
import org.fao.geonet.entitylistener.AbstractEntityListenerManager;
import org.fao.geonet.exceptions.OperationAbortedEx;
import org.fao.geonet.inspireatom.InspireAtomType;
import org.fao.geonet.inspireatom.harvester.InspireAtomHarvesterScheduler;
import org.fao.geonet.kernel.*;
import org.fao.geonet.kernel.csw.CswHarvesterResponseExecutionService;
import org.fao.geonet.kernel.harvest.HarvestManager;
import org.fao.geonet.kernel.metadata.StatusActions;
import org.fao.geonet.kernel.oaipmh.OaiPmhDispatcher;
import org.fao.geonet.kernel.search.ISearchManager;
import org.fao.geonet.kernel.setting.SettingInfo;
import org.fao.geonet.kernel.setting.SettingManager;
import org.fao.geonet.kernel.thumbnail.ThumbnailMaker;
import org.fao.geonet.languages.LanguageDetector;
import org.fao.geonet.lib.DbLib;
import org.fao.geonet.notifier.MetadataNotifierControl;
import org.fao.geonet.repository.MetadataRepository;
import org.fao.geonet.repository.SettingRepository;
import org.fao.geonet.repository.SourceRepository;
import org.fao.geonet.resources.Resources;
import org.fao.geonet.services.config.LogUtils;
import org.fao.geonet.services.metadata.format.Format;
import org.fao.geonet.services.metadata.format.FormatType;
import org.fao.geonet.services.metadata.format.FormatterWidth;
import org.fao.geonet.util.ThreadUtils;
import org.fao.geonet.utils.IO;
import org.fao.geonet.utils.Log;
import org.fao.geonet.utils.ProxyInfo;
import org.fao.geonet.utils.XmlResolver;
import org.fao.geonet.wro4j.GeonetWro4jFilter;
import org.geotools.data.DataStore;
import org.geotools.data.shapefile.ShapefileDataStore;
import org.geotools.feature.AttributeTypeBuilder;
import org.geotools.feature.simple.SimpleFeatureTypeBuilder;
import org.geotools.referencing.CRS;
import org.geotools.referencing.crs.DefaultGeographicCRS;
import org.jdom.Element;
import org.opengis.feature.type.AttributeDescriptor;
import org.opengis.referencing.crs.CoordinateReferenceSystem;
import org.quartz.SchedulerException;
import org.springframework.beans.factory.NoSuchBeanDefinitionException;
import org.springframework.beans.factory.config.ConfigurableListableBeanFactory;
import org.springframework.context.ConfigurableApplicationContext;
import org.springframework.data.domain.Page;
import org.springframework.data.domain.PageRequest;
import org.springframework.mock.web.MockFilterChain;
import org.springframework.mock.web.MockHttpServletRequest;
import org.springframework.mock.web.MockHttpServletResponse;
import org.springframework.web.context.request.ServletWebRequest;

import javax.servlet.ServletContext;
import javax.sql.DataSource;
import java.io.File;
import java.net.URL;
import java.nio.charset.Charset;
import java.nio.file.Files;
import java.nio.file.Path;
import java.sql.Connection;
import java.util.List;
import java.util.UUID;
import java.util.concurrent.Executors;
import java.util.concurrent.ScheduledExecutorService;
import java.util.concurrent.TimeUnit;

/**
 * This is the main class, it handles http connections and inits the system.
 */
public class Geonetwork implements ApplicationHandler {
    private Logger logger;
    private Path appPath;
    private ISearchManager searchMan;
    private MetadataNotifierControl metadataNotifierControl;
    private ConfigurableApplicationContext _applicationContext;

    //---------------------------------------------------------------------------
    //---
    //--- GetContextName
    //---
    //---------------------------------------------------------------------------

    public String getContextName() {
        return Geonet.CONTEXT_NAME;
    }

    //---------------------------------------------------------------------------
    //---
    //--- Start
    //---
    //---------------------------------------------------------------------------

    /**
     * Inits the engine, loading all needed data.
     */
    public Object start(Element config, ServiceContext context) throws Exception {
        context.setAsThreadLocal();
        this._applicationContext = context.getApplicationContext();
        ApplicationContextHolder.set(this._applicationContext);

        logger = context.getLogger();
        // If an error occur during logger configuration
        // Continue starting the application with
        // a logger initialized with the default log4j.xml.
        try {
            LogUtils.refreshLogConfiguration();
        } catch (OperationAbortedEx e) {
            logger.error("Error while setting log configuration. " +
                "Check the setting in the database for logger configuration file.");
            logger.error(e.getMessage());
        }
        ConfigurableListableBeanFactory beanFactory = context.getApplicationContext().getBeanFactory();

        ServletPathFinder finder = new ServletPathFinder(this._applicationContext.getBean(ServletContext.class));
        appPath = finder.getAppPath();
        String baseURL = context.getBaseUrl();
        String webappName = baseURL.substring(1);
        // TODO : if webappName is "". ie no context

        final SystemInfo systemInfo = _applicationContext.getBean(SystemInfo.class);
        String version = systemInfo.getVersion();
        String subVersion = systemInfo.getSubVersion();

        logger.info("Initializing GeoNetwork " + version + "." + subVersion + " ...");

        // Get main service config handler
        @SuppressWarnings("unchecked")
        List<Element> serviceConfigElems = config.getChildren();
        ServiceConfig handlerConfig = new ServiceConfig(serviceConfigElems);

        // Init configuration directory
        final GeonetworkDataDirectory dataDirectory = _applicationContext.getBean(GeonetworkDataDirectory.class);
        dataDirectory.init(webappName, appPath, handlerConfig, context.getServlet());

        // Get config handler properties
        String systemDataDir = handlerConfig.getMandatoryValue(Geonet.Config.SYSTEM_DATA_DIR);
        String thesauriDir = handlerConfig.getMandatoryValue(Geonet.Config.CODELIST_DIR);

        logger.info("Data directory: " + systemDataDir);

        setProps(appPath, handlerConfig);

        importDatabaseData(context);

        // Status actions class - load it
        String statusActionsClassName = handlerConfig.getMandatoryValue(Geonet.Config.STATUS_ACTIONS_CLASS);
        @SuppressWarnings("unchecked")
        Class<StatusActions> statusActionsClass = (Class<StatusActions>) Class.forName(statusActionsClassName);

        JeevesJCS.setConfigFilename(appPath.resolve("WEB-INF/classes/cache.ccf"));

        // force caches to be config'd so shutdown hook works correctly
        JeevesJCS.getInstance(Processor.XLINK_JCS);
        JeevesJCS.getInstance(XmlResolver.XMLRESOLVER_JCS);

        //------------------------------------------------------------------------
        //--- initialize settings subsystem

        logger.info("  - Setting manager...");

        SettingManager settingMan = this._applicationContext.getBean(SettingManager.class);

        //--- initialize ThreadUtils with setting manager and rm props
        final DataSource dataSource = context.getBean(DataSource.class);
        Connection conn = null;
        try {
            conn = dataSource.getConnection();
            ThreadUtils.init(conn.getMetaData().getURL(), settingMan);
        } finally {
            if (conn != null) {
                conn.close();
            }
        }

<<<<<<< HEAD
=======

        //------------------------------------------------------------------------
        //--- initialize Z39.50

        logger.info("  - Z39.50...");

        boolean z3950Enable = settingMan.getValueAsBool("system/z3950/enable", false);
        String z3950port = settingMan.getValue("system/z3950/port");

        logger.info("     - Z39.50 is enabled: " + z3950Enable);
        if (z3950Enable) {
            // build Z3950 repositories file first from template
            URL url = getClass().getClassLoader().getResource(Geonet.File.JZKITCONFIG_TEMPLATE);

            if (Repositories.build(url, context)) {
                logger.info("     Repositories file built from template.");

                try {
                    ConfigurableApplicationContext appContext = context.getApplicationContext();

                    // to have access to the GN context in spring-managed objects
                    ContextContainer cc = (ContextContainer) appContext.getBean("ContextGateway");
                    cc.setSrvctx(context);
                    Server.init(z3950port, appContext);

                } catch (Exception e) {
                    logger.error("     Repositories file init FAILED - Z3950 server disabled and Z3950 client services (remote search, " +
                        "harvesting) may not work. Error is:" + e.getMessage());
                    e.printStackTrace();
                }

            } else {
                logger.error("     Repositories file builder FAILED - Z3950 server disabled and Z3950 client services (remote search, " +
                    "harvesting) may not work.");
            }
        }
        //------------------------------------------------------------------------
>>>>>>> 8f8044c8
        //--- initialize SchemaManager

        logger.info("  - Schema manager...");

        Path schemaPluginsDir = dataDirectory.getSchemaPluginsDir();
        Path schemaCatalogueFile = dataDirectory.getConfigDir().resolve(Geonet.File.SCHEMA_PLUGINS_CATALOG);
        boolean createOrUpdateSchemaCatalog = handlerConfig.getMandatoryValue(Geonet.Config.SCHEMA_PLUGINS_CATALOG_UPDATE).equals("true");
        logger.info("			- Schema plugins directory: " + schemaPluginsDir);
        logger.info("			- Schema Catalog File     : " + schemaCatalogueFile);
        SchemaManager schemaMan = _applicationContext.getBean(SchemaManager.class);
        schemaMan.configure(_applicationContext, appPath, dataDirectory.getResourcesDir(), schemaCatalogueFile,
            schemaPluginsDir, context.getLanguage(), handlerConfig.getMandatoryValue(Geonet.Config.PREFERRED_SCHEMA),
            createOrUpdateSchemaCatalog);

        logger.info("  - Search...");
<<<<<<< HEAD
        SettingInfo settingInfo = context.getBean(SettingInfo.class);
        searchMan = _applicationContext.getBean(ISearchManager.class);
        searchMan.init(handlerConfig);
=======

        boolean logSpatialObject = "true".equalsIgnoreCase(handlerConfig.getMandatoryValue(Geonet.Config.STAT_LOG_SPATIAL_OBJECTS));
        boolean logAsynch = "true".equalsIgnoreCase(handlerConfig.getMandatoryValue(Geonet.Config.STAT_LOG_ASYNCH));
        logger.info("  - Log spatial object: " + logSpatialObject);
        logger.info("  - Log in asynch mode: " + logAsynch);

        String luceneTermsToExclude = "";
        luceneTermsToExclude = handlerConfig.getMandatoryValue(Geonet.Config.STAT_LUCENE_TERMS_EXCLUDE);

        LuceneConfig lc = _applicationContext.getBean(LuceneConfig.class);
        lc.configure(luceneConfigXmlFile);
        logger.info("  - Lucene configuration is:");
        logger.info(lc.toString());

        try {
            _applicationContext.getBean(DataStore.class);
        } catch (NoSuchBeanDefinitionException e) {
            DataStore dataStore = createShapefileDatastore(luceneDir);
            _applicationContext.getBeanFactory().registerSingleton("dataStore", dataStore);
            //--- no datastore for spatial indexing means that we can't continue
            if (dataStore == null) {
                throw new IllegalArgumentException("GeoTools datastore creation failed - check logs for more info/exceptions");
            }
        }

        String maxWritesInTransactionStr = handlerConfig.getMandatoryValue(Geonet.Config.MAX_WRITES_IN_TRANSACTION);
        int maxWritesInTransaction = SpatialIndexWriter.MAX_WRITES_IN_TRANSACTION;
        try {
            maxWritesInTransaction = Integer.parseInt(maxWritesInTransactionStr);
        } catch (NumberFormatException nfe) {
            logger.error("Invalid config parameter: maximum number of writes to spatial index in a transaction (maxWritesInTransaction)"
                + ", Using " + maxWritesInTransaction + " instead.");
            nfe.printStackTrace();
        }

        SettingInfo settingInfo = context.getBean(SettingInfo.class);
        searchMan = _applicationContext.getBean(SearchManager.class);
        searchMan.init(logAsynch,
            logSpatialObject, luceneTermsToExclude,
            maxWritesInTransaction);
>>>>>>> 8f8044c8


        // if the validator exists the proxyCallbackURL needs to have the external host and
        // servlet name added so that the cas knows where to send the validation notice
        ServerBeanPropertyUpdater.updateURL(settingInfo.getSiteUrl(true) + baseURL, _applicationContext);

        //------------------------------------------------------------------------
        //--- extract intranet ip/mask and initialize AccessManager

        logger.info("  - Access manager...");

        //------------------------------------------------------------------------
        //--- get edit params and initialize DataManager

        logger.info("  - Xml serializer and Data manager...");

        SvnManager svnManager = _applicationContext.getBean(SvnManager.class);
        XmlSerializer xmlSerializer = _applicationContext.getBean(XmlSerializer.class);

        if (xmlSerializer instanceof XmlSerializerSvn && svnManager != null) {
            svnManager.setContext(context);
            Path subversionPath = dataDirectory.getMetadataRevisionDir().toAbsolutePath().normalize();
            svnManager.setSubversionPath(subversionPath.toString());
            svnManager.init();
        }

        //------------------------------------------------------------------------
        //--- Initialize thesaurus

        logger.info("  - Thesaurus...");

        _applicationContext.getBean(ThesaurusManager.class).init(false, context, thesauriDir);


        //------------------------------------------------------------------------
        //--- initialize catalogue services for the web

        logger.info("  - Open Archive Initiative (OAI-PMH) server...");

        OaiPmhDispatcher oaipmhDis = new OaiPmhDispatcher(settingMan, schemaMan);


        GeonetContext gnContext = new GeonetContext(_applicationContext, false, statusActionsClass);

        //------------------------------------------------------------------------
        //--- return application context

        beanFactory.registerSingleton("serviceHandlerConfig", handlerConfig);
        beanFactory.registerSingleton("oaipmhDisatcher", oaipmhDis);


        try {
            _applicationContext.getBean(DataManager.class).init(context, false);
        } catch (Exception e) {
            logger.error("Failed to synchronize database and search engine. " +
                "Records may not be indexed and search may not work. " +
                "Check that Solr is up and running. " +
                "Error is:" + e.getMessage());
            e.printStackTrace();
        }
        _applicationContext.getBean(HarvestManager.class).init(context, gnContext.isReadOnly());

        _applicationContext.getBean(ThumbnailMaker.class).init(context);

        logger.info("Site ID is : " + settingMan.getSiteId());

        // Add local site to the source table
        SourceRepository sourceRepository = _applicationContext.getBean(SourceRepository.class);
        if (sourceRepository.findOneByUuid(settingMan.getSiteId()) == null) {
            final Source source = sourceRepository.save(
                new Source()
                    .setLocal(true)
                    .setName(settingMan.getSiteName())
                    .setUuid(settingMan.getSiteId()));
        }

        // Creates a default site logo, only if the logo image doesn't exists
        // This can happen if the application has been updated with a new version preserving the database and
        // images/logos folder is not copied from old application
        createSiteLogo(settingMan.getSiteId(), context, context.getAppPath());


        // Notify unregistered metadata at startup. Needed, for example, when the user enables the notifier config
        // to notify the existing metadata in database
        // TODO: Fix DataManager.getUnregisteredMetadata and uncomment next lines
        metadataNotifierControl = new MetadataNotifierControl(context);
        metadataNotifierControl.runOnce();

        //--- load proxy information from settings into Jeeves for observers such
        //--- as jeeves.utils.XmlResolver to use
        ProxyInfo pi = JeevesProxyInfo.getInstance();
        boolean useProxy = settingMan.getValueAsBool("system/proxy/use", false);
        if (useProxy) {
            String proxyHost = settingMan.getValue("system/proxy/host");
            String proxyPort = settingMan.getValue("system/proxy/port");
            String username = settingMan.getValue("system/proxy/username");
            String password = settingMan.getValue("system/proxy/password");
            pi.setProxyInfo(proxyHost, Integer.valueOf(proxyPort), username, password);
        }


        boolean inspireEnable = settingMan.getValueAsBool("system/inspire/enable", false);

        if (inspireEnable) {

            String atomType = settingMan.getValue("system/inspire/atom");
            String atomSchedule = settingMan.getValue("system/inspire/atomSchedule");


            if (StringUtils.isNotEmpty(atomType) && StringUtils.isNotEmpty(atomSchedule)
                && atomType.equalsIgnoreCase(InspireAtomType.ATOM_REMOTE)) {
                logger.info("  - INSPIRE ATOM feed harvester ...");

                InspireAtomHarvesterScheduler.schedule(atomSchedule, context, gnContext);
            }
        }


        //
        // db heartbeat configuration -- for failover to readonly database
        //
        boolean dbHeartBeatEnabled = Boolean.parseBoolean(handlerConfig.getValue(Geonet.Config.DB_HEARTBEAT_ENABLED, "false"));
        if (dbHeartBeatEnabled) {
            Integer dbHeartBeatInitialDelay = Integer.parseInt(handlerConfig.getValue(Geonet.Config.DB_HEARTBEAT_INITIALDELAYSECONDS,
                "5"));
            Integer dbHeartBeatFixedDelay = Integer.parseInt(handlerConfig.getValue(Geonet.Config.DB_HEARTBEAT_FIXEDDELAYSECONDS, "60"));
            createDBHeartBeat(gnContext, dbHeartBeatInitialDelay, dbHeartBeatFixedDelay);
        }

        fillCaches(context);

        AbstractEntityListenerManager.setSystemRunning(true);
        return gnContext;
    }

    private void fillCaches(final ServiceContext context) {
        final Format formatService = context.getBean(Format.class); // this will initialize the formatter

        Thread fillCaches = new Thread(new Runnable() {
            @Override
            public void run() {
                final ServletContext servletContext = context.getServlet().getServletContext();
                context.setAsThreadLocal();
                ApplicationContextHolder.set(_applicationContext);
                GeonetWro4jFilter filter = (GeonetWro4jFilter) servletContext.getAttribute(GeonetWro4jFilter.GEONET_WRO4J_FILTER_KEY);

                @SuppressWarnings("unchecked")
                List<String> wro4jUrls = _applicationContext.getBean("wro4jUrlsToInitialize", List.class);

                for (String wro4jUrl : wro4jUrls) {
                    Log.info(Geonet.GEONETWORK, "Initializing the WRO4J group: " + wro4jUrl + " cache");
                    final MockHttpServletRequest servletRequest = new MockHttpServletRequest(servletContext, "GET", "/static/" + wro4jUrl);
                    final MockHttpServletResponse response = new MockHttpServletResponse();
                    try {
                        filter.doFilter(servletRequest, response, new MockFilterChain());
                    } catch (Throwable t) {
                        Log.info(Geonet.GEONETWORK, "Error while initializing the WRO4J group: " + wro4jUrl + " cache", t);
                    }
                }


                final Page<Metadata> metadatas = _applicationContext.getBean(MetadataRepository.class).findAll(new PageRequest(0, 1));
                if (metadatas.getNumberOfElements() > 0) {
                    Integer mdId = metadatas.getContent().get(0).getId();
                    context.getUserSession().loginAs(new User().setName("admin").setProfile(Profile.Administrator).setUsername("admin"));
                    @SuppressWarnings("unchecked")
                    List<String> formattersToInitialize = _applicationContext.getBean("formattersToInitialize", List.class);

                    for (String formatterName : formattersToInitialize) {
                        Log.info(Geonet.GEONETWORK, "Initializing the Formatter with id: " + formatterName);
                        final MockHttpServletRequest servletRequest = new MockHttpServletRequest(servletContext);
                        final MockHttpServletResponse response = new MockHttpServletResponse();
                        try {
                            formatService.exec("eng", FormatType.html.toString(), mdId.toString(), null, formatterName,
                                Boolean.TRUE.toString(), false, FormatterWidth._100, new ServletWebRequest(servletRequest, response));
                        } catch (Throwable t) {
                            Log.info(Geonet.GEONETWORK, "Error while initializing the Formatter with id: " + formatterName, t);
                        }
                    }
                }
            }
        });
        fillCaches.setDaemon(true);
        fillCaches.setName("Fill Caches Thread");
        fillCaches.setPriority(Thread.MIN_PRIORITY);
        fillCaches.start();
    }

    private void importDatabaseData(final ServiceContext context) {
        // check if database has any data
        final SettingRepository settingRepository = context.getBean(SettingRepository.class);
        final long count = settingRepository.count();
        if (count == 0) {
            try {
                // import data from init files
                List<Pair<String, String>> importData = context.getApplicationContext().getBean("initial-data", List.class);
                final DbLib dbLib = new DbLib();
                for (Pair<String, String> pair : importData) {
                    final ServletContext servletContext = context.getServlet().getServletContext();
                    final Path appPath = context.getAppPath();
                    final Path filePath = IO.toPath(pair.one());
                    final String filePrefix = pair.two();
                    Log.warning(Geonet.DB, "Executing SQL from: " + filePath + " " + filePrefix);
                    dbLib.insertData(servletContext, context, appPath, filePath, filePrefix);
                }
                String siteUuid = UUID.randomUUID().toString();
                context.getBean(SettingManager.class).setSiteUuid(siteUuid);

                // Reload services which may be defined in
                // database creation scripts in Services table.
                context.getBean(JeevesEngine.class).loadConfigDB(context.getApplicationContext(), -1);
            } catch (Throwable t) {
                Log.error(Geonet.DB, "Error occurred while trying to execute SQL", t);
                throw new RuntimeException(t);
            }
        }
    }

    /**
     * Sets up a periodic check whether GeoNetwork can successfully write to the database. If it
     * can't, GeoNetwork will automatically switch to read-only mode.
     */
    private void createDBHeartBeat(final GeonetContext gc, Integer initialDelay, Integer fixedDelay) throws SchedulerException {
        logger.info("creating DB heartbeat with initial delay of " + initialDelay + " s and fixed delay of " + fixedDelay + " s");
        ScheduledExecutorService scheduledExecutorService = Executors.newScheduledThreadPool(1);
        Runnable DBHeartBeat = new Runnable() {
            @Override
            public void run() {
                try {
                    boolean readOnly = gc.isReadOnly();
                    logger.debug("DBHeartBeat: GN is read-only ? " + readOnly);
                    boolean canWrite = checkDBWrite();
                    HarvestManager hm = gc.getBean(HarvestManager.class);
                    if (readOnly && canWrite) {
                        logger.warning("GeoNetwork can write to the database, switching to read-write mode");
                        readOnly = false;
                        gc.setReadOnly(readOnly);
                        hm.setReadOnly(readOnly);
                    } else if (!readOnly && !canWrite) {
                        logger.warning("GeoNetwork can not write to the database, switching to read-only mode");
                        readOnly = true;
                        gc.setReadOnly(readOnly);
                        hm.setReadOnly(readOnly);
                    } else {
                        if (readOnly) {
                            logger.info("GeoNetwork remains in read-only mode");
                        } else {
                            logger.debug("GeoNetwork remains in read-write mode");
                        }
                    }
                } catch (Throwable x) {
                    // any uncaught exception would cause the scheduled execution to silently stop
                    logger.error("DBHeartBeat error: " + x.getMessage() + " This error is ignored.");
                    x.printStackTrace();
                }
            }

            private boolean checkDBWrite() {
                SettingRepository settingsRepo = gc.getBean(SettingRepository.class);
                try {
                    Setting newSetting = settingsRepo.save(new Setting().setName("DBHeartBeat").setValue("value"));
                    settingsRepo.flush();
                    settingsRepo.delete(newSetting);
                    return true;
                } catch (Exception x) {
                    logger.info("DBHeartBeat Exception: " + x.getMessage());
                    return false;
                }
            }
        };
        scheduledExecutorService.scheduleWithFixedDelay(DBHeartBeat, initialDelay, fixedDelay, TimeUnit.SECONDS);
    }

    /**
     * Creates a default site logo, only if the logo image doesn't exists
     */
    private void createSiteLogo(String nodeUuid, ServiceContext context, Path appPath) {
        try {
            Path logosDir = Resources.locateLogosDir(context);
            Path logo = logosDir.resolve(nodeUuid + ".png");
            if (!Files.exists(logo)) {
                final ServletContext servletContext = context.getServlet().getServletContext();
                byte[] logoData = Resources.loadImage(servletContext, appPath,
                    "images/harvesting/GN3.png", new byte[0]).one();
                Files.write(logo, logoData);
            }
        } catch (Throwable e) {
            logger.error("      Error when setting the logo: " + e.getMessage());
        }
    }

    /**
     * Set system properties to those required
     *
     * @param webappDir webapp path
     */
    private void setProps(Path webappDir, ServiceConfig handlerConfig) {

        final Path configDir = IO.toPath(handlerConfig.getValue(Geonet.Config.CONFIG_DIR));
        final Path schemapluginUriCatalog = configDir.resolve("schemaplugin-uri-catalog.xml");
        Path webInf = SchemaManager.registerXmlCatalogFiles(webappDir, schemapluginUriCatalog);

        //--- Set mime-mappings
        String mimeProp = System.getProperty("mime-mappings");
        if (mimeProp == null) mimeProp = "";
        if (!mimeProp.equals("")) {
            logger.info("Overriding mime-mappings property (was set to " + mimeProp + ")");
        }
        mimeProp = webInf.resolve("mime-types.properties").toString();
        System.setProperty("mime-mappings", mimeProp);
        logger.info("mime-mappings property set to " + mimeProp);

    }


    //---------------------------------------------------------------------------
    //---
    //--- Stop
    //---
    //---------------------------------------------------------------------------

    public void stop() {
        logger.info("Stopping geonetwork...");
        AbstractEntityListenerManager.setSystemRunning(false);

        logger.info("shutting down CSW HarvestResponse executionService");
        CswHarvesterResponseExecutionService.getExecutionService().shutdownNow();

        //------------------------------------------------------------------------
        //--- end search
        logger.info("  - search...");

        try {
            searchMan.end();
        } catch (Exception e) {
            logger.error("Raised exception while stopping search");
            logger.error("  Exception : " + e);
            logger.error("  Message   : " + e.getMessage());
            logger.error("  Stack     : " + Util.getStackTrace(e));
        }

        logger.info("  - MetadataNotifier ...");
        try {
            metadataNotifierControl.shutDown();
        } catch (Exception e) {
            logger.error("Raised exception while stopping metadatanotifier");
            logger.error("  Exception : " + e);
            logger.error("  Message   : " + e.getMessage());
            logger.error("  Stack     : " + Util.getStackTrace(e));
        }


        logger.info("  - Harvest Manager...");
        _applicationContext.getBean(HarvestManager.class).shutdown();
    }
}<|MERGE_RESOLUTION|>--- conflicted
+++ resolved
@@ -23,23 +23,25 @@
 
 package org.fao.geonet;
 
-import com.vividsolutions.jts.geom.MultiPolygon;
-import jeeves.config.springutil.ServerBeanPropertyUpdater;
-import jeeves.interfaces.ApplicationHandler;
-import jeeves.server.JeevesEngine;
-import jeeves.server.JeevesProxyInfo;
-import jeeves.server.ServiceConfig;
-import jeeves.server.context.ServiceContext;
-import jeeves.server.sources.http.ServletPathFinder;
-import jeeves.xlink.Processor;
 import org.apache.commons.lang.StringUtils;
 import org.fao.geonet.constants.Geonet;
-import org.fao.geonet.domain.*;
+import org.fao.geonet.domain.Metadata;
+import org.fao.geonet.domain.Pair;
+import org.fao.geonet.domain.Profile;
+import org.fao.geonet.domain.Setting;
+import org.fao.geonet.domain.Source;
+import org.fao.geonet.domain.User;
 import org.fao.geonet.entitylistener.AbstractEntityListenerManager;
 import org.fao.geonet.exceptions.OperationAbortedEx;
 import org.fao.geonet.inspireatom.InspireAtomType;
 import org.fao.geonet.inspireatom.harvester.InspireAtomHarvesterScheduler;
-import org.fao.geonet.kernel.*;
+import org.fao.geonet.kernel.DataManager;
+import org.fao.geonet.kernel.GeonetworkDataDirectory;
+import org.fao.geonet.kernel.SchemaManager;
+import org.fao.geonet.kernel.SvnManager;
+import org.fao.geonet.kernel.ThesaurusManager;
+import org.fao.geonet.kernel.XmlSerializer;
+import org.fao.geonet.kernel.XmlSerializerSvn;
 import org.fao.geonet.kernel.csw.CswHarvesterResponseExecutionService;
 import org.fao.geonet.kernel.harvest.HarvestManager;
 import org.fao.geonet.kernel.metadata.StatusActions;
@@ -48,7 +50,6 @@
 import org.fao.geonet.kernel.setting.SettingInfo;
 import org.fao.geonet.kernel.setting.SettingManager;
 import org.fao.geonet.kernel.thumbnail.ThumbnailMaker;
-import org.fao.geonet.languages.LanguageDetector;
 import org.fao.geonet.lib.DbLib;
 import org.fao.geonet.notifier.MetadataNotifierControl;
 import org.fao.geonet.repository.MetadataRepository;
@@ -65,17 +66,8 @@
 import org.fao.geonet.utils.ProxyInfo;
 import org.fao.geonet.utils.XmlResolver;
 import org.fao.geonet.wro4j.GeonetWro4jFilter;
-import org.geotools.data.DataStore;
-import org.geotools.data.shapefile.ShapefileDataStore;
-import org.geotools.feature.AttributeTypeBuilder;
-import org.geotools.feature.simple.SimpleFeatureTypeBuilder;
-import org.geotools.referencing.CRS;
-import org.geotools.referencing.crs.DefaultGeographicCRS;
 import org.jdom.Element;
-import org.opengis.feature.type.AttributeDescriptor;
-import org.opengis.referencing.crs.CoordinateReferenceSystem;
 import org.quartz.SchedulerException;
-import org.springframework.beans.factory.NoSuchBeanDefinitionException;
 import org.springframework.beans.factory.config.ConfigurableListableBeanFactory;
 import org.springframework.context.ConfigurableApplicationContext;
 import org.springframework.data.domain.Page;
@@ -85,11 +77,6 @@
 import org.springframework.mock.web.MockHttpServletResponse;
 import org.springframework.web.context.request.ServletWebRequest;
 
-import javax.servlet.ServletContext;
-import javax.sql.DataSource;
-import java.io.File;
-import java.net.URL;
-import java.nio.charset.Charset;
 import java.nio.file.Files;
 import java.nio.file.Path;
 import java.sql.Connection;
@@ -98,6 +85,18 @@
 import java.util.concurrent.Executors;
 import java.util.concurrent.ScheduledExecutorService;
 import java.util.concurrent.TimeUnit;
+
+import javax.servlet.ServletContext;
+import javax.sql.DataSource;
+
+import jeeves.config.springutil.ServerBeanPropertyUpdater;
+import jeeves.interfaces.ApplicationHandler;
+import jeeves.server.JeevesEngine;
+import jeeves.server.JeevesProxyInfo;
+import jeeves.server.ServiceConfig;
+import jeeves.server.context.ServiceContext;
+import jeeves.server.sources.http.ServletPathFinder;
+import jeeves.xlink.Processor;
 
 /**
  * This is the main class, it handles http connections and inits the system.
@@ -207,46 +206,6 @@
             }
         }
 
-<<<<<<< HEAD
-=======
-
-        //------------------------------------------------------------------------
-        //--- initialize Z39.50
-
-        logger.info("  - Z39.50...");
-
-        boolean z3950Enable = settingMan.getValueAsBool("system/z3950/enable", false);
-        String z3950port = settingMan.getValue("system/z3950/port");
-
-        logger.info("     - Z39.50 is enabled: " + z3950Enable);
-        if (z3950Enable) {
-            // build Z3950 repositories file first from template
-            URL url = getClass().getClassLoader().getResource(Geonet.File.JZKITCONFIG_TEMPLATE);
-
-            if (Repositories.build(url, context)) {
-                logger.info("     Repositories file built from template.");
-
-                try {
-                    ConfigurableApplicationContext appContext = context.getApplicationContext();
-
-                    // to have access to the GN context in spring-managed objects
-                    ContextContainer cc = (ContextContainer) appContext.getBean("ContextGateway");
-                    cc.setSrvctx(context);
-                    Server.init(z3950port, appContext);
-
-                } catch (Exception e) {
-                    logger.error("     Repositories file init FAILED - Z3950 server disabled and Z3950 client services (remote search, " +
-                        "harvesting) may not work. Error is:" + e.getMessage());
-                    e.printStackTrace();
-                }
-
-            } else {
-                logger.error("     Repositories file builder FAILED - Z3950 server disabled and Z3950 client services (remote search, " +
-                    "harvesting) may not work.");
-            }
-        }
-        //------------------------------------------------------------------------
->>>>>>> 8f8044c8
         //--- initialize SchemaManager
 
         logger.info("  - Schema manager...");
@@ -262,52 +221,9 @@
             createOrUpdateSchemaCatalog);
 
         logger.info("  - Search...");
-<<<<<<< HEAD
         SettingInfo settingInfo = context.getBean(SettingInfo.class);
         searchMan = _applicationContext.getBean(ISearchManager.class);
         searchMan.init(handlerConfig);
-=======
-
-        boolean logSpatialObject = "true".equalsIgnoreCase(handlerConfig.getMandatoryValue(Geonet.Config.STAT_LOG_SPATIAL_OBJECTS));
-        boolean logAsynch = "true".equalsIgnoreCase(handlerConfig.getMandatoryValue(Geonet.Config.STAT_LOG_ASYNCH));
-        logger.info("  - Log spatial object: " + logSpatialObject);
-        logger.info("  - Log in asynch mode: " + logAsynch);
-
-        String luceneTermsToExclude = "";
-        luceneTermsToExclude = handlerConfig.getMandatoryValue(Geonet.Config.STAT_LUCENE_TERMS_EXCLUDE);
-
-        LuceneConfig lc = _applicationContext.getBean(LuceneConfig.class);
-        lc.configure(luceneConfigXmlFile);
-        logger.info("  - Lucene configuration is:");
-        logger.info(lc.toString());
-
-        try {
-            _applicationContext.getBean(DataStore.class);
-        } catch (NoSuchBeanDefinitionException e) {
-            DataStore dataStore = createShapefileDatastore(luceneDir);
-            _applicationContext.getBeanFactory().registerSingleton("dataStore", dataStore);
-            //--- no datastore for spatial indexing means that we can't continue
-            if (dataStore == null) {
-                throw new IllegalArgumentException("GeoTools datastore creation failed - check logs for more info/exceptions");
-            }
-        }
-
-        String maxWritesInTransactionStr = handlerConfig.getMandatoryValue(Geonet.Config.MAX_WRITES_IN_TRANSACTION);
-        int maxWritesInTransaction = SpatialIndexWriter.MAX_WRITES_IN_TRANSACTION;
-        try {
-            maxWritesInTransaction = Integer.parseInt(maxWritesInTransactionStr);
-        } catch (NumberFormatException nfe) {
-            logger.error("Invalid config parameter: maximum number of writes to spatial index in a transaction (maxWritesInTransaction)"
-                + ", Using " + maxWritesInTransaction + " instead.");
-            nfe.printStackTrace();
-        }
-
-        SettingInfo settingInfo = context.getBean(SettingInfo.class);
-        searchMan = _applicationContext.getBean(SearchManager.class);
-        searchMan.init(logAsynch,
-            logSpatialObject, luceneTermsToExclude,
-            maxWritesInTransaction);
->>>>>>> 8f8044c8
 
 
         // if the validator exists the proxyCallbackURL needs to have the external host and
