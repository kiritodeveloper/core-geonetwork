<?xml version="1.0" encoding="UTF-8"?>

<web-app  xmlns:xsi="http://www.w3.org/2001/XMLSchema-instance"
          xmlns="http://java.sun.com/xml/ns/javaee"
          xsi:schemaLocation="http://java.sun.com/xml/ns/javaee http://java.sun.com/xml/ns/javaee/web-app_2_5.xsd"
          version="2.5"
          metadata-complete="true">

    <display-name>geonetwork</display-name>
    <listener>
        <listener-class>jeeves.config.springutil.JeevesContextLoaderListener</listener-class>
    </listener>
    <listener>
	    <listener-class>
	        org.springframework.web.context.request.RequestContextListener
	    </listener-class>
    </listener>
    <!--<context-param>-->
        <!--<param-name>JSON_FACTORY_ATTRIBUTE</param-name>-->
        <!--<param-value>Joe</param-value>-->
    <!--</context-param>-->
  
    <!-- shut down java cache used for xlinks and spatial index -->
    <listener>
        <listener-class>
            org.apache.jcs.utils.servlet.JCSServletContextListener
        </listener-class>
    </listener>
    <filter>
		<filter-name>characterEncodingFilter</filter-name>
		<filter-class>org.springframework.web.filter.CharacterEncodingFilter</filter-class>
		<init-param>
			<param-name>encoding</param-name>
			<param-value>UTF-8</param-value>
		</init-param>
	</filter>
	<filter-mapping>
		<filter-name>characterEncodingFilter</filter-name>
		<url-pattern>/*</url-pattern>
	</filter-mapping>
<<<<<<< HEAD
	<listener>
		<listener-class>org.jasig.cas.client.session.SingleSignOutHttpSessionListener</listener-class>
	</listener>
	
    <!-- Spring security -->
    <filter>
        <filter-name>springSecurityFilterChain</filter-name>
        <filter-class>jeeves.config.springutil.JeevesDelegatingFilterProxy</filter-class>
        <init-param>
            <param-name>loginService</param-name>
            <param-value>j_spring_security_check</param-value>
        </init-param>
        <init-param>
            <param-name>trustedHost</param-name>
            <param-value>localhost</param-value>
        </init-param>
    </filter>
    <filter-mapping>
        <filter-name>springSecurityFilterChain</filter-name>
        <url-pattern>/*</url-pattern>
    </filter-mapping>
    
=======
>>>>>>> 0e1f31f1
    <!-- url rewrite filter -->
    <filter>
        <filter-name>UrlRewriteFilter</filter-name>
        <filter-class>org.tuckey.web.filters.urlrewrite.UrlRewriteFilter</filter-class>
        <!-- set the amount of seconds the conf file will be checked for reload. can be a valid integer (0 denotes
            check every time, empty/not set denotes no reload check) -->
        <!--<init-param>-->
            <!--<param-name>confReloadCheckInterval</param-name>-->
            <!--<param-value>0</param-value>-->
        <!--</init-param>-->


        <!-- sets up log level (will be logged to context log). Can be: TRACE, DEBUG, INFO (default), WARN, ERROR,
            FATAL, log4j, commons, sysout:{level} (ie, sysout:DEBUG). If you are having trouble using normal levels use
            sysout:DEBUG -->
        <init-param>
            <param-name>logLevel</param-name>
            <param-value>WARN</param-value>
        </init-param>

        <!-- you can disable status page if desired. Can be: true, false (default true) -->
        <init-param>
            <param-name>statusEnabled</param-name>
            <param-value>true</param-value>
        </init-param>

        <!-- you can change status path so that it does not conflict with your installed apps (note: defaults to
            /rewrite-status). Note: must start with / -->
        <init-param>
            <param-name>statusPath</param-name>
            <param-value>/status</param-value>
        </init-param>
    </filter>
    <filter-mapping>
        <filter-name>UrlRewriteFilter</filter-name>
        <url-pattern>/*</url-pattern>
        <dispatcher>REQUEST</dispatcher>
        <dispatcher>FORWARD</dispatcher>
    </filter-mapping>

    <listener>
		<listener-class>org.jasig.cas.client.session.SingleSignOutHttpSessionListener</listener-class>
	</listener>

    <!-- Spring security -->
    <filter>
        <filter-name>springSecurityFilterChain</filter-name>
        <filter-class>org.springframework.web.filter.DelegatingFilterProxy</filter-class>
    </filter>
    <filter-mapping>
        <filter-name>springSecurityFilterChain</filter-name>
        <url-pattern>/*</url-pattern>
    </filter-mapping>

    <!-- Resources servlet -->
    <filter>
        <filter-name>resources</filter-name>
        <filter-class>org.fao.geonet.resources.ResourceFilter</filter-class>
        <!-- Specified what overrides to use if the
        	(servlet.getServletContext().getServletContextName()).jeeves.configuration.overrides.file
        	system parameter is not specified.
        -->
        <init-param>
            <param-name>jeeves.configuration.overrides.file</param-name>
            <param-value>${system.specific.overrides},${web.xml.main.config.overrides}${web.xml.widget.config.overrides}</param-value>
        </init-param>
    </filter>
    <filter>
        <!--
            WebResourceOptimizer is a WRO4J Filter (https://code.google.com/p/wro4j/wiki/Introduction)
            which runs css and javascript linting, compiling, minification and compression.  We use it in two ways.

            * Runtime as a Servlet Filter - at runtime WRO4J compiles, lints, minifies and compresses all javascript and css files.
                                            This allows a developer to be able to get instant feed back when he/she changes a file.
                                            By Default the javascript and css is minimized.  To not have it minized use ?minimize=false
            * Maven build - The same configuration is run on all javascript files during build time.  The artifacts are ignored
                            because they are generated at runtime but it a check to verify that when deployed all artifacts can be
                            correctly built when the .
        -->

        <filter-name>WebResourceOptimizer</filter-name>
        <filter-class>
            ro.isdc.wro.http.WroFilter
        </filter-class>
    </filter>
    <filter-mapping>
        <filter-name>WebResourceOptimizer</filter-name>
        <url-pattern>/static/*</url-pattern>
    </filter-mapping>

    <!-- Only allow administrators or localhost access to the monitoring metrics -->
    <filter>
        <filter-name>MetricsRegistryInitializerFilter</filter-name>
        <filter-class>org.fao.geonet.monitor.webapp.MetricsRegistryInitializerFilter</filter-class>
    </filter>

    <!--  Monitors the number of Active requests, request length and return codes -->
    <filter>
        <filter-name>webappMetricsFilter</filter-name>
        <filter-class>org.fao.geonet.monitor.webapp.DefaultWebappMetricsFilter</filter-class>
    </filter>

    <filter-mapping>
        <filter-name>MetricsRegistryInitializerFilter</filter-name>
        <url-pattern>/*</url-pattern>
    </filter-mapping>

    <filter-mapping>
        <filter-name>webappMetricsFilter</filter-name>
        <url-pattern>/*</url-pattern>
    </filter-mapping>

    <filter-mapping>
        <filter-name>resources</filter-name>
        <url-pattern>/images/logos/*</url-pattern>
    </filter-mapping>

    <filter-mapping>
        <filter-name>resources</filter-name>
        <url-pattern>/images/harvesting/*</url-pattern>
    </filter-mapping>
    
    <filter-mapping>
        <filter-name>resources</filter-name>
        <url-pattern>/xml/schemas/*</url-pattern>
    </filter-mapping>
    
    <filter-mapping>
        <filter-name>resources</filter-name>
        <url-pattern>/images/statTmp/*</url-pattern>
    </filter-mapping>
    
    <filter-mapping>
        <filter-name>resources</filter-name>
        <url-pattern>/htmlcache/*</url-pattern>
    </filter-mapping>

    <!-- Print servlet -->
    <servlet>
        <servlet-name>mapfish.print</servlet-name>
        <servlet-class>org.mapfish.print.servlet.MapPrinterServlet</servlet-class>
        <init-param>
              <param-name>config</param-name>
              <param-value>print-config.yaml</param-value>
        </init-param>
    </servlet>

    <servlet-mapping>
        <servlet-name>mapfish.print</servlet-name>
        <url-pattern>/pdf/*</url-pattern>
    </servlet-mapping>

    <!-- Convenience servlet for linking to various webapps for accessing monitoring data
        Contains 4 sub mappings:
            /metrics?[pretty=(true|false)][class=metric.name] - returns a json response with all of the registered metrics
            /threads - returns a text representation of the stack dump at the moment of the call
            /healthcheck - returns 200 if all checks pass or 500 Internal Service Error if one fails (and human readable response of the failures)
    -->
    <servlet>
        <servlet-name>monitor</servlet-name>
        <servlet-class>com.yammer.metrics.reporting.AdminServlet</servlet-class>
        <init-param>
            <param-name>SHOW_JVM_METRICS</param-name>
            <param-value>true</param-value>
        </init-param>
    </servlet>
    <servlet>
        <servlet-name>criticalHealthChecks</servlet-name>
        <servlet-class>org.fao.geonet.monitor.webapp.GeonetworkHealthCheckServlet</servlet-class>
        <init-param>
            <param-name>REGISTRY_ATTRIBUTE_KEY</param-name>
            <param-value>com.yammer.metrics.reporting.HealthCheckServlet.registry.critical</param-value>
        </init-param>
    </servlet>
    <servlet>
        <servlet-name>warningHealthChecks</servlet-name>
        <servlet-class>org.fao.geonet.monitor.webapp.GeonetworkHealthCheckServlet</servlet-class>
        <init-param>
            <param-name>REGISTRY_ATTRIBUTE_KEY</param-name>
            <param-value>com.yammer.metrics.reporting.HealthCheckServlet.registry.warning</param-value>
        </init-param>
    </servlet>
    <servlet>
        <servlet-name>expensiveHealthChecks</servlet-name>
        <servlet-class>org.fao.geonet.monitor.webapp.GeonetworkHealthCheckServlet</servlet-class>
        <init-param>
            <param-name>REGISTRY_ATTRIBUTE_KEY</param-name>
            <param-value>com.yammer.metrics.reporting.HealthCheckServlet.registry.expensive</param-value>
        </init-param>
    </servlet>

    <servlet-mapping>
        <servlet-name>monitor</servlet-name>
        <url-pattern>/monitor/*</url-pattern>
    </servlet-mapping>
    <servlet-mapping>
        <servlet-name>criticalHealthChecks</servlet-name>
        <url-pattern>/criticalhealthcheck</url-pattern>
    </servlet-mapping>
    <servlet-mapping>
        <servlet-name>warningHealthChecks</servlet-name>
        <url-pattern>/warninghealthcheck</url-pattern>
    </servlet-mapping>
    <servlet-mapping>
        <servlet-name>expensiveHealthChecks</servlet-name>
        <url-pattern>/expensivehealthcheck</url-pattern>
    </servlet-mapping>

    <servlet>
        <description>
            Handles requests that should be redirected to the page in the correct local.
            For example index.html or index.jsp or error pages
        </description>
        <servlet-name>localeRedirects</servlet-name>
        <servlet-class>org.springframework.web.servlet.DispatcherServlet</servlet-class>
    </servlet>

    <servlet-mapping>
        <servlet-name>localeRedirects</servlet-name>
        <url-pattern>/home</url-pattern>
    </servlet-mapping>

    <servlet-mapping>
        <servlet-name>localeRedirects</servlet-name>
        <url-pattern>/login.jsp</url-pattern>
    </servlet-mapping>

    <servlet-mapping>
        <servlet-name>localeRedirects</servlet-name>
        <url-pattern>/accessDenied.jsp</url-pattern>
    </servlet-mapping>

    <servlet>
        <servlet-name>gn-servlet</servlet-name>
        <servlet-class>jeeves.server.sources.http.JeevesServlet</servlet-class>
        <!-- Specified what overrides to use if the
        	(servlet.getServletContext().getServletContextName()).jeeves.configuration.overrides.file
        	system parameter is not specified.
        -->
        <init-param>
            <param-name>jeeves.configuration.overrides.file</param-name>
            <param-value>${system.specific.overrides},${web.xml.main.config.overrides}${web.xml.widget.config.overrides}</param-value>
        </init-param>

        <!--
            Specified what geonetwork data directory to use.
            <init-param>
            <param-name>geonetwork.dir</param-name>
            <param-value>/app/geonetwork_data_dir</param-value>
        </init-param>-->
        <load-on-startup>1</load-on-startup>
    </servlet>

    <servlet-mapping>
        <servlet-name>gn-servlet</servlet-name>
        <url-pattern>/srv/*</url-pattern>
    </servlet-mapping>

    <servlet-mapping>
        <servlet-name>gn-servlet</servlet-name>
        <url-pattern>/node1/*</url-pattern>
    </servlet-mapping>
    <!-- Servlet proxy -->
    <servlet>
        <servlet-name>HttpProxy</servlet-name>
        <servlet-class>org.geonetwork.http.proxy.HttpProxyServlet</servlet-class>

        <!-- List of allowed content types -->
        <init-param>
            <param-name>AllowedContentTypes</param-name>
            <param-value>
                application/xml,text/xml,
                text/html,
                text/plain,
                application/vnd.ogc.se_xml,
                application/vnd.ogc.se+xml,
                application/vnd.ogc.success+xml,
                application/vnd.ogc.wms_xml,
                application/vnd.ogc.context+xml,
                application/vnd.ogc.gml,
                application/vnd.ogc.sld+xml,
                application/vnd.google-earth.kml+xml,
                application/json
            </param-value>
        </init-param>

        <!-- List of host allowed to be accessed by the proxy: If not specified or empty, any hosts is allowed -->
        <init-param>
            <param-name>AllowedHosts</param-name>
            <param-value />
        </init-param>

        <!-- Default proxy url if none is provided -->
        <init-param>
            <param-name>DefaultProxyUrl</param-name>
            <param-value>http://www.openlayers.org</param-value>
        </init-param>

        <load-on-startup>0</load-on-startup>
    </servlet>

    <servlet-mapping>
        <servlet-name>HttpProxy</servlet-name>
        <url-pattern>/proxy</url-pattern>
    </servlet-mapping>

    <!-- Web map context servlet -->
    <servlet>
        <servlet-name>wmc</servlet-name>
        <servlet-class>org.geonetwork.map.wmc.WmcServlet</servlet-class>
    </servlet>

    <servlet-mapping>
        <servlet-name>wmc</servlet-name>
        <url-pattern>/wmc/*</url-pattern>
    </servlet-mapping>

    <welcome-file-list>
        <welcome-file>home</welcome-file>
        <welcome-file>index.html</welcome-file>
    </welcome-file-list>

    <session-config>
        <!-- 3 hours -->
        <session-timeout>180</session-timeout>
    </session-config>
</web-app><|MERGE_RESOLUTION|>--- conflicted
+++ resolved
@@ -38,7 +38,6 @@
 		<filter-name>characterEncodingFilter</filter-name>
 		<url-pattern>/*</url-pattern>
 	</filter-mapping>
-<<<<<<< HEAD
 	<listener>
 		<listener-class>org.jasig.cas.client.session.SingleSignOutHttpSessionListener</listener-class>
 	</listener>
@@ -61,8 +60,6 @@
         <url-pattern>/*</url-pattern>
     </filter-mapping>
     
-=======
->>>>>>> 0e1f31f1
     <!-- url rewrite filter -->
     <filter>
         <filter-name>UrlRewriteFilter</filter-name>
@@ -101,20 +98,6 @@
         <url-pattern>/*</url-pattern>
         <dispatcher>REQUEST</dispatcher>
         <dispatcher>FORWARD</dispatcher>
-    </filter-mapping>
-
-    <listener>
-		<listener-class>org.jasig.cas.client.session.SingleSignOutHttpSessionListener</listener-class>
-	</listener>
-
-    <!-- Spring security -->
-    <filter>
-        <filter-name>springSecurityFilterChain</filter-name>
-        <filter-class>org.springframework.web.filter.DelegatingFilterProxy</filter-class>
-    </filter>
-    <filter-mapping>
-        <filter-name>springSecurityFilterChain</filter-name>
-        <url-pattern>/*</url-pattern>
     </filter-mapping>
 
     <!-- Resources servlet -->
