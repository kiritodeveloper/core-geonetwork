<?xml version="1.0" encoding="UTF-8"?>

<!--
  ~ Copyright (C) 2001-2016 Food and Agriculture Organization of the
  ~ United Nations (FAO-UN), United Nations World Food Programme (WFP)
  ~ and United Nations Environment Programme (UNEP)
  ~
  ~ This program is free software; you can redistribute it and/or modify
  ~ it under the terms of the GNU General Public License as published by
  ~ the Free Software Foundation; either version 2 of the License, or (at
  ~ your option) any later version.
  ~
  ~ This program is distributed in the hope that it will be useful, but
  ~ WITHOUT ANY WARRANTY; without even the implied warranty of
  ~ MERCHANTABILITY or FITNESS FOR A PARTICULAR PURPOSE. See the GNU
  ~ General Public License for more details.
  ~
  ~ You should have received a copy of the GNU General Public License
  ~ along with this program; if not, write to the Free Software
  ~ Foundation, Inc., 51 Franklin St, Fifth Floor, Boston, MA 02110-1301, USA
  ~
  ~ Contact: Jeroen Ticheler - FAO - Viale delle Terme di Caracalla 2,
  ~ Rome - Italy. email: geonetwork@osgeo.org
  -->

<web-app xmlns="http://java.sun.com/xml/ns/javaee"
	     xmlns:xsi="http://www.w3.org/2001/XMLSchema-instance"
	     xsi:schemaLocation="http://java.sun.com/xml/ns/javaee
	     http://java.sun.com/xml/ns/javaee/web-app_3_0.xsd"
	     version="3.0"
         metadata-complete="true">

  <display-name>${application.name}</display-name>
  <listener>
    <listener-class>jeeves.config.springutil.JeevesContextLoaderListener</listener-class>
  </listener>
  <listener>
    <listener-class>
      org.springframework.web.context.request.RequestContextListener
    </listener-class>
  </listener>

  <!-- shut down java cache used for xlinks and spatial index -->
  <listener>
    <listener-class>
      org.apache.jcs.utils.servlet.JCSServletContextListener
    </listener-class>
  </listener>
  <filter>
    <filter-name>characterEncodingFilter</filter-name>
    <filter-class>org.springframework.web.filter.CharacterEncodingFilter</filter-class>
    <init-param>
      <param-name>encoding</param-name>
      <param-value>UTF-8</param-value>
    </init-param>
  </filter>
  <filter-mapping>
    <filter-name>characterEncodingFilter</filter-name>
    <url-pattern>/*</url-pattern>
  </filter-mapping>
  <listener>
    <listener-class>org.jasig.cas.client.session.SingleSignOutHttpSessionListener</listener-class>
  </listener>

  <!-- Spring security -->
  <!--     <filter>
          <filter-name>springSecurityFilterChain</filter-name>
          <filter-class>org.springframework.web.filter.DelegatingFilterProxy</filter-class>
      </filter> -->
  <filter>
    <filter-name>springSecurityFilterChain</filter-name>
    <filter-class>jeeves.config.springutil.JeevesDelegatingFilterProxy</filter-class>
    <init-param>
      <param-name>loginService</param-name>
      <param-value>signin</param-value>
    </init-param>
    <init-param>
      <param-name>trustedHost</param-name>
      <param-value>localhost</param-value>
    </init-param>
  </filter>

  <filter-mapping>
    <filter-name>springSecurityFilterChain</filter-name>
    <url-pattern>/*</url-pattern>
  </filter-mapping>

  <filter>
    <filter-name>SessionTimeoutCookieFilter</filter-name>
    <filter-class>org.geonetwork.http.SessionTimeoutCookieFilter</filter-class>
  </filter>
  <filter-mapping>
    <filter-name>SessionTimeoutCookieFilter</filter-name>
    <url-pattern>/srv/*</url-pattern>
  </filter-mapping>

  <!-- url rewrite filter -->
  <filter>
    <filter-name>UrlRewriteFilter</filter-name>
    <filter-class>org.tuckey.web.filters.urlrewrite.UrlRewriteFilter</filter-class>
    <!-- set the amount of seconds the conf file will be checked for reload. can be a valid integer (0 denotes
        check every time, empty/not set denotes no reload check) -->
    <!--<init-param>-->
    <!--<param-name>confReloadCheckInterval</param-name>-->
    <!--<param-value>0</param-value>-->
    <!--</init-param>-->


    <!-- sets up log level (will be logged to context log). Can be: TRACE, DEBUG, INFO (default), WARN, ERROR,
        FATAL, log4j, commons, sysout:{level} (ie, sysout:DEBUG). If you are having trouble using normal levels use
        sysout:DEBUG -->
    <init-param>
      <param-name>logLevel</param-name>
      <param-value>WARN</param-value>
    </init-param>

    <!-- you can disable status page if desired. Can be: true, false (default true) -->
    <init-param>
      <param-name>statusEnabled</param-name>
      <param-value>true</param-value>
    </init-param>

    <!-- you can change status path so that it does not conflict with your installed apps (note: defaults to
        /rewrite-status). Note: must start with / -->
    <init-param>
      <param-name>statusPath</param-name>
      <param-value>/rewritestatus</param-value>
    </init-param>
  </filter>
  <filter-mapping>
    <filter-name>UrlRewriteFilter</filter-name>
    <url-pattern>/*</url-pattern>
    <dispatcher>REQUEST</dispatcher>
    <dispatcher>FORWARD</dispatcher>
  </filter-mapping>

  <!-- XFrameOptionsFilter to avoid Clickjacking attacks.
     See https://www.owasp.org/index.php/Clickjacking_Defense_Cheat_Sheet.
  -->
  <filter>
    <filter-name>XFrameOptionsFilter</filter-name>
    <filter-class>
      org.fao.geonet.web.XFrameOptionsFilter
    </filter-class>
    <!-- Mode: DENY, SAMEORIGIN, ALLOW-FROM. Any other value will default to DENY
          - DENY: prevents any domain from framing the content.
          - SAMEORIGIN, which only allows the current site to frame the content.
          - ALLOW-FROM uri, which permits the specified 'uri' to frame this page.
            Not all browsers support this mode.
    -->
    <init-param>
      <param-name>mode</param-name>
      <param-value>DENY</param-value>
    </init-param>
    <!-- Allowed url. Used in ALLOW-FROM mode only -->
    <!--<init-param>
      <param-name>url</param-name>
      <param-value>http://localhost:8888/</param-value>
    </init-param>-->
  </filter>
  <filter-mapping>
    <filter-name>XFrameOptionsFilter</filter-name>
    <url-pattern>/*</url-pattern>
  </filter-mapping>


  <!-- Resources servlet -->
  <filter>
    <filter-name>resources</filter-name>
    <filter-class>org.fao.geonet.resources.ResourceFilter</filter-class>
    <!-- Specified what overrides to use if the
        (servlet.getServletContext().getServletContextName()).jeeves.configuration.overrides.file
        system parameter is not specified.
    -->
    <init-param>
      <param-name>jeeves.configuration.overrides.file</param-name>
      <param-value>${system.specific.overrides},${web.xml.main.config.overrides}</param-value>
    </init-param>
  </filter>
  <!-- Add CORS Header -->
  <filter>
    <filter-name>cors</filter-name>
    <filter-class>org.fao.geonet.web.CORSResponseFilter</filter-class>
    <init-param>
      <param-name>allowedHosts</param-name>
      <param-value>${cors.allowedHosts}</param-value>
    </init-param>
  </filter>
  <filter>
    <!--
        WebResourceOptimizer is a WRO4J Filter (https://code.google.com/p/wro4j/wiki/Introduction)
        which runs css and javascript linting, compiling, minification and compression.  We use it in two ways.

        * Runtime as a Servlet Filter - at runtime WRO4J compiles, lints, minifies and compresses all javascript and css files.
                                        This allows a developer to be able to get instant feed back when he/she changes a file.
                                        By Default the javascript and css is minimized.  To not have it minized use ?minimize=false
        * Maven build - The same configuration is run on all javascript files during build time.  The artifacts are ignored
                        because they are generated at runtime but it a check to verify that when deployed all artifacts can be
                        correctly built when the .
    -->

    <filter-name>WebResourceOptimizer</filter-name>
    <filter-class>
      org.fao.geonet.wro4j.GeonetWro4jFilter
    </filter-class>
  </filter>
  <filter-mapping>
    <filter-name>WebResourceOptimizer</filter-name>
    <url-pattern>/static/*</url-pattern>
  </filter-mapping>

  <!-- Only allow administrators or localhost access to the monitoring metrics -->
  <filter>
    <filter-name>MetricsRegistryInitializerFilter</filter-name>
    <filter-class>org.fao.geonet.monitor.webapp.MetricsRegistryInitializerFilter</filter-class>
  </filter>

  <!--  Monitors the number of Active requests, request length and return codes -->
  <filter>
    <filter-name>webappMetricsFilter</filter-name>
    <filter-class>org.fao.geonet.monitor.webapp.DefaultWebappMetricsFilter</filter-class>
  </filter>

  <filter-mapping>
    <filter-name>MetricsRegistryInitializerFilter</filter-name>
    <url-pattern>/*</url-pattern>
  </filter-mapping>

  <filter-mapping>
    <filter-name>webappMetricsFilter</filter-name>
    <url-pattern>/*</url-pattern>
  </filter-mapping>

  <filter-mapping>
    <filter-name>cors</filter-name>
    <url-pattern>/*</url-pattern>
  </filter-mapping>

  <filter-mapping>
    <filter-name>resources</filter-name>
    <url-pattern>/images/logos/*</url-pattern>
  </filter-mapping>

  <filter-mapping>
    <filter-name>resources</filter-name>
    <url-pattern>/images/harvesting/*</url-pattern>
  </filter-mapping>

  <filter-mapping>
    <filter-name>resources</filter-name>
    <url-pattern>/xml/schemas/*</url-pattern>
  </filter-mapping>

  <filter-mapping>
    <filter-name>resources</filter-name>
    <url-pattern>/images/statTmp/*</url-pattern>
  </filter-mapping>

  <filter-mapping>
    <filter-name>resources</filter-name>
    <url-pattern>/htmlcache/*</url-pattern>
  </filter-mapping>

  <filter-mapping>
    <filter-name>resources</filter-name>
    <url-pattern>/map/*</url-pattern>
  </filter-mapping>

  <!-- Print servlet -->
  <servlet>
    <servlet-name>mapfish.print</servlet-name>
    <servlet-class>org.mapfish.print.servlet.MapPrinterServlet</servlet-class>
    <init-param>
      <param-name>config</param-name>
      <param-value>WEB-INF/config-print/print-config.yaml</param-value>
    </init-param>
  </servlet>

  <servlet-mapping>
    <servlet-name>mapfish.print</servlet-name>
    <url-pattern>/pdf/*</url-pattern>
  </servlet-mapping>

  <!-- Convenience servlet for linking to various webapps for accessing monitoring data
      Contains 4 sub mappings:
          /metrics?[pretty=(true|false)][class=metric.name] - returns a json response with all of the registered metrics
          /threads - returns a text representation of the stack dump at the moment of the call
          /healthcheck - returns 200 if all checks pass or 500 Internal Service Error if one fails (and human readable response of the failures)
  -->
  <servlet>
    <servlet-name>monitor</servlet-name>
    <servlet-class>com.yammer.metrics.reporting.AdminServlet</servlet-class>
    <init-param>
      <param-name>SHOW_JVM_METRICS</param-name>
      <param-value>true</param-value>
    </init-param>
  </servlet>
  <servlet>
    <servlet-name>criticalHealthChecks</servlet-name>
    <servlet-class>org.fao.geonet.monitor.webapp.GeonetworkHealthCheckServlet</servlet-class>
    <init-param>
      <param-name>REGISTRY_ATTRIBUTE_KEY</param-name>
      <param-value>com.yammer.metrics.reporting.HealthCheckServlet.registry.critical</param-value>
    </init-param>
  </servlet>
  <servlet>
    <servlet-name>warningHealthChecks</servlet-name>
    <servlet-class>org.fao.geonet.monitor.webapp.GeonetworkHealthCheckServlet</servlet-class>
    <init-param>
      <param-name>REGISTRY_ATTRIBUTE_KEY</param-name>
      <param-value>com.yammer.metrics.reporting.HealthCheckServlet.registry.warning</param-value>
    </init-param>
  </servlet>
  <servlet>
    <servlet-name>expensiveHealthChecks</servlet-name>
    <servlet-class>org.fao.geonet.monitor.webapp.GeonetworkHealthCheckServlet</servlet-class>
    <init-param>
      <param-name>REGISTRY_ATTRIBUTE_KEY</param-name>
      <param-value>com.yammer.metrics.reporting.HealthCheckServlet.registry.expensive</param-value>
    </init-param>
  </servlet>

  <servlet-mapping>
    <servlet-name>monitor</servlet-name>
    <url-pattern>/monitor/*</url-pattern>
  </servlet-mapping>
  <servlet-mapping>
    <servlet-name>criticalHealthChecks</servlet-name>
    <url-pattern>/criticalhealthcheck</url-pattern>
  </servlet-mapping>
  <servlet-mapping>
    <servlet-name>warningHealthChecks</servlet-name>
    <url-pattern>/warninghealthcheck</url-pattern>
  </servlet-mapping>
  <servlet-mapping>
    <servlet-name>expensiveHealthChecks</servlet-name>
    <url-pattern>/expensivehealthcheck</url-pattern>
  </servlet-mapping>

  <servlet>
    <servlet-name>gn-servlet</servlet-name>
    <servlet-class>jeeves.server.sources.http.JeevesServlet</servlet-class>
    <!-- Specified what overrides to use if the
        (servlet.getServletContext().getServletContextName()).jeeves.configuration.overrides.file
        system parameter is not specified.
    -->
    <init-param>
      <param-name>jeeves.configuration.overrides.file</param-name>
      <param-value>${system.specific.overrides},${web.xml.main.config.overrides}</param-value>
    </init-param>

    <!--
        Specified what geonetwork data directory to use.
        <init-param>
        <param-name>geonetwork.dir</param-name>
        <param-value>/app/geonetwork_data_dir</param-value>
    </init-param>-->
    <load-on-startup>1</load-on-startup>
  </servlet>


  <servlet>
    <servlet-name>HttpProxy</servlet-name>
    <servlet-class>org.fao.geonet.proxy.URITemplateProxyServlet</servlet-class>
    <init-param>
      <param-name>targetUri</param-name>
      <param-value>{url}</param-value>
    </init-param>
    <init-param>
      <param-name>log</param-name>
      <param-value>true</param-value>
    </init-param>
    <init-param>
      <param-name>http.protocol.handle-redirects</param-name>
      <param-value>true</param-value>
    </init-param>
  </servlet>
  <servlet-mapping>
    <servlet-name>HttpProxy</servlet-name>
    <url-pattern>/proxy/*</url-pattern>
  </servlet-mapping>

<<<<<<< HEAD
=======

  <!--Direct proxy to ES server.
  One specific proxy for features and records
  which are requested by client apps. Redirect
  to the proper index which may not have the default name.
  -->
  <servlet>
    <servlet-name>ESFeaturesProxy</servlet-name>
    <servlet-class>org.mitre.dsmiley.httpproxy.URITemplateProxyServlet</servlet-class>
    <init-param>
      <param-name>targetUri</param-name>
      <param-value>${es.url}/${es.index.features}/{_}</param-value>
    </init-param>
    <init-param>
      <param-name>log</param-name>
      <param-value>true</param-value>
    </init-param>
  </servlet>
  <servlet-mapping>
    <servlet-name>ESFeaturesProxy</servlet-name>
    <url-pattern>/index/features</url-pattern>
  </servlet-mapping>

  <servlet>
    <servlet-name>ESRecordsProxy</servlet-name>
    <servlet-class>org.mitre.dsmiley.httpproxy.URITemplateProxyServlet</servlet-class>
    <init-param>
      <param-name>targetUri</param-name>
      <param-value>${es.url}/${es.index.records}/{_}</param-value>
    </init-param>
    <init-param>
      <param-name>log</param-name>
      <param-value>true</param-value>
    </init-param>
  </servlet>
  <servlet-mapping>
    <servlet-name>ESRecordsProxy</servlet-name>
    <url-pattern>/index/records</url-pattern>
  </servlet-mapping>

<!--
  <servlet>
    <servlet-name>ESProxy</servlet-name>
    <servlet-class>org.mitre.dsmiley.httpproxy.ProxyServlet</servlet-class>
    <init-param>
      <param-name>targetUri</param-name>
      <param-value>${es.url}</param-value>
    </init-param>
    <init-param>
      <param-name>log</param-name>
      <param-value>true</param-value>
    </init-param>
  </servlet>
  <servlet-mapping>
    <servlet-name>ESProxy</servlet-name>
    <url-pattern>/index/all</url-pattern>
  </servlet-mapping>
-->



>>>>>>> 70c2afba
  <servlet>
    <servlet-name>HttpDashboardProxy</servlet-name>
    <servlet-class>org.mitre.dsmiley.httpproxy.ProxyServlet</servlet-class>
    <init-param>
      <param-name>targetUri</param-name>
      <param-value>${kb.url}</param-value>
    </init-param>
    <init-param>
      <param-name>log</param-name>
      <param-value>true</param-value>
    </init-param>
  </servlet>
  <servlet-mapping>
    <servlet-name>HttpDashboardProxy</servlet-name>
    <url-pattern>/dashboards/*</url-pattern>
  </servlet-mapping>


  <servlet>
    <servlet-name>jolokia-agent</servlet-name>
    <servlet-class>org.jolokia.http.AgentServlet</servlet-class>
    <init-param>
      <param-name>policyLocation</param-name>
      <param-value>classpath:/jolokia-access.xml</param-value>
    </init-param>
    <load-on-startup>1</load-on-startup>
  </servlet>

  <servlet-mapping>
    <servlet-name>jolokia-agent</servlet-name>
    <url-pattern>/jolokia/*</url-pattern>
  </servlet-mapping>


  <!-- Spring dispatcher servlet -->
  <servlet>
    <servlet-name>spring</servlet-name>
    <servlet-class>
      jeeves.config.springutil.JeevesDispatcherServlet
    </servlet-class>
    <init-param>
      <param-name>nodeId</param-name>
      <param-value>srv</param-value>
    </init-param>
    <load-on-startup>2</load-on-startup>
  </servlet>

  <servlet-mapping>
    <servlet-name>spring</servlet-name>
    <url-pattern>/*</url-pattern>
  </servlet-mapping>

  <session-config>
    <session-timeout>${sessionTimeout}</session-timeout>
    <cookie-config>
      <http-only>true</http-only>
      <secure>${cookieSecureFlag}</secure>
    </cookie-config>
  </session-config>

  <context-param>
    <param-name>spring.profiles.active</param-name>
    <param-value>${es.spring.profile}</param-value>
  </context-param>
</web-app><|MERGE_RESOLUTION|>--- conflicted
+++ resolved
@@ -380,11 +380,9 @@
     <url-pattern>/proxy/*</url-pattern>
   </servlet-mapping>
 
-<<<<<<< HEAD
-=======
 
   <!--Direct proxy to ES server.
-  One specific proxy for features and records
+  One specific proxy for features
   which are requested by client apps. Redirect
   to the proper index which may not have the default name.
   -->
@@ -405,45 +403,6 @@
     <url-pattern>/index/features</url-pattern>
   </servlet-mapping>
 
-  <servlet>
-    <servlet-name>ESRecordsProxy</servlet-name>
-    <servlet-class>org.mitre.dsmiley.httpproxy.URITemplateProxyServlet</servlet-class>
-    <init-param>
-      <param-name>targetUri</param-name>
-      <param-value>${es.url}/${es.index.records}/{_}</param-value>
-    </init-param>
-    <init-param>
-      <param-name>log</param-name>
-      <param-value>true</param-value>
-    </init-param>
-  </servlet>
-  <servlet-mapping>
-    <servlet-name>ESRecordsProxy</servlet-name>
-    <url-pattern>/index/records</url-pattern>
-  </servlet-mapping>
-
-<!--
-  <servlet>
-    <servlet-name>ESProxy</servlet-name>
-    <servlet-class>org.mitre.dsmiley.httpproxy.ProxyServlet</servlet-class>
-    <init-param>
-      <param-name>targetUri</param-name>
-      <param-value>${es.url}</param-value>
-    </init-param>
-    <init-param>
-      <param-name>log</param-name>
-      <param-value>true</param-value>
-    </init-param>
-  </servlet>
-  <servlet-mapping>
-    <servlet-name>ESProxy</servlet-name>
-    <url-pattern>/index/all</url-pattern>
-  </servlet-mapping>
--->
-
-
-
->>>>>>> 70c2afba
   <servlet>
     <servlet-name>HttpDashboardProxy</servlet-name>
     <servlet-class>org.mitre.dsmiley.httpproxy.ProxyServlet</servlet-class>
