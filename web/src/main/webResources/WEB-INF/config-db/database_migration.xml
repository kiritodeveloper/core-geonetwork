--- conflicted
+++ resolved
@@ -266,9 +266,14 @@
         <value>WEB-INF/classes/setup/sql/migrate/v3104/migrate-</value>
       </list>
     </entry>
+    <entry key="3.11.0">
+      <list>
+        <value>java:v3110.UpdateMetadataStatus</value>
+        <value>WEB-INF/classes/setup/sql/migrate/v3110/migrate-</value>
+      </list>
+    </entry>
     <entry key="4.0.0">
       <list>
-<<<<<<< HEAD
         <value>java:v400.UpdateAllSequenceValueToMax</value>
         <value>WEB-INF/classes/setup/sql/migrate/v400/migrate-</value>
       </list>
@@ -281,10 +286,6 @@
     <entry key="4.0.2">
       <list>
         <value>WEB-INF/classes/setup/sql/migrate/v402/migrate-</value>
-=======
-        <value>java:v3110.UpdateMetadataStatus</value>
-        <value>WEB-INF/classes/setup/sql/migrate/v3110/migrate-</value>
->>>>>>> 3fd0c872
       </list>
     </entry>
   </util:map>
