--- conflicted
+++ resolved
@@ -26,19 +26,6 @@
        xmlns="http://www.springframework.org/schema/beans"
        xsi:schemaLocation="http://www.springframework.org/schema/beans http://www.springframework.org/schema/beans/spring-beans.xsd">
 
-<<<<<<< HEAD
-    <bean id="systemInfo" class="org.fao.geonet.SystemInfo">
-        <constructor-arg value="${stagingProfile}" />
-        <constructor-arg value="${build.timestamp}" />
-        <constructor-arg value="${geonetwork.version}" />
-        <constructor-arg value="${geonetwork.subversion}" />
-        <constructor-arg value="${os.name} ${os.version} ${os.arch}" />
-        <constructor-arg value="${java.version}" />
-        <constructor-arg value="${java.vm.vendor}" />
-        <constructor-arg value="${parent.scm.url}" />
-        <constructor-arg value="${buildNumber}" />
-    </bean>
-=======
   <bean id="systemInfo" class="org.fao.geonet.SystemInfo">
     <constructor-arg value="${stagingProfile}"/>
     <constructor-arg value="${build.timestamp}"/>
@@ -47,6 +34,7 @@
     <constructor-arg value="${os.name} ${os.version} ${os.arch}"/>
     <constructor-arg value="${java.version}"/>
     <constructor-arg value="${java.vm.vendor}"/>
+    <constructor-arg value="${parent.scm.url}"/>
+    <constructor-arg value="${buildNumber}"/>
   </bean>
->>>>>>> 8f8044c8
 </beans>