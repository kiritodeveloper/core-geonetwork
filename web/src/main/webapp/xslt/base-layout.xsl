<?xml version="1.0" encoding="UTF-8"?>
<!-- 
  The main entry point for all user interface generated
  from XSLT. 
-->
<xsl:stylesheet version="2.0" xmlns:xsl="http://www.w3.org/1999/XSL/Transform">

  <xsl:output omit-xml-declaration="yes" method="html" doctype-system="html" indent="yes"
    encoding="UTF-8"/>

  <xsl:include href="common/base-variables.xsl"/>

  <xsl:include href="base-layout-cssjs-loader.xsl"/>

  <xsl:template match="/">
    <html ng-app="{$angularModule}" lang="{$lang}" id="ng-app">
      <head>
        <title>
          <xsl:value-of select="concat($env/system/site/name, ' - ', $env/system/site/organization)"
          />
        </title>
        <meta charset="utf-8"/>
        <meta name="viewport" content="initial-scale=1.0, user-scalable=no"/>
        <meta name="apple-mobile-web-app-capable" content="yes"/>

        <meta name="description" content=""/>
        <meta name="keywords" content=""/>


        <link rel="icon" type="image/gif" href="../../images/logos/favicon.gif"/>
        <link href="rss.search?sortBy=changeDate" rel="alternate" type="application/rss+xml"
          title="{{concat($env/system/site/name, ' - ', $env/system/site/organization)}}"/>
        <link href="portal.opensearch" rel="search" type="application/opensearchdescription+xml"
          title="concat($env/system/site/name, ' - ', $env/system/site/organization)"/>

        <xsl:call-template name="css-load"/>
      </head>


      <!-- The GnCatController takes care of 
      loading site information, check user login state
      and a facet search to get main site information.
      -->
      <body data-ng-controller="GnCatController">
        <xsl:choose>
          <xsl:when test="ends-with($service, 'nojs')">
            <!-- No JS degraded mode ... -->
            <div>
              <!-- TODO: Add header/footer -->
              <xsl:apply-templates mode="content" select="."/>
            </div>
          </xsl:when>
          <xsl:otherwise>
<<<<<<< HEAD

              <!-- AngularJS application -->
              <xsl:if test="$angularApp != 'gn_search' and $angularApp != 'gn_viewer'">
                <div class="navbar navbar-default"
                     data-ng-include="'{$uiResourcesPath}templates/top-toolbar.html'"> </div>
              </xsl:if>
=======
            <!-- AngularJS application -->
            <div data-ng-cloak="" class="ng-cloak">
              <div class="navbar navbar-default gn-top-bar"
                   data-ng-hide="layout.hideTopToolBar"
                   data-ng-include="'{$uiResourcesPath}templates/top-toolbar.html'"></div>
>>>>>>> 6560d163

              <xsl:apply-templates mode="content" select="."/>

              <xsl:if test="$isJsEnabled">
                <xsl:call-template name="javascript-load"/>
              </xsl:if>
            <xsl:if test="$isJsEnabled">
              <xsl:call-template name="no-js-alert"/>
            </xsl:if>
          </xsl:otherwise>
        </xsl:choose>
      </body>
    </html>
  </xsl:template>





  <xsl:template name="no-js-alert">
    <noscript>
      <div class="alert" data-ng-hide="">
        <strong>
          <xsl:value-of select="$i18n/warning"/>
        </strong>
        <xsl:text> </xsl:text>
        <xsl:copy-of select="$i18n/nojs"/>
      </div>
    </noscript>
  </xsl:template>

</xsl:stylesheet><|MERGE_RESOLUTION|>--- conflicted
+++ resolved
@@ -51,20 +51,12 @@
             </div>
           </xsl:when>
           <xsl:otherwise>
-<<<<<<< HEAD
 
               <!-- AngularJS application -->
               <xsl:if test="$angularApp != 'gn_search' and $angularApp != 'gn_viewer'">
-                <div class="navbar navbar-default"
-                     data-ng-include="'{$uiResourcesPath}templates/top-toolbar.html'"> </div>
-              </xsl:if>
-=======
-            <!-- AngularJS application -->
-            <div data-ng-cloak="" class="ng-cloak">
-              <div class="navbar navbar-default gn-top-bar"
-                   data-ng-hide="layout.hideTopToolBar"
-                   data-ng-include="'{$uiResourcesPath}templates/top-toolbar.html'"></div>
->>>>>>> 6560d163
+                <div class="navbar navbar-default gn-top-bar"
+                     data-ng-hide="layout.hideTopToolBar"
+                     data-ng-include="'{$uiResourcesPath}templates/top-toolbar.html'"></div>              </xsl:if>
 
               <xsl:apply-templates mode="content" select="."/>
 
