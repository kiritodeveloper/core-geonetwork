--- conflicted
+++ resolved
@@ -63,11 +63,7 @@
   </xsl:function>
 
 
-<<<<<<< HEAD
   <!-- Return an element label taking care of the profil,
-=======
-  <!-- Return an element label taking care of the profile, 
->>>>>>> 116fc371
   the context (ie. parent element) or a complete xpath.
   -->
   <xsl:function name="gn-fn-metadata:getLabel" as="node()">
@@ -104,19 +100,13 @@
     </xsl:variable>
 
     <!-- Name with context in current schema -->
-<<<<<<< HEAD
-    <xsl:variable name="schemaLabelWithContext"
-                  select="$labels/element[@name=$escapedName and (@context=$xpath or @context=$parent or @context=$parentIsoType)]"/>
-
-=======
     <xsl:variable name="schemaLabelWithContextCollection"
                   select="$labels/element[@name=$escapedName and (@context=$xpath or @context=$parent or @context=$parentIsoType)]"/>
     <xsl:variable name="schemaLabelWithContext" select="$schemaLabelWithContextCollection[1]"/>
     <xsl:if test="count($schemaLabelWithContextCollection) > 1">
       <xsl:message>WARNING: gn-fn-metadata:getLabel | multiple labels found for element '<xsl:value-of select="$escapedName"/>' with context=('<xsl:value-of select="$xpath"/>' or '<xsl:value-of select="$parent"/>' or '<xsl:value-of select="$parentIsoType"/>') in schema <xsl:value-of select="$schema"/></xsl:message>
     </xsl:if>
-    
->>>>>>> 116fc371
+
     <!-- Name in current schema -->
     <xsl:variable name="schemaLabel"
                   select="$labels/element[@name=$escapedName and not(@context)]"/>
@@ -140,12 +130,7 @@
                 <xsl:value-of select="$escapedName"/>
               </label>
             </element>
-<<<<<<< HEAD
             <xsl:message>gn-fn-metadata:getLabel | missing translation in schema <xsl:value-of select="$schema"/> for <xsl:value-of select="$name"/>.</xsl:message>
-=======
-            <xsl:message>WARNING: gn-fn-metadata:getLabel | missing translation in schema <xsl:value-of
-              select="$schema"/> for <xsl:value-of select="$name"/>.</xsl:message>
->>>>>>> 116fc371
           </xsl:otherwise>
         </xsl:choose>
       </xsl:otherwise>
