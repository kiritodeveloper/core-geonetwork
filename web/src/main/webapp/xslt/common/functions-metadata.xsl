<?xml version="1.0" encoding="UTF-8"?>
<!--
  ~ Copyright (C) 2001-2016 Food and Agriculture Organization of the
  ~ United Nations (FAO-UN), United Nations World Food Programme (WFP)
  ~ and United Nations Environment Programme (UNEP)
  ~
  ~ This program is free software; you can redistribute it and/or modify
  ~ it under the terms of the GNU General Public License as published by
  ~ the Free Software Foundation; either version 2 of the License, or (at
  ~ your option) any later version.
  ~
  ~ This program is distributed in the hope that it will be useful, but
  ~ WITHOUT ANY WARRANTY; without even the implied warranty of
  ~ MERCHANTABILITY or FITNESS FOR A PARTICULAR PURPOSE. See the GNU
  ~ General Public License for more details.
  ~
  ~ You should have received a copy of the GNU General Public License
  ~ along with this program; if not, write to the Free Software
  ~ Foundation, Inc., 51 Franklin St, Fifth Floor, Boston, MA 02110-1301, USA
  ~
  ~ Contact: Jeroen Ticheler - FAO - Viale delle Terme di Caracalla 2,
  ~ Rome - Italy. email: geonetwork@osgeo.org
  -->

<xsl:stylesheet xmlns:xsl="http://www.w3.org/1999/XSL/Transform" xmlns:xs="http://www.w3.org/2001/XMLSchema"
                xmlns:gn="http://www.fao.org/geonetwork" xmlns:gn-fn-metadata="http://geonetwork-opensource.org/xsl/functions/metadata"
                xmlns:saxon="http://saxon.sf.net/"
                version="2.0" extension-element-prefixes="saxon"
                exclude-result-prefixes="#all">
  <!-- Provides XSL function related to metadata management like
  retrieving labels, helper, -->


  <!--
      Return the original node with its context when a node
       is retrieved using the evaluate template (which cause the
       element to lost its context. Only works on an enumerated
       metadocument (ie. in editing mode).
    -->
  <xsl:function name="gn-fn-metadata:getOriginalNode" as="node()">
    <xsl:param name="metadata" as="node()"/>
    <xsl:param name="evaluatedNode" as="node()"/>

    <xsl:variable name="nodeRef" select="$evaluatedNode/gn:element/@ref"/>
    <xsl:variable name="node" select="$metadata//*[gn:element/@ref = $nodeRef]"/>

    <!--<xsl:message>#getOriginalNode ==================</xsl:message>
    <xsl:message><xsl:value-of select="$evaluatedNode/*/gn:element/@ref"/></xsl:message>
    <xsl:message>Match with ref: <xsl:value-of select="$node/gn:element/@ref"/></xsl:message>
    <xsl:message><xsl:copy-of select="$node"/></xsl:message>-->

    <xsl:sequence select="if ($node) then $node else $evaluatedNode"/>
  </xsl:function>

  <!--
    Return the label of an element looking in <schema>/loc/<lang>/labels.xml
  -->
  <xsl:function name="gn-fn-metadata:getLabel" as="node()">
    <xsl:param name="schema" as="xs:string"/>
    <xsl:param name="name" as="xs:string"/>
    <xsl:param name="labels" as="node()"/>
    <xsl:copy-of select="gn-fn-metadata:getLabel($schema, $name, $labels, '', '', '')"/>
  </xsl:function>


  <!-- Return an element label taking care of the profil,
  the context (ie. parent element) or a complete xpath.
  -->
  <xsl:function name="gn-fn-metadata:getLabel" as="node()">
    <xsl:param name="schema" as="xs:string"/>
    <xsl:param name="name" as="xs:string"/>
    <xsl:param name="labels" as="node()"/>
    <xsl:param name="parent" as="xs:string?"/>
    <xsl:param name="parentIsoType" as="xs:string?"/>
    <xsl:param name="xpath" as="xs:string?"/>

    <!-- TODO : add fallback schema
    Add try/catch block to log out when a label id duplicated
    in loc files. XSLv3 could be useful for that.
    -->
    <!--
    <xsl:message>#gn-fn-metadata:getLabel</xsl:message>
    <xsl:message>#Element name: <xsl:value-of select="$name"/></xsl:message>
    <xsl:message>#XPath: <xsl:value-of select="$xpath"/></xsl:message>
    <xsl:message>#Parent: <xsl:value-of select="$parent"/></xsl:message>
    -->

    <xsl:variable name="escapedName">
      <xsl:choose>
        <xsl:when test="matches($name, '.*CHOICE_ELEMENT.*')">
          <xsl:value-of select="substring-before($name, 'CHOICE_ELEMENT')"/>
        </xsl:when>
        <xsl:when test="matches($name, '.*GROUP_ELEMENT.*')">
          <xsl:value-of select="substring-before($name, 'GROUP_ELEMENT')"/>
        </xsl:when>
        <xsl:otherwise>
          <xsl:value-of select="$name"/>
        </xsl:otherwise>
      </xsl:choose>
    </xsl:variable>

    <!-- Name with context in current schema -->
    <xsl:variable name="schemaLabelWithContext"
                  select="$labels/element[@name=$escapedName and (@context=$xpath or @context=$parent or @context=$parentIsoType)]"/>

    <!-- Name in current schema -->
    <xsl:variable name="schemaLabel"
                  select="$labels/element[@name=$escapedName and not(@context)]"/>

    <xsl:choose>
      <xsl:when test="$schemaLabelWithContext">
        <xsl:copy-of select="$schemaLabelWithContext" copy-namespaces="no"/>
      </xsl:when>
      <xsl:when test="$schemaLabel">
        <xsl:copy-of select="$schemaLabel" copy-namespaces="no"/>
      </xsl:when>
      <xsl:otherwise>
        <xsl:choose>
          <xsl:when test="starts-with($schema, 'iso19139.')">
            <xsl:copy-of select="gn-fn-metadata:getLabel('iso19139', $name, $iso19139labels,
              $parent, $parentIsoType, $xpath)"/>
          </xsl:when>
          <xsl:otherwise>
            <element>
              <label>
                <xsl:value-of select="$escapedName"/>
              </label>
            </element>
            <xsl:message>gn-fn-metadata:getLabel | missing translation in schema <xsl:value-of select="$schema"/> for <xsl:value-of select="$name"/>.</xsl:message>
          </xsl:otherwise>
        </xsl:choose>
      </xsl:otherwise>
    </xsl:choose>

  </xsl:function>


  <!-- Return the list of values for a codelist or <null/>.
  Codelist are defined in codelist.xml.

  One element may have more than one codelists. In that case, the
  conditional codelist define a displayIf attribute with an XPath
  expression.
  eg. Only for services:
  <codelist name="gmd:MD_ScopeCode"
    displayIf="/ancestor::node()[name()='gmd:MD_Metadata']/gmd:identificationInfo/srv:SV_ServiceIdentification">


  The response is:
  <codelist name="gmd:MD_ScopeCode">
    <entry>
      <code>attribute</code>
      <label>Attribute</label>
      <description>Information applies to the attribute class</description>
    </entry>
  -->

  <xsl:function name="gn-fn-metadata:getCodeListValues" as="node()">
    <xsl:param name="schema" as="xs:string"/>
    <xsl:param name="name" as="xs:string"/>
    <xsl:param name="codelists" as="node()"/>
    <xsl:copy-of select="gn-fn-metadata:getCodeListValues($schema, $name, $codelists, false())"/>
  </xsl:function>

  <xsl:function name="gn-fn-metadata:getCodeListValues" as="node()">
    <xsl:param name="schema" as="xs:string"/>
    <xsl:param name="name" as="xs:string"/>
    <xsl:param name="codelists" as="node()"/>
    <xsl:param name="node" as="item()?"/>

    <xsl:variable name="codelists" select="$codelists/codelist[@name=$name]"
                  exclude-result-prefixes="#all"/>

    <!--
    <xsl:message>#gn-fn-metadata:getCodeListValues</xsl:message>
    <xsl:message>#Schema: <xsl:value-of select="$schema"/> </xsl:message>
    <xsl:message>#Element name: <xsl:value-of select="$name"/> </xsl:message>
    <xsl:message>#Codelist found: <xsl:copy-of select="$codelists"/> </xsl:message>
    -->

    <!-- Conditional helpers which may define an xpath expression to evaluate
        if the xpath match. Check all codelists if one define an expression.
        If the expression return a node, this codelist will be returned. -->
    <xsl:variable name="conditionalCodelist">
      <xsl:if test="$node">
        <xsl:for-each select="$codelists">
          <xsl:if test="@displayIf">
            <xsl:variable name="match">
              <saxon:call-template name="{concat('evaluate-', $schema)}">
                <xsl:with-param name="base"
                                select="$metadata/descendant-or-self::node()[gn:element/@ref = $node/gn:element/@ref]"/>
                <xsl:with-param name="in" select="concat('/', @displayIf)"/>
              </saxon:call-template>
            </xsl:variable>
            <xsl:if test="$match != ''">
              <xsl:copy-of select="."/>
            </xsl:if>
          </xsl:if>
        </xsl:for-each>
      </xsl:if>
    </xsl:variable>

    <xsl:choose>
      <xsl:when test="$conditionalCodelist/*">
        <xsl:copy-of select="$conditionalCodelist/codelist"/>
      </xsl:when>
      <xsl:when test="$codelists">
        <!-- Return the default -->
        <codelist>
          <xsl:copy-of select="$codelists[not(@displayIf)]/@*"/>
          <xsl:copy-of select="$codelists[not(@displayIf)]/*[not(@hideInEditMode)]"/>
        </codelist>
      </xsl:when>
      <xsl:otherwise>
        <null/>
      </xsl:otherwise>
    </xsl:choose>
  </xsl:function>

  <!--
    Return the list of helper for an element looking in <schema>/loc/<lang>/labels.xml
    helper tag.


      In editing mode, for gco:CharacterString elements (with no codelist
      or enumeration defined in the schema) an helper list could be defined
      in loc files (labels.xml) using the helper tag.
      <element name="gmd:denominator" id="57.0">
          <label>Denominator</label>
          <helper>
            <option value="5000">1:5´000</option>
            <option value="10000">1:10´000</option>
            ...

      Then a list of values is displayed next to the input field.

      The helper list could be sorted if stort attribute is set to true:
      <helper sort="true" ...

      By default, the list of suggestion is displayed in a combo next to the
      element. The layout may be customized by setting the editorMode. Supported
      modes are:
      * radio
      * radio_withdesc
      * radio_linebreak

      <helper editorMode="radio_withdesc" ...

      One related element (sibbling) could be link to current element using the @rel attribute.
      This related element is updated with the title value of the selected option.
  -->
  <xsl:function name="gn-fn-metadata:getHelper" as="node()">
    <xsl:param name="helper" as="node()*"/>
    <xsl:param name="node" as="node()"/>

    <xsl:choose>
      <xsl:when test="$helper[@displayIf]">

        <!-- Search for the related element identifier -->
        <xsl:variable name="relatedElementRef"
                      select="$node/../*[name()=$helper/@rel]/*/gn:element/@ref"/>

        <helper>
          <xsl:attribute name="relElementRef" select="$relatedElementRef"/>
          <xsl:copy-of select="$helper/@*"/>

          <xsl:variable name="helpersMatchingCurrentRecord">
            <xsl:for-each select="$helper[@displayIf]">
              <xsl:variable name="match">
                <saxon:call-template name="{concat('evaluate-', $schema)}">
                  <xsl:with-param name="base"
                                  select="$metadata/descendant-or-self::node()[gn:element/@ref = $node/gn:element/@ref]"/>
                  <xsl:with-param name="in" select="concat('/', @displayIf)"/>
                </saxon:call-template>
              </xsl:variable>

              <xsl:if test="$match/*">
                <xsl:copy-of select="option"/>
              </xsl:if>
            </xsl:for-each>
          </xsl:variable>

          <xsl:choose>
            <xsl:when
              test="count($helpersMatchingCurrentRecord/*) > 0">
              <xsl:copy-of select="$helpersMatchingCurrentRecord"/>
            </xsl:when>
            <xsl:otherwise>
              <!-- The default helper is the one with no condition. -->
              <xsl:copy-of select="$helper[not(@displayIf)]/*"/>
            </xsl:otherwise>
          </xsl:choose>
        </helper>
      </xsl:when>

      <xsl:when test="$helper">
        <!-- Search for the related element identifier -->
        <xsl:variable name="relatedElementRef"
                      select="$node/../*[name()=$helper/@rel]/*/gn:element/@ref"/>

        <helper>
          <xsl:attribute name="relElementRef" select="$relatedElementRef"/>
          <xsl:copy-of select="$helper/@*"/>
          <xsl:copy-of select="$helper/*"/>
        </helper>
      </xsl:when>
      <xsl:otherwise>
        <null/>
      </xsl:otherwise>
    </xsl:choose>
  </xsl:function>

  <!-- Get helper -->
  <xsl:function name="gn-fn-metadata:getHelper" as="node()*">
    <xsl:param name="schema" as="xs:string"/>
    <xsl:param name="name" as="xs:string"/>
    <xsl:param name="context" as="xs:string?"/>
    <xsl:param name="xpath" as="xs:string?"/>

<<<<<<< HEAD
    <!-- Name with context in current schema -->
    <xsl:variable name="helper"
                  select="$labels/element[@name=$name and (@context=$xpath or @context=$context)]/helper"/>
=======
    <xsl:variable name="helper"
                  select="if (string($xpath) or string($context))
                          then $labels/element[@name=$name and (@context=$xpath or @context=$context)]/helper
                          else $labels/element[@name=$name and not(string(@context))]/helper"/>
>>>>>>> 68ac67a9

    <xsl:choose>
      <xsl:when test="$helper">
        <xsl:copy-of select="$helper" copy-namespaces="no"/>
      </xsl:when>
      <xsl:otherwise>
        <null/>
      </xsl:otherwise>
    </xsl:choose>

  </xsl:function>


  <!-- Get field type based on editor configuration.
  Search by element name or the child element name (the one
  containing the value).

  The child element take priority if defined.
  -->
  <xsl:function name="gn-fn-metadata:getFieldType" as="xs:string">
    <xsl:param name="configuration" as="node()"/>
    <!-- The container element -->
    <xsl:param name="name" as="xs:string"/>
    <!-- The element containing the value eg. gco:Date -->
    <xsl:param name="childName" as="xs:string?"/>

    <xsl:variable name="childType"
                  select="normalize-space($configuration/editor/fields/for[@name = $childName]/@use)"/>
    <xsl:variable name="type"
                  select="normalize-space($configuration/editor/fields/for[@name = $name]/@use)"/>

    <xsl:value-of
      select="if ($childType != '')
      then $childType
      else if ($type != '')
      then $type
      else $defaultFieldType"
    />
  </xsl:function>


  <!-- Return the directive to use for add control if a custom one
  is defined. Eg. Adding from a thesaurus propose a list of available
  thesaurus. -->
  <xsl:function name="gn-fn-metadata:getFieldAddDirective" as="node()">
    <xsl:param name="configuration" as="node()"/>
    <xsl:param name="name" as="xs:string"/>

    <xsl:variable name="type"
                  select="$configuration/editor/fields/for[@name = $name and @addDirective]"/>
    <xsl:choose>
      <xsl:when test="$type">
        <xsl:copy-of select="$type" copy-namespaces="no"/>
      </xsl:when>
      <xsl:otherwise>
        <null/>
      </xsl:otherwise>
    </xsl:choose>
  </xsl:function>

  <xsl:function name="gn-fn-metadata:getFieldAddDirectiveAttributes"
                as="attribute()*">
    <xsl:param name="configuration" as="node()"/>
    <xsl:param name="name" as="xs:string"/>

    <xsl:copy-of select="$configuration/editor/fields/
          for[@name = $name and @addDirective]/
          directiveAttributes/@*"/>
  </xsl:function>

  <!-- Return if a flat mode exception has been defined in the current view for a field. -->
  <xsl:function name="gn-fn-metadata:isFieldFlatModeException" as="xs:boolean">
    <xsl:param name="configuration" as="node()"/>
    <xsl:param name="name" as="xs:string"/>

    <xsl:variable name="exception"
                  select="count($configuration/flatModeExceptions/for[@name = $name])"/>

    <xsl:value-of
      select="if ($exception > 0)
      then true()
      else false()"
    />
  </xsl:function>

  <xsl:function name="gn-fn-metadata:getXPath" as="xs:string">
    <xsl:param name="node" as="node()"/>

    <xsl:value-of select="gn-fn-metadata:getXPath($node, false())"/>
  </xsl:function>

  <xsl:function name="gn-fn-metadata:positionOfType" as="xs:string">
    <xsl:param name="node" as="node()"/>
    <xsl:variable name="nodePosition" select="$node/position()"/>
    <xsl:variable name="allPrecedingSiblings"
                  select="$node/preceding-sibling::*[name() = name($node)]"/>
    <!--<xsl:value-of select="count($node/../*[name = name($node) and position() &lt; $nodePosition]) + 1"/>-->
    <xsl:value-of select="count($allPrecedingSiblings) + 1"/>
  </xsl:function>

  <!--
    Return the xpath of a node.
  -->
  <xsl:function name="gn-fn-metadata:getXPath" as="xs:string">
    <xsl:param name="node" as="node()"/>
    <xsl:param name="withPosition" as="xs:boolean"/>

    <!-- Avoid root element. -->
    <xsl:variable name="untilIndex" select="1"/>
    <xsl:variable name="xpathSeparator">/</xsl:variable>
    <xsl:variable name="elementName" select="name($node)"/>
    <xsl:variable name="isAttribute" select="$node/../attribute::*[name() = $elementName]"/>
    <xsl:variable name="ancestors" select="$node/ancestor::*"/>

    <xsl:variable name="xpath">
      <xsl:for-each select="$ancestors[position() != $untilIndex]">
        <xsl:value-of select="if ($withPosition)
          then concat($xpathSeparator, name(.), '[', gn-fn-metadata:positionOfType(.), ']')
          else concat($xpathSeparator, name(.))"/>
      </xsl:for-each>
    </xsl:variable>

    <xsl:value-of
      select="if ($isAttribute)
      then concat($xpath, $xpathSeparator, '@', $elementName)
      else if ($withPosition)
        then concat($xpath, $xpathSeparator, $elementName, '[', gn-fn-metadata:positionOfType($node), ']')
        else concat($xpath, $xpathSeparator, $elementName)
      "
    />
  </xsl:function>

  <xsl:function name="gn-fn-metadata:getXPathByRef" as="xs:string">
    <xsl:param name="nodeRef" as="xs:string"/>
    <xsl:param name="md" as="node()"/>
    <xsl:param name="withPosition" as="xs:boolean"/>

    <xsl:variable name="node" select="$md/descendant::node()[gn:element/@ref = $nodeRef]"/>

    <xsl:value-of select="gn-fn-metadata:getXPath($node, $withPosition)"/>
  </xsl:function>


</xsl:stylesheet><|MERGE_RESOLUTION|>--- conflicted
+++ resolved
@@ -317,16 +317,11 @@
     <xsl:param name="context" as="xs:string?"/>
     <xsl:param name="xpath" as="xs:string?"/>
 
-<<<<<<< HEAD
     <!-- Name with context in current schema -->
-    <xsl:variable name="helper"
-                  select="$labels/element[@name=$name and (@context=$xpath or @context=$context)]/helper"/>
-=======
     <xsl:variable name="helper"
                   select="if (string($xpath) or string($context))
                           then $labels/element[@name=$name and (@context=$xpath or @context=$context)]/helper
                           else $labels/element[@name=$name and not(string(@context))]/helper"/>
->>>>>>> 68ac67a9
 
     <xsl:choose>
       <xsl:when test="$helper">
