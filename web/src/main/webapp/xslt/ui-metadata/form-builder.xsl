<?xml version="1.0" encoding="UTF-8"?>
<!--
  ~ Copyright (C) 2001-2016 Food and Agriculture Organization of the
  ~ United Nations (FAO-UN), United Nations World Food Programme (WFP)
  ~ and United Nations Environment Programme (UNEP)
  ~
  ~ This program is free software; you can redistribute it and/or modify
  ~ it under the terms of the GNU General Public License as published by
  ~ the Free Software Foundation; either version 2 of the License, or (at
  ~ your option) any later version.
  ~
  ~ This program is distributed in the hope that it will be useful, but
  ~ WITHOUT ANY WARRANTY; without even the implied warranty of
  ~ MERCHANTABILITY or FITNESS FOR A PARTICULAR PURPOSE. See the GNU
  ~ General Public License for more details.
  ~
  ~ You should have received a copy of the GNU General Public License
  ~ along with this program; if not, write to the Free Software
  ~ Foundation, Inc., 51 Franklin St, Fifth Floor, Boston, MA 02110-1301, USA
  ~
  ~ Contact: Jeroen Ticheler - FAO - Viale delle Terme di Caracalla 2,
  ~ Rome - Italy. email: geonetwork@osgeo.org
  -->

<xsl:stylesheet xmlns:xs="http://www.w3.org/2001/XMLSchema" xmlns:xlink="http://www.w3.org/1999/xlink"
                xmlns:gn="http://www.fao.org/geonetwork"
                xmlns:gn-fn-metadata="http://geonetwork-opensource.org/xsl/functions/metadata"
                xmlns:java-xsl-util="java:org.fao.geonet.util.XslUtil"
                xmlns:xsl="http://www.w3.org/1999/XSL/Transform"
                xmlns:saxon="http://saxon.sf.net/" version="2.0"
                extension-element-prefixes="saxon" exclude-result-prefixes="#all">
  <!-- Build the form for creating HTML elements. -->

  <xsl:import href="../common/base-variables-metadata.xsl"/>

  <xsl:import href="../common/utility-tpl-metadata.xsl"/>

  <xsl:import href="form-builder-xml.xsl"/>

  <xsl:import href="form-configurator.xsl"/>

  <xsl:import href="menu-fn.xsl"/>

  <xsl:import href="menu-builder.xsl"/>

  <!--
    Render an element with a label and a value
  -->
  <xsl:template name="render-element">
    <xsl:param name="label" as="node()?"/>
    <xsl:param name="value"/>
    <xsl:param name="errors" required="no"/>
    <!-- cls may define custom CSS class in order to activate
    custom widgets on client side -->
    <xsl:param name="cls" required="no" as="xs:string"/>
    <!-- XPath is added as data attribute for client side references
    to get help or inline editing ? -->
    <xsl:param name="xpath" required="no" as="xs:string" select="''"/>

    <!-- For editing -->
    <xsl:param name="name" required="no" as="xs:string" select="generate-id()"/>

    <!-- The input type eg. number, date, datetime, email-->
    <xsl:param name="type" required="no" as="xs:string" select="''"/>

    <!-- The AngularJS directive name eg. gn-field-duration -->
    <xsl:param name="directive" required="no" as="xs:string" select="''"/>

    <xsl:param name="hidden" required="no" as="xs:boolean" select="false()"/>
    <xsl:param name="editInfo" required="no"/>
    <xsl:param name="parentEditInfo" required="no"/>

    <!-- The fields matching all element attributes.
    Rendered hidden in a block below the input. -->
    <xsl:param name="attributesSnippet" required="no"/>

    <!-- Force displaying attributes even if $isDisplayingAttributes
    global variable is not set to true. This could be useful when the attributes
    are important for the element. eg. gmx:FileName -->
    <xsl:param name="forceDisplayAttributes" required="no" as="xs:boolean" select="false()"/>

    <!-- A list of values - could be an helper list for example. -->
    <xsl:param name="listOfValues" select="''"/>

    <!-- Disable all form fields included in a section based on an XLink.
    It could be relevant to investigate if this check should be done on
    only element potentially using XLink and not all of them.
    This may have performance inpact? -->
    <xsl:param name="isDisabled" select="ancestor-or-self::node()[@xlink:href]"/>

    <!-- Define if the language fields should be displayed
    with the selector or below each other. -->
    <xsl:param name="toggleLang" required="no" as="xs:boolean" select="false()"/>
    <!-- A gn-extra-field class is added to non first element.
    This class could be used to customize style of first or following
    element of same kind. eg. do not display label. -->
    <xsl:param name="isFirst" required="no" as="xs:boolean" select="true()"/>

    <xsl:param name="isReadOnly" required="no" as="xs:boolean" select="false()"/>

    <xsl:variable name="isMultilingual" select="count($value/values) > 0"/>

    <!-- Required status is defined in parent element for
    some profiles like ISO19139. If not set, the element
    editing information is used.
    In view mode, always set to false.
    -->
    <xsl:variable name="isRequired" as="xs:boolean">
      <xsl:choose>
        <xsl:when
<<<<<<< HEAD
          test="($parentEditInfo and $parentEditInfo/@min = 1 and $parentEditInfo/@max = 1) or
          (not($parentEditInfo) and $editInfo and $editInfo/@min = 1 and $editInfo/@max = 1) or
          ($editInfo and $editInfo/@min = 1 and $isFirst)">
=======
          test="($parentEditInfo and $parentEditInfo/@min = 1 and $parentEditInfo/@max = 1) or 
          (not($parentEditInfo) and $editInfo and $editInfo/@min = 1 and $editInfo/@max = 1)">
>>>>>>> 6729c36e
          <xsl:value-of select="true()"/>
        </xsl:when>
        <xsl:otherwise>
          <xsl:value-of select="false()"/>
        </xsl:otherwise>
      </xsl:choose>
    </xsl:variable>

    <!-- The form field identified by the element ref.
            This HTML element should be removed when action remove is called.
        -->
    <xsl:choose>
      <xsl:when test="$directive != ''">
        <div class="form-group" id="gn-el-{$editInfo/@ref}">
          <div class="col-lg-10">
            <xsl:attribute name="data-{$directive}" select="$value"/>
            <xsl:attribute name="data-ref" select="concat('_', $editInfo/@ref)"/>
            <xsl:attribute name="data-label" select="$label/label"/>
          </div>
          <div class="col-lg-2 gn-control">
            <xsl:if test="not($isDisabled)">
              <xsl:call-template name="render-form-field-control-remove">
                <xsl:with-param name="editInfo" select="$editInfo"/>
                <xsl:with-param name="parentEditInfo" select="$parentEditInfo"/>
              </xsl:call-template>
            </xsl:if>
          </div>
        </div>
      </xsl:when>
      <xsl:otherwise>

        <div
          class="form-group gn-field gn-{substring-after(name(), ':')} {if ($isRequired) then 'gn-required' else ''} {if ($isFirst) then '' else 'gn-extra-field'}"
          id="gn-el-{$editInfo/@ref}"
          data-gn-field-highlight="">
          <label
            for="gn-field-{$editInfo/@ref}"
            class="col-sm-2 control-label">
            <xsl:value-of select="$label/label"/>
          </label>

          <div class="col-sm-9 gn-value">
            <xsl:if test="$isMultilingual">
              <xsl:attribute name="data-gn-multilingual-field"
                             select="$metadataOtherLanguagesAsJson"/>
              <xsl:attribute name="data-main-language" select="$metadataLanguage"/>
              <xsl:attribute name="data-expanded" select="$toggleLang"/>
            </xsl:if>

            <xsl:variable name="mainLangCode"
                          select="upper-case(java-xsl-util:twoCharLangCode($metadataLanguage, substring($metadataLanguage,0,2)))"/>

            <xsl:choose>
              <xsl:when test="$isMultilingual">

                <xsl:variable name="tooltip"
                              select="concat($schema, '|', name(.), '|', name(..), '|', $xpath)"></xsl:variable>

                <xsl:for-each select="$value/values/value">
                  <xsl:sort select="@lang"/>

                  <xsl:call-template name="render-form-field">
                    <xsl:with-param name="name" select="@ref"/>
                    <xsl:with-param name="lang" select="@lang"/>
                    <xsl:with-param name="value" select="."/>
                    <xsl:with-param name="type" select="$type"/>
                    <xsl:with-param name="tooltip" select="$tooltip"/>
                    <xsl:with-param name="isRequired" select="$isRequired"/>
                    <xsl:with-param name="isReadOnly" select="$isReadOnly"/>
                    <xsl:with-param name="isDisabled" select="$isDisabled"/>
                    <xsl:with-param name="editInfo" select="$editInfo"/>
                    <xsl:with-param name="parentEditInfo" select="$parentEditInfo"/>
                    <!--  Helpers can't be provided for all languages
                    <xsl:with-param name="listOfValues" select="$listOfValues"/>
                    -->
                    <xsl:with-param name="checkDirective"
                                    select="upper-case(@lang) = $mainLangCode or normalize-space(@lang) = ''"/>
                  </xsl:call-template>
                </xsl:for-each>

                <!-- Display the helper for a multilingual field below the field.
                 The helper will be used only to populate the main language. -->
                <xsl:if test="count($listOfValues/*) > 0">
                  <xsl:call-template name="render-form-field-helper">
                    <xsl:with-param name="elementRef" select="concat('_', $editInfo/@ref)"/>
                    <!-- The @rel attribute in the helper may define a related field
                    to update. Check the related element of the current element
                    which should be in the sibbling axis. -->
                    <xsl:with-param name="relatedElement"
                                    select="concat('_',
                        following-sibling::*[name() = $listOfValues/@rel]/*[1]/gn:element/@ref)"/>
                    <!-- Related attribute name is based on element name
                    _<element_ref>_<attribute_name>. -->
                    <xsl:with-param name="relatedElementRef"
                                    select="concat('_', $editInfo/@ref, '_', $listOfValues/@relAtt)"/>
                    <xsl:with-param name="dataType" select="$type"/>
                    <xsl:with-param name="listOfValues" select="$listOfValues"/>
                    <xsl:with-param name="tooltip" select="$tooltip"/>
                    <xsl:with-param name="multilingualField" select="true()"/>
                  </xsl:call-template>
                </xsl:if>
              </xsl:when>
              <xsl:otherwise>
                <xsl:call-template name="render-form-field">
                  <xsl:with-param name="name" select="$name"/>
                  <xsl:with-param name="value" select="$value"/>
                  <xsl:with-param name="type" select="$type"/>
                  <xsl:with-param name="tooltip"
                                  select="concat($schema, '|', name(.), '|', name(..), '|', $xpath)"/>
                  <xsl:with-param name="isRequired" select="$isRequired"/>
                  <xsl:with-param name="isDisabled" select="$isDisabled"/>
                  <xsl:with-param name="isReadOnly" select="$isReadOnly"/>
                  <xsl:with-param name="editInfo" select="$editInfo"/>
                  <xsl:with-param name="parentEditInfo" select="$parentEditInfo"/>
                  <xsl:with-param name="listOfValues" select="$listOfValues"/>
                </xsl:call-template>
              </xsl:otherwise>
            </xsl:choose>


            <xsl:call-template name="render-form-field-control-move">
              <xsl:with-param name="elementEditInfo" select="$parentEditInfo"/>
              <xsl:with-param name="domeElementToMoveRef" select="$editInfo/@ref"/>
            </xsl:call-template>


            <xsl:if test="$attributesSnippet">
              <xsl:variable name="cssDefaultClass" select="'well well-sm'"/>
              <div class="{$cssDefaultClass}
                {if ($forceDisplayAttributes) then 'gn-attr-mandatory' else 'gn-attr'}
                {if ($isDisplayingAttributes or $forceDisplayAttributes) then '' else 'hidden'}">
                <xsl:copy-of select="$attributesSnippet"/>
              </div>
            </xsl:if>

            <xsl:if test="$errors">
              <xsl:for-each select="$errors/errors/error">
                <span class="help-block text-danger">
                  <xsl:value-of select="."/>
                </span>
              </xsl:for-each>
            </xsl:if>
          </div>
          <div class="col-sm-1 gn-control">
            <xsl:if test="not($isDisabled)">
              <xsl:call-template name="render-form-field-control-remove">
                <xsl:with-param name="editInfo" select="$editInfo"/>
                <xsl:with-param name="parentEditInfo" select="$parentEditInfo"/>
              </xsl:call-template>
            </xsl:if>
          </div>
        </div>
      </xsl:otherwise>
    </xsl:choose>

    <!-- When building the form with an element having cardinality 0..1,
    add a hidden add action in case the element is removed. If removed,
    the client app take care of displaying this control. -->
    <xsl:if test="$service = 'md.edit' and $parentEditInfo and $parentEditInfo/@min = 0 and $parentEditInfo/@max = 1">
      <xsl:variable name="directive" select="gn-fn-metadata:getFieldAddDirective($editorConfig, name())"/>

      <xsl:call-template name="render-element-to-add">
        <xsl:with-param name="label" select="$label/label"/>
        <xsl:with-param name="btnLabel" select="if ($label/btnLabel) then $label/btnLabel else ''"/>
        <xsl:with-param name="btnClass" select="if ($label/btnClass) then $label/btnClass else ''"/>
        <xsl:with-param name="directive" select="$directive"/>
        <xsl:with-param name="childEditInfo" select="$parentEditInfo"/>
        <xsl:with-param name="parentEditInfo" select="../gn:element"/>
        <xsl:with-param name="isFirst" select="false()"/>
        <xsl:with-param name="isHidden" select="true()"/>
        <xsl:with-param name="name" select="name()"/>
      </xsl:call-template>
    </xsl:if>
  </xsl:template>


  <!--
    Render a boxed element in a fieldset.

    Boxed elements are usualy complex element with children.
    The cardinality may be multiple. In that case the metadocument
    contains details in the genet:element child.

    eg.
    <gmd:contact>
      ...
      <geonet:element
        ref="8" parent="1" uuid="gmd:contact_4c081293-de4f-4231-abdc-88952894711d"
        min="1" max="10000" add="true"/>
  -->
  <xsl:template name="render-boxed-element">
    <xsl:param name="label" as="xs:string"/>
    <xsl:param name="value"/>
    <xsl:param name="errors" required="no"/>
    <xsl:param name="editInfo" required="no"/>
    <!-- The content to put into the box -->
    <xsl:param name="subTreeSnippet" required="yes" as="node()"/>
    <!-- cls may define custom CSS class in order to activate
    custom widgets on client side -->
    <xsl:param name="cls" required="no"/>
    <!-- XPath is added as data attribute for client side references
    to get help or inline editing ? -->
    <xsl:param name="xpath" required="no"/>
    <xsl:param name="attributesSnippet" required="no">
      <null/>
    </xsl:param>
    <xsl:param name="isDisabled" select="ancestor::node()[@xlink:href]"/>


    <xsl:variable name="hasXlink" select="@xlink:href"/>

    <fieldset id="{concat('gn-el-', if ($editInfo) then $editInfo/@ref else generate-id())}"
              data-gn-field-highlight=""
              class="{if ($hasXlink) then 'gn-has-xlink' else ''} gn-{substring-after(name(), ':')}">

      <legend class="{$cls}"
              data-gn-slide-toggle=""
              data-gn-field-tooltip="{$schema}|{name()}|{name(..)}|">
        <!--
         The toggle title is in conflict with the element title
         required for the element tooltip
         and bootstrap set the title attribute an higher priority.
         TODO: Could be improved ?
         title="{{{{'toggleSection' | translate}}}}"
        -->
        <xsl:if test="$xpath and $withXPath">
          <xsl:attribute name="data-gn-xpath" select="$xpath"/>
        </xsl:if>

        <xsl:value-of select="$label"/>&#160;

        <xsl:if test="$editInfo and not($isDisabled)">
          <xsl:call-template name="render-boxed-element-control">
            <xsl:with-param name="editInfo" select="$editInfo"/>
          </xsl:call-template>
        </xsl:if>

        <xsl:if test="$editInfo">
          <xsl:call-template name="render-form-field-control-move">
            <xsl:with-param name="elementEditInfo" select="$editInfo"/>
            <xsl:with-param name="domeElementToMoveRef" select="$editInfo/@ref"/>
          </xsl:call-template>
        </xsl:if>
      </legend>

      <xsl:if test="count($attributesSnippet/*) > 0">
        <div class="well well-sm gn-attr {if ($isDisplayingAttributes) then '' else 'hidden'}">
          <xsl:copy-of select="$attributesSnippet"/>
        </div>
      </xsl:if>

      <xsl:if test="normalize-space($errors) != ''">
        <xsl:for-each select="$errors/errors/error">
          <div class="alert alert-danger">
            <xsl:value-of select="."/>
          </div>
        </xsl:for-each>
      </xsl:if>

      <xsl:if test="$subTreeSnippet">
        <xsl:copy-of select="$subTreeSnippet"/>
      </xsl:if>
    </fieldset>
  </xsl:template>

  <xsl:template name="render-boxed-element-control">
    <xsl:param name="editInfo"/>

    <a class="btn pull-right"
       data-gn-click-and-spin="remove({$editInfo/@ref}, {$editInfo/@parent})"
       data-gn-field-highlight-remove="{$editInfo/@ref}"
       title="{{{{'deleteFieldSet' | translate}}}}">
      <i class="fa fa-times text-danger"/>
    </a>
  </xsl:template>


  <!-- Render element based on a template defined in config-editor.xml
  -->
  <xsl:template name="render-element-template-field">
    <xsl:param name="name"/>
    <xsl:param name="template"/>
    <xsl:param name="isExisting"/>
    <xsl:param name="id"/>
    <xsl:param name="xpathFieldId" required="no" select="''"/>
    <xsl:param name="keyValues" required="no"/>
    <xsl:param name="hasAddAction" required="no" select="false()"/>
    <!-- The element to delete or null if no delete action -->
    <xsl:param name="refToDelete" required="no"/>
    <!-- Parameters for custom add directive -->
    <xsl:param name="addDirective" required="no"/>
    <xsl:param name="directiveAttributes" required="no"/>
    <xsl:param name="qname" required="no"/>
    <xsl:param name="parentRef" required="no"/>
    <!-- Label to display if element is missing. The field
    is initialized with a default template. -->
    <xsl:param name="isMissingLabel" required="no"/>
    <xsl:param name="isFirst" required="no" as="xs:boolean" select="true()"/>
    <xsl:param name="isAddAction" required="no" as="xs:boolean" select="false()"/>
    <xsl:param name="btnLabel" required="no" as="xs:string?" select="''"/>
    <xsl:param name="btnClass" required="no" as="xs:string?" select="''"/>

    <xsl:variable name="tagId" select="generate-id()"/>

    <!-- <xsl:message>!render-element-template-field <xsl:copy-of select="$keyValues"/>
        <xsl:value-of select="$name"/>/tpl:
        <xsl:copy-of select="$template"/>/
        <xsl:value-of select="$id"/>/
        <xsl:value-of select="$isExisting"/>/
        <xsl:value-of select="$id"/>
      </xsl:message>-->

    <xsl:variable name="firstFieldKey"
                  select="$template/values/key[position() = 1]/@label"/>

    <div
      class="form-group gn-field gn-{$firstFieldKey} {if ($isFirst) then '' else 'gn-extra-field'} {if ($isAddAction) then 'gn-add-field' else ''}"
      id="gn-el-{if ($refToDelete) then $refToDelete/@ref else generate-id()}"
      data-gn-field-highlight="">

      <label class="col-sm-2 control-label">
        <xsl:value-of select="$name"/>&#160;
      </label>
      <div class="col-sm-9">
        <!-- Create an empty input to contain the data-gn-field-tooltip
        key which is used to check if an element
        is the first element of its kind in the form. The key for a template
        field is {schemaIdentifier}|{firstTemplateFieldKey} -->
        <input type="hidden"
               data-gn-field-tooltip="{$schema}|{$firstFieldKey}"/>

        <!-- Create a title indicating that the element is missing in the current
        record. A checkbox display the template field to be populated. -->
        <xsl:if test="$isMissingLabel != ''">
          <div class="checkbox">
            <label>
              <input type="checkbox"
                     id="gn-template-unset-{$tagId}"
                     checked="checked"/>
              <xsl:value-of select="$isMissingLabel"/>
            </label>
          </div>
        </xsl:if>
        <div id="{$tagId}">
          <xsl:if test="$isMissingLabel != ''">
            <xsl:attribute name="class" select="'hidden'"/>
          </xsl:if>

          <xsl:if test="$hasAddAction">
            <xsl:choose>
              <xsl:when test="$addDirective != ''">
                <!-- The add directive should take care of building the form
                for adding the element. eg. adding a textarea with an XML snippet
                in.
                The default add action (ie. without directive), trigger add based
                on schema info. It may stop on choices (eg. bbox or polygon for extent)
                TODO: add a textarea and
                use the default XML template defined in the editor configuration.
                -->
                <div>
                  <xsl:attribute name="{$addDirective}"/>
                  <xsl:attribute name="data-dom-id" select="$id"/>
                  <xsl:attribute name="data-element-name" select="$qname"/>
                  <xsl:attribute name="data-element-ref" select="$parentRef"/>
                  <xsl:copy-of select="$directiveAttributes/@*"/>
                </div>
              </xsl:when>
              <xsl:otherwise>
                <button class="btn btn-default"
                        data-gn-template-field-add-button="{$id}">
                  <i class="{if ($btnClass != '') then $btnClass else 'fa fa-plus'}"/>
                  <xsl:if test="$btnLabel != ''">&#160;
                    <span>
                      <xsl:value-of select="$btnLabel"/>
                    </span>
                  </xsl:if>
                </button>
              </xsl:otherwise>
            </xsl:choose>
          </xsl:if>


          <xsl:if test="not($addDirective)">
            <div>
              <xsl:if test="$hasAddAction">
                <xsl:attribute name="class">hidden</xsl:attribute>
              </xsl:if>
              <!-- For each template field create an input.
              The directive takes care of setting values. -->
              <xsl:for-each select="$template/values/key">
                <xsl:variable name="valueLabelKey" select="@label"/>
                <xsl:variable name="keyRequired" select="@required"/>
                <xsl:variable name="helper"
                              select="if ($keyValues) then $keyValues/field[@name = $valueLabelKey]/helper else ''"/>
                <xsl:variable name="codelist"
                              select="if ($keyValues) then $keyValues/field[@name = $valueLabelKey]/codelist else ''"/>
                <xsl:variable name="readonly"
                              select="if ($keyValues) then $keyValues/field[@name = $valueLabelKey]/readonly else ''"/>

                <!-- Only display label if more than one key to match -->
                <xsl:if test="count($template/values/key) > 1">
                  <label for="{$id}_{@label}">
                    <!-- if key has an attr required="true"-->
                    <xsl:if test="$keyRequired">
                      <xsl:attribute name="class" select="'gn-required'"/>
                    </xsl:if>
                    <xsl:value-of select="$strings/*[name() = $valueLabelKey]"/>
                  </label>
                </xsl:if>

                <xsl:choose>
                  <xsl:when test="@use = 'textarea'">
                    <textarea class="form-control"
                              data-gn-field-tooltip="{$schema}|{@tooltip}"
                              id="{$id}_{@label}">
                      <xsl:if test="$readonly = 'true'">
                        <xsl:attribute name="disabled"/>
                      </xsl:if>
                    </textarea>
                  </xsl:when>
                  <xsl:when test="$codelist != ''">
                    <select class="form-control input-sm"
                            data-gn-field-tooltip="{$schema}|{@tooltip}"
                            id="{$id}_{@label}">
                      <xsl:if test="$readonly = 'true'">
                        <xsl:attribute name="disabled"/>
                      </xsl:if>
                      <option></option>
                      <xsl:for-each select="$codelist/entry">
                        <xsl:sort select="label"/>
                        <option value="{code}" title="{normalize-space(description)}">
                          <xsl:value-of select="label"/>
                        </option>
                      </xsl:for-each>
                    </select>
                  </xsl:when>
                  <xsl:when test="@use = 'checkbox'">
                    <span class="pull-left">
                      <input type="checkbox"
                             data-gn-field-tooltip="{$schema}|{@tooltip}"
                             id="{$id}_{@label}">
                        <xsl:if test="$readonly = 'true'">
                          <xsl:attribute name="disabled"/>
                        </xsl:if>
                      </input>
                      &#160;
                    </span>
                  </xsl:when>
                  <!-- A directive -->
                  <xsl:when test="@use = 'data-gn-language-picker'">
                    <input class="form-control"
                           value="{value}"
                           data-gn-field-tooltip="{$schema}|{@tooltip}"
                           data-gn-language-picker=""
                           id="{$id}_{@label}"/>
                  </xsl:when>
                  <xsl:when test="starts-with(@use, 'gn-')">
                    <input class="form-control"
                           type="hidden"
                           value="{value}"
                           id="{$id}_{@label}"/>

                    <div data-gn-field-tooltip="{$schema}|{@tooltip}"
                         data-id="#{$id}_{@label}">
                      <xsl:attribute name="data-{@use}">
                        <xsl:value-of
                          select="if ($keyValues) then $keyValues/field[@name = $valueLabelKey]/value else ''"/>
                      </xsl:attribute>
                      <xsl:for-each select="directiveAttributes/attribute::*">
                        <xsl:variable name="directiveAttributeName" select="name()"/>

                        <xsl:attribute name="{$directiveAttributeName}">
                          <xsl:choose>
                            <xsl:when test="$keyValues and
                                            count($keyValues/field[@name = $valueLabelKey]/
                              directiveAttributes[@name = $directiveAttributeName]) > 0">
                              <xsl:value-of select="$keyValues/field[@name = $valueLabelKey]/
                              directiveAttributes[@name = $directiveAttributeName]/text()"/>
                            </xsl:when>
                            <xsl:when test="starts-with(., 'eval#')">
                              <!-- Empty value for XPath to evaluate. -->
                            </xsl:when>
                            <xsl:otherwise>
                              <xsl:value-of select="."/>
                            </xsl:otherwise>
                          </xsl:choose>
                        </xsl:attribute>
                      </xsl:for-each>
                    </div>
                  </xsl:when>
                  <xsl:otherwise>
                    <xsl:variable name="keyIndex" select="position()"/>
                    <input class="form-control"
                           type="{if (@use) then @use else 'text'}"
                           value="{if ($keyValues) then $keyValues/field[$keyIndex]/value/text() else ''}"
                           id="{$id}_{@label}"
                           data-gn-field-tooltip="{$schema}|{@tooltip}">
                      <xsl:if test="$helper">
                        <!-- hide the form field if helper is available, the
                          value is set by the directive which provide customized
                          forms -->
                        <xsl:attribute name="class" select="'hidden'"/>
                      </xsl:if>
                      <xsl:if test="$readonly = 'true'">
                        <xsl:attribute name="disabled"/>
                      </xsl:if>
                    </input>
                  </xsl:otherwise>
                </xsl:choose>

                <xsl:if test="$helper">
                  <xsl:variable name="elementName" select="concat($id, '_', @label)"/>
                  <xsl:call-template name="render-form-field-helper">
                    <xsl:with-param name="elementRef" select="$elementName"/>
                    <xsl:with-param name="relatedElement" select="if ($helper/@rel)
                      then concat($elementName, '_', substring-after($helper/@rel, ':'))
                      else ''"/>
                    <xsl:with-param name="dataType" select="'text'"/>
                    <xsl:with-param name="listOfValues" select="$helper"/>
                    <xsl:with-param name="tooltip" select="concat($schema, '|', @tooltip)"/>
                  </xsl:call-template>
                </xsl:if>

              </xsl:for-each>

              <xsl:if test="not($isExisting)">
                <input class="gn-debug" type="text" name="{$xpathFieldId}" value="{@xpath}"/>
              </xsl:if>
              <textarea class="form-control gn-debug"
                        name="{$id}"
                        data-gn-template-field="{$id}"
                        data-keys="{string-join($template/values/key/@label, '$$$')}"
                        data-values="{if ($keyValues and count($keyValues/*) > 0)
                          then string-join($keyValues/field/value, '$$$') else ''}">
                <xsl:if test="$isMissingLabel != ''">
                  <xsl:attribute name="data-not-set-check" select="$tagId"/>
                </xsl:if>
                <xsl:value-of select="saxon:serialize($template/snippet/*,
                                      'default-serialize-mode')"/>
              </textarea>
            </div>
          </xsl:if>
        </div>
      </div>
      <xsl:if test="$refToDelete">
        <div class="col-sm-1 gn-control">
          <xsl:call-template name="render-form-field-control-remove">
            <xsl:with-param name="editInfo" select="$refToDelete"/>
          </xsl:call-template>
        </div>
      </xsl:if>
    </div>
  </xsl:template>

  <!--
  Create form for an element which does not exist in the metadata record.
  childInfo parameter contains schema definition for this element. It could
  be a simple element eg.
  <geonet:child name="hierarchyLevelName"
    prefix="gmd"
    namespace="http://www.isotc211.org/2005/gmd"
    uuid="child_gmd:hierarchyLevelName_051ba253-1ae2-4f88-9337-b344db9f10ff"
    min="0" max="10000" action="replace">

    <geonet:child name="CharacterString"
      prefix="gco"
      namespace="http://www.isotc211.org/2005/gco"
      uuid="child_gco:CharacterString_cb89ca70-ae3d-4f58-898d-6fad3dac3a06"
      min="1" max="1" action="replace"/>
  </geonet:child>

  or a choice eg.
  <geonet:child name="hierarchyLevel"
    prefix="gmd" namespace="http://www.isotc211.org/2005/gmd"
    uuid="child_gmd:hierarchyLevel_21fe2fcc-5e71-4c0f-ab1b-d45a94e2df25"
    min="0" max="10000" action="before">

    <geonet:choose name="gmx:MX_ScopeCode"/>
    <geonet:choose name="gmd:MD_ScopeCode"/>
</geonet:child>

  -->
  <xsl:template name="render-element-to-add">
    <xsl:param name="label" as="xs:string?"/>
    <xsl:param name="directive" as="node()?"/>
    <xsl:param name="childEditInfo"/>
    <!-- If not provided, add element can't define where to add element.
    In such case, the add action is not rendered. eg. in table mode
    elements can't be added in the same col and the parentEditInfo is
    not provided to not render that part of the form. -->
    <xsl:param name="parentEditInfo"/>
    <!-- Hide add element if child of an XLink section. -->
    <xsl:param name="isDisabled" select="ancestor::node()[@xlink:href]"/>
    <xsl:param name="isFirst" required="no" as="xs:boolean" select="true()"/>
    <xsl:param name="isHidden" required="no" as="xs:boolean" select="false()"/>
    <xsl:param name="name" required="no" as="xs:string" select="''"/>
    <xsl:param name="btnLabel" required="no" as="xs:string?" select="''"/>
    <xsl:param name="btnClass" required="no" as="xs:string?" select="''"/>

    <xsl:if test="not($isDisabled) and $parentEditInfo/@ref != ''">
      <xsl:variable name="id" select="generate-id()"/>
      <xsl:variable name="qualifiedName"
                    select="concat($childEditInfo/@prefix, ':', $childEditInfo/@name)"/>
      <xsl:variable name="parentName"
                    select="name(ancestor::*[not(contains(name(), 'CHOICE_ELEMENT'))][1])"/>
      <xsl:variable name="isRequired" select="$childEditInfo/@min = 1 and $childEditInfo/@max = 1"/>

      <!-- This element is replaced by the content received when clicking add -->
      <div
        class="form-group gn-field {if ($isRequired) then 'gn-required' else ''} {if ($isFirst) then '' else 'gn-extra-field'} gn-add-field {if ($isHidden) then 'hidden' else ''}"
        id="gn-el-{$id}"
        data-gn-cardinality="{$childEditInfo/@min}-{$childEditInfo/@max}"
        data-gn-field-highlight="">
        <label class="col-sm-2 control-label"
               data-gn-field-tooltip="{$schema}|{$qualifiedName}|{$parentName}|">
          <xsl:if test="normalize-space($label) != ''">
            <xsl:value-of select="$label"/>
          </xsl:if>
          &#160;
        </label>
        <div class="col-sm-9">

          <xsl:variable name="addActionDom">
            <xsl:choose>
              <!-- When element have different types, provide
                    a list of those types to be selected. The type list
                    is defined by the schema and optionaly overriden by
                    the schema suggestion.

                    TODO: Could be nice to select a type by default - a recommended type

                    If only one choice, make a simple button
              -->
              <xsl:when test="count($childEditInfo/gn:choose) = 1">
                <xsl:for-each select="$childEditInfo/gn:choose">
                  <xsl:variable name="label"
                                select="gn-fn-metadata:getLabel($schema, @name, $labels, $parentName, '', '')"/>

                  <a class="btn btn-default"
                     title="{$i18n/addA} {$label/label}"
                     data-gn-click-and-spin="addChoice({$parentEditInfo/@ref}, '{$qualifiedName}', '{@name}', '{$id}', 'replaceWith');">
                    <i type="button"
                       class="{if ($btnClass != '') then $btnClass else 'fa fa-plus'} gn-add"
                       title="{$label/description}">
                    </i>
                    <xsl:if test="$btnLabel != ''">&#160;
                      <span>
                        <xsl:value-of select="$btnLabel"/>
                      </span>
                    </xsl:if>
                  </a>
                </xsl:for-each>
              </xsl:when>
              <!--
                    If many choices, make a dropdown button -->
              <xsl:when test="count($childEditInfo/gn:choose) > 1">
                <div class="btn-group">
                  <button type="button"
                          class="btn btn-default dropdown-toggle {if ($btnClass != '') then $btnClass else 'fa fa-plus'} gn-add"
                          data-toggle="dropdown"
                          title="{$i18n/addA} {$label}">
                    <span/>
                    <xsl:if test="$btnLabel != ''">&#160;
                      <span>
                        <xsl:value-of select="$btnLabel"/>
                      </span>
                    </xsl:if>
                    <span class="caret"/>
                  </button>
                  <ul class="dropdown-menu">
                    <xsl:for-each select="$childEditInfo/gn:choose">
                      <xsl:sort
                        select="gn-fn-metadata:getLabel($schema, @name, $labels, $parentName, '', '')"/>
                      <xsl:variable name="label"
                                    select="gn-fn-metadata:getLabel($schema, @name, $labels, $parentName, '', '')"/>

                      <li title="{$label/description}">
                        <a
                          data-gn-click-and-spin="addChoice({$parentEditInfo/@ref}, '{$qualifiedName}', '{@name}', '{$id}', 'before');">
                          <xsl:value-of select="$label/label"/>
                        </a>
                      </li>
                    </xsl:for-each>
                  </ul>
                </div>
              </xsl:when>
              <xsl:otherwise>
                <!-- Add custom widget to add element.
                  This could be a subtemplate (if one available), or a helper
                  like for projection.
                  The directive is in charge of displaying the default add button if needed.
                -->
                <a class="btn btn-default"
                   title="{$i18n/addA} {$label}"
                   data-gn-click-and-spin="add({$parentEditInfo/@ref}, '{if ($name != '') then $name else concat(@prefix, ':', @name)}', '{$id}', 'before');">
                  <i class="{if ($btnClass != '') then $btnClass else 'fa fa-plus'} gn-add"/>
                  <xsl:if test="$btnLabel != ''">&#160;
                    <span>
                      <xsl:value-of select="$btnLabel"/>
                    </span>
                  </xsl:if>
                </a>
              </xsl:otherwise>
            </xsl:choose>
          </xsl:variable>

          <xsl:choose>
            <xsl:when test="$directive/@addDirective != ''">
              <div>
                <xsl:attribute name="{$directive/@addDirective}"/>
                <xsl:attribute name="data-dom-id" select="$id"/>
                <xsl:attribute name="data-element-name" select="$qualifiedName"/>
                <xsl:attribute name="data-element-ref" select="$parentEditInfo/@ref"/>
                <xsl:choose>
                  <xsl:when test="$directive/directiveAttributes">
                    <xsl:for-each select="$directive/directiveAttributes/@*">
                      <xsl:choose>
                        <xsl:when test="starts-with(., 'xpath::')">
                          <xsl:variable name="xpath" select="substring-after(., 'xpath::')"/>
                          <xsl:attribute name="{name(.)}">
                            <saxon:call-template name="{concat('evaluate-', $schema)}">
                              <xsl:with-param name="base" select="$metadata"/>
                              <xsl:with-param name="in"
                                              select="concat('/../', $xpath)"/>
                            </saxon:call-template>
                          </xsl:attribute>
                        </xsl:when>
                        <xsl:otherwise>
                          <xsl:copy-of select="."/>
                        </xsl:otherwise>
                      </xsl:choose>
                    </xsl:for-each>
                  </xsl:when>
                  <xsl:otherwise>
                    <xsl:copy-of
                      select="gn-fn-metadata:getFieldAddDirectiveAttributes($editorConfig,
                                    $qualifiedName)"/>
                  </xsl:otherwise>
                </xsl:choose>
                <xsl:copy-of select="$addActionDom"/>
              </div>
            </xsl:when>
            <xsl:otherwise>
              <xsl:copy-of select="$addActionDom"/>
            </xsl:otherwise>
          </xsl:choose>
        </div>
      </div>
    </xsl:if>
  </xsl:template>

  <!-- Create a form field ie. a textarea, an input, a select, ...

    This could be a directive which take care of rendering form elements ?

    -->
  <xsl:template name="render-form-field">
    <xsl:param name="name"/>
    <xsl:param name="value"/>
    <xsl:param name="lang" required="no"/>
    <xsl:param name="hidden"/>
    <xsl:param name="type"/>
    <xsl:param name="tooltip" required="no"/>
    <xsl:param name="isRequired"/>
    <xsl:param name="isDisabled"/>
    <xsl:param name="isReadOnly"/>
    <xsl:param name="editInfo"/>
    <xsl:param name="parentEditInfo"/>
    <xsl:param name="checkDirective" select="$isRequired"/>
    <!--
        May contain a codelist or a helper list.
        -->
    <xsl:param name="listOfValues" select="''"/>

    <!-- Get variable from attribute (eg. codelist) or node (eg. gco:CharacterString).-->
    <xsl:variable name="valueToEdit"
                  select="if ($value/*) then $value/text() else $value"/>

    <!-- If a form field has suggestion list in helper
    then the element is hidden and the helper directive is added.
    ListOfValues could be a codelist (with entry children) or
    helper (with option).
    -->
    <xsl:variable name="hasHelper" select="$listOfValues and count($listOfValues/option) > 0"/>

    <xsl:choose>
      <xsl:when test="$type = 'textarea'">
        <textarea class="form-control {if ($lang) then 'hidden' else ''}"
                  id="gn-field-{$editInfo/@ref}" name="_{$name}"
                  data-gn-autogrow="">
          <xsl:if test="$isRequired">
            <xsl:attribute name="required" select="'required'"/>
          </xsl:if>
          <xsl:if test="$isDisabled">
            <xsl:attribute name="disabled" select="'disabled'"/>
          </xsl:if>
          <xsl:if test="$isReadOnly">
            <xsl:attribute name="readonly" select="'readonly'"/>
          </xsl:if>
          <xsl:if test="$tooltip">
            <xsl:attribute name="data-gn-field-tooltip" select="$tooltip"/>
          </xsl:if>
          <xsl:if test="$lang">
            <xsl:attribute name="lang" select="$lang"/>
          </xsl:if>
          <xsl:if test="$hidden or $hasHelper">
            <xsl:attribute name="class" select="'hidden'"/>
          </xsl:if>
          <xsl:value-of select="$valueToEdit"/>
        </textarea>
      </xsl:when>
      <xsl:when test="$type = 'select'">

        <!-- Codelist could be displayed using 2 modes:
        1) simple combo box with list of values from codelist.xml.
        If the record value is not in the codelist.xml, an extra element
        is created with this value in order to preserve it.

        2) radio more.
        -->
        <xsl:choose>
          <xsl:when test="$listOfValues/@editorMode = 'radio'">

            <xsl:for-each select="$listOfValues/entry">
              <xsl:sort select="label"/>

              <div class="radio row">
                <div class="col-xs-12">
                  <label title="{normalize-space(description)}">
                    <input type="radio"
                           name="_{$name}"
                           value="{code}">
                      <xsl:if test="$valueToEdit = code">
                        <xsl:attribute name="checked"/>
                      </xsl:if>
                    </input>
                    <xsl:value-of select="label"/>
                  </label>
                </div>
              </div>

            </xsl:for-each>
            <!-- Add the value if not defined in the codelist to not lose it
               -->
            <xsl:if test="count($listOfValues/entry[code = $valueToEdit]) = 0">

              <div class="radio row">
                <div class="col-xs-12">
                  <label>
                    <input type="radio"
                           name="_{$name}"
                           value="{$valueToEdit}"
                           checked="checked"/>
                    <xsl:value-of select="$valueToEdit"/>
                  </label>
                </div>
              </div>
            </xsl:if>
          </xsl:when>
          <xsl:otherwise>
            <xsl:variable name="elementRef" select="$editInfo/@ref"/>

            <xsl:call-template name="render-codelist-as-select">
              <xsl:with-param name="listOfValues" select="$listOfValues"/>
              <xsl:with-param name="lang" select="$lang"/>
              <xsl:with-param name="isDisabled" select="$isDisabled"/>
              <xsl:with-param name="elementRef" select="$elementRef"/>
              <xsl:with-param name="isRequired" select="$isRequired"/>
              <xsl:with-param name="hidden" select="$hidden"/>
              <xsl:with-param name="valueToEdit" select="$valueToEdit"/>
              <xsl:with-param name="name" select="$name"/>
              <xsl:with-param name="tooltip" select="$tooltip"/>
            </xsl:call-template>
          </xsl:otherwise>
        </xsl:choose>
      </xsl:when>
      <xsl:when test="$type = 'checkbox'">
        <!-- Checkbox field is composed of an
        hidden input to host the checked or unchecked state
        and a checkbox which updates the hidden field.
        If only a checkbox is used, unchecked state is not post
        by forms.
        -->
        <xsl:variable name="elementId" select="concat('gn-field-', $editInfo/@ref)"/>
        <input
          id="{$elementId}"
          name="_{$name}"
          type="hidden"
          value="{$valueToEdit}"/>
        <!-- FIXME : some JS here. Move to a directive ?-->
        <input class=""
               onclick="$('#{$elementId}').val(this.checked)"
               type="checkbox">
          <xsl:if test="$valueToEdit = 'true'">
            <xsl:attribute name="checked">checked</xsl:attribute>
          </xsl:if>
          <xsl:if test="$tooltip">
            <xsl:attribute name="data-gn-field-tooltip" select="$tooltip"/>
          </xsl:if>
        </input>
      </xsl:when>
      <xsl:otherwise>

        <xsl:variable name="isDirective" select="starts-with($type, 'data-')"/>
        <!-- Some directives needs to support values having cariage return in the
        value. In that case a textarea field should be used with the value in it. -->
        <xsl:variable name="isTextareaDirective"
                      select="$isDirective and contains($type, '-textarea')"/>

        <xsl:variable name="textareaOrInput">
          <xsl:element name="{if ($isTextareaDirective) then 'textarea' else 'input'}">
            <xsl:attribute name="class"
                           select="concat('form-control ', if ($lang) then 'hidden' else '')"/>
            <xsl:attribute name="id"
                           select="concat('gn-field-', $editInfo/@ref)"/>
            <xsl:attribute name="name"
                           select="concat('_', $name)"/>
            <xsl:if test="$isDirective">
              <xsl:attribute name="{$type}"/>
            </xsl:if>
            <xsl:if test="$tooltip">
              <xsl:attribute name="data-gn-field-tooltip" select="$tooltip"/>
            </xsl:if>
            <xsl:if test="$isRequired">
              <xsl:attribute name="required" select="'required'"/>
            </xsl:if>
            <xsl:if test="$checkDirective">
              <xsl:attribute name="data-gn-check" select="concat('#gn-el-', $editInfo/@ref)"/>
            </xsl:if>
            <xsl:if test="$isDisabled">
              <xsl:attribute name="disabled" select="'disabled'"/>
            </xsl:if>
            <xsl:if test="$isReadOnly">
              <xsl:attribute name="readonly" select="'readonly'"/>
            </xsl:if>

            <xsl:if test="$lang">
              <xsl:attribute name="lang" select="$lang"/>
            </xsl:if>
            <xsl:if test="$hidden or $hasHelper">
              <!-- hide the form field if helper is available, the
              value is set by the directive which provide customized
              forms -->
              <xsl:attribute name="class" select="'hidden'"/>
            </xsl:if>
            <xsl:choose>
              <xsl:when test="$isTextareaDirective">
                <xsl:value-of select="$valueToEdit"/>
              </xsl:when>
              <xsl:otherwise>
                <xsl:if test="$type != ''">
                  <xsl:attribute name="type" select="if ($isDirective) then 'text' else $type"/>
                </xsl:if>
                <xsl:attribute name="value"
                               select="normalize-space($valueToEdit)"/>
              </xsl:otherwise>
            </xsl:choose>
          </xsl:element>
        </xsl:variable>
        <xsl:copy-of select="$textareaOrInput"/>

      </xsl:otherwise>
    </xsl:choose>

    <!--
        Create an helper list for the current input element.
        Current input could be an element or an attribute (eg. uom).
        -->
    <xsl:if test="$hasHelper">
      <xsl:call-template name="render-form-field-helper">
        <xsl:with-param name="elementRef" select="concat('_', $editInfo/@ref)"/>
        <!-- The @rel attribute in the helper may define a related field
        to update. Check the related element of the current element
        which should be in the sibbling axis. -->
        <xsl:with-param name="relatedElement"
                        select="concat('_',
                        following-sibling::*[name() = $listOfValues/@rel]/*/gn:element/@ref)"/>
        <!-- Related attribute name is based on element name
        _<element_ref>_<attribute_name>. -->
        <xsl:with-param name="relatedElementRef"
                        select="concat('_', $editInfo/@ref, '_', $listOfValues/@relAtt)"/>
        <xsl:with-param name="dataType" select="$type"/>
        <xsl:with-param name="listOfValues" select="$listOfValues"/>
        <xsl:with-param name="tooltip" select="$tooltip"/>
      </xsl:call-template>
    </xsl:if>

  </xsl:template>


  <xsl:template name="render-codelist-as-select">
    <xsl:param name="listOfValues"/>
    <xsl:param name="lang"/>
    <xsl:param name="isDisabled"/>
    <xsl:param name="elementRef"/>
    <xsl:param name="isRequired"/>
    <xsl:param name="hidden"/>
    <xsl:param name="valueToEdit"/>
    <xsl:param name="name"/>
    <xsl:param name="tooltip"/>
    <select class="" id="gn-field-{$elementRef}" name="_{$name}">
      <xsl:if test="$isRequired">
        <xsl:attribute name="required" select="'required'"/>
      </xsl:if>
      <xsl:if test="$isDisabled">
        <xsl:attribute name="disabled" select="'disabled'"/>
      </xsl:if>
      <xsl:if test="$tooltip">
        <xsl:attribute name="data-gn-field-tooltip" select="$tooltip"/>
      </xsl:if>
      <xsl:if test="$lang">
        <xsl:attribute name="lang" select="$lang"/>
      </xsl:if>
      <xsl:if test="$hidden">
        <xsl:attribute name="display" select="'none'"/>
      </xsl:if>
      <xsl:for-each select="$listOfValues/entry">
        <xsl:sort select="label"/>
        <option value="{code}" title="{normalize-space(description)}">
          <xsl:if test="code = $valueToEdit">
            <xsl:attribute name="selected"/>
          </xsl:if>
          <xsl:value-of select="label"/>
        </option>
      </xsl:for-each>
      <!-- Add the value if not defined in the codelist to not lose it
         -->
      <xsl:if test="count($listOfValues/entry[code = $valueToEdit]) = 0">
        <option value="{$valueToEdit}" selected="selected">
          <xsl:value-of select="$valueToEdit"/>
        </option>
      </xsl:if>
    </select>
  </xsl:template>


  <xsl:template name="render-form-field-helper">
    <xsl:param name="elementRef" as="xs:string"/>
    <xsl:param name="relatedElement" as="xs:string" required="no" select="''"/>
    <xsl:param name="relatedElementRef" as="xs:string" required="no" select="''"/>
    <xsl:param name="dataType" as="xs:string" required="no" select="'text'"/>
    <xsl:param name="listOfValues" as="node()"/>
    <xsl:param name="tooltip" as="xs:string" required="no" select="''"/>
    <xsl:param name="multilingualField" as="xs:boolean" required="no" select="false()"/>

    <!--
    The helper config to pass to the directive in JSON format
    -->
    <textarea id="{$elementRef}_config" class="hidden">
      <xsl:copy-of select="java-xsl-util:xmlToJson(
        saxon:serialize($listOfValues, 'default-serialize-mode'))"/>
    </textarea>
    <div
      data-gn-editor-helper="{$listOfValues/@editorMode}"
      data-ref="{$elementRef}"
      data-type="{$dataType}"
      data-related-element="{if ($listOfValues/@rel != '')
      then $relatedElement else ''}"
      data-related-attr="{if ($listOfValues/@relAtt)
      then $relatedElementRef else ''}"
      data-tooltip="{$tooltip}"
      data-multilingual-field="{$multilingualField}">
    </div>
  </xsl:template>

  <!-- Display the remove control
  if parent info is not defined and element is not
  mandatory.
  -->
  <xsl:template name="render-form-field-control-remove">
    <xsl:param name="editInfo"/>
    <xsl:param name="parentEditInfo" required="no"/>
    <xsl:if
      test="($parentEditInfo and
                     ($parentEditInfo/@del = 'true' or
                     $parentEditInfo/@min != 1)
                   ) or
                   (not($parentEditInfo) and ($editInfo and
                   ($editInfo/@del = 'true' or
                   $editInfo/@min != 1)
                   ))">

      <xsl:variable name="elementToRemove" select="if ($parentEditInfo) then
        $parentEditInfo else $editInfo"/>

      <a class="btn pull-right"
         data-gn-click-and-spin="remove({$elementToRemove/@ref}, {$elementToRemove/@parent}, {$editInfo/@ref})"
         data-gn-field-highlight-remove="{$editInfo/@ref}"
         data-toggle="tooltip" data-placement="top" title="{{{{'deleteField' | translate}}}}">
        <i class="fa fa-times text-danger gn-control"/>
      </a>
    </xsl:if>
  </xsl:template>


  <xsl:template name="render-form-field-control-add">
    <xsl:param name="name"/>
    <xsl:param name="isRequired"/>
    <xsl:param name="editInfo"/>
    <xsl:param name="parentEditInfo"/>


    <!-- Add icon for last element of its kind -->
    <xsl:if test="$parentEditInfo and $parentEditInfo/@add = 'true' and not($parentEditInfo/@down)">
      <a class="btn btn-default"
         title="{$i18n/addA} {$name}"
         data-gn-click-and-spin="add({$parentEditInfo/@parent}, '{$name}', {$editInfo/@ref})">
        <i class="fa fa-plus gn-add"/>
      </a>
    </xsl:if>
  </xsl:template>


  <!-- Template to render up and down control. -->
  <xsl:template name="render-form-field-control-move">
    <xsl:param name="elementEditInfo"/>
    <xsl:param name="domeElementToMoveRef" required="no" select="''"/>

    <xsl:if test="not($viewConfig/@upAndDownControlHidden)">
      <div class="gn-move">
        <xsl:variable name="elementToMoveRef"
                      select="if ($elementEditInfo) then $elementEditInfo/@ref else ''"/>
        <a
          class="fa fa-angle-up {if ($elementEditInfo and $elementEditInfo/@up = 'true') then '' else 'invisible'}"
          data-gn-editor-control-move="{$elementToMoveRef}"
          data-domelement-to-move="{$domeElementToMoveRef}"
          data-direction="up" href="" tabindex="-1"></a>
        <a
          class="fa fa-angle-down {if ($elementEditInfo and $elementEditInfo/@down = 'true') then '' else 'invisible'}"
          data-gn-editor-control-move="{$elementToMoveRef}"
          data-domelement-to-move="{$domeElementToMoveRef}"
          data-direction="down" href="" tabindex="-1"></a>
      </div>
    </xsl:if>
  </xsl:template>


  <!--
    Render attribute as select list or simple output
  -->
  <xsl:template mode="render-for-field-for-attribute" match="@*">
    <xsl:param name="ref"/>

    <xsl:variable name="attributeName" select="name()"/>
    <xsl:variable name="attributeValue" select="."/>
    <xsl:variable name="attributeSpec" select="../gn:attribute[@name = $attributeName]"/>

    <xsl:variable name="directive"
                  select="gn-fn-metadata:getFieldType($editorConfig, name(),
      name(..))"/>

    <!-- Form field name escaping ":" which will be invalid character for
    Jeeves request parameters. -->
    <xsl:variable name="fieldName"
                  select="concat('_', $ref, '_', replace($attributeName, ':', 'COLON'))"/>

    <div class="form-group" id="gn-attr-{$fieldName}">
      <label class="col-sm-4">
        <xsl:value-of select="gn-fn-metadata:getLabel($schema, $attributeName, $labels)/label"/>
      </label>
      <div class="col-sm-7">
        <xsl:if test="$directive">
          <xsl:attribute name="{$directive}"/>
        </xsl:if>

        <xsl:choose>
          <xsl:when test="$attributeSpec/gn:text">
            <xsl:variable name="attributeCodeList"
                          select="gn-fn-metadata:getCodeListValues($schema, $attributeName, $codelists)"/>

            <select class="" name="{$fieldName}">
              <xsl:for-each select="$attributeSpec/gn:text">
                <xsl:variable name="optionValue" select="@value"/>

                <!-- Check if a translation is available for the attribute value -->
                <xsl:variable name="label"
                              select="$attributeCodeList/entry[code = $optionValue]/label"/>

                <option value="{$optionValue}">
                  <xsl:if test="$optionValue = $attributeValue">
                    <xsl:attribute name="selected"/>
                  </xsl:if>
                  <xsl:value-of select="if ($label) then $label else $optionValue"/>
                </option>
              </xsl:for-each>
            </select>
          </xsl:when>
          <xsl:otherwise>
            <input type="text" class="" name="{$fieldName}" value="{$attributeValue}">
            </input>
          </xsl:otherwise>
        </xsl:choose>
      </div>
      <div class="col-sm-1">
        <a class="btn pull-right"
           data-gn-click-and-spin="removeAttribute('{$fieldName}')" data-toggle="tooltip"
           data-placement="top" title="{{{{'deleteField' | translate}}}}">
          <i class="fa fa-times text-danger"/>
        </a>
      </div>
    </div>
  </xsl:template>


  <!--
  Ignore some internal attributes and do not allow to apply this mode
  to a node (only for gn:attribute, see next template).
  -->
  <xsl:template mode="render-for-field-for-attribute"
                match="@gn:xsderror|@gn:addedObj|
          @min|@max|@name|@del|@add|@id|@uuid|@ref|@parent|@up|@down" priority="2"/>


  <!--
    Add attribute control
  <geonet:attribute
                  name="gco:nilReason"
                  add="true">
                  <geonet:text value="inapplicable"/>
                  <geonet:text value="missing"/>
                  ...


   TODO: externalize exception ?
  -->
  <xsl:template mode="render-for-field-for-attribute"
                match="gn:attribute[not(@name = ('ref', 'parent', 'id', 'uuid', 'type', 'uuidref',
    'xlink:show', 'xlink:actuate', 'xlink:arcrole', 'xlink:role', 'xlink:title', 'xlink:href'))]"
                priority="4">
    <xsl:param name="ref"/>
    <xsl:param name="insertRef" select="''"/>

    <xsl:variable name="attributeLabel" select="gn-fn-metadata:getLabel($schema, @name, $labels)"/>
    <button type="button" class="btn btn-link btn-xs"
            data-gn-click-and-spin="add('{$ref}', '{@name}', '{$insertRef}', null, true)"
            title="{$attributeLabel/description}">
      <i class="fa fa-plus"/>
      <xsl:value-of select="$attributeLabel/label"/>
    </button>
  </xsl:template>


  <!-- Render batch process directive action -->
  <xsl:template name="render-batch-process-button">
    <xsl:param name="process-name"/>
    <xsl:param name="process-params"/>
    <xsl:param name="btnClass" required="no"/>

    <!-- TODO: Could be relevant to only apply process to the current thesaurus -->

    <div class="row form-group gn-field gn-extra-field">
      <div class="col-xs-10 col-xs-offset-2">
        <span data-gn-batch-process-button="{$process-name}"
              data-params="{$process-params}"
              data-icon="{$btnClass}"
              data-name="{$strings/*[name() = $process-name]}"
              data-help="{$strings/*[name() = concat($process-name, 'Help')]}"/>
      </div>
    </div>
  </xsl:template>


  <!-- Render associated resource action -->
  <xsl:template name="render-associated-resource-button">
    <xsl:param name="type"/>
    <xsl:param name="label"/>

    <div class="row form-group gn-field gn-extra-field">
      <div class="col-xs-10 col-xs-offset-2">
        <a class="btn gn-associated-resource-btn"
           data-ng-click="gnOnlinesrc.onOpenPopup('{$type}')">
          <i class="fa gn-icon-{$type}"></i>&#160;
          <span data-translate="">
            <xsl:choose>
              <xsl:when test="$label">
                <xsl:value-of select="$label"/>
              </xsl:when>
              <xsl:otherwise>
                <xsl:value-of select="$type"/>
              </xsl:otherwise>
            </xsl:choose>
          </span>
        </a>
      </div>
    </div>
  </xsl:template>



  <!-- Create a table based on the values param which contains a table structure.

  values structure should be:
  <header>
   <col>colName</col>
   <col..
  </header>
  <row (title='')>
   <col (readonly='')
        (title='xs:string')
        (colspan='xs:int')
        (type='textarea|Real|Integer|Percentage')>
     text value for readonly cols or element for editing.
   </col>
   <col remove=''>
     Element containing gn:element containing removal config.
   </col>
   <col...
  </row>
  <row...

  -->
  <xsl:template name="render-table">
    <xsl:param name="values" as="node()"/>
    <xsl:param name="addControl" as="node()?"/>

    <table class="table table-striped gn-table">
      <xsl:for-each select="$values/header">
        <thead>
          <tr>
            <xsl:for-each select="col">
              <th>
                <div class="th-inner ">
                  <xsl:value-of select="."/>
                </div>
              </th>
            </xsl:for-each>
          </tr>
        </thead>
      </xsl:for-each>
      <tbody>
        <xsl:for-each select="$values/row">
          <tr id="gn-el-{col[@remove]/gn:element/@ref}">
            <xsl:if test="@title != ''">
              <xsl:attribute name="title" select="@title"/>
            </xsl:if>
            <xsl:for-each select="col">
              <td>
                <xsl:if test="@colspan">
                  <xsl:attribute name="colspan" select="@colspan"/>
                </xsl:if>
                <xsl:if test="@title">
                  <xsl:attribute name="title" select="@title"/>
                </xsl:if>
                <xsl:if test="@withLabel">
                  <xsl:attribute name="class" select="'gn-table-label'"/>
                </xsl:if>

                <!-- TODO: Add move up/down control? -->
                <xsl:choose>
                  <xsl:when test="@remove">
                    <xsl:call-template name="render-form-field-control-remove">
                      <xsl:with-param name="editInfo" select="gn:element"/>
                    </xsl:call-template>
                  </xsl:when>
                  <!-- Form is inserted directly in the row. -->
                  <xsl:when test="@type = 'form'">
                   <xsl:copy-of select="*"/>
                  </xsl:when>
                  <xsl:when test="@readonly">
                    <xsl:value-of select="."/>
                  </xsl:when>
                  <xsl:when test="count(*) = 0">
                    <!-- Empty col -->
                  </xsl:when>
                  <xsl:otherwise>
                    <xsl:choose>
                      <xsl:when test="@type">
                        <xsl:variable name="name"
                                      select="if (@name != '')
                                              then @name
                                              else concat('_', */gn:element/@ref)"/>

                        <xsl:choose>
                          <xsl:when test="@type = 'textarea'">
                            <!-- TODO: Multilingual, codelist, date ... -->
                            <textarea class="form-control"
                                      name="{$name}">
                              <xsl:value-of select="*/text()"/>
                            </textarea>
                          </xsl:when>
                          <xsl:otherwise>
                            <input class="form-control"
                                   type="{if (@type = 'Real' or @type = 'Integer' or @type = 'Percentage')
                                  then 'number'
                                  else 'text'}"
                                   name="{$name}"
                                   value="{*/normalize-space()}">
                              <xsl:if test="@min">
                                <xsl:attribute name="min" select="@min"/>
                              </xsl:if>
                              <xsl:if test="@max">
                                <xsl:attribute name="max" select="@max"/>
                              </xsl:if>
                              <xsl:if test="@step">
                                <xsl:attribute name="step" select="@step"/>
                              </xsl:if>
                              <xsl:if test="@pattern">
                                <xsl:attribute name="pattern" select="@pattern"/>
                              </xsl:if>
                            </input>
                          </xsl:otherwise>
                        </xsl:choose>
                      </xsl:when>
                      <xsl:otherwise>
                        <!-- Call schema render mode of the field without label and controls.-->
                        <saxon:call-template name="{concat('dispatch-', $schema)}">
                          <xsl:with-param name="base" select="."/>
                        </saxon:call-template>
                      </xsl:otherwise>
                    </xsl:choose>

                  </xsl:otherwise>
                </xsl:choose>
              </td>
            </xsl:for-each>
          </tr>
        </xsl:for-each>

        <!-- Add an extra row for adding new one -->
        <xsl:if test="$addControl">
          <tr>
            <td colspan="{max($values/row/count(col))}">
              <xsl:copy-of select="$addControl"/>
            </td>
          </tr>
        </xsl:if>
      </tbody>
    </table>
    <!--<textarea><xsl:copy-of select="$values"/></textarea>-->
    <!--<textarea><xsl:copy-of select="$addControl"/></textarea>-->
  </xsl:template>
</xsl:stylesheet><|MERGE_RESOLUTION|>--- conflicted
+++ resolved
@@ -108,14 +108,8 @@
     <xsl:variable name="isRequired" as="xs:boolean">
       <xsl:choose>
         <xsl:when
-<<<<<<< HEAD
-          test="($parentEditInfo and $parentEditInfo/@min = 1 and $parentEditInfo/@max = 1) or
-          (not($parentEditInfo) and $editInfo and $editInfo/@min = 1 and $editInfo/@max = 1) or
-          ($editInfo and $editInfo/@min = 1 and $isFirst)">
-=======
           test="($parentEditInfo and $parentEditInfo/@min = 1 and $parentEditInfo/@max = 1) or 
           (not($parentEditInfo) and $editInfo and $editInfo/@min = 1 and $editInfo/@max = 1)">
->>>>>>> 6729c36e
           <xsl:value-of select="true()"/>
         </xsl:when>
         <xsl:otherwise>
