--- conflicted
+++ resolved
@@ -22,30 +22,6 @@
   ~ Rome - Italy. email: geonetwork@osgeo.org
   -->
 
-<<<<<<< HEAD
-<xsl:stylesheet 	xmlns:xsl="http://www.w3.org/1999/XSL/Transform" version="1.0"
-						xmlns:geonet="http://www.fao.org/geonetwork" 
-						xmlns:exslt= "http://exslt.org/common"
-						xmlns:csw="http://www.opengis.net/cat/csw/2.0.2"
-						exclude-result-prefixes="xsl exslt geonet">
-    <xsl:output method="xml"/>
-    <xsl:template match="/">
-        <table>
-            <tr>
-                <td colspan="2">
-                    <i>
-                        <a>
-                            <xsl:attribute name="href">
-                                <xsl:value-of select="root/gui/statCSV/fileURL"/>
-                            </xsl:attribute>
-                            Download <xsl:value-of select="root/gui/statCSV/exportedTable"/>
-                        </a>
-                    </i>
-                </td>
-            </tr>
-        </table>
-    </xsl:template>
-=======
 <xsl:stylesheet xmlns:xsl="http://www.w3.org/1999/XSL/Transform" xmlns:geonet="http://www.fao.org/geonetwork"
                 xmlns:exslt="http://exslt.org/common"
                 version="1.0"
@@ -69,5 +45,4 @@
       </tr>
     </table>
   </xsl:template>
->>>>>>> 8f8044c8
 </xsl:stylesheet>