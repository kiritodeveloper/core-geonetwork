<?xml version="1.0" encoding="UTF-8"?>
<!--
  ~ Copyright (C) 2001-2016 Food and Agriculture Organization of the
  ~ United Nations (FAO-UN), United Nations World Food Programme (WFP)
  ~ and United Nations Environment Programme (UNEP)
  ~
  ~ This program is free software; you can redistribute it and/or modify
  ~ it under the terms of the GNU General Public License as published by
  ~ the Free Software Foundation; either version 2 of the License, or (at
  ~ your option) any later version.
  ~
  ~ This program is distributed in the hope that it will be useful, but
  ~ WITHOUT ANY WARRANTY; without even the implied warranty of
  ~ MERCHANTABILITY or FITNESS FOR A PARTICULAR PURPOSE. See the GNU
  ~ General Public License for more details.
  ~
  ~ You should have received a copy of the GNU General Public License
  ~ along with this program; if not, write to the Free Software
  ~ Foundation, Inc., 51 Franklin St, Fifth Floor, Boston, MA 02110-1301, USA
  ~
  ~ Contact: Jeroen Ticheler - FAO - Viale delle Terme di Caracalla 2,
  ~ Rome - Italy. email: geonetwork@osgeo.org
  -->

<xsl:stylesheet xmlns:xsl="http://www.w3.org/1999/XSL/Transform"
                xmlns:geonet="http://www.fao.org/geonetwork"
                xmlns:fo="http://www.w3.org/1999/XSL/Format"
                version="2.0" xmlns:xslk="http://www.w3.org/1999/XSL/Transform"
                exclude-result-prefixes="#all">


  <!-- Some colors -->
  <xsl:variable name="background-color">#DDDDDD</xsl:variable>
  <xsl:variable name="background-color-banner">#333333</xsl:variable>
  <xsl:variable name="background-color-thumbnail">#FFFFFF</xsl:variable>
  <xsl:variable name="border-color">#333333</xsl:variable>

  <xsl:variable name="header-border">2pt solid #2e456b</xsl:variable>

  <!-- Some font properties -->
  <xsl:variable name="link-color">#428BCA</xsl:variable>
  <xsl:variable name="font-color">#333333</xsl:variable>
  <xsl:variable name="font-size">8pt</xsl:variable>
  <xsl:variable name="font-family">Helvetica</xsl:variable>
  <xsl:variable name="title-color">#FFFFFF</xsl:variable>
  <xsl:variable name="title-size">12pt</xsl:variable>
  <xsl:variable name="title-weight">bold</xsl:variable>
  <xsl:variable name="label-weight">bold</xsl:variable>
  <xsl:variable name="header-color">#2e456b</xsl:variable>
  <xsl:variable name="header-size">16pt</xsl:variable>
  <xsl:variable name="header-weight">bold</xsl:variable>
  <xsl:variable name="note-size">6pt</xsl:variable>

  <xsl:variable name="heading1-text-size">16pt</xsl:variable>
  <xsl:variable name="heading1-text-weight">bold</xsl:variable>

  <xsl:variable name="heading2-text-size">12pt</xsl:variable>
  <xsl:variable name="heading2-text-weight">bold</xsl:variable>

  <xsl:variable name="toc-text-size">10pt</xsl:variable>

  <xsl:variable name="header-text-size">9pt</xsl:variable>
  <xsl:variable name="footer-text-size">11pt</xsl:variable>

  <!-- Date format for footer information -->
  <xsl:variable name="df">[Y0001]-[M01]-[D01]</xsl:variable>


  <!-- FOP master configuration A4 with margins -->
  <xsl:template name="fop-master">
    <fo:layout-master-set>
      <fo:simple-page-master master-name="simpleA4" page-height="29.7cm" page-width="21cm"
                             margin-top=".5cm" margin-bottom=".5cm" margin-left="2cm"
                             margin-right="2cm">
        <fo:region-body margin-top="1.4cm" margin-bottom=".4cm"/>
        <fo:region-before extent=".4cm"/>
        <fo:region-after extent=".4cm"/>
      </fo:simple-page-master>

      <fo:simple-page-master master-name="Intro" page-height="29.7cm" page-width="21cm"
                             margin-top=".5cm" margin-bottom=".5cm" margin-left="2cm"
                             margin-right="2cm">
        <fo:region-body margin-top="1.4cm" margin-bottom=".4cm"/>
        <fo:region-before extent=".4cm"/>
        <fo:region-after extent=".4cm"/>
      </fo:simple-page-master>

      <fo:page-sequence-master master-name="PSM_Name">
        <fo:single-page-master-reference master-reference="simpleA4"/>
      </fo:page-sequence-master>
    </fo:layout-master-set>
  </xsl:template>


  <xsl:template name="fop-header">
    <fo:static-content flow-name="xsl-region-before">
      <fo:block font-size="{$header-text-size}" color="{$font-color}">

        <fo:table width="100%" table-layout="fixed">
          <fo:table-body>
            <fo:table-row height="8mm">
              <fo:table-cell>
                <fo:block padding-top="4pt" padding-right="4pt"
                          padding-left="4pt"
                          text-align="left">
                  <xsl:call-template name="replacePlaceholders">
                    <xsl:with-param name="value" select="$env/system/metadata/pdfReport/headerLeft"/>
                  </xsl:call-template>
                </fo:block>
              </fo:table-cell>

              <fo:table-cell>
                <fo:block padding-top="4pt" padding-right="4pt"
                          padding-left="4pt"
                          text-align="right">
                  <xsl:call-template name="replacePlaceholders">
                    <xsl:with-param name="value" select="$env/system/metadata/pdfReport/headerRight"/>
                  </xsl:call-template>
                </fo:block>
              </fo:table-cell>
            </fo:table-row>
          </fo:table-body>
        </fo:table>
      </fo:block>
    </fo:static-content>
  </xsl:template>


  <!-- Footer with catalogue name, org name and pagination -->
  <xsl:template name="fop-footer">
    <fo:static-content flow-name="xsl-region-after">
      <fo:block font-size="{$header-text-size}" color="{$font-color}">
        <fo:table width="100%" table-layout="fixed">
          <fo:table-body>
            <fo:table-row height="8mm">
              <fo:table-cell>
                <fo:block padding-top="4pt" padding-right="4pt"
                          padding-left="4pt"
                          text-align="left">
                  <xsl:call-template name="replacePlaceholders">
                    <xsl:with-param name="value" select="$env/system/metadata/pdfReport/footerLeft"/>
                  </xsl:call-template>
                </fo:block>
              </fo:table-cell>

              <fo:table-cell>
                <!-- FIXME : align all text on top and capitalize ? -->
                <fo:block padding-top="4pt" padding-right="4pt"
                          padding-left="4pt"
                          text-align="right">
                  <xsl:call-template name="replacePlaceholders">
                    <xsl:with-param name="value" select="$env/system/metadata/pdfReport/footerRight"/>
                  </xsl:call-template>
                  <xsl:if test="string($env/system/metadata/pdfReport/footerRight)"> | </xsl:if>
                  <fo:page-number/>/<fo:page-number-citation ref-id="terminator"/>
                </fo:block>
              </fo:table-cell>
            </fo:table-row>
          </fo:table-body>
        </fo:table>
      </fo:block>
    </fo:static-content>
  </xsl:template>


  <xsl:template name="replacePlaceholders">
    <xsl:param name="value"/>

    <xsl:value-of select="replace(replace(
                                $value, '\{date\}',
                                format-dateTime(current-dateTime(),$df)),
                                  '\{siteInfo\}',
                                  concat($env/system/system/site/name, '-',
                                         $env/system/system/site/organization))"/>
  </xsl:template>


  <xsl:template name="toc-page">
    <xsl:param name="res"/>

    <fo:block break-after="page">
      <fo:block font-size="{$heading1-text-size}"
                font-weight="{$heading1-text-weight}"
                text-align="center"
                margin-bottom="10pt">
        <xsl:value-of select="$translations/pdfReportTocTitle"/>
      </fo:block>


      <xsl:for-each select="$res">
        <fo:block text-align-last="justify"
                  font-size="{$toc-text-size}"
                  font-weight="{$label-weight}"
                  color="{$font-color}">
          <fo:basic-link internal-destination="section-{uuid}">
            <xsl:value-of select="resourceTitle"/>
            <fo:leader leader-pattern="space"/>
            <fo:page-number-citation ref-id="section-{uuid}"/>
          </fo:basic-link>
        </fo:block>
      </xsl:for-each>

    </fo:block>
  </xsl:template>


  <!--
    Print search results as PDF
  -->
  <xsl:template name="fo">
    <xsl:param name="res"/>

    <fo:table>
      <fo:table-column column-width="17cm"/>
      <fo:table-body>
        <xsl:for-each select="$res">
          <xsl:variable name="source" select="string(sourceCatalogue)"/>

          <xsl:if test="id != ''">
            <fo:table-row border-top-style="solid"
                          border-right-style="solid"
                          border-left-style="solid"
                          border-top-color="{$background-color}"
                          border-right-color="{$background-color}"
                          border-left-color="{$background-color}"
                          page-break-inside="avoid">
              <fo:table-cell display-align="center"
                             background-color="{$background-color-banner}">
                <fo:block text-align="center"
                          font-weight="{$title-weight}"
                          font-size="{$title-size}" color="{$title-color}"
                          padding-top="4pt" padding-bottom="4pt"
                          padding-left="4pt" padding-right="4pt"
                          id="section-{uuid}">
                  <xsl:value-of select="resourceTitle"/>
                </fo:block>
              </fo:table-cell>
            </fo:table-row>
            <fo:table-row keep-with-previous.within-page="always"
                          page-break-inside="avoid">
              <fo:table-cell>
                <fo:block margin-left="0pt" margin-right="0pt"
                          margin-top="4pt" margin-bottom="4pt">

                  <fo:table>
                    <fo:table-column column-width="3cm"/>
                    <fo:table-column column-width="13cm"/>
                    <fo:table-body>

                      <xsl:call-template name="info-rows">
                        <xsl:with-param name="label" select="$translations/abstract"/>
                        <xsl:with-param name="value" select="resourceAbstract"/>
                      </xsl:call-template>

                      <xsl:call-template name="info-rows">
                        <xsl:with-param name="label" select="$translations/extent"/>
                        <xsl:with-param name="content">
                          <xsl:for-each select="geom[. != '']">
                            <xsl:variable name="url"
                                          select="concat($nodeUrl, 'eng/region.getmap.png?mapsrs=EPSG:3857&amp;width=365&amp;background=settings&amp;geomsrs=EPSG:4326&amp;geom=', .)"/>

                            <fo:basic-link text-decoration="underline"
                                           color="$link-color"
                                           external-destination="{$url}">
                              <fo:external-graphic padding-left="4pt"
                                                   content-width="100%">
                                <xsl:attribute name="src">url('<xsl:value-of
                                  select="$url"
                                />')"
                                </xsl:attribute>
                              </fo:external-graphic>
                            </fo:basic-link>
                          </xsl:for-each>
                        </xsl:with-param>
                      </xsl:call-template>


                      <xsl:call-template name="info-rows">
                        <xsl:with-param name="label" select="$translations/Keywords"/>
                        <xsl:with-param name="value"
                                        select="string-join(tag, ', ')"/>
                      </xsl:call-template>

<<<<<<< HEAD
                      <xsl:if test="codelist_spatialRepresentationType_text">
=======
                      <xsl:if test="legalConstraints">
                        <xsl:call-template name="info-rows">
                          <xsl:with-param name="label" select="$oldGuiStrings/constraints"/>
                          <xsl:with-param name="value">
                            <xsl:for-each select="legalConstraints">- <xsl:value-of select="."/><xsl:text>
                            </xsl:text>
                            </xsl:for-each>
                          </xsl:with-param>
                        </xsl:call-template>
                      </xsl:if>

                      <xsl:if test="spatialRepresentationType_text">
>>>>>>> d101d7b0
                        <xsl:call-template name="info-rows">
                          <xsl:with-param name="label" select="$translations/spatialRepresentationTypes"/>
                          <xsl:with-param name="value"
                                          select="string-join(codelist_spatialRepresentationType_text, ', ')"/>
                        </xsl:call-template>
                      </xsl:if>

                      <xsl:if test="format">
                        <xsl:call-template name="info-rows">
                          <xsl:with-param name="label" select="$translations/format"/>
                          <xsl:with-param name="value"
                                          select="string-join(format, ', ')"/>
                        </xsl:call-template>
                      </xsl:if>

                      <xsl:if test="codelist_maintenanceAndUpdateFrequency_text">
                        <xsl:call-template name="info-rows">
                          <xsl:with-param name="label" select="$translations/updateFrequency"/>
                          <xsl:with-param name="value"
                                          select="string-join(codelist_maintenanceAndUpdateFrequency_text, ', ')"/>
                        </xsl:call-template>
                      </xsl:if>

                      <xsl:call-template name="info-rows">
                        <xsl:with-param name="label" select="$translations/uuid"/>
                        <xsl:with-param name="value" select="uuid"/>
                        <xsl:with-param name="content">
                          <fo:external-graphic padding-left="4pt"
                                               content-width="9pt">
                            <xsl:attribute name="src">url('<xsl:value-of
                              select="concat($baseURL, 'images/logos/', $source , '.png')"
                            />')"
                            </xsl:attribute>
                          </fo:external-graphic>
                        </xsl:with-param>
                      </xsl:call-template>

                      <xsl:call-template name="info-rows">
                        <xsl:with-param name="label" select="$translations/updatedOn"/>
                        <xsl:with-param name="value"
                                        select="changeDate"/>
                      </xsl:call-template>

                      <xsl:call-template name="metadata-resources"/>

                      <xsl:call-template name="info-rows">
                        <xsl:with-param name="label" select="$translations/onTheWeb"/>
                        <xsl:with-param name="content">
                          <fo:inline>
                            <xsl:value-of select="$translations/show"/>
                            <xsl:text> </xsl:text>
                            <fo:basic-link text-decoration="underline" color="$link-color">
                              <xsl:attribute name="external-destination">url('<xsl:value-of
                                select="concat($nodeUrl, 'api/records/', uuid)"
                              />')
                              </xsl:attribute>HTML
                            </fo:basic-link>
                            <fo:basic-link text-decoration="underline" color="$link-color">
                              <xsl:attribute name="external-destination">url('<xsl:value-of
                                select="concat($nodeUrl, 'api/records/', uuid, '/formatters/xsl-view?view=advanced&amp;output=pdf')"/>')
                              </xsl:attribute>PDF
                            </fo:basic-link>
                            <fo:basic-link text-decoration="underline" color="$link-color">
                              <xsl:attribute name="external-destination">url('<xsl:value-of
                                select="concat($nodeUrl, 'api/records/', uuid, '/formatters/xml')"
                              />')
                              </xsl:attribute>XML (<xsl:value-of select="if (standardName != '') then standardName else schema"/>)
                            </fo:basic-link>
                          </fo:inline>

                        </xsl:with-param>
                      </xsl:call-template>
                    </fo:table-body>
                  </fo:table>
                </fo:block>
              </fo:table-cell>
            </fo:table-row>
            <fo:table-row>
              <fo:table-cell background-color="{$background-color-thumbnail}">
                <xsl:call-template name="metadata-thumbnail-block"/>
              </fo:table-cell>
            </fo:table-row>
          </xsl:if>
        </xsl:for-each>
      </fo:table-body>
    </fo:table>
  </xsl:template>

  <xsl:template name="metadata-thumbnail-block">
    <fo:block display-align="center"
              padding-top="4pt" padding-bottom="4pt" padding-right="4pt" padding-left="4pt">
      <xsl:for-each select="overview">
        <xsl:variable name="image" select="tokenize(., '\|')[1]"/>

        <xsl:choose>
          <xsl:when test="contains($image ,'://')">
            <fo:external-graphic content-width="15cm">
              <xsl:attribute name="src">
                <xsl:text>url('</xsl:text>
                <xsl:value-of select="$image"/>
                <xsl:text>')"</xsl:text>
              </xsl:attribute>
            </fo:external-graphic>
          </xsl:when>
          <xsl:otherwise>
            <fo:external-graphic content-width="15cm">
              <xsl:attribute name="src">
                <xsl:text>url('</xsl:text>
                <xsl:value-of
                  select="concat($fullURLForService, '/', $image)"/>
                <xsl:text>')"</xsl:text>
              </xsl:attribute>
            </fo:external-graphic>
          </xsl:otherwise>
        </xsl:choose>
        <fo:block/>
      </xsl:for-each>
    </fo:block>
  </xsl:template>



  <xsl:template name="metadata-resources">
    <!-- display metadata url but only if its not a remote result -->
    <xsl:call-template name="info-rows">
      <xsl:with-param name="label" select="$translations/downloadsAndResources"/>
      <xsl:with-param name="content">
          <xsl:for-each select="link">
            <xsl:variable name="link" select="tokenize(., '\|')"/>

            <fo:basic-link text-decoration="underline" color="$link-color">
              <xsl:attribute name="external-destination">url('<xsl:value-of select="$link[3]"/>')
              </xsl:attribute>
              <xsl:value-of select="$link[1]"/>
              (<xsl:value-of select="$link[4]"/>)
            </fo:basic-link>
            <fo:block/>
          </xsl:for-each>
      </xsl:with-param>
    </xsl:call-template>
  </xsl:template>


  <xsl:template name="info-rows">
    <xsl:param name="label"/>
    <xsl:param name="value"/>
    <xsl:param name="content"/>
    <fo:table-row>
      <fo:table-cell background-color="{if ($label != '') then $background-color else ''}"
                     border-top-style="solid"
                     border-top-color="{$title-color}" border-top-width=".1pt"
                     color="{$font-color}"
                     padding-top="4pt" padding-bottom="4pt"
                     padding-right="4pt" padding-left="4pt">
        <fo:block linefeed-treatment="preserve"
                  font-weight="{$label-weight}"
                  font-family="{$font-family}" >
          <xsl:value-of select="$label"/>
        </fo:block>
      </fo:table-cell>
      <fo:table-cell color="{$font-color}"
                     border-top-style="solid"
                     border-top-color="{$font-color}" border-top-width=".1pt"
                     padding-top="4pt" padding-bottom="4pt"
                     padding-right="4pt" padding-left="4pt">
        <fo:block linefeed-treatment="preserve">
          <xsl:value-of select="$value"/>
          <xsl:copy-of select="$content"/>
        </fo:block>
      </fo:table-cell>
    </fo:table-row>
  </xsl:template>
</xsl:stylesheet><|MERGE_RESOLUTION|>--- conflicted
+++ resolved
@@ -281,9 +281,6 @@
                                         select="string-join(tag, ', ')"/>
                       </xsl:call-template>
 
-<<<<<<< HEAD
-                      <xsl:if test="codelist_spatialRepresentationType_text">
-=======
                       <xsl:if test="legalConstraints">
                         <xsl:call-template name="info-rows">
                           <xsl:with-param name="label" select="$oldGuiStrings/constraints"/>
@@ -295,8 +292,7 @@
                         </xsl:call-template>
                       </xsl:if>
 
-                      <xsl:if test="spatialRepresentationType_text">
->>>>>>> d101d7b0
+                      <xsl:if test="codelist_spatialRepresentationType_text">
                         <xsl:call-template name="info-rows">
                           <xsl:with-param name="label" select="$translations/spatialRepresentationTypes"/>
                           <xsl:with-param name="value"
