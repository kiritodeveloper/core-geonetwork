--- conflicted
+++ resolved
@@ -22,11 +22,6 @@
     </xsl:if>
     
     <link rel="shortcut icon" type="image/x-icon" href="../../images/logos/favicon.ico" />
-<<<<<<< HEAD
-
-=======
-    
->>>>>>> 223d3966
     <link href="{/root/gui/url}/catalog/tmp/app.css" rel="stylesheet" media="screen" />
     <link href="{/root/gui/url}/static/{/root/gui/nodeId}_custom_style.css{$minimizedParam}" rel="stylesheet" media="screen" />
   </xsl:template>
@@ -53,15 +48,10 @@
         <script src="{$uiResourcesPath}lib/angular-translate.js"></script>
         <script src="{$uiResourcesPath}lib/angular-md5.js"></script>
         <script src="{$uiResourcesPath}lib/angular.ext/datetimepicker.js"></script>
-<<<<<<< HEAD
         <script src="{$uiResourcesPath}lib/angular.ext/buttons.js"></script>
         <script src="{$uiResourcesPath}lib/angular.ext/typeahead.js"></script>
         <script src="{$uiResourcesPath}lib/angular.ext/position.js"></script>
         <script src="{$uiResourcesPath}lib/angular.ext/bindHtml.js"></script>
-=======
-        <script src="{$uiResourcesPath}lib/angular.ext/bootstrap/buttons.js"></script>
-        <script src="{$uiResourcesPath}lib/angular.ext/slider.js"></script>
->>>>>>> 223d3966
 
         <script src="{$uiResourcesPath}lib/bootstrap-3.0.1.js"></script>
         <script src="{$uiResourcesPath}lib/jquery.ext/jquery-ui-slider.min.js"></script>
@@ -89,13 +79,7 @@
       
         <script src="{$uiResourcesPath}lib/bootstrap.ext/typeahead.js/typeahead.js"></script>
         <script src="{$uiResourcesPath}lib/bootstrap.ext/tagsinput/bootstrap-tagsinput.js"></script>
-<<<<<<< HEAD
-        <script src="{$uiResourcesPath}lib/bootstrap.ext/tagsinput/bootstrap-tagsinput-angular.js"></script>
         <script src="{$uiResourcesPath}lib/bootstrap.ext/datepicker/bootstrap-datepicker.js"></script>
-=======
-        <script src="{$uiResourcesPath}lib/bootstrap.ext/datepicker/bootstrap-datepicker.js"></script>
-
->>>>>>> 223d3966
         <!--</xsl:if>-->
         
       </xsl:when>
