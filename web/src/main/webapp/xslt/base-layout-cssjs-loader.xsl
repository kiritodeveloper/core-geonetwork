--- conflicted
+++ resolved
@@ -25,20 +25,8 @@
     
     <link rel="shortcut icon" type="image/x-icon" href="../../images/logos/favicon.ico" />
     
-<<<<<<< HEAD
-    <xsl:choose>
-      <xsl:when test="$isDebugMode">
-          <link href="{$uiResourcesPath}style/{$angularApp}.less" rel="stylesheet/less" media="screen" />
-          <link href="{$uiResourcesPath}style/{/root/gui/nodeId}.less" rel="stylesheet/less" media="screen" />
-      </xsl:when>
-      <xsl:otherwise>
-          <link href="{$uiResourcesPath}style/{$angularApp}.css" rel="stylesheet" media="screen" />
-          <link href="{$uiResourcesPath}style/{/root/gui/nodeId}.css" rel="stylesheet" media="screen" />
-      </xsl:otherwise>
-    </xsl:choose>
-=======
     <link href="{/root/gui/url}/static/{$angularApp}.css{$minimizedParam}" rel="stylesheet" media="screen" />
->>>>>>> 0e1f31f1
+    <link href="{/root/gui/url}/static/{/root/gui/nodeId}_custom_style.css{$minimizedParam}" rel="stylesheet" media="screen" />
   </xsl:template>
   
   
