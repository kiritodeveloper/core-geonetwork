<?xml version="1.0" encoding="UTF-8"?>
<xsl:stylesheet version="2.0" xmlns:xsl="http://www.w3.org/1999/XSL/Transform">
  <!-- Template to load CSS and Javascript -->
  
  
  <xsl:import href="common/base-variables.xsl"/>

  <xsl:variable name="minimizedParam">
      <xsl:choose>
          <xsl:when test="/root/request/debug">?minimize=false</xsl:when>
          <xsl:otherwise></xsl:otherwise>
      </xsl:choose>
  </xsl:variable>
  
  <xsl:template name="css-load">
    <!--
            TODO : less compilation 
            <link href="style/app.css" rel="stylesheet" media="screen" />
-->
    <xsl:if test="$withD3">
      <link href="{/root/gui/url}/static/nv.d3.css{$minimizedParam}" rel="stylesheet" media="screen" />
    </xsl:if>
    
    <link href="{$uiResourcesPath}lib/jquery.ext/jquery.fileupload-ui.css" rel="stylesheet"/>
    
    <link rel="shortcut icon" type="image/x-icon" href="../../images/logos/favicon.ico" />
    
    <link href="{/root/gui/url}/static/{$angularApp}.css{$minimizedParam}" rel="stylesheet" media="screen" />
  </xsl:template>
  
  
  <xsl:template name="javascript-load">
    
    <script>var geonet={provide:function(s){},require:function(s){}}</script>
    <xsl:choose>
      <xsl:when test="$isDebugMode">
        <script src="{$uiResourcesPath}lib/closure/base.js"></script>
        
        <script src="{$uiResourcesPath}lib/jquery-2.0.3.js"></script>
        
        <script src="{$uiResourcesPath}lib/moment+langs.min.js"></script>
        
        <script src="{$uiResourcesPath}lib/angular/angular.js"></script>
        <script src="{$uiResourcesPath}lib/angular/angular-resource.js"></script>
        <script src="{$uiResourcesPath}lib/angular/angular-route.js"></script>
        
        <script src="{$uiResourcesPath}lib/angular-translate.js"></script>
        
        <script src="{$uiResourcesPath}lib/bootstrap-3.0.1.js"></script>
        <script src="{$uiResourcesPath}lib/ol.js"></script>
        <xsl:if test="$withD3">
          <script src="{$uiResourcesPath}lib/d3.v3.js"></script>
          <script src="{$uiResourcesPath}lib/d3.ext/gauge.js"></script>
          <script src="{$uiResourcesPath}lib/nv.d3.js"></script>
        </xsl:if>
        
<<<<<<< HEAD
        
        <!--<xsl:if test="$isEditing">-->
          <script src="{$uiResourcesPath}lib/jquery.ext/jquery.ui.widget.js"></script>
          <script src="{$uiResourcesPath}lib/jquery.ext/jquery.iframe-transport.js"></script>
          <script src="{$uiResourcesPath}lib/jquery.ext/jquery.fileupload.js"></script>
          <script src="{$uiResourcesPath}lib/jquery.ext/jquery.fileupload-process.js"></script>
          <script src="{$uiResourcesPath}lib/jquery.ext/jquery.fileupload-angular.js"></script>
          
          <script src="{$uiResourcesPath}lib/bootstrap.ext/typeahead.js/typeahead.js"></script>
          <script src="{$uiResourcesPath}lib/bootstrap.ext/tagsinput/bootstrap-tagsinput.js"></script>
        <!--</xsl:if>-->
        
        <!-- Use Closure to load the application scripts -->
        <script>
          window.CLOSURE_NO_DEPS = true;
        </script>
        
        <script>
          goog.require('<xsl:value-of select="$angularApp"/>');
        </script>
=======
        <script src="{$uiResourcesPath}lib/jquery.ext/jquery.ui.widget.js"></script>
        <script src="{$uiResourcesPath}lib/jquery.ext/jquery.iframe-transport.js"></script>
        <script src="{$uiResourcesPath}lib/jquery.ext/jquery.fileupload.js"></script>
        <script src="{$uiResourcesPath}lib/jquery.ext/jquery.fileupload-process.js"></script>
        <script src="{$uiResourcesPath}lib/jquery.ext/jquery.fileupload-angular.js"></script>
>>>>>>> 0155fdf7
      </xsl:when>
      <xsl:otherwise>
        <script src="{$uiResourcesPath}lib/jquery-2.0.3.min.js"></script>
        
        <script src="{$uiResourcesPath}lib/moment+langs.min.js"></script>
        
        <script src="{$uiResourcesPath}lib/angular/angular.min.js"></script>
        <script src="{$uiResourcesPath}lib/angular/angular-resource.min.js"></script>
        <script src="{$uiResourcesPath}lib/angular/angular-route.min.js"></script>
          
        <script src="{$uiResourcesPath}lib/angular-translate.min.js"></script>
        <script src="{$uiResourcesPath}lib/bootstrap-3.0.1.min.js"></script>
        
        <xsl:if test="$withD3">
          <script src="{$uiResourcesPath}lib/d3.v3.min.js"></script>
          <!-- TODO: minify -->
          <script src="{$uiResourcesPath}lib/d3.ext/gauge.js"></script>
          <script src="{$uiResourcesPath}lib/nv.d3.min.js"></script>
        </xsl:if>
        
        
        <!--<xsl:if test="$isEditing">-->
        <!-- TODO: minify -->
        <script src="{$uiResourcesPath}lib/jquery.ext/jquery.ui.widget.js"></script>
        <script src="{$uiResourcesPath}lib/jquery.ext/jquery.iframe-transport.js"></script>
        <script src="{$uiResourcesPath}lib/jquery.ext/jquery.fileupload.js"></script>
        <script src="{$uiResourcesPath}lib/jquery.ext/jquery.fileupload-process.js"></script>
        <script src="{$uiResourcesPath}lib/jquery.ext/jquery.fileupload-angular.js"></script>
<<<<<<< HEAD
        
        <script src="{$uiResourcesPath}lib/bootstrap.ext/typeahead.js/typeahead.min.js"></script>
        <script src="{$uiResourcesPath}lib/bootstrap.ext/tagsinput/bootstrap-tagsinput.min.js"></script>
        <!--</xsl:if>-->
        
        <script src="{$uiResourcesPath}lib/{$angularApp}.min.js"></script>
=======

>>>>>>> 0155fdf7
      </xsl:otherwise>
    </xsl:choose>
      <xsl:choose>
          <xsl:when test="/root/request/debug">
              <!-- Use Closure to load the application scripts -->
              <script>
                  window.CLOSURE_NO_DEPS = true;
              </script>

              <script>
                  goog.require('<xsl:value-of select="$angularApp"/>');
              </script>
          </xsl:when>
          <xsl:otherwise>
              <script src="{/root/gui/url}/static/{$angularApp}.js{$minimizedParam}"></script>
          </xsl:otherwise>
      </xsl:choose>
  </xsl:template>
</xsl:stylesheet><|MERGE_RESOLUTION|>--- conflicted
+++ resolved
@@ -54,17 +54,16 @@
           <script src="{$uiResourcesPath}lib/nv.d3.js"></script>
         </xsl:if>
         
-<<<<<<< HEAD
         
         <!--<xsl:if test="$isEditing">-->
-          <script src="{$uiResourcesPath}lib/jquery.ext/jquery.ui.widget.js"></script>
-          <script src="{$uiResourcesPath}lib/jquery.ext/jquery.iframe-transport.js"></script>
-          <script src="{$uiResourcesPath}lib/jquery.ext/jquery.fileupload.js"></script>
-          <script src="{$uiResourcesPath}lib/jquery.ext/jquery.fileupload-process.js"></script>
-          <script src="{$uiResourcesPath}lib/jquery.ext/jquery.fileupload-angular.js"></script>
-          
-          <script src="{$uiResourcesPath}lib/bootstrap.ext/typeahead.js/typeahead.js"></script>
-          <script src="{$uiResourcesPath}lib/bootstrap.ext/tagsinput/bootstrap-tagsinput.js"></script>
+        <script src="{$uiResourcesPath}lib/jquery.ext/jquery.ui.widget.js"></script>
+        <script src="{$uiResourcesPath}lib/jquery.ext/jquery.iframe-transport.js"></script>
+        <script src="{$uiResourcesPath}lib/jquery.ext/jquery.fileupload.js"></script>
+        <script src="{$uiResourcesPath}lib/jquery.ext/jquery.fileupload-process.js"></script>
+        <script src="{$uiResourcesPath}lib/jquery.ext/jquery.fileupload-angular.js"></script>
+      
+        <script src="{$uiResourcesPath}lib/bootstrap.ext/typeahead.js/typeahead.js"></script>
+        <script src="{$uiResourcesPath}lib/bootstrap.ext/tagsinput/bootstrap-tagsinput.js"></script>
         <!--</xsl:if>-->
         
         <!-- Use Closure to load the application scripts -->
@@ -75,13 +74,6 @@
         <script>
           goog.require('<xsl:value-of select="$angularApp"/>');
         </script>
-=======
-        <script src="{$uiResourcesPath}lib/jquery.ext/jquery.ui.widget.js"></script>
-        <script src="{$uiResourcesPath}lib/jquery.ext/jquery.iframe-transport.js"></script>
-        <script src="{$uiResourcesPath}lib/jquery.ext/jquery.fileupload.js"></script>
-        <script src="{$uiResourcesPath}lib/jquery.ext/jquery.fileupload-process.js"></script>
-        <script src="{$uiResourcesPath}lib/jquery.ext/jquery.fileupload-angular.js"></script>
->>>>>>> 0155fdf7
       </xsl:when>
       <xsl:otherwise>
         <script src="{$uiResourcesPath}lib/jquery-2.0.3.min.js"></script>
@@ -110,16 +102,12 @@
         <script src="{$uiResourcesPath}lib/jquery.ext/jquery.fileupload.js"></script>
         <script src="{$uiResourcesPath}lib/jquery.ext/jquery.fileupload-process.js"></script>
         <script src="{$uiResourcesPath}lib/jquery.ext/jquery.fileupload-angular.js"></script>
-<<<<<<< HEAD
         
         <script src="{$uiResourcesPath}lib/bootstrap.ext/typeahead.js/typeahead.min.js"></script>
         <script src="{$uiResourcesPath}lib/bootstrap.ext/tagsinput/bootstrap-tagsinput.min.js"></script>
         <!--</xsl:if>-->
         
         <script src="{$uiResourcesPath}lib/{$angularApp}.min.js"></script>
-=======
-
->>>>>>> 0155fdf7
       </xsl:otherwise>
     </xsl:choose>
       <xsl:choose>
