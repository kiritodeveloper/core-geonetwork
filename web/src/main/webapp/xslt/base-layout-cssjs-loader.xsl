<?xml version="1.0" encoding="UTF-8"?>
<xsl:stylesheet version="2.0" xmlns:xsl="http://www.w3.org/1999/XSL/Transform">
  <!-- Template to load CSS and Javascript -->
  
  
  <xsl:import href="common/base-variables.xsl"/>

  <xsl:variable name="minimizedParam">
      <xsl:choose>
          <xsl:when test="/root/request/debug">?minimize=false</xsl:when>
          <xsl:otherwise></xsl:otherwise>
      </xsl:choose>
  </xsl:variable>
  
  <xsl:template name="css-load">
    <!--
            TODO : less compilation 
            <link href="style/app.css" rel="stylesheet" media="screen" />
-->
    <xsl:if test="$withD3">
      <link href="{/root/gui/url}/static/nv.d3.css{$minimizedParam}" rel="stylesheet" media="screen" />
    </xsl:if>
    
    <link href="{$uiResourcesPath}lib/jquery.ext/jquery.fileupload-ui.css" rel="stylesheet"/>
    
    <link rel="shortcut icon" type="image/x-icon" href="../../images/logos/favicon.ico" />
    
    <link href="{/root/gui/url}/static/{$angularApp}.css{$minimizedParam}" rel="stylesheet" media="screen" />
  </xsl:template>
  
  
  <xsl:template name="javascript-load">
    
    <script>var geonet={provide:function(s){},require:function(s){}}</script>
    <xsl:choose>
      <xsl:when test="$isDebugMode">
          <script>
              window.CLOSURE_NO_DEPS = true;
          </script>
        <script src="{$uiResourcesPath}lib/closure/base.js"></script>
<<<<<<< HEAD
        
        <script src="{$uiResourcesPath}lib/jquery-2.0.3.js"></script>
=======

        <script src="{$uiResourcesPath}lib/jquery-2.0.2.js"></script>
>>>>>>> 4a18eeea
        
        <script src="{$uiResourcesPath}lib/moment+langs.min.js"></script>
        
        <script src="{$uiResourcesPath}lib/angular/angular.js"></script>
        <script src="{$uiResourcesPath}lib/angular/angular-resource.js"></script>
        <script src="{$uiResourcesPath}lib/angular/angular-route.js"></script>
        
        <script src="{$uiResourcesPath}lib/angular-translate.js"></script>
        
        <script src="{$uiResourcesPath}lib/bootstrap-3.0.1.js"></script>
        <script src="{$uiResourcesPath}lib/ol.js"></script>
        <xsl:if test="$withD3">
          <script src="{$uiResourcesPath}lib/d3.v3.js"></script>
          <script src="{$uiResourcesPath}lib/d3.ext/gauge.js"></script>
          <script src="{$uiResourcesPath}lib/nv.d3.js"></script>
        </xsl:if>
        
        
        <!--<xsl:if test="$isEditing">-->
        <script src="{$uiResourcesPath}lib/jquery.ext/jquery.ui.widget.js"></script>
        <script src="{$uiResourcesPath}lib/jquery.ext/jquery.iframe-transport.js"></script>
        <script src="{$uiResourcesPath}lib/jquery.ext/jquery.fileupload.js"></script>
        <script src="{$uiResourcesPath}lib/jquery.ext/jquery.fileupload-process.js"></script>
        <script src="{$uiResourcesPath}lib/jquery.ext/jquery.fileupload-angular.js"></script>
      
        <script src="{$uiResourcesPath}lib/bootstrap.ext/typeahead.js/typeahead.js"></script>
        <script src="{$uiResourcesPath}lib/bootstrap.ext/tagsinput/bootstrap-tagsinput.js"></script>
        <!--</xsl:if>-->
        
        <!-- Use Closure to load the application scripts -->
        <script>
          window.CLOSURE_NO_DEPS = true;
        </script>
        
        <script>
          goog.require('<xsl:value-of select="$angularApp"/>');
        </script>
      </xsl:when>
      <xsl:otherwise>
        <script src="{$uiResourcesPath}lib/jquery-2.0.3.min.js"></script>
        
        <script src="{$uiResourcesPath}lib/moment+langs.min.js"></script>
        
        <script src="{$uiResourcesPath}lib/angular/angular.min.js"></script>
        <script src="{$uiResourcesPath}lib/angular/angular-resource.min.js"></script>
        <script src="{$uiResourcesPath}lib/angular/angular-route.min.js"></script>
          
        <script src="{$uiResourcesPath}lib/angular-translate.min.js"></script>
        <script src="{$uiResourcesPath}lib/bootstrap-3.0.1.min.js"></script>
        
        <xsl:if test="$withD3">
          <script src="{$uiResourcesPath}lib/d3.v3.min.js"></script>
          <!-- TODO: minify -->
          <script src="{$uiResourcesPath}lib/d3.ext/gauge.js"></script>
          <script src="{$uiResourcesPath}lib/nv.d3.min.js"></script>
        </xsl:if>
        
        
        <!--<xsl:if test="$isEditing">-->
        <!-- TODO: minify -->
        <script src="{$uiResourcesPath}lib/jquery.ext/jquery.ui.widget.js"></script>
        <script src="{$uiResourcesPath}lib/jquery.ext/jquery.iframe-transport.js"></script>
        <script src="{$uiResourcesPath}lib/jquery.ext/jquery.fileupload.js"></script>
        <script src="{$uiResourcesPath}lib/jquery.ext/jquery.fileupload-process.js"></script>
        <script src="{$uiResourcesPath}lib/jquery.ext/jquery.fileupload-angular.js"></script>
        
        <script src="{$uiResourcesPath}lib/bootstrap.ext/typeahead.js/typeahead.min.js"></script>
        <script src="{$uiResourcesPath}lib/bootstrap.ext/tagsinput/bootstrap-tagsinput.min.js"></script>
        <!--</xsl:if>-->
        
        <script src="{$uiResourcesPath}lib/{$angularApp}.min.js"></script>
      </xsl:otherwise>
    </xsl:choose>
      <xsl:choose>
          <xsl:when test="/root/request/debug">
              <!-- Use Closure to load the application scripts -->
              <script src="{/root/gui/url}/static/closure_deps.js"></script>
              <script>
                  goog.require('<xsl:value-of select="$angularApp"/>');
              </script>
          </xsl:when>
          <xsl:otherwise>
              <script src="{/root/gui/url}/static/{$angularApp}.js{$minimizedParam}"></script>
          </xsl:otherwise>
      </xsl:choose>
  </xsl:template>
</xsl:stylesheet><|MERGE_RESOLUTION|>--- conflicted
+++ resolved
@@ -38,13 +38,8 @@
               window.CLOSURE_NO_DEPS = true;
           </script>
         <script src="{$uiResourcesPath}lib/closure/base.js"></script>
-<<<<<<< HEAD
         
         <script src="{$uiResourcesPath}lib/jquery-2.0.3.js"></script>
-=======
-
-        <script src="{$uiResourcesPath}lib/jquery-2.0.2.js"></script>
->>>>>>> 4a18eeea
         
         <script src="{$uiResourcesPath}lib/moment+langs.min.js"></script>
         
