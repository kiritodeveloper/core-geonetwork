<?xml version="1.0" encoding="UTF-8"?>
<!--
  ~ Copyright (C) 2001-2016 Food and Agriculture Organization of the
  ~ United Nations (FAO-UN), United Nations World Food Programme (WFP)
  ~ and United Nations Environment Programme (UNEP)
  ~
  ~ This program is free software; you can redistribute it and/or modify
  ~ it under the terms of the GNU General Public License as published by
  ~ the Free Software Foundation; either version 2 of the License, or (at
  ~ your option) any later version.
  ~
  ~ This program is distributed in the hope that it will be useful, but
  ~ WITHOUT ANY WARRANTY; without even the implied warranty of
  ~ MERCHANTABILITY or FITNESS FOR A PARTICULAR PURPOSE. See the GNU
  ~ General Public License for more details.
  ~
  ~ You should have received a copy of the GNU General Public License
  ~ along with this program; if not, write to the Free Software
  ~ Foundation, Inc., 51 Franklin St, Fifth Floor, Boston, MA 02110-1301, USA
  ~
  ~ Contact: Jeroen Ticheler - FAO - Viale delle Terme di Caracalla 2,
  ~ Rome - Italy. email: geonetwork@osgeo.org
  -->

<xsl:stylesheet xmlns:xsl="http://www.w3.org/1999/XSL/Transform"
                xmlns:util="java:org.fao.geonet.util.XslUtil"
                version="2.0"
                exclude-result-prefixes="#all">
  <!-- Template to load CSS and Javascript -->


  <xsl:import href="common/base-variables.xsl"/>

  <xsl:variable name="minimizedParam">
    <xsl:choose>
      <xsl:when test="/root/request/debug">?minimize=false</xsl:when>
      <xsl:otherwise></xsl:otherwise>
    </xsl:choose>
  </xsl:variable>

  <xsl:template name="css-load">
    <!--
            TODO : less compilation
            <link href="style/app.css" rel="stylesheet" media="screen" />
-->
    <xsl:if test="$withD3">
      <link href="{/root/gui/url}/static/nv.d3.css{$minimizedParam}" rel="stylesheet"
            media="screen"/>
    </xsl:if>

    <link href="{/root/gui/url}/static/{$customFilename}.css{$minimizedParam}" rel="stylesheet"
          media="screen"/>

    <link href="{/root/gui/url}/static/bootstrap-table.min.css" rel="stylesheet"
          media="screen"></link>
    <link href="{/root/gui/url}/static/ng-skos.css" rel="stylesheet" media="screen"></link>
    <link href="{/root/gui/url}/static/{/root/gui/nodeId}_custom_style.css{$minimizedParam}"
          rel="stylesheet" media="screen"/>
  </xsl:template>


  <xsl:template name="javascript-load">


    <xsl:if test="$is3DModeAllowed">
      <script>var CESIUM_BASE_URL = '<xsl:value-of select="$uiResourcesPath"/>lib/ol3cesium/Cesium/';
      </script>
    </xsl:if>

    <xsl:choose>
      <xsl:when test="$isDebugMode">

        <script src="{$uiResourcesPath}lib/modernizr.js"></script>
        <script src="{$uiResourcesPath}lib/closure/base.js"></script>

        <script src="{$uiResourcesPath}lib/base64.js"></script>
        <script src="{$uiResourcesPath}lib/jquery-2.0.3.js"></script>

        <script src="{$uiResourcesPath}lib/moment+langs.min.js"></script>

        <script src="{$uiResourcesPath}lib/angular/angular.js"></script>
        <script src="{$uiResourcesPath}lib/angular/angular-resource.js"></script>
        <script src="{$uiResourcesPath}lib/angular/angular-route.js"></script>
        <script src="{$uiResourcesPath}lib/angular/angular-sanitize.js"></script>
        <script src="{$uiResourcesPath}lib/angular/angular-gettext.min.js"/>
        <script src="{$uiResourcesPath}lib/angular/angular-cookies.js"></script>
        <script src="{$uiResourcesPath}lib/angular-translate.js"></script>
        <script src="{$uiResourcesPath}lib/angular-md5.js"></script>
        <script src="{$uiResourcesPath}lib/angular-filter.min.js"></script>
        <script src="{$uiResourcesPath}lib/angular.ext/hotkeys/hotkeys.js"></script>
        <script src="{$uiResourcesPath}lib/angular.ext/datetimepicker.js"></script>
        <script src="{$uiResourcesPath}lib/angular.ext/buttons.js"></script>
        <script src="{$uiResourcesPath}lib/angular.ext/rating.js"></script>
        <script src="{$uiResourcesPath}lib/angular.ext/typeahead.js"></script>
        <script src="{$uiResourcesPath}lib/angular.ext/position.js"></script>
        <script src="{$uiResourcesPath}lib/angular.ext/bindHtml.js"></script>
        <script src="{$uiResourcesPath}lib/angular.ext/tabs.js"></script>
        <script src="{$uiResourcesPath}lib/angular.ext/slider.js"></script>
        <script
          src="{$uiResourcesPath}lib/angular.ext/colorpicker/angularjs-color-picker.js"></script>
        <script src="{$uiResourcesPath}lib/tinycolor.js"></script>

        <script src="{$uiResourcesPath}lib/style/bootstrap/dist/js/bootstrap.js"></script>
        <script src="{$uiResourcesPath}lib/jquery.ext/jquery-ui-slider.min.js"></script>
        <script src="{$uiResourcesPath}lib/proj4js-compressed.js"></script>

        <xsl:choose>
          <xsl:when test="$is3DModeAllowed">
            <script src="{$uiResourcesPath}lib/ol3cesium/Cesium/Cesium.js"></script>
            <script src="{$uiResourcesPath}lib/ol3cesium/ngeool3cesium-debug.js"></script>
          </xsl:when>
          <xsl:otherwise>
            <script src="{$uiResourcesPath}lib/ngeo/ngeo-debug.js"></script>
          </xsl:otherwise>
        </xsl:choose>

        <script src="{$uiResourcesPath}lib/FileSaver/FileSaver.min.js"></script>
        <script src="{$uiResourcesPath}lib/tableExport/tableExport.min.js"></script>
        <xsl:if test="$withD3">
          <script src="{$uiResourcesPath}lib/d3.v3.js"></script>
          <script src="{$uiResourcesPath}lib/nv.d3.js"></script>
        </xsl:if>

        <xsl:if test="$angularApp = 'gn_search' or
                      $angularApp = 'gn_editor' or
                      $angularApp = 'gn_admin'">
          <script src="{$uiResourcesPath}lib/zip/zip.js"></script>
          <!-- Jsonix resources (OWS Context) -->
          <script src="{$uiResourcesPath}lib/jsonix/jsonix/Jsonix-min.js"></script>
          <script type="text/javascript">
            zip.workerScriptsPath = "../../catalog/lib/zip/";
          </script>
        </xsl:if>


        <!--<xsl:if test="$isEditing">-->
        <script src="{$uiResourcesPath}lib/jquery.ext/jquery.ui.widget.js"></script>
        <script src="{$uiResourcesPath}lib/jquery.ext/jquery.iframe-transport.js"></script>
        <script src="{$uiResourcesPath}lib/jquery.ext/jquery.fileupload.js"></script>
        <script src="{$uiResourcesPath}lib/jquery.ext/jquery.fileupload-process.js"></script>
        <script src="{$uiResourcesPath}lib/jquery.ext/jquery.fileupload-angular.js"></script>
        <script src="{$uiResourcesPath}lib/bootstrap.ext/typeahead.js/typeahead.bundle.js"></script>
        <script
          src="{$uiResourcesPath}lib/bootstrap.ext/typeahead.js/handlebars-v2.0.0.js"></script>
        <script src="{$uiResourcesPath}lib/bootstrap.ext/tagsinput/bootstrap-tagsinput.js"></script>
        <script
          src="{$uiResourcesPath}lib/bootstrap.ext/datepicker/bootstrap-datepicker.js"></script>
        <script src="{$uiResourcesPath}lib/bootstrap-table/dist/bootstrap-table.js"></script>
        <script src="{$uiResourcesPath}lib/bootstrap-table/src/extensions/export/bootstrap-table-export.js"></script>
        <!--</xsl:if>-->

      </xsl:when>
      <xsl:otherwise>
      </xsl:otherwise>
    </xsl:choose>


    <xsl:choose>
      <xsl:when test="/root/request/debug">
        <!-- Use Closure to load the application scripts -->
        <script src="{/root/gui/url}/static/closure_deps.js"></script>
        <script>
          goog.require('<xsl:value-of select="$angularModule"/>');
        </script>
      </xsl:when>
      <xsl:otherwise>

        <xsl:choose>
          <xsl:when test="$is3DModeAllowed">
            <script src="{$uiResourcesPath}lib/ol3cesium/Cesium/Cesium.js"></script>
            <script src="{/root/gui/url}/static/lib3d.js"></script>
          </xsl:when>
          <xsl:otherwise>
            <script src="{/root/gui/url}/static/lib.js"></script>
          </xsl:otherwise>
        </xsl:choose>
        <script src="{/root/gui/url}/static/{$angularModule}.js{$minimizedParam}"></script>
      </xsl:otherwise>
    </xsl:choose>

    <xsl:variable name="appConfig"
                  select="util:getSettingValue('ui/config')"/>

<<<<<<< HEAD
=======
    <xsl:if test="$angularApp = 'gn_search'">
      <script src="{$uiResourcesPath}lib/d3_timeseries/d3.min.js"></script>
      <script src="{$uiResourcesPath}lib/timeline/timeline-zoomable.js"></script>
      <link rel="stylesheet" href="{$uiResourcesPath}lib/timeline/timeline.css"/>
      <link rel="stylesheet" href="{$uiResourcesPath}lib/d3_timeseries/nv.d3.min.css"/>
      <script type="text/javascript">
        var module = angular.module('gn_search');
        module.config(['gnViewerSettings', 'gnGlobalSettings',
        function(gnViewerSettings, gnGlobalSettings) {
        <xsl:if test="$owsContext">
          gnViewerSettings.owsContext = '<xsl:value-of select="$owsContext"/>';
        </xsl:if>
        <xsl:if test="$wmsUrl and $layerName">
          gnViewerSettings.wmsUrl = '<xsl:value-of select="$wmsUrl"/>';
          gnViewerSettings.layerName = '<xsl:value-of select="$layerName"/>';
          gnViewerSettings.layerGroup = '<xsl:value-of select="$layerGroup"/>';
        </xsl:if>
        }]);
      </script>
    </xsl:if>

>>>>>>> eab5400f
    <!-- XML highlighter JS dependency. -->
    <xsl:if test="$angularApp = 'gn_editor'">
      <script type="text/javascript" src="{$uiResourcesPath}lib/ace/ace.js"></script>
      <script type="text/javascript" src="{$uiResourcesPath}lib/angular.ext/ui-ace.js"></script>
    </xsl:if>

    <script type="text/javascript">
      var module = angular.module('<xsl:value-of select="$angularApp"/>');
      module.config(['gnViewerSettings', 'gnSearchSettings', 'gnGlobalSettings',
      function(gnViewerSettings, gnSearchSettings, gnGlobalSettings) {
      gnGlobalSettings.init(
      <xsl:value-of select="if ($appConfig != '') then $appConfig else '{}'"/>,
      null, gnViewerSettings, gnSearchSettings);
      }]);
    </script>
  </xsl:template>
</xsl:stylesheet><|MERGE_RESOLUTION|>--- conflicted
+++ resolved
@@ -181,8 +181,6 @@
     <xsl:variable name="appConfig"
                   select="util:getSettingValue('ui/config')"/>
 
-<<<<<<< HEAD
-=======
     <xsl:if test="$angularApp = 'gn_search'">
       <script src="{$uiResourcesPath}lib/d3_timeseries/d3.min.js"></script>
       <script src="{$uiResourcesPath}lib/timeline/timeline-zoomable.js"></script>
@@ -204,7 +202,6 @@
       </script>
     </xsl:if>
 
->>>>>>> eab5400f
     <!-- XML highlighter JS dependency. -->
     <xsl:if test="$angularApp = 'gn_editor'">
       <script type="text/javascript" src="{$uiResourcesPath}lib/ace/ace.js"></script>
