--- conflicted
+++ resolved
@@ -1,24 +1,6 @@
 <?xml version="1.0" encoding="UTF-8"?>
 <strings>
-<<<<<<< HEAD
-    <ara>عربي</ara> <!-- Do not translate! -->
-    <cat>Català</cat> <!-- Do not translate! -->
-    <chi>中文</chi> <!-- Do not translate! -->
-    <dut>Nederlands</dut> <!-- Do not translate -->
-    <eng>English</eng> <!-- Do not translate! -->
-    <fin>Suomeksi</fin>  <!-- Do not translate! -->
-    <fre>Français</fre> <!-- Do not translate! -->
-    <ger>Deutsch</ger> <!-- Do not translate! -->
-    <ita>Italiano</ita> <!-- Do not translate! -->
-    <nor>Norsk</nor>  <!-- Do not translate! -->
-    <por>Рortuguês</por> <!-- Do not translate! -->
-    <rus>Русский</rus> <!-- Do not translate! -->
-    <spa>Español</spa> <!-- Do not translate! -->
-    <tur>Türkçe</tur> <!-- Do not translate! -->
-    <pol>Polski</pol> <!-- Do not translate! -->
-    
 	<recurse>Also search in subfolders</recurse>
-=======
 	<ara>عربي</ara> <!-- Do not translate! -->
 	<cat>Català</cat> <!-- Do not translate! -->
 	<chi>中文</chi> <!-- Do not translate! -->
@@ -35,7 +17,6 @@
 	<tur>Türkçe</tur> <!-- Do not translate! -->
 	<pol>Polski</pol> <!-- Do not translate! -->
 
->>>>>>> c694a741
 	<otherValue>Other:</otherValue>
 	<warning>Warning</warning>
 	<isAdmin>Is administrator ?</isAdmin>
