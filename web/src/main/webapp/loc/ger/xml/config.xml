--- conflicted
+++ resolved
@@ -147,13 +147,8 @@
 	<userAttribs>Benutzerattribute</userAttribs>
 	<password>Passwort</password>
 	<profile>Profil</profile>
-<<<<<<< HEAD
     <group>Gruppe</group>
     <defGroup>Default Gruppe</defGroup>
-
-=======
-    <group>Group</group>
-    <defGroup>Default group</defGroup>
 	<subtree>Search Subtree</subtree>
 	<bindInfo>LDAP Bind Credentials</bindInfo>
 	<anonBind>Anonymous Bind</anonBind>
@@ -173,7 +168,6 @@
 		When set, searches for users in the entire subtree rooted at the location specified by the distinguished names.
 	</tip>
 	
->>>>>>> 5d91e421
 	<shib>Shibboleth Authentifizierung</shib>
 	<path>Pfad</path>
 	<attributes>Shibboleth Attributzuordnung</attributes>
