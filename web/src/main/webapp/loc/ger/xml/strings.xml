--- conflicted
+++ resolved
@@ -1,12 +1,9 @@
 <?xml version="1.0" encoding="UTF-8"?>
 <strings>
 	<!-- GEOCAT Strings -->
-<<<<<<< HEAD
-=======
 	<ContactSelectionTitle js="true">Kontaktauswahl</ContactSelectionTitle>
 	<FormatSelectionTitle js="true">Formatauswahl</FormatSelectionTitle>
 	<ExtentSelectionTitle js="true">Ausdehnungsauswahl</ExtentSelectionTitle>
->>>>>>> a76304c0
 	<refine.titles js="true">Title</refine.titles>
 	<refine.keyword js="true">Struktur der räumlichen Daten</refine.keyword>
 	<refine.resolution js="true">Räumliche Auflösung</refine.resolution>
@@ -179,15 +176,6 @@
     <contactinstructions>Ergänzende Hinweise</contactinstructions>
     <mostPopular>Meistbesuchte Metadaten</mostPopular>
 
-<<<<<<< HEAD
-    <popXlink.about> Suche nach einem existierenden Objekt oder Klick auf "Neu", wenn nichts passendes gefunden wurde.</popXlink.about>
-    <popXlink.contact.search>Suchen nach einem Kontakt in der Liste</popXlink.contact.search>
-    <popXlink.contact.role>Wählen Sie die Rolle des Kontakts</popXlink.contact.role>
-    <popXlink.contact.action>Diesen Eintrag hinzufügen, oder einen neuen Eintrag (unter Moderation) erstellen, wenn Sie das gewünschte Element nicht finden</popXlink.contact.action>
-    <extentBbox>Nur Begrenzungsrechteck</extentBbox>
-    <extentPolygon>Nur Polygon</extentPolygon>
-    <extentBboxAndPolygon>Begrenzungsrechteck und Polygon</extentBboxAndPolygon>
-=======
     <popXlink.about js="true"> Suche nach einem existierenden Objekt oder Klick auf "Neu", wenn nichts passendes gefunden wurde.</popXlink.about>
     <popXlink.contact.search js="true">Suchen nach einem Kontakt in der Liste</popXlink.contact.search>
     <popXlink.contact.role js="true">Wählen Sie die Rolle des Kontakts</popXlink.contact.role>
@@ -198,23 +186,17 @@
     <extentBbox js="true">Nur Begrenzungsrechteck</extentBbox>
     <extentPolygon js="true">Nur Polygon</extentPolygon>
     <extentBboxAndPolygon js="true">Begrenzungsrechteck und Polygon</extentBboxAndPolygon>
->>>>>>> a76304c0
     <boolean value="1" context="">Ja</boolean>
     <boolean value="0" context="">Nein</boolean>
     <boolean value="1" context="gmd:extentTypeCode">Einschliessend</boolean>
     <boolean value="0" context="gmd:extentTypeCode">Ausschliessend</boolean>
     <boolean value="true" context="gmd:extentTypeCode">Einschliessend</boolean>
     <boolean value="false" context="gmd:extentTypeCode">Ausschliessend</boolean>
-<<<<<<< HEAD
-    <xlink.new js="true">Neu</xlink.new>
-    <xlink.newGeographic>Neu (nur geografisch)</xlink.newGeographic>
-=======
     <extentTypeCode js="true">Zuständige Stelle Code</extentTypeCode>
     <inclusion js="true">Einschliessend</inclusion>
     <exclusion js="true">Ausschliessend</exclusion>
     <xlink.new js="true">Neu</xlink.new>
     <xlink.newGeographic js="true">Neu (nur geografisch)</xlink.newGeographic>
->>>>>>> a76304c0
     <noXlink js="true">Das selektierte Element ist ungültig.</noXlink>
 
 	<displayValidationReport>Validierungsbericht</displayValidationReport>
@@ -321,6 +303,18 @@
     <anyLanguage>jede Sprache</anyLanguage>
 
   <!-- new strings - 2.7 -->
+	<extractRegisterItems>Extract Register Items</extractRegisterItems>
+	<selectXPath js="true">Enter an XPath to extract XML as a subtemplate eg. /gmd:MD_Metadata/gmd:contact/gmd:CI_ResponsibleParty</selectXPath>
+	<selectExtractTitle js="true">Enter an XPath to extract a title from the subtemplate</selectExtractTitle>
+	<batchExtractSubtemplatesTitle>Extract subtemplates from selected metadata</batchExtractSubtemplatesTitle>
+	<extractSubtemplates>Extract subtemplates</extractSubtemplates>
+	<xpathToExtract>XPath to extract as subtemplate</xpathToExtract>
+	<xsltToExtractTitle>XSLT to extract title from subtemplate</xsltToExtractTitle>
+	<xpathToExtractTitle>XPath to extract title from subtemplate</xpathToExtractTitle>
+	<categoryForSubtemplate>Category for subtemplates</categoryForSubtemplate>
+	<makeChanges>I really want to do this!</makeChanges>
+	<dontMakeChanges>By default, this operation will not make any changes to the database ie. it runs in test mode. Checking this box switches test mode off and changes will be made to the database.</dontMakeChanges>
+
 		<defaultStatusChangeMessage>Keine Information</defaultStatusChangeMessage>
 	<createThesaurus>Thesaurus erstellen/anpassen</createThesaurus>
 	<thesaurusType>Art des Thesaurus</thesaurusType>
