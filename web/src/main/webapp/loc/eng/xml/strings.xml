<?xml version="1.0" encoding="UTF-8"?>
<strings>
<<<<<<< HEAD
=======
	<!-- GEOCAT Strings -->
	<ContactSelectionTitle js="true">Contact Selection</ContactSelectionTitle>
	<FormatSelectionTitle js="true">Format Selection</FormatSelectionTitle>
	<ExtentSelectionTitle js="true">Extent Selection</ExtentSelectionTitle>
>>>>>>> a76304c0
	<refine.titles js="true">Title</refine.titles>
	<refine.keyword js="true">Keyword(s)</refine.keyword>
	<refine.resolution js="true">Spatial Resolution</refine.resolution>
	<refine.category js="true">Category</refine.category>
	<refine.spatialRepresentation js="true">Spatial Representation</refine.spatialRepresentation>
	<refine.organisationName js="true">Organisation</refine.organisationName>
	<refine.serviceType js="true">Service Type</refine.serviceType>
	<refine.type js="true">Type</refine.type>
<<<<<<< HEAD
	<!-- GEOCAT Strings -->
=======
>>>>>>> a76304c0
	<skipPrivilegesImport>Skip Privileges Import</skipPrivilegesImport>
	<unpublishReport>Unpublish CSV Report</unpublishReport>
	<unpublishReportDes>Download the CSV Report of the metadata publish/unpublishing for the last weeks</unpublishReportDes>
	<unpublish_invalid_metadata_desc>Perform validation of all local metadata and unpublish those that are found to be invalid</unpublish_invalid_metadata_desc>
	<duplicate>Duplicate</duplicate>
    <geocatNext js="true">Next</geocatNext>
    <geocatPrevious js="true">Previous</geocatPrevious>
    <nav>
        <home>Homepage</home>
        <overview>Overview</overview>
        <news>News</news>
        <metasearch>Discovery service</metasearch>
        <metainput>Metadata management</metainput>
        <doc>Documentation</doc>
        <about>About geocat.ch</about>
    </nav>
    <replaceSharedObjects js="true">Validate shared objects</replaceSharedObjects>
    <spatialRepresentation js="true">Spatial Representation</spatialRepresentation>
    <selectedElementsAction js="true">Selected elements action</selectedElementsAction>
    <resolution js="true">Spatial Resolution</resolution>
    <mainpageTitle js="true">Search for geodata and geoservices</mainpageTitle>
    <refinements js="true">Refinements</refinements>
    <refineSearch.title js="true">Refine Search</refineSearch.title>
	<keyword js="true">Keyword(s)</keyword>
	<theme js="true">ISO topic category</theme>
	<contact js="true">Contact</contact>
	<rtitle js="true">Title</rtitle>
	<organisationName js="true">Organisation</organisationName>
	<kantone js="true">Canton(s)</kantone>
	<theme js="true">Topic(s)</theme>
	<formatTxt js="true">Format</formatTxt>
	<toEdit js="true">To edit</toEdit>
	<toPublish js="true">To publish</toPublish>
	<bbox js="true">BBOX</bbox>
	<wherenone js="true">Everywhere</wherenone>
	<adminUnit js="true">Administrative unit</adminUnit>
	<drawOnMap js="true">Draw on map</drawOnMap>
	<startNewPolygon js="true">Delete or Start new polygon</startNewPolygon>
	<startNewPolygonHelp js="true">Start new polygon (Doubleclick to finish)</startNewPolygonHelp>
	<valid js="true">Valid</valid>
	<yes js="true">Yes</yes>
	<no js="true">No</no>
	<intersectGeo js="true">Intersects</intersectGeo>
	<withinGeo js="true">Completely within or equal</withinGeo>
	<containsGeo js="true">Contains at least</containsGeo>
	<layerTree js="true">Layer tree</layerTree>
	<nothingFound js="true">Nothing found</nothingFound>
	<source js="true">Source?</source>
	<catalog js="true">Catalogue(s)</catalog>
	<dataType id="dataset">Data</dataType>
	<dataType id="basicgeodata">Basic Geodata</dataType>
	<dataType id="basicgeodata-federal"> + Basic Geodata - federal</dataType>
	<dataType id="basicgeodata-cantonal"> + Basic Geodata - cantonal</dataType>
	<dataType id="basicgeodata-communal"> + Basic Geodata - communal</dataType>
	<dataType id="basicgeodata-other"> + Basic Geodata - other</dataType>
	<dataType id="service">Services</dataType>
	<dataType id="service-OGC:WMS"> + WMS Services</dataType>
	<dataType id="service-OGC:WFS"> + WFS Services</dataType>
 	<extended js="true">Advanced</extended>
    <hideAdvancedOptions js="true">Hide advanced options</hideAdvancedOptions>
    <highlights js="true">Highlights</highlights>
    <hitsPerPage js="true">Hits per page</hitsPerPage>
    <hitsPerPageChoice value="10">10</hitsPerPageChoice>
    <hitsPerPageChoice value="20">20</hitsPerPageChoice>
    <hitsPerPageChoice value="50">50</hitsPerPageChoice>
    <hitsPerPageChoice value="100">100</hitsPerPageChoice>
	<rm>Romanche</rm>
	<fra>Français</fra> <!-- Do not translate! -->
    <deu>Deutsch</deu> <!-- Do not translate! -->
	<metadata.expired>
		<recipient>Email Recipient</recipient>
		<numExpiredElements>Number of Expired Records</numExpiredElements>
		<owner>Owner</owner>
		<formTitle>Search for Expiring Metadata</formTitle>
		<limit>Last Change Limit:</limit>
		<email>Email Notification</email>
		<unpublish>Unpublish</unpublish>
		<email.desc>Send an email to authors of metadata that have not been
			changed within the provided limit</email.desc>
		<unpublish.desc>Unpublishes all metadata that have not been changed
			within the provided limit</unpublish.desc>
		<email.action>Email</email.action>
		<unpublish.action>Unpublish</unpublish.action>
		<unsentNotifications>Email not sent: missing author's contact
			information</unsentNotifications>
		<sentNotifications>Notification messages sent to author
		</sentNotifications>
		<unpublished>unpublished</unpublished>
	</metadata.expired>

	<monitoring>Monitoring report</monitoring>
	<monitoringDes>Monitoring report on GeoNetwork services state
	</monitoringDes>
	<monitoring.service.db>Database connection</monitoring.service.db>
	<monitoring.service.csw>CSW service</monitoring.service.csw>
	<monitoring.service.csw.capabilities>Capabilities
	</monitoring.service.csw.capabilities>
	<monitoring.service.csw.getrecords>GetRecords
	</monitoring.service.csw.getrecords>
	<monitoring.service.print>Print service</monitoring.service.print>
	<monitoring.service.index>Index service</monitoring.service.index>
	<monitoring.url>Url</monitoring.url>
	<monitoring.status>Status</monitoring.status>
	<monitoring.error.code>Error code</monitoring.error.code>
	<monitoring.error.description>Error description
	</monitoring.error.description>
	<monitoring.responsetime>Response time</monitoring.responsetime>
	<monitoring.metadatarecords>Metadata records
	</monitoring.metadatarecords>
	<monitoring.connectionsuccess>Connection succesful
	</monitoring.connectionsuccess>
	<monitoring.connectionerror>Error</monitoring.connectionerror>
	<monitoring.enabled>Enabled</monitoring.enabled>
	<monitoring.disabled>Disabled</monitoring.disabled>
	<monitoring.refresh>Refresh</monitoring.refresh>
	<monitoring.indexing>Indexing</monitoring.indexing>
	<monitoring.idle>Idle</monitoring.idle>
	<monitoring.service.disk>Disk monitor</monitoring.service.disk>
	<monitoring.freespace>Free space</monitoring.freespace>

    <reject>Reject</reject>
    <rejected>Rejected</rejected>
    <replaceSharedObjects>Validate shared objects</replaceSharedObjects>
    <format>
           <management>Distribution formats management</management>
           <manDes>Add/modify/delete and show distribution formats</manDes>
    </format>
    <formats>Formats</formats>
    <extents>Extents</extents>
    <deleted>Deleted</deleted>
    <insufficient.privileges.import.replace>A metadata record exists that you cannot replace because of insufficient privileges</insufficient.privileges.import.replace>
    <updateDatasetTitle>Update dataset</updateDatasetTitle>
    <updateDatasetMsg>You have to check \'Update dataset metadata\' to add an onlineResource section for not allowed metadata</updateDatasetMsg>
    <reusable>
        <validated>Validated</validated>
        <nonValidated>Non-validated</nonValidated>
        <nonValidTitle>Non-validated shared objects</nonValidTitle>
        <nonValidDesc>Validate/Reject shared objects that have not yet been validated</nonValidDesc>
        <rejectTitle>Rejection Message</rejectTitle>
        <rejectDefaultMsg>Choose another shared object...</rejectDefaultMsg>
    </reusable>
    <deletedSharedObject>
        <msg>Shared metadata elements have been deleted that affect metadata document(s) that you own.  The complete list of affected metadata objects are listed bellow. Please update the documents listed in this email.</msg>
        <subject>Shared object deleted</subject>
    </deletedSharedObject>
    <Shared>Shared</Shared>
    <extents>
           <deselectAll>Deselect all</deselectAll>
           <selectAll>Select all</selectAll>
           <management>Manage Extents</management>
           <confirmDelete>Confirm deleting selected extents</confirmDelete>
           <manDes>Add/remove/update registered extents</manDes>
    </extents>
    <page>Page</page>
    
    <streetname>Street name</streetname>
    <streetnumber>N°</streetnumber>
    <postbox>Postbox</postbox>
    <userdetails>User details</userdetails>
    <facsimile>Facsimile</facsimile>
    <phone>Phone</phone>
    <orgacronym>Organisation acronym</orgacronym>
    <positionname>Position name</positionname>
    <directnumber>Direct number</directnumber>
    <mobile>Mobile</mobile>
    <onlineresource>Online resource</onlineresource>
    <desc>Description</desc>
    <hoursofservice>Hours of service</hoursofservice>
    <contactinstructions>Contact instructions</contactinstructions>
    <mostPopular>Most popular</mostPopular>    

<<<<<<< HEAD
    <popXlink.about>Search for an existing object or press 'New' if unable to locate a match.</popXlink.about>
    <popXlink.contact.search>Search for a contact in the list</popXlink.contact.search>
    <popXlink.contact.role>Fill the role of this contact</popXlink.contact.role>
    <popXlink.contact.action>Add this item to the form of metadata, or suggest a new entry (subject to moderation) if you do not find the needed item</popXlink.contact.action>
    <extentBbox>Bounding box only</extentBbox>
    <extentPolygon>Polygon only</extentPolygon>
    <extentBboxAndPolygon>Bounding box and bounding polygon</extentBboxAndPolygon>
=======
    <popXlink.about js="true">Search for an existing object or press 'New' if unable to locate a match.</popXlink.about>
    <popXlink.contact.search js="true">Search for a contact in the list</popXlink.contact.search>
    <popXlink.contact.role js="true">Fill the role of this contact</popXlink.contact.role>
    <popXlink.add.action.tooltip js="true">Add the selected item to the metadata document</popXlink.add.action.tooltip>
    <popXlink.create.action.tooltip js="true">Suggest a new entry (subject to moderation) if you cannot find the needed item</popXlink.create.action.tooltip>
    <popXlink.extent.search js="true">Search for an extent in the list</popXlink.extent.search>
    <popXlink.format.search js="true">Search for a Format in the list</popXlink.format.search>
    <extentBbox js="true">Bounding box only</extentBbox>
    <extentPolygon js="true">Polygon only</extentPolygon>
    <extentBboxAndPolygon js="true">Bounding box and bounding polygon</extentBboxAndPolygon>
>>>>>>> a76304c0
    <boolean value="1" context="">True</boolean>
    <boolean value="0" context="">False</boolean>
    <boolean value="1" context="gmd:extentTypeCode">Include</boolean>
    <boolean value="0" context="gmd:extentTypeCode">Exclude</boolean>
    <boolean value="true" context="gmd:extentTypeCode">Include</boolean>
    <boolean value="false" context="gmd:extentTypeCode">Exclude</boolean>
<<<<<<< HEAD
    <xlink.new js="true">New</xlink.new>
    <xlink.newGeographic>New (Geographic only)</xlink.newGeographic>
=======
    <extentTypeCode js="true">Extent Type Code</extentTypeCode>
    <inclusion js="true">Include</inclusion>
    <exclusion js="true">Exclude</exclusion>
    <xlink.new js="true">New</xlink.new>
    <xlink.newGeographic js="true">New (Geographic only)</xlink.newGeographic>
>>>>>>> a76304c0
    <noXlink js="true">Invalid selected element.</noXlink>

	<displayValidationReport>Validation report</displayValidationReport>
	<publishOnlyIfAdminOrValid>Metadata could be published only if valid against ISO rules or if you're an administrator.</publishOnlyIfAdminOrValid>
	<xsdValid>XSD valid</xsdValid>
	<isoValid>ISO valid</isoValid>
	<gm03Valid>GM03 valid</gm03Valid>
	<inspireValid>INSPIRE valid</inspireValid>

    <xsl.admin>Metadata displaying Stylesheets</xsl.admin>
    <xsl.admin.des>Stylesheets (XSL) for displaying metadata in HTML in custom layouts</xsl.admin.des>
    <toggleVisibilityEdit>Enable element visibility editing</toggleVisibilityEdit>
    <addLayerConfirmTitle js="true">Adding new WMS layer</addLayerConfirmTitle>
    <addLayerConfirmText js="true">Would you like to remove previously added layers ?</addLayerConfirmText>
    <other js="true">- Other -</other>
	<ajaxRequestFailed mode="js">Ajax request failed</ajaxRequestFailed>
	<searchElements mode="js">Search for an element</searchElements>
	<viewCapabilities>Open GetCapabilities document</viewCapabilities>
	<viewCapabilitiesHelp>Select one layername from the capabilities document.</viewCapabilitiesHelp>
	<noCapabilities>Adresse du service invalide</noCapabilities>
	<createAssoServiceHelp>
	              <ul>
	                     <li class="arrow">Use the search form to search for services metadata</li>
	                     <li class="arrow">
	                         Checking one or more service metadata will add a reference (ie. operatesOn and coupledResource elements) to current metadata in edition according to your privileges.
	                     </li>
	                     <li class="arrow">
	                         Layer name define the name of the layer as defined in the OGC service (eg. layername in the GetCapabilities document)
	                     </li>
	                     <li class="arrow">
	                            Use the update metadata checkbox only if you don't have privileges to update services metadata or
	                            if you want to add a specific on-line source section.
	                     </li>
	              </ul>
	       </createAssoServiceHelp>
	<scopedName>Layer name </scopedName>
	<boxSelectEmptyText>Type in or press arrow down</boxSelectEmptyText>
	<standardValid>ISO and GM03 valid</standardValid>
	<legislationInformation>Legislation Info</legislationInformation>
	<searchBoxLegend>Search metadata</searchBoxLegend>
	<codelistManager>Codelist management</codelistManager>
	<completeTabPrint>Print view</completeTabPrint>
	<confirmMassiveDelete>Are you sure you want to Delete all selected Metadata from the Database?</confirmMassiveDelete>
	<copyright2><p><br></br></p></copyright2>
	<creation>Creation</creation>
	<datasets>Datasets</datasets>
	<disclaimer1>Your Disclaimer title</disclaimer1>
	<disclaimer2>Your Disclaimer text</disclaimer2>
	<elementAdd>Add element</elementAdd>
	<elementDel>Remove element</elementDel>
	<elementDown>Down</elementDown>
	<elementMandatory>Mandatory</elementMandatory>
	<elementSch>Conditional</elementSch>
	<elementUp>Up</elementUp>
	<elementVisAll>Visible to all</elementVisAll>
	<elementVisibility>Element visibility (available in ISO View</elementVisibility>
	<elementVisIntra>Group only</elementVisIntra>
	<elementVisNo>Intranet only</elementVisNo>
	<elementXLink>Add from dictionary</elementXLink>
	<generateUUID><span>Generate <a href="http://en.wikipedia.org/wiki/Universally_Unique_Identifier">UUID (Universally Unique Identifier)</a> for inserted metadata</span></generateUUID>
	<deleteGroup.confirm>Delete the group?</deleteGroup.confirm>
	<deleteGroup.deleteUsers.confirm>Delete group but keep users (Cancel will remove group AND users)?</deleteGroup.deleteUsers.confirm>
	<interMapInfo><a target="_blank" class="sm" href="http://www.opengeospatial.org">Open
	                     GeoSpatial® Consortium</a><a target="_blank" class="sm" href="http://www.esri.com">ESRI®
	              ArcIMS</a></interMapInfo>
	<languageIso3>eng</languageIso3>
	<localizationHelp><br></br></localizationHelp>
	<mainpage2><p> GeoNetwork opensource allows to easily share geographically referenced thematic
	                     information between different organisations. For more information please
	                     contact </p></mainpage2>
	<mainMetadataLanguageNotSet>(Default metadata language not defined)</mainMetadataLanguageNotSet>
	<massiveActions>Massive actions : </massiveActions>
	<mef2File>MEF2 file</mef2File>
	<organizationName>Organisation</organizationName>
	<parent>View parent metadata</parent>
	<publicaccess>Allow user to be used in metadata records</publicaccess>
	<searchIn>Search in:</searchIn>
	<services>Services</services>
	<serviceType>Service Type</serviceType>
	<showPdf>Metadata</showPdf>
	<stat.></stat.>
	<titles>Title</titles>
	<users>Users</users>
	<version>Version</version>
	<website>Website</website>
	<xlink>Search</xlink>
	<months>Months</months>
	<emailPDF>Send pdf</emailPDF>
	<emailFrom>Email from</emailFrom>
	<emailTo>Email to</emailTo>
	<subject>Subject</subject>
	<emailSent>Email sent!</emailSent>
	<rm>Romanche</rm>
	<replaceDuplicates>Duplicates</replaceDuplicates>
	<permlink mode="js">Permlink</permlink>
	<!-- END GEOCAT Strings -->

    <ara>عربي</ara> <!-- Do not translate! -->
    <cat>Català</cat> <!-- Do not translate! -->
    <chi>中文</chi> <!-- Do not translate! -->
    <dut>Nederlands</dut> <!-- Do not translate -->
    <eng>English</eng> <!-- Do not translate! -->
    <fin>Suomeksi</fin>  <!-- Do not translate! -->
    <fre>Français</fre> <!-- Do not translate! -->
    <ger>Deutsch</ger> <!-- Do not translate! -->
    <ita>Italiano</ita> <!-- Do not translate! -->
    <nor>Norsk</nor>  <!-- Do not translate! -->
    <por>Рortuguês</por> <!-- Do not translate! -->
    <rus>Русский</rus> <!-- Do not translate! -->
    <spa>Español</spa> <!-- Do not translate! -->

    <anyLanguage>Any language</anyLanguage>

	<defaultStatusChangeMessage>No information</defaultStatusChangeMessage>
	<createThesaurus>Create/Update Thesaurus</createThesaurus>
	<thesaurusType>Thesaurus Type</thesaurusType>
	<thesaurusType>Thesaurus Type</thesaurusType>
	<changeLogMessage>Change Log Message</changeLogMessage>
	<status>Status</status>
	<updateStatus>Update status</updateStatus>
	<batchUpdateStatusTitle>Batch Update Status Operation</batchUpdateStatusTitle>
	<startVersion>Start Versioning</startVersion>
	<batchStartVersionTitle>Batch Start Versioning</batchStartVersionTitle>
  <editAttributes>Add more details</editAttributes>
  <subtemplate.admin>Manage directories</subtemplate.admin>
  <subtemplate.admin.desc>Add/modify/delete directories (eg. contact directories)</subtemplate.admin.desc>  
	<surnameMandatory>Last name/surname is Mandatory</surnameMandatory>
	<firstnameMandatory>First name is Mandatory</firstnameMandatory>
	<emailMandatory>email address is Mandatory</emailMandatory>
	<forgottenPassword>Forgot your password?</forgottenPassword>
  <selectTemplate>Select schemas</selectTemplate>
	<useStopwords>The Lucene index uses stopwords for these languages:</useStopwords>    
  <rebuildIndexMessage>If you change these values, it is recommended you rebuild the Lucene index.</rebuildIndexMessage>
	<!-- new strings - 2.7 -->
	<notificationsDes>Remote updates</notificationsDes>
	<metadata-templates-samples-add>Add templates and samples</metadata-templates-samples-add>
	<metadata-schema-select>Select a schema to add templates or sample data from</metadata-schema-select>
	<templatesSamples>Manage templates and sample data</templatesSamples>
	<simpleSearch>Simple Search</simpleSearch>
	<advancedSearch>Advanced Search</advancedSearch>
	<remoteSearch>Remote Search</remoteSearch>
	<displayRemoteHtml>Display results using HTML from server?</displayRemoteHtml>
  <noSearchCriteria js="true">Please enter or select some search criteria</noSearchCriteria>
  <noServer js="true">Please select a server to search</noServer>
	<anyWith>Any - with one of these words</anyWith>
	<anyWithExactPhrase>Any - with this exact phrase</anyWithExactPhrase>
	<anyWithAllWords>Any - with all of these words</anyWithAllWords>
	<anyWithoutWords>Any - without these words</anyWithoutWords>
	<dataDownload>Data for Download</dataDownload>
	<addSchema>Add a metadata schema/profile</addSchema>
	<updateSchema>Update a metadata schema/profile</updateSchema>
	<deleteSchema>Delete a metadata schema/profile</deleteSchema>
	<selectSchema>Select a metadata schema/profile</selectSchema>
	<schemaFileName>Path to Schema Zip Archive</schemaFileName>
	<schemaUrl>URL of Schema Zip Archive</schemaUrl>
	<schemaUuid>UUID of local metadata record with GeoNetwork Metadata Schema Archive (URL) as online resource</schemaUuid>
	<add js="true">Add</add>
	<schemaOps>Metadata Schema Operations</schemaOps>
	<enterSchema>Enter a name for the schema to be added</enterSchema>
	<selectSchemaOperations>Source of schema zip archive:</selectSchemaOperations>
	<showRemoteHTML>Show HTML from remote server</showRemoteHTML>
		<searchStatistics>Search statistics</searchStatistics>
		<searchStatisticsDes>See statistics about searches performed in the application</searchStatisticsDes>
		<stat.byDay>by Day</stat.byDay>
       <stat.byMonth>by Month</stat.byMonth>
       <stat.byWeek>by Week</stat.byWeek>
       <stat.byYear>by Year</stat.byYear>
       <stat.collapse>Collapse</stat.collapse>
			 <stat.numAutoGeneratedSearches>Number of auto-generated (guiservice) searches</stat.numAutoGeneratedSearches>
       <stat.date>Date</stat.date>
       <stat.day>Day</stat.day>
       <stat.hits>Hits</stat.hits>
       <stat.ip>IP</stat.ip>
       <stat.noValue>no value</stat.noValue>
       <stat.language>Language</stat.language>
       <stat.month>Month</stat.month>
       <stat.numberOfSearch>Number of search</stat.numberOfSearch>
       <stat.requestDate>Date of request</stat.requestDate>
       <stat.spatialFilter>Spatial filter</stat.spatialFilter>
       <stat.totalsearches>Total user searches</stat.totalsearches>
       <stat.year>Year</stat.year>
       <stat.mdSheet>Metadata sheet</stat.mdSheet>
       <stat.noTitle>no title</stat.noTitle>
       <stat.csvExport>CSV export</stat.csvExport>
       <stat.tabularStats>Tabular statistics</stat.tabularStats>
       <stat.tip1begin>Click on a link below to display live statistics, click the little arrow </stat.tip1begin>
       <stat.tip1end>to hide it</stat.tip1end>
       <stat.lastMonthStats>Last Month statistics</stat.lastMonthStats>
       <stat.userIpText>User IP during search (number of search per unique IP)</stat.userIpText>
       <stat.mostSearchedKeywords>Most searched Keywords</stat.mostSearchedKeywords>
       <stat.mostSearchedCategories>Most searched Categories</stat.mostSearchedCategories>
       <stat.simpleVsAdvanced>Simple vs advanced search</stat.simpleVsAdvanced>
       <stat.mdPopularity>Metadata popularity</stat.mdPopularity>
       <stat.graphicalStats>Graphical statistics</stat.graphicalStats>
       <stat.tip2>Choose a date unit (year, month, day) and a date range and click ok to display a graphic</stat.tip2>
       <stat.numberOfRequests>Number of requests</stat.numberOfRequests>
        <stat.chooseDateFrom>Choose a date from</stat.chooseDateFrom>
       <stat.dateFrom>Date from</stat.dateFrom>
       <stat.dateTo>Date to</stat.dateTo>
       <stat.md>Metadata</stat.md>
       <stat.popularity>Popularity</stat.popularity>
       <stat.totalSearches>Total user searches</stat.totalSearches>
       <stat.numSearchesPerDay>Number of user searches per day</stat.numSearchesPerDay>
       <stat.numSearchesNoResult>Number of user searches with no results</stat.numSearchesNoResult>
       <stat.simpleAdvancedSearch>Simple / advanced search</stat.simpleAdvancedSearch>
       <stat.searchedTerm>Searched term</stat.searchedTerm>
       <stat.count>Count</stat.count>
       <stat.numSimpleSearch>Number of simple searches</stat.numSimpleSearch>
       <stat.numAdvancedSearch>Number of advanced searches</stat.numAdvancedSearch>
       <stat.></stat.>
       <stat.exportRequests>Export Requests table (one entry per user request)</stat.exportRequests>
       <stat.exportParams>Export Parameters table (request keywords, several entries per user request)</stat.exportParams>
       <stat.csvSemiColumnDelimiter>Semicolon separator</stat.csvSemiColumnDelimiter>
			 <stat.rightClickSaveAs>Right-click on the link to save the CSV file</stat.rightClickSaveAs>
       <stat.searchedKeywords>Searched Keywords</stat.searchedKeywords>
       <stat.popuByGroup>Metadata popularity by group</stat.popuByGroup>
       <stat.popuByCatalog>Metadata popularity by catalog (node id)</stat.popuByCatalog>
			 <stat.popularityByCategory>Metadata popularity by category</stat.popularityByCategory>
       <stat.mdType>Type of metadata searched for</stat.mdType>
       <stat.dsMsType>Dataset metadata</stat.dsMsType>
       <stat.serviceMdType>Service metadata</stat.serviceMdType>
       <stat.basicGeodataType>Basic geodata</stat.basicGeodataType>
       <stat.allTypes>All</stat.allTypes>
       <stat.seeAdminPage>See system configuration page to enable logging feature</stat.seeAdminPage>
       <stat.logDisabled>The logging feature is currently disabled</stat.logDisabled>
       <stat.maintenance>Maintenance</stat.maintenance>
       <stat.deleteTmpImages>Deletes temporary graphic and CSV files</stat.deleteTmpImages>
       <stat.deleteTmpFiles>Delete files now</stat.deleteTmpFiles>
       <stat.filesDel> file(s) deleted.</stat.filesDel>
       <stat.warnCsvExport>Caution: exporting log tables can take several minutes</stat.warnCsvExport>
       <stat.clickToDownload>Click on the link to download the CSV file</stat.clickToDownload>
	<!-- end new strings -->
	
	<drawRectangle js="true">Draw rectangle</drawRectangle>
	<drawPolygon js="true">Draw polygon</drawPolygon>
	<drawCircle js="true">Draw circle</drawCircle>
	<geopublisher>GeoPublisher</geopublisher>
    <geoPublisherWindowTitle js="true">Geo-publication: </geoPublisherWindowTitle>
    <geopublisherHelp>Publish or unpublish dataset as WMS or WFS in remote geoserver.</geopublisherHelp>
    <publish js="true">Publish</publish>
    <publishTooltip js="true">Publish current dataset to remote node. If dataset is already publish in that node, it will be updated.</publishTooltip>
    <publishError js="true">Publication failed.</publishError>
    <publishErrorCode js="true">Error code:</publishErrorCode>
    <publishSuccess js="true">Successful publication.</publishSuccess>
	<publishLayerAdded js="true"> Layer added to map preview.</publishLayerAdded>
    <unpublish js="true">Unpublish</unpublish>
    <unpublishTooltip js="true">Remove current dataset from remote node.</unpublishTooltip>
    <unpublishError js="true">Unpublication failed. </unpublishError>
    <unpublishSuccess js="true">Successful unpublication.</unpublishSuccess>
    <check js="true">Check</check>
    <errorConnectionRefused js="true">Connection refused.</errorConnectionRefused>
    <errorDatasetNotFound js="true">Dataset not found.</errorDatasetNotFound>
    <datasetFound js="true">Dataset found and added to the map preview.</datasetFound>
    <checkFailure js="true">Failed to check dataset in remote node.</checkFailure>
    <addOnlineSource js="true">Add WMS info to online source</addOnlineSource>
    <statusInformation js="true">Status information.</statusInformation>
    <mapPreview js="true">Map preview</mapPreview>
    <selectANode js="true">Select a node ...</selectANode>
    <publishing js="true">Publishing ...</publishing>
    
	<logo>Logo configuration</logo>
    <logoSelectionWindow js="true">Choose a logo</logoSelectionWindow>
    <chooseLogo>Choose logo</chooseLogo>
    <orgLogo>Organisation logo</orgLogo>
	<logoDes>Manage catalogue logo (node and harvesting logo)</logoDes>
	<logoRegistered js="true">Registered logos</logoRegistered>
	<logoAdd js="true">Add new logo</logoAdd>
  <selectedLogo js="true">Selected logo:</selectedLogo>
	<logoDel js="true">Remove</logoDel>
	<logoForNode js="true">Use for the catalogue</logoForNode>
  <logoForNodeFavicon js="true">Use as favorite icon</logoForNodeFavicon>
	<logoSelect js="true">Select image for logo ...</logoSelect>
	<url>URL</url>
	<createChild>Create child</createChild>
	<updateChildren>Update children</updateChildren>
	<updateChildrenOk>Children updated</updateChildrenOk>
	<updateChildrenFailed>Children update failed</updateChildrenFailed>
	<batchUpdateChildrenTitle>Update children</batchUpdateChildrenTitle>
	<updateMode>Choose the strategy applied for children update from parent : </updateMode>
	<addMode>Add sections</addMode>
	<replaceMode>Replace sections</replaceMode>
	<updateChildrenHelp>
		<div>
			<h2>More details</h2>
			Update all children related to current metadata record. Select the
			strategy to be applied on each main sections.
			<br/>
			<br/>
			<b>Add</b> will preserve child section and add the parent equivalent
			section after the child ones.
			<b>Replace </b> will remove child section by parent equivalent section.
			<br/>
			<br/>
			Children identifier, character set, language, parent identifier,
			hierarchy level, dataset URI and identification section (excluding
			extent and keywords) are always preserved.
			Parent locales are always replaced.
			<br/>
			<b>Distribution and maintenance section</b> are always replaced (even
			in add mode) because
			ISO19115 does not allow to have more than one.
		</div>
	</updateChildrenHelp>
	<otherActions>Other actions</otherActions>
	<computeExtentFromKeywords>Compute extent (add)</computeExtentFromKeywords>
	<computeExtentFromKeywordsReplace>Compute extent (replace)</computeExtentFromKeywordsReplace>
	<computeExtentFromKeywordsHelp>Compute extent action analyses metadata keywords section
	and search for similar concept having an extent in all thesaurus available.
	One extent is added for each matching keywords. In "add" mode, existing extent are
	preserved. In "replace" mode, existing bounding box extent is removed (temporal, vertical 
	and bounding polygon are preserved). Save your metadata record before launching the action.</computeExtentFromKeywordsHelp>
	<shortcutHelp js="true">Help on shortcuts ?</shortcutHelp>
	<helpShortcutsEditor>
		<h2>Shortcuts in editing mode:</h2>
		<hr/>
		<ul>
			<li>ctrl+shift+s: Save editing</li>
			<li>ctrl+shift+v: Validate document</li>
			<li>ctrl+shift+q: Save and close editing</li>
			<li>ctrl+shift+t: Set thumbnail for current metadata</li>
			<li>ctrl+shift+r: Reset editing</li>
			<li>ctrl+shift+c: Cancel editing</li>
		</ul>
	</helpShortcutsEditor>
	<validationReport js="true">Validation report</validationReport>
	<errorsOnly>View errors only</errorsOnly>
	<schematronReport>Compliance to metadata recommandations (Schematron)</schematronReport>
	<xsdReport>Compliance to metadata standard (XML Schema)</xsdReport>
	<rules name="schematron-rules-inspire">INSPIRE implementing rules</rules>
	<rules name="schematron-rules-iso-che">GM03 implementing rules</rules>
	<rules name="schematron-rules-iso">ISO 19115/19119 rules</rules>
	<rules name="schematron-rules-geonetwork">GeoNetwork recommandations</rules>	
	<getCapabilitiesLayer js="true">GetCapabilities layer</getCapabilitiesLayer>
	<ServiceUpdateError js="true">Error during service metadata update</ServiceUpdateError>
	<NotOwnerError js="true">You don't have privileges to update this related record.</NotOwnerError>
	<NoServiceURLError js="true">Check that selected service URL is defined.</NoServiceURLError>
	<GetCapabilitiesDocumentError js="true">Error loading service GetCapabilities document from URL: </GetCapabilitiesDocumentError>
	<noOperatesOn>No related dataset</noOperatesOn>
    <linkedDataset>Related datasets:</linkedDataset>
    <linkedFeatureCatalogue>Related feature catalogues:</linkedFeatureCatalogue>
	<linkedFeatureCatalogueHelp>Add a relation between current metadata record
	and a feature catalogue in ISO19110 standard.</linkedFeatureCatalogueHelp>
	<createLinkedFeatureCatalogue>Link feature catalogue</createLinkedFeatureCatalogue>
	<layerNameHelp js="true">When linking metadata on services with one or more 
	metadata on dataset, the coupled resource element could contains the layer 
	name as defined in the OGC service.
	The list of service layers could help metadata editor to add 
	an existing value.</layerNameHelp>
	<layerName js="true">Layer name</layerName>
	<createIfNotExistButton js="true">Create a new metadata record</createIfNotExistButton>
	<associateService js="true">Link service metadata</associateService>
	<associateDataset js="true">Link dataset metadata</associateDataset>
	<associateServiceHelp>To add a relation to a service metadata, search for service and define layer name.</associateServiceHelp>
	<associateDatasetHelp>To add a relation to a dataset, go to ISO view > Identification section, and defined operates on elements.</associateDatasetHelp>
	<addParent> Add or update parent metadata section</addParent>
	<createAssoService>Create relation</createAssoService>
	<updateMdd>Update dataset metadata</updateMdd>
	<datasetCreate>Create dataset metadata</datasetCreate>
	<linkedServices> Related service metadata:</linkedServices>
	<linkedServiceMetadataHelp>To add a relation to a service, go to ISO view &gt; Distribution tab.</linkedServiceMetadataHelp>
	<linkedParentMetadata> Parent/child metadata:</linkedParentMetadata>
	<linkedParentMetadataHelp>To add a relation to a parent, go to ISO view &gt; Metadata tab.</linkedParentMetadataHelp>
	<linkedChildrenMetadata> Children metadata:</linkedChildrenMetadata>
	<linkedChildrenMetadataHelp>List of children linked to current metadata record.</linkedChildrenMetadataHelp>
	<linkedDatasetMetadata> Related datasets:</linkedDatasetMetadata>
	<serviceCreate>Create new service metadata</serviceCreate>
	<parentSearch js="true">Search for a metadata record to set as parent of current record.</parentSearch>
	<linkedMetadataSelectionWindowTitle js="true">Related metadata selection</linkedMetadataSelectionWindowTitle>
	<searchText js="true">Text search</searchText>
	<mdTitle js="true">Metadata title</mdTitle>
	<createRelation js="true">Create relation</createRelation>
	<export js="true">Export (ZIP)</export>
	<exportText>Export (TXT)</exportText>
	<addXMLFragment>Add from dictionary ...</addXMLFragment>
	<translateWithGoogle>Use Google translation service to suggest a translation for selected language.</translateWithGoogle>
	<translateWithGoogle.maxSize js="true">Text to translate is larger than 5000 characters (see http://code.google.com/apis/ajaxlanguage/terms.html).</translateWithGoogle.maxSize>
	<translateWithGoogle.emptyInput js="true">Main language input is empty. Add the main language value before using the translation service.</translateWithGoogle.emptyInput>
	<layersAdded js="true">Selected layers have been added</layersAdded>
	<registrationFailed js="true">Error, registration failed:</registrationFailed>	
	<tryAgain js="true">Try again later</tryAgain>
	<cannotRetrieveGroup js="true">Cannot retrieve groups</cannotRetrieveGroup>
	<selectNewOwner js="true">Select the user who will be the new owner</selectNewOwner>
	<selectOwnerGroup js="true">Select a group that the selected user belongs to</selectOwnerGroup>
	<selectOneFile js="true">You'd better select at least one file to download!</selectOneFile>
	<checkEmail js="true">Please fill correct email address</checkEmail>
	<addName js="true">Please fill in a name or organization</addName>
	<noComment js="true">No comment</noComment>
	<rateMetadataFailed js="true">Cannot rate metadata.</rateMetadataFailed>
	<error js="true">Error</error>
	<errors>errors</errors>
	<northSouth js="true">North &lt; South</northSouth>
	<north90 js="true">North &gt; 90 degrees</north90>
	<south90 js="true">South &lt; -90 degrees</south90>
	<east180 js="true">East &gt; 180 degrees</east180>
	<west180 js="true">West &lt; -180 degrees</west180>
	<eastWest js="true">East &lt; West</eastWest>
	<metadataSelectionError js="true">Error on metadata selection.</metadataSelectionError>
	<closeWindow js="true">Close Window</closeWindow>
	<loseYourChange js="true">If you press OK you will LOSE any changes you've made to the metadata!</loseYourChange>
	<errorDeleteElement js="true">Error: Could not delete element</errorDeleteElement>
	<errorFromDoc js="true">from document:</errorFromDoc>
	<errorMoveElement js="true">Error: Could not move element </errorMoveElement>
	<errorAddElement js="true">Error: Could not add element </errorAddElement>
	<errorSaveFailed js="true">Error: Could not save form</errorSaveFailed>
	<errorOnAction js="true">Error: Could not do action </errorOnAction>
	<errorChangeProtocol js="true">A file may have been uploaded. You cannot change the protocol until you remove that file</errorChangeProtocol>
	<selectOneFile js="true">Browse for, or enter a file name before pressing upload!</selectOneFile>
	<uploadFailed js="true">Error: Upload failed! - returned </uploadFailed>
	<uploadSetFileNameFailed js="true">Error: Upload succeeded but unable to set filename!</uploadSetFileNameFailed>
	<cannotGetTooltip js="true">Cannot get tooltips from server</cannotGetTooltip>
	<maxResults js="true">Number of results</maxResults>
	<perThesaurus js="true"> per thesaurus</perThesaurus>
	<anyThesaurus js="true">Any thesaurus</anyThesaurus>
	<selectedKeywords js="true">Selected keywords</selectedKeywords>
	<foundKeywords js="true">Available keywords</foundKeywords>
	<keywordSelectionWindowTitle js="true">Keywords selection</keywordSelectionWindowTitle>
	<crsSelectionWindowTitle js="true">Coordinate reference system selection</crsSelectionWindowTitle>
	<selectedCRS js="true">Selected coordinate systems</selectedCRS>
	<foundCRS js="true">Available coordinate systems</foundCRS>
	
	<about>About</about>
	<abstract js="true">Abstract</abstract>
	<accept>Accept</accept>
	<actionOnSelect>actions on selection</actionOnSelect>
	<add js="true">add</add>
	<addNewMetadata>Add new metadata</addNewMetadata>
	<address>Address</address>
	<admin>Administration</admin>
	<Administrator>Administrator</Administrator>
	<agrovocKeyword>Agrovoc Keywords</agrovocKeyword>
	<all js="true">all</all>
	<any js="true">- Any -</any>
	<anytime>Anytime</anytime>
	<appSchInfoTab>App. schema</appSchInfoTab>
	<assigned>Assigned</assigned>
	<attrlabl>Attribute Label</attrlabl>
	<availability>Availability</availability>
	<back>Back</back>
	<backToDescription>Back to the data description</backToDescription>
	<backToEditor>Back to editing metadata</backToEditor>
	<backToPreviousPage>Back to previous page</backToPreviousPage>
	<batchImport>Import all XML formatted metadata from the application server directory</batchImport>
	<batchImportTitle>Batch Import</batchImportTitle>
	<begdate>Beginning Date</begdate>
	<begtime>Beginning Date</begtime>
	<bgFileDescChoice value="large_thumbnail">Large thumbnail</bgFileDescChoice>
	<bgFileDescChoice value="thumbnail">Thumbnail</bgFileDescChoice>
	<bookmarkDelicious>Bookmark on Delicious</bookmarkDelicious>
	<bookmarkDigg>Bookmark on Digg</bookmarkDigg>
	<bookmarkEmail>Send a reference to this record by email</bookmarkEmail>
	<bookmarkFacebook>Bookmark on Facebook</bookmarkFacebook>
	<bookmarkPermanent>Permanent link to this description</bookmarkPermanent>
	<bookmarkStumbleUpon>Bookmark on StumbleUpon</bookmarkStumbleUpon>
	<bounding>Bounding Coordinates</bounding>
	<boundingRelation value="encloses">encloses</boundingRelation>
	<boundingRelation value="equal">is</boundingRelation>
	<boundingRelation value="fullyOutsideOf">is fully outside of</boundingRelation>
	<boundingRelation value="overlaps">overlaps</boundingRelation>
	<browse>Browse Graphic</browse>
	<browsed>Browse Graphic File Description</browsed>
	<browsen>Browse Graphic File Name</browsen>
	<browset>Browse Graphic File Type</browset>
	<byGroup>By Group</byGroup>
	<byPackage>By Package</byPackage>
	<cancel>Cancel</cancel>
	<categories>Categories</categories>
	<category js="true">Category</category>
	<categoryManagement>Category management</categoryManagement>
	<categoryManDes>Add/modify/delete and show categories</categoryManDes>
	<categoryNameMandatory>A category name must be filled in.</categoryNameMandatory>
	<changeDate>Metadata change date</changeDate>
	<checkusername>Check</checkusername>
	<choose>-Choose-</choose>
	<chooseFile>Choose the location of the file to upload</chooseFile>
	<chooseLargeThumbnail>Choose the location of the large thumbnail file</chooseLargeThumbnail>
	<chooseThumbnail>Choose the location of the small thumbnail file </chooseThumbnail>
	<city js="true">City</city>
	<clear js="true">Clear</clear>
	<clearAll>Clear All</clearAll>
	<close js="true">Close</close>
	<completeTab>Advanced view</completeTab>
	<completeTabEditor>Advanced editor</completeTabEditor>
	<confirmCancel>Are you sure you want to leave the editor? (You will lose any unsaved changes)</confirmCancel>
    <confirmCancelCreate>Are you sure you want to cancel creating this metadata?</confirmCancelCreate>
	<confirmDelete>Are you sure you want to delete the metadata from the database?</confirmDelete>
	<confirmBatchDelete>Are you sure you want to delete all $1 selected metadata from the database?</confirmBatchDelete>
	<confirmNewPassword>Confirm new password</confirmNewPassword>
	<confirmPassword>Confirm password</confirmPassword>
	<constraintsTab>Constraints</constraintsTab>
	<contactUs>Contact us</contactUs>
	<contains>Contains</contains>
	<contentInfoTab>Content Info</contentInfoTab>
	<convert>Convert</convert>
	<copyright1>Copyright</copyright1>
	<copyright2><p>All rights reserved.<br/> Your generic copyright statement </p></copyright2>
	<country js="true">Country</country>
	<create js="true">Create</create>
	<createTip>Create a new metadata from this template</createTip>
	<crs code="EPSG:4326">WGS 84</crs>
	<crs code="EPSG:3786">World Equidistant Cylindrical (Sphere)</crs>
  <crs code="EPSG:3035">ETRS89 / ETRS-LAEA</crs>
	<crs code="EPSG:4258">ETRS 89</crs>
	<crs code="EPSG:900913">Google Mercator</crs>
	<crs code="EPSG:2154">RGF93 / Lambert-93</crs>
	<cswTest>CSW ISO Profile test</cswTest>
	<cswTestDesc>Test interface for the CSW ISO Profile catalog interface</cswTestDesc>
	<dataQualityTab>Data quality</dataQualityTab>
	<datasetIssued>Temporal Extent</datasetIssued>
	<datasetTab>Dataset</datasetTab>
	<dateModified>Date Modified</dateModified>
	<dateRelChoice value="14">before</dateRelChoice>
	<dateRelChoice value="15">before or during</dateRelChoice>
	<dateRelChoice value="16">during</dateRelChoice>
	<dateRelChoice value="17">during or after</dateRelChoice>
	<dateRelChoice value="18">after</dateRelChoice>
	<dateRelChoice/>
	<decline>Decline</decline>
	<definition>Definition</definition>
	<del>del</del>
	<delete js="true">Delete</delete>
	<deleteCategory>Delete the category?</deleteCategory>
	<deleteConfirmationTitle>Delete Metadata Confirmation</deleteConfirmationTitle>	
	<deleteGroup>Delete the group ?</deleteGroup>
	<descriptionTab>Description</descriptionTab>
	<desSchema>Destination schema</desSchema>
	<digital>Digital</digital>
	<directory>Directory</directory>
	<dirParameter>(Needs the 'dir' parameter)</dirParameter>
	<disclaimer1>Your Disclaimer title</disclaimer1>
	<disclaimer2>Your Disclaimer text</disclaimer2>
	<distributionTab>Distribution</distributionTab>
	<down>down</down>
	<download>Download</download>
	<downloadable>Downloadable</downloadable>
	<downloadData>Data for download</downloadData>
	<downloadEmail>Download Email</downloadEmail>
	<downloadSelect>Download?</downloadSelect>
	<downloadSelected>Download Selected</downloadSelected>
	<downloadSummary>Download Summary</downloadSummary>
	<downloadThemAll>Download All Local</downloadThemAll>
	<dsgpoly>Data Set G-Polygon</dsgpoly>
	<durationDays>day(s)</durationDays>
	<durationHours>hour(s)</durationHours>
	<durationMinutes>minute(s)</durationMinutes>
	<durationMonths>month(s)</durationMonths>
	<durationNbDays>days:</durationNbDays>
	<durationNbHours>Number of hours:</durationNbHours>
	<durationNbMinutes>minutes:</durationNbMinutes>
	<durationNbMonths>months:</durationNbMonths>
	<durationNbSeconds>seconds:</durationNbSeconds>
	<durationNbYears>Number of years:</durationNbYears>
	<durationSeconds>second(s)</durationSeconds>
	<durationSign>Negative duration</durationSign>
	<durationYears>year(s)</durationYears>
	<dynamic>Interactive</dynamic>
	<eastbc>East Bounding Coordinate</eastbc>
	<edit js="true">Edit</edit>
	<Editor>Editor</Editor>
	<email>Email</email>
	<emailAddressInvalid js="true">Email address is invalid</emailAddressInvalid>
	<enclosing>Including</enclosing>
	<enclosingCoordinate>Enclosing coordinates </enclosingCoordinate>
	<enddate>Ending Date</enddate>
	<enttypl>Entity Type Label</enttypl>
	<exactCoordinate>Exact coordinates </exactCoordinate>
	<exactTerm>Exact term</exactTerm>
	<extended>Advanced</extended>
	<extensionInfoTab>Ext. Info</extensionInfoTab>
	<extent>Extent</extent>
	<featuredMap>Featured map</featuredMap>
	<feedback>Feedback</feedback>
	<feedbackCardTitle>Feedback and Comments</feedbackCardTitle>
	<feedbackComments>Feedback / comments</feedbackComments>
	<feedbackRequest>Please provide your details before downloading</feedbackRequest>
	<file>File</file>
	<fileType>File type:</fileType>
	<fileUploadSuccessful>File Upload Successful</fileUploadSuccessful>
	<firstName>First Name</firstName>
	<firstNameMandatory js="true">The First Name field is mandatory</firstNameMandatory>
	<foundWords>Number of terms found:</foundWords>
	<freeKeyword>Free Keywords</freeKeyword>
	<from js="true">From</from>
	<fromDateSelector>Select FROM date</fromDateSelector>
	<fuzzy>Search accuracy</fuzzy>
	<fuzzyImprecise>Imprecise</fuzzyImprecise>
	<fuzzyPrecise>Precise</fuzzyPrecise>
	<fuzzySearch>Set the precision of the search (from exact term search to fuzzy search).</fuzzySearch>
	<general>General</general>
	<generalInfo>General information</generalInfo>
	<generateUUID>Generate UUID for inserted metadata</generateUUID>
	<georss>Open a GeoRSS feed</georss>
	<group>Group</group>
	<usergroups>User groups</usergroups>
  <choice>Choice</choice>
  <sequence>Sequence</sequence>
	<groupManagement>Group management</groupManagement>
	<groupManDes>Add/modify/delete and show groups</groupManDes>
	<groups>Groups</groups>
	<harvestingManagement>Harvesting management</harvestingManagement>
	<harvestingManDes>Add/modify/delete/start/stop harvesting tasks</harvestingManDes>
	<help>Help</help>
    <helpLinkTooltip js="true">Help</helpLinkTooltip>  
	<helpComplete>Complete help</helpComplete>
	<helperList>Suggestions:</helperList>
	<hideAdvancedOptions>Hide advanced options</hideAdvancedOptions>
	<highlights>Highlights</highlights>
	<hitsPerPage>Hits per page</hitsPerPage>
	<hitsPerPageChoice value="10">10</hitsPerPageChoice>
	<hitsPerPageChoice value="100">100</hitsPerPageChoice>
	<hitsPerPageChoice value="20">20</hitsPerPageChoice>
	<hitsPerPageChoice value="50">50</hitsPerPageChoice>
	<home>Home</home>
	<i18n>Test i18n</i18n>
	<i18nDesc>This service should help GeoNetwork opensource developers to have up to date localized files for the GUI.</i18nDesc>
	<identificationTab>Identification</identificationTab>
	<identifier js="true">Identifier</identifier>
	<imAreaInterest>Select an Area Of Interest</imAreaInterest>
	<imPan>Pan</imPan>
	<import>Import</import>
	<imZoomFull>Zoom to full map extent</imZoomFull>
	<imZoomIn>Zoom in</imZoomIn>
	<imZoomOut>Zoom out</imZoomOut>
	<imZoomToLayer>Zoom to selected layer extent</imZoomToLayer>
	<infoTitle>Info</infoTitle>
	<insert>Insert</insert>
	<insertFileMode js="true">File Upload</insertFileMode>
	<insertMode>Insert mode:</insertMode>
	<insertPasteMode>Copy/Paste</insertPasteMode>
	<interactiveMap>Interactive Map</interactiveMap>
	<interMapInfo><h1>Info in interactive maps</h1><p>You can find interactive maps by searching in GeoNetwork for digital data with an interactive map, or directly connet to a pre-configured map server. </p><p> Supported map servers are <a href="http://www.opengeospatial.org" class="sm" target="_blank">Open GeoSpatial® Consortium</a> compliant WMS Map Servers and <a href="http://www.esri.com" class="sm" target="_blank">ESRI® ArcIMS</a>.</p></interMapInfo>
	<intermapSearch>Geographic search</intermapSearch>
	<isoAll>ISO All</isoAll>
	<isoCore>ISO Core</isoCore>
	<isoMinimum>ISO Minimum</isoMinimum>
	<keyword>keyword</keyword>
	<keywords js="true">Keywords</keywords>
	<keywordshelp>Select multiple keywords by holding the Ctrl-key when selecting with the mouse</keywordshelp>
	<kind>Kind</kind>
	<kindChoice value="company">Private company</kindChoice>
	<kindChoice value="consultant">Independent consultant</kindChoice>
	<kindChoice value="gov">Government</kindChoice>
	<kindChoice value="int-org">International organisation</kindChoice>
	<kindChoice value="ngo">NGO</kindChoice>
	<kindChoice value="other">Other</kindChoice>
	<kindChoice value="uni">University/research centre</kindChoice>
	<label>Label</label>
	<language>en</language>
	<large_thumbnail>Click to see a large preview image</large_thumbnail>
	<lastNameMandatory js="true">The Last Name field is mandatory</lastNameMandatory>
	<latitude>Latitude (between -90 and 90) in degrees</latitude>
	<latMax>lat (max)</latMax>
	<latMin>lat (min)</latMin>
	<legend>Legend</legend>
	<link>Link</link>
	<links>Links</links>
	<loading js="true">Loading ...</loading>
	<local>Local search</local>
	<localiz>Localization</localiz>
	<localizationHelp>Important! This form allows you to add a Key value to the database. The key can not have spaces.<br/> After adding your key values, use the "Localization" form in the Administration panel to provide the actual name you want to be displayed on the website for the different languages.</localizationHelp>
	<localizDes>Allows to change localized entities, like groups, categories etc...</localizDes>
	<localType>Local</localType>
	<location>Where?</location>
	<login>Login</login>
	<loginCardTitle>Login / Signup</loginCardTitle>
	<loginwarning>Only required for site administration</loginwarning>
	<logout>Logout</logout>
	<logoutDes>Performs a logout</logoutDes>
	<longitude>Longitude (between -180 and 180) in degrees</longitude>
	<longMax>long (max)</longMax>
	<longMin>long (min)</longMin>
	<mainpageTitle>Find Interactive Maps, GIS datasets, Satellite Imagery and Related Applications</mainpageTitle>
	<maintenanceTab>Maintenance</maintenanceTab>
	<management>Management</management>
	<mandatory>Mandatory</mandatory>
	<mandatoryIf>Mandatory if</mandatoryIf>
	<mapType>Map type</mapType>
	<mapViewerClose>Close Map Viewer</mapViewerClose>
	<mapViewerLoading>Loading Map Viewer...</mapViewerLoading>
	<mapViewerOpen>Open Map Viewer</mapViewerOpen>
	<batchActions>Batch actions:</batchActions>
	<batchDeleteTitle>Batch Delete Operation</batchDeleteTitle>
	<batchNewOwnerTitle>Batch New Owner Operation</batchNewOwnerTitle>
	<batchUpdateCategoriesTitle>Batch Update Categories Operation</batchUpdateCategoriesTitle>
	<batchUpdatePrivilegesTitle>Batch Update Privileges Operation</batchUpdatePrivilegesTitle>
	<max>Maximum</max>
	<mdRating>Data Rating</mdRating>
	<mdUpdateError>Update error</mdUpdateError>
	<mefFile>MEF file</mefFile>
	<message>The username or the password is wrong.<br/>Press the 'back' button and try again.</message>
	<messageChanged>The metadata has been changed by another user. Please retry.</messageChanged>
	<messageDownload>Thanks for your interest. Click on the download button to retrieve the data</messageDownload>
	<messageLargeFile>The file is too large</messageLargeFile>
	<messageMdUpdateError>Sorry, an error occurred while updating metadata.</messageMdUpdateError>
	<messageNoPrivileges>You don't have the privileges to do this.</messageNoPrivileges>
	<messageNotPerformed>The requested operation could not be performed.</messageNotPerformed>
	<metadata.admin.index.desc>Rebuild Lucene index</metadata.admin.index.desc>
	<metadata.admin.index.failed js="true">Index operation failed.</metadata.admin.index.failed>
	<metadata.admin.index.success js="true">Index operation was started successfully.</metadata.admin.index.success>
	<metadata.admin.index.wait js="true">Index operation already in progress please wait.</metadata.admin.index.wait>
	<metadata.admin.index.optimize.desc>Optimize Lucene index</metadata.admin.index.optimize.desc>
	<metadata.admin.index.rebuildxlinks.desc>Clear XLink Cache and Rebuild Index of Records with XLinks</metadata.admin.index.rebuildxlinks.desc>
	<lucene.config.reload>Reload Lucene configuration</lucene.config.reload>
	<reload>Reload</reload>
	<rebuildxlinks>Rebuild XLinks</rebuildxlinks>
	<doYouReallyWantToDoThis js="true">This operation may take some time on large catalogs and should not be done during peak usage. Continue?</doYouReallyWantToDoThis>
	<optimize>Optimize</optimize>
	<metadata.admin.index>Index manager</metadata.admin.index>
    <metadata-samples>Sample metadata</metadata-samples>
    <metadata-samples-add>Add sample metadata</metadata-samples-add>
    <metadata-samples-add-failed>Failed to add sample metadata.</metadata-samples-add-failed>
    <metadata-samples-add-success>Sample metadata added.</metadata-samples-add-success>
  <metadata-template-add-success>Metadata template added.</metadata-template-add-success>
  <metadata-template-order>Sort templates</metadata-template-order>	
	<metadata-template-order-desc>Sort your templates</metadata-template-order-desc>
	<metadata-template-add-default>Add templates</metadata-template-add-default>
    <metadata>Metadata</metadata>
	<metadataAdded>Metadata added with ID:</metadataAdded>
	<metadataDeleted>Metadata deleted with ID:</metadataDeleted>
	<metadataInsertResults>Results of Metadata Import</metadataInsertResults>
	<metadataJSForm>Metadata from JS Form</metadataJSForm>
  <failOnError>Fail on error</failOnError>
	<metadataRecordsProcessed>Total number of metadata records processed:</metadataRecordsProcessed>
  <metadataRecordsAdded>Total number of metadata records added:</metadataRecordsAdded>
	<min>Minimum</min>
    <minor>Minor edit</minor>
	<missing>MISSING or EMPTY</missing>
	<missingSeeTab>MISSING - See the following group tab in sidebar: </missingSeeTab>
	<more>more</more>
	<moreinfo>For more information you can contact us via email at </moreinfo>
	<name>Name</name>
	<newCategory>Add a new category</newCategory>
	<newGroup>Add a new group</newGroup>
	<newMdDes>Adds a new metadata into geonetwork copying it from a template</newMdDes>
	<newMdInsert>New metadata inserted:</newMdInsert>
	<newMetadata>New metadata</newMetadata>
	<newOwner>New Owner</newOwner>
	<newPassword>New Password</newPassword>
	<newUser>Add a new user</newUser>
	<next>Next</next>
	<noCategory>No category available.</noCategory>
	<noHelp>Sorry, no help available</noHelp>
	<noInfo>Sorry, no info available</noInfo>
	<noLogin>You are not logged in</noLogin>
	<none js="true">none</none>
	<noOwnerRights>Privileges/Categories Locked: You do NOT have ownership rights</noOwnerRights>
	<northbc>North Bounding Coordinate</northbc>
	<noSelectedMd>No selection, select one metadata first.</noSelectedMd>
	<noTemplatesAvailable>No templates available, import metadata first.</noTemplatesAvailable>
	<notfound>Not found</notfound>
	<nothing>No action on import</nothing>
	<online>Interactive map</online>
	<onlink>Online Linkage</onlink>
	<opensearch>GeoNetwork opensearch service allow search to be made into the metadata catalog.</opensearch>
	<operation>Operation</operation>
	<options>Options</options>
	<organisation>Organisation / department</organisation>
	<output>Output</output>
	<outputType id="full">Full</outputType>
	<outputType id="text">Text only</outputType>
	<overwrite>Overwrite metadata with same UUID</overwrite>
	<overwriteFile>Overwrite?</overwriteFile>
	<owner>Owner</owner>
	<ownerRights>Delete/Privileges/Categories Unlocked: You have ownership rights</ownerRights>
	<paper>Hard copy</paper>
	<partial>Partially overlapping</partial>
	<partialCooordinate>Partial coordinates </partialCooordinate>
	<password>Password</password>
	<passwordDoNotMatch>You did not enter the same new password twice. Please re-enter your password.</passwordDoNotMatch>
	<passwordEntry>Please enter your password twice.</passwordEntry>
	<passwordLength>Your password must be at least " + minLength + " characters long. Try again.</passwordLength>
	<passwordOldRequired>Your old password is mandatory</passwordOldRequired>
	<passwordSpace>Sorry, spaces are not allowed in password.</passwordSpace>
	<persInfo>Personal info</persInfo>
	<usersAndGroups>Users and groups</usersAndGroups>
	<classification>Thesauri and classification systems</classification>
	<catalogueConfiguration>Catalogue settings</catalogueConfiguration>
	<indexConfiguration>Index settings</indexConfiguration>
	<io>Import, export &amp; harvesting</io>
	<placeKeyword>Place Keywords</placeKeyword>
	<porCatInfoTab>Catalog</porCatInfoTab>
	<poweredBy>Powered by </poweredBy>
	<previous>Previous</previous>
	<privileges>Privileges</privileges>
	<profile>Profile</profile>
	<profileChoice value="Administrator">Administrator</profileChoice>
	<profileChoice value="Editor">Editor</profileChoice>
	<profileChoice value="RegisteredUser">Registered user</profileChoice>
	<profileChoice value="Reviewer">Content reviewer</profileChoice>
	<profileChoice value="UserAdmin">User administrator</profileChoice>
	<profileChoice value="Monitor">System Monitor</profileChoice>
	<progress>Progress</progress>
	<progressChoice value="complete">complete</progressChoice>
	<progressChoice value="in-work">in work</progressChoice>
	<progressChoice value="planned">planned</progressChoice>
	<progressChoice/>
	<protocol>Protocol</protocol>
	<protocolChoice show="y" value="WWW:LINK-1.0-http--link">Web address (URL)
	</protocolChoice>
	<protocolChoice show="y" value="WWW:LINK-1.0-http--samples">Showcase product (URL)
	</protocolChoice>
	<protocolChoice show="y" value="WWW:LINK-1.0-http--related">Related link (URL)
	</protocolChoice>
	<protocolChoice show="y" value="WWW:LINK-1.0-http--partners">Partner web address (URL)
	</protocolChoice>
	<protocolChoice show="y" value="WWW:LINK-1.0-http--rss">RSS News feed (URL)
	</protocolChoice>
	<protocolChoice show="y" value="WWW:LINK-1.0-http--ical">iCalendar (URL)
	</protocolChoice>
	<protocolChoice value="WWW:LINK-1.0-http--download">Web address for download
	</protocolChoice>
	<protocolChoice show="-" value="WWW:DOWNLOAD-1.0-http--download">File for download
	</protocolChoice>
	<protocolChoice show="-" value="WWW:DOWNLOAD-1.0-ftp--download">File for download through
		FTP</protocolChoice>
	<protocolChoice value="OGC:WMS-http-get-map">OGC-WMS Web Map Service
	</protocolChoice>
	<protocolChoice value="OGC:WFS-http-get-capabilities">OGC-WFS Web Feature Service
	</protocolChoice>
	<protocolChoice value="OGC:WCS-http-get-capabilities">OGC-WCS Web Coverage Service
	</protocolChoice>
	<protocolChoice value="OGC:WMTS-http-get-capabilities">OGC-WMTS Web Map Tile Service
	</protocolChoice>
	<protocolChoice value="OGC:WMC-http-get-capabilities">OGC-WMC Web Map Context
	</protocolChoice>
	<protocolChoice value="OGC:WMS-http-get-capabilities">OGC-WMS Capabilities Service
	</protocolChoice>
	<protocolChoice value="CHTOPO:specialised-geoportal">Specialised Geoportal
	</protocolChoice>
	<protocolChoice show="y" value="GLG:KML-2.0-http-get-map">Google Earth KML service
		(ver 2.0)</protocolChoice>
	<protocolChoice show="y" value="ESRI:AIMS--http--configuration">ArcIMS Map Service
		Configuration File (*.AXL)</protocolChoice>
	<protocolChoice show="-" value="ESRI:AIMS--http-get-image">ArcIMS Internet Image Map
		Service</protocolChoice>
	<protocolChoice show="y" value="ESRI:AIMS--http-get-feature">ArcIMS Internet Feature
		Map Service</protocolChoice>
	<pubdate>Publication Date</pubdate>
	<publicationDate>Publication date</publicationDate>
	<publisher>Publisher</publisher>
	<purpose>Purpose</purpose>
	<rateIt>Rate It</rateIt>
	<ratingMsg>Press a button to rate. It may take some time for new ratings to become visible.</ratingMsg>
	<rawMetadata>Raw Metadata Insert</rawMetadata>
	<rebuild>Rebuild</rebuild>
	<recentAdditions>Recent Changes</recentAdditions>
	<refSysTab>Ref. system</refSysTab>
	<region>Region</region>
	<register>Register</register>
	<registerChoose>I want to </registerChoose>
	<RegisteredUser>Registered user</RegisteredUser>
	<registerTitle>Self-Registration Form</registerTitle>
	<registrationDetails>Key registration details entered: </registrationDetails>
	<remote>Remote search</remote>
	<remoteType>Remote</remoteType>
	<remove js="true">remove</remove>
	<res>results</res>
	<reset>Reset</reset>
	<resetFeedbackForm>Reset the feedback form</resetFeedbackForm>
	<resetPassword>Reset Password</resetPassword>
	<resetSearch>Reset the search form</resetSearch>
	<ress>result</ress>
	<restrictTo>Restrict to</restrictTo>
	<result>Last results</result>
  <searchResult>Search results</searchResult>
  <resources>Resources</resources>
  <visualizationService>Visualization service URL (WMS)</visualizationService>
	<resultsCoordinate>Results matching the coordinate search </resultsCoordinate>
	<resultsFreeText>Results matching the Free Text Word </resultsFreeText>
	<resultsMatching js="true">Aggregate Results matching search criteria :</resultsMatching>
	<Reviewer>Content reviewer</Reviewer>
	<rss>Open RSS feed</rss>
	<rtitle>Title</rtitle>
	<save>Save</save>
	<saveAndClose>Save and close</saveAndClose>
	<saveAndValidate>Check</saveAndValidate>
	<savepdf>Save search results as pdf</savepdf>
	<printSelection>Print to PDF</printSelection>
	<schema>Schema</schema>
	<schematronError>Schematron Error</schematronError>
	<search js="true">Search</search>
	<searchAllText>What?</searchAllText>
	<searchBox>Search for Data and Information</searchBox>
	<searchIndex>Search index</searchIndex>
	<searching js="true">...Searching for Metadata...</searching>
	<searchPage>Search page</searchPage>
	<searchPageDes>Jumps to the metadata search page</searchPageDes>
	<searchTemplates>Search for templates</searchTemplates>
	<searchText>What?</searchText>
	<searchUnused>Search for unused or empty metadata</searchUnused>
	<searchUnusedTitle>Search for unused</searchUnusedTitle>
	<select>Select : </select>
	<selectAll>Select all metadata</selectAll>
	<selectAllNotPossible>Too many hits! Must be less than </selectAllNotPossible>
	<selected js="true"> selected</selected>
	<selectedOnly>Display selected only</selectedOnly>
	<selection>Selection</selection>
	<selectNone>Unselect metadata selected</selectNone>
	<server>Server</server>
	<setAll>Set All</setAll>
	<setOnSave>Value will be set when record is saved</setOnSave>
	<shibLogin>Shib Login</shibLogin>
	<show js="true">Metadata</show>
	<showFileDownloadSummary>Show File Download Chooser</showFileDownloadSummary>
	<simple>Simple search</simple>
	<simpleTab>Default view</simpleTab>
	<simpleTabEditor>Default editor</simpleTabEditor>
	<singleFile>Single File (XML, SLD, WMC...)</singleFile>
	<site>Site</site>
	<siteId>Site ID</siteId>
	<sizeBytes>Size (bytes)</sizeBytes>
	<sortBy js="true">Sort by</sortBy>
	<sortByType id="revisionDate">Metadata Revision</sortByType>
	<sortByType id="popularity">Popularity</sortByType>
	<sortByType id="relevance">Relevance</sortByType>
	<sortByType id="title">Title</sortByType>
	<southbc>South Bounding Coordinate</southbc>
	<spacesNot js="true">Spaces in this field are not allowed</spacesNot>
	<spatial2Tab>Spat. Repr.</spatial2Tab>
	<spatialTab>Spat. Info</spatialTab>
	<startsWith>Start with</startsWith>
	<state>State</state>
	<styleSheet>StyleSheet</styleSheet>
	<submit>Submit</submit>
	<subtemplate>Subtemplate</subtemplate>
	<subtemplateTitle>subtemplate title</subtemplateTitle>
	<summaryTab>Summary</summaryTab>
	<surName>Last Name</surName>
	<systemConfig>System configuration</systemConfig>
	<systemConfigDes>Allows to change some system's parameters</systemConfigDes>
	<systemInfo>System information</systemInfo>
	<systemInfoDes>Shows advanced information about catalogue, index, Java, operating system</systemInfoDes>
	<template js="true">Template</template>
	<Term>Term</Term>
	<thanks>Thank you for your effort. The GeoNetwork</thanks>
	<theme>ISO topic category</theme>
	<thumbnails>Thumbnails</thumbnails>
	<timeout>Timeout</timeout>
	<timeoutChoice value="10">after 10 seconds</timeoutChoice>
	<timeoutChoice value="20">after 20 seconds</timeoutChoice>
	<timeoutChoice value="30">after 30 seconds</timeoutChoice>
	<title>geocat.ch – The Swiss Geographic Catalogue</title>
	<to js="true">To</to>
	<toDateSelector>Select TO date</toDateSelector>
	<tools>Tools</tools>
	<topic>Topic</topic>
	<transferOwnership>Transfer ownership</transferOwnership>
	<transferOwnershipDes>Transfer metadata ownership to another user</transferOwnershipDes>
	<type js="true">Type</type>
	<up>up</up>
	<update>Update</update>
	<updateCategories>Update categories</updateCategories>
	<updateCategory>Update category</updateCategory>
	<updateGroup>Update group</updateGroup>
	<updatePrivileges js="true">Update privileges</updatePrivileges>
	<updateUserAccount>Update User Account </updateUserAccount>
	<upload js="true">Upload </upload>
	<user>User</user>
	<UserAdmin>User administrator</UserAdmin>
	<userAtLeastOneGroup js="true">Please, select at least one group.</userAtLeastOneGroup>
	<userDefined>- User defined -</userDefined>
	<userInfo>Change user information</userInfo>
	<userInfoDes>Allow current user to change user information</userInfoDes>
	<userManagement>User management</userManagement>
	<userManDes>Add/modify/delete and show users</userManDes>
	<username>Username</username>
	<usernameMandatory>The username field is mandatory.</usernameMandatory>
	<userPw>Change password</userPw>
	<userPwDes>Allow current user to change password</userPwDes>
	<uuidAction>Import actions:</uuidAction>
	<validate>Validate</validate>
	<assign>Assign to current catalog</assign>
	<validityBegins>Validity begins</validityBegins>
	<validityEnds>and ends</validityEnds>
	<view>View</view>
	<viewInGE>View in Google Earth</viewInGE>
	<waitGetCap js="true">Loading server layers, please wait...</waitGetCap>
	<westbc>West Bounding Coordinate</westbc>
	<what js="true">What?</what>
	<when js="true">When?</when>
	<where js="true">Where?</where>
	<winInfo1>This window will show GeoNetwork resources. This window may be hidden at times depending on how your browser manages windows. In this case, you will have to manually bring the window to the foreground when necessary.</winInfo1>
	<winInfo2>Throughout the Help (?) icon give you access to explanations. When you activate this icon, it's output will be displayed in this Resource Window.</winInfo2>
	<wwwlink>Web link</wwwlink>
	<xmlInsert>Import metadata record in XML or MEF format</xmlInsert>
	<xmlInsertTitle>Metadata insert</xmlInsertTitle>
	<xmlTab>XML view</xmlTab>
	<inspireTab>INSPIRE view</inspireTab>
	<inspireSection>
		<identification>
			<title>Identification</title>
			<help>
				<div>
				The following metadata elements shall be provided:
				<ul>
					<li>Resource title:
				This a characteristic, and often-unique, name by which the resource is known. The value domain of this metadata element is free text.</li>
					<li>Resource abstract:
						This is a brief narrative summary of the content of the resource. The value domain of this metadata element is free text.</li>
					<li>Resource type:
						This is the type of resource being described by the metadata. The value domain of this metadata element is defined in Part D.1.</li>
					<li>Resource locator:
						The resource locator defines the link(s) to the resource and/or the link to additional information about the resource. The value domain of this metadata element is a character string, commonly expressed as Uniform Resource Locator (URL).</li>
					<li>Unique resource identifier:
						A value uniquely identifying the resource. The value domain of this metadata element is a mandatory character string code, generally assigned by the data owner, and a character string namespace uniquely identifying the context of the identifier code (for example, the data owner).	</li>
					<li>Coupled resource:
						If the resource is a spatial data service, this metadata element identifies, where relevant, the target spatial data set(s) of the service through their Unique Resource Identifiers (URI). The value domain of this metadata element is a mandatory character string code, generally assigned by the data owner, and a character string namespace uniquely identifying the context of the identifier code (for example, the data owner).</li>
					<li>Resource language:
						The language(s) used within the resource. The value domain of this metadata element is limited to the languages defined in ISO 639-2.</li>
				</ul>
				</div>
			</help>
		</identification>
		<classification>
			<title>Classification of spatial data and services</title>
			<help>
				<div>
					<ul>
						<li>Topic category:			
						The topic category is a high-level classification scheme to assist in the grouping and topic-based search of available spatial data resources. The value domain of this metadata element is defined in Part D.2.</li>
						<li>
							Spatial data service type: 
							This is a classification to assist in the search of available spatial data services. A specific service shall be categorised in only one category. The value domain of this metadata element is defined in Part D.3.
						</li>
					</ul>
				</div>
			</help>
		</classification>
		<keywords>
			<title>Keywords &amp; INSPIRE themes</title>
			<help>
				<div>
					According to the INSPIRE Implementing Rule for Metadata, if a resource is a spatial data set or spatial data set series, at least one keyword shall be provided from the General Environmental Multi-lingual Thesaurus (GEMET) describing the relevant spatial data theme as defined in Annex I, II or III to Directive 2007/2/EC.
					<br/>					
					The titles and definitions of all 34 INSPIRE Spatial Data Themes have now been integrated into the General Environmental Multi-lingual Thesaurus (GEMET) in the 23 official Community languages: http://www.eionet.europa.eu/gemet/inspire_themes.
					<br/>
					Note that, in addition to the INSPIRE Spatial Data Theme, also other keywords might be added. These may be described as a free text or may originate from any Controlled Vocabulary. If they originate from a Controlled Vocabulary (Thesaurus, Ontology), the citation of the originating Controlled Vocabulary shall be provided, as described below. 
				</div>
			</help>
		</keywords>
		<geoloc>
			<title>Geographic location</title>
			<help>
				<div>
					The requirement for geographic location referred to in Article 11(2)(e) of Directive 2007/2/EC shall be expressed with the metadata element geographic bounding box.
					This is the extent of the resource in the geographic space, given as a bounding box. The bounding box shall be expressed with westbound and eastbound longitudes, and southbound and northbound latitudes in decimal degrees, with a precision of at least 2 decimals. 
				</div>
			</help>
		</geoloc>
		<temporal>
			<title>Temporal reference</title>
			<help>
				<div>
					This metadata element addresses the requirement to have information on the temporal dimension of the data as referred to in Article 8(2)(d) of Directive 2007/2/EC . At least one of the metadata elements referred to in points 5.1 to 5.4 shall be provided. The value domain of the metadata elements referred to in points 5.1 to 5.4 is a set of dates. Each date shall refer to a temporal reference system and shall be expressed in a form compatible with that system. The default reference system shall be the Gregorian calendar, with dates expressed in accordance with ISO 8601.
					<br/>
					The temporal extent defines the time period covered by the content of the resource.
					
					This time period may be expressed as any of the following:
					<ul>					
						<li>an individual date</li>
						<li>an interval of dates expressed through the starting date and end date of the interval</li>
						<li>a mix of individual dates and intervals of dates</li>
					</ul>
				</div>
			</help>
		</temporal>
		<quality>
			<title>Quality and validity</title>
			<help>
				<div> The requirements referred to in Article 5(2) and Article 11(2) of Directive 2007/2/EC relating to the quality and validity of spatial data shall be addressed by the following metadata elements: 
					<ul>
						<li>Lineage:
						This is a statement on process history and/or overall quality of the spatial data set. Where appropriate it may include a statement whether the data set has been validated or quality assured, whether it is the official version (if multiple versions exist), and whether it has legal validity. The value domain of this metadata element is free text.</li>
						<li>
							Spatial resolution:
							
							Spatial resolution refers to the level of detail of the data set. It shall be expressed as a set of zero to many resolution distances (typically for gridded data and imagery-derived products) or equivalent scales (typically for maps or map-derived products). An equivalent scale is generally expressed as an integer value expressing the scale denominator. A resolution distance shall be expressed as a numerical value associated with a unit of length.			
						</li>
					</ul>				
				</div>
			</help>
		</quality>
		<conformity>
			<title>Conformity</title>
			<help>
				<div>
					The requirements referred to in Article 5(2)(a) and Article 11(2)(d) of Directive 2007/2/EC relating to the conformity, and the degree of conformity, with implementing rules adopted under Article 7(1) of Directive 2007/2/EC shall be addressed by the following metadata elements:
					<ul>
						<li>Specification:					
							This is a citation of the implementing rules adopted under Article 7(1) of Directive 2007/2/EC or other specification to which a particular resource conforms. A resource may conform to more than one implementing rules adopted under Article 7(1) of Directive 2007/2/EC or other specification.
							This citation shall include at least the title and a reference date (date of publication, date of last revision or of creation) of the implementing rules adopted under Article 7(1) of Directive 2007/2/EC or of the specification.
						</li>
						<li>
							Degree:					
							This is the degree of conformity of the resource to the implementing rules adopted under Article 7(1) of Directive 2007/2/EC or other specification. The value domain of this metadata element is defined in Part D. 							
						</li>
					</ul>					
				</div>
			</help>
		</conformity>
		<constraint>
			<title>Constraint related to access and use </title>
			<help>
				<div>
					A constraint related to access and use shall be either or both of the following:
					<ul>
						<li>
							Conditions applying to access and use:					
							This metadata element defines the conditions for access and use of spatial data sets and services, and where applicable, corresponding fees as required by Article 5(2)(b) and Article 11(2)(f) of Directive 2007/2/EC. The value domain of this metadata element is free text. The element must have values.
							
							If no conditions apply to the access and use of the resource, "no conditions apply" shall be used. If conditions are unknown, "conditions unknown" shall be used. This element shall also provide information on any fees necessary to access and use the resource, if applicable, or refer to a Uniform Resource Locator (URL) where information on fees is available.							
						</li>
						<li>
							Limitations on public access: 
							When Member States limit public access to spatial data sets and spatial data services under Article 13 of Directive 2007/2/EC, this metadata element shall provide information on the limitations and the reasons for them. If there are no limitations on public access, this metadata element shall indicate that fact. The value domain of this metadata element is free text.							
						</li>
					</ul>					
				</div>
			</help>
		</constraint>
		<org>
			<title>Organisations responsible for the establishment, management, maintenance and distribution</title>
			<help>
				<div>
					For the purposes of Article 5(2)(d) and Article 11(2)(g) of Directive 2007/2/EC, the following two metadata elements shall be provided:
					<ul>
						<li>
							Responsible party:
							This is the description of the organisation responsible for the establishment, management, maintenance and distribution of the resource. This description shall include:
							(the name of the organisation as free text, a contact e-mail address as a character string.)							
						</li>
						<li>
							Responsible party role:					
							This is the role of the responsible organisation. The value domain of this metadata element is defined in Part D.6.	
						</li>
					</ul>
				</div>
			</help>
		</org>
		<metadata>
			<title>Metadata</title>
			<help>For the purposes of Article 5(1) of Directive 2007/2/EC.</help>
		</metadata>
	</inspireSection>
	<inspireAddConformity>Add INSPIRE conformity section</inspireAddConformity>
	<xsdError>XSD Validation Error</xsdError>
	<yourRegistration js="true">Your registration...</yourRegistration>
	<zip>Zip</zip>
    	<header_meta>
		<meta name="keywords" content="GeoNetwork opensource metadata ISO19115 ISO19139 ISO GIS remote sensing data shapefiles spatial data satellite images map maps interactive opengis geospatial CSW reference implementation mapping 19115 19139 geographic z39.50 catalog clearinghouse coverages grid raster data opensource open source network"/>
		<meta name="description" content="GeoNetwork opensource provides Internet access to interactive maps, satellite imagery and related spatial databases. It's purpose is to improve access to and integrated use of spatial data and information. GeoNetwork opensource allows to easily share spatial data among different users"/>
		<link rel="schema.DC" href="http://purl.org/dc/elements/1.1/"/>
		<meta name="DC.title" lang="English" content="GeoNetwork opensource portal to spatial data and information"/>
		<meta name="DC.creator" content="GeoNetwork Team"/>
		<meta name="DC.subject" lang="English" content="GeoNetwork opensource metadata ISO19115 ISO19139 ISO GIS remote sensing data shapefiles spatial data satellite images map maps interactive opengis mapping 19115 19139 geographic z39.50 catalog clearinghouse coverages grid raster data opensource open source network"/>
		<meta name="DC.description" lang="English" content="GeoNetwork opensource provides Internet access to interactive maps, satellite imagery and related spatial databases. It's purpose is to improve access to and integrated use of spatial data and information. GeoNetwork opensource allows to easily share spatial data among different users"/>
		<meta name="DC.publisher" content=""/>
		<meta name="DC.date" content="02-07-2007"/>
		<meta name="DC.type" scheme="DCMIType" content="InteractiveResource"/>
		<meta name="DC.format" content="text/html; charset=UTF-8"/>
		<meta name="DC.language" content="English French Spanish German Russian Chinese Dutch Portuguese"/>
		<meta name="DC.coverage" content="Global"/>
	</header_meta>
	<mainpage1>
		<h1>GeoNetwork's purpose is:</h1>
		<ul>
			<li>To improve access to and integrated use of spatial data and information</li>
			<li>To support decision making</li>
			<li>To promote multidisciplinary approaches to sustainable development</li>
			<li>To enhance understanding of the benefits of geographic information</li>
		</ul>
	</mainpage1>
	<mainpage2>
		<p>
		GeoNetwork opensource allows to easily share geographically referenced thematic
		information between different organizations. For more information please contact
		</p>
	</mainpage2>
	<mainhelp1> How to search... </mainhelp1>
	<mainhelp2> Hide help... </mainhelp2>
	<mainhelp3>
		<p>
			<font size="-2"> You can search using one of the provided options, or a combination of them.<br/> Only results matching all criteria will be displayed. </font>
		</p>
		<p>
			<font size="-2"> The <b>What?</b> search searches for matching text in all metadata fields in GeoNetwork's content. <br/>
				<i> When entering more than one word in the <b>Free text</b> textbox, they will be interpreted by the system as separated by AND. </i>
			</font>
		</p>
		<p>
			<font size="-2"> The <b>Topic</b> search will find maps matching a specific topic. </font>
		</p>
		<p>
			<font size="-2"> The <b>Where?</b> search will find maps matching the bounding box of the selected area. </font>
		</p>
		<p>
			<font size="-2"> Selecting the option "<b>
					<input name="demo" type="checkbox" checked="checked"/> Including</b> the selected <b>Area</b>" will find maps that cover more than just the selected area.<br/>
				<i>For example: Regional or Global maps that, among other countries, also cover the selected country</i>
			</font>
		</p>
		<p>
			<font size="-2"> Selecting the option "<b>
					<input name="demo" type="checkbox" checked="checked"/> Partially overlapping</b> the selected <b>Area</b>" will also find maps that partially cover the selected area. </font>
		</p>
	</mainhelp3>
	<savexml>
		<dc>Save Dublin Core metadata as XML</dc>
		<fgdc>Save FGDC metadata as XML</fgdc>
		<iso19115Esri>Save ISO19115 metadata in XML for ESRI ArcCatalog</iso19115Esri>
		<iso19139>Save ISO19115/19139 metadata as XML</iso19139>
		<iso19139fra>Save ISO19115/19139 Fra metadata as XML</iso19139fra>
	</savexml>
	<thesaurus>
	  <load>Load from GeoNetwork thesaurus repository</load>
		<addelement>Add element</addelement>
		<admin>Manage thesaurus</admin>
		<broader>Broader Term</broader>
		<category>Thesaurus category</category>
		<consultation>View thesaurus</consultation>
		<delete>Delete thesaurus</delete>
		<deleteelement>Delete element</deleteelement>
		<download>Download thesaurus</download>
		<edit>Edit thesaurus</edit>
		<editelement>Edit element</editelement>
		<edition>Edit thesaurus</edition>
		<en>in</en>
		<foundKeyWords>Number of terms found</foundKeyWords>
		<foundKeyWordsLimit>Maximum number of terms found</foundKeyWordsLimit>
		<keywordConfirm>Confirm keyword suppression</keywordConfirm>
		<keywordDescription>Keyword definition:</keywordDescription>
		<management>Manage thesauri</management>
		<manDes>Add/modify/delete and show thesauri</manDes>
		<narrower>Narrower Term</narrower>
		<related>Related Term</related>
		<thesaurus>Thesaurus</thesaurus>
		<unknown>Unknown thesaurus</unknown>
		<update>Update thesaurus</update>
		<updateelement>Update element</updateelement>
		<upload>Upload thesaurus</upload>
	</thesaurus>
	<searchhelp>
		<searchAllText>Enter free text here</searchAllText>
		<rtitle>Enter title here</rtitle>
		<abstract>Enter abstract here</abstract>
		<keywords>Pick keywords from existing metadata records</keywords>
		<thesaurus>Pick keywords from thesauri</thesaurus>
	</searchhelp>

    <inspire>
        <serviceType>
            <value id="discovery">Discovery Service (discovery)</value>
            <value id="view">View Service (view)</value>
            <value id="download">Download Service (download)</value>
            <value id="transformation">Transformation Service (transformation)</value>
            <value id="invoke">Invoke Spatial Data Service (invoke)</value>
            <value id="other">Other Services (other)</value>
        </serviceType>
        <spatialDataService>
            <group label="Geographic human interaction services">
                <value id="humanInteractionService">Geographic human interaction services</value>
                <value id="humanCatalogueViewer">Catalogue viewer</value>
                <value id="humanGeographicViewer">Geographic viewer</value>
                <value id="humanGeographicSpreadsheetViewer">Geographic spreadsheet viewer</value>
                <value id="humanServiceEditor">Service editor</value>
                <value id="humanChainDefinitionEditor">Chain definition editor</value>
                <value id="humanWorkflowEnactmentManager">Workflow enactment manager</value>
                <value id="humanGeographicFeatureEditor">Geographic feature editor</value>
                <value id="humanGeographicSymbolEditor">Geographic symbol editor</value>
                <value id="humanFeatureGeneralizationEditor">Feature generalisation editor</value>
                <value id="humanGeographicDataStructureViewer">Geographic data-structure viewer</value>
            </group>

            <group label="Geographic model/information management service">
                <value id="infoManagementService">Geographic model/information management service</value>
                <value id="infoFeatureAccessService">Feature access service</value>
                <value id="infoMapAccessService">Map access service</value>
                <value id="infoCoverageAccessService">Coverage access service</value>
                <value id="infoSensorDescriptionService">Sensor description service</value>
                <value id="infoProductAccessService">Product access service</value>
                <value id="infoFeatureTypeService">Feature type service</value>
                <value id="infoCatalogueService">Catalogue service</value>
                <value id="infoRegistryService">Registry service</value>
                <value id="infoGazetteerService">Gazetteer service</value>
                <value id="infoOrderHandlingService">Order handling service</value>
                <value id="infoStandingOrderService">Standing order service</value>
            </group>

            <group label="Geographic workflow/task management services">
                <value id="taskManagementService">Geographic workflow/task management services</value>
                <value id="chainDefinitionService">Chain definition service</value>
                <value id="workflowEnactmentService">Workflow enactment service</value>
                <value id="subscriptionService">Subscription service</value>
            </group>

            <group label="Geographic processing services – spatial">
                <value id="spatialProcessingService">Geographic processing services – spatial</value>
                <value id="spatialCoordinateConversionService">Coordinate conversion service </value>
                <value id="spatialCoordinateTransformationService">Coordinate transformation service </value>
                <value id="spatialCoverageVectorConversionService">Coverage/vector conversion service </value>
                <value id="spatialImageCoordinateConversionService">Image coordinate conversion service</value>
                <value id="spatialRectificationService">Rectification service</value>
                <value id="spatialOrthorectificationService">Orthorectification service</value>
                <value id="spatialSensorGeometryModelAdjustmentService">Sensor geometry model adjustment service</value>
                <value id="spatialImageGeometryModelConversionService">Image geometry model conversion service</value>
                <value id="spatialSubsettingService">Subsetting service</value>
                <value id="spatialSamplingService">Sampling service</value>
                <value id="spatialTilingChangeService">Tiling change service</value>
                <value id="spatialDimensionMeasurementService">Dimension measurement service</value>
                <value id="spatialFeatureManipulationService">Feature manipulation services</value>
                <value id="spatialFeatureMatchingService">Feature matching service</value>
                <value id="spatialFeatureGeneralizationService">Feature generalisation service</value>
                <value id="spatialRouteDeterminationService">Route determination service</value>
                <value id="spatialPositioningService">Positioning service</value>
                <value id="spatialProximityAnalysisService">Proximity analysis service</value>
            </group>

            <group label="Geographic processing services – thematic">
                <value id="thematicProcessingService">Geographic processing services – thematic</value>
                <value id="thematicGoparameterCalculationService">Geoparameter calculation service</value>
                <value id="thematicClassificationService">Thematic classification service</value>
                <value id="thematicFeatureGeneralizationService">Feature generalisation service</value>
                <value id="thematicSubsettingService">Subsetting service</value>
                <value id="thematicSpatialCountingService">Spatial counting service</value>
                <value id="thematicChangeDetectionService">Change detection service</value>
                <value id="thematicGeographicInformationExtractionService">Geographic information extraction services</value>
                <value id="thematicImageProcessingService">Image processing service</value>
                <value id="thematicReducedResolutionGenerationService">Reduced resolution generation service</value>
                <value id="thematicImageManipulationService">Image Manipulation Services</value>
                <value id="thematicImageUnderstandingService">Image understanding services</value>
                <value id="thematicImageSynthesisService">Image synthesis services</value>
                <value id="thematicMultibandImageManipulationService">Multiband image manipulation</value>
                <value id="thematicObjectDetectionService">Object detection service</value>
                <value id="thematicGeoparsingService">Geoparsing service</value>
                <value id="thematicGeocodingService">Geocoding service</value>
            </group>

             <group label="Geographic processing services – temporal">
                <value id="temporalProcessingService">Geographic processing services – temporal</value>
                <value id="temporalReferenceSystemTransformationService"> Temporal reference system transformation service</value>
                <value id="temporalSubsettingService">Subsetting service</value>
                <value id="temporalSamplingService">Sampling service</value>
                <value id="temporalProximityAnalysisService">Temporal proximity analysis service</value>
            </group>

            <group label="Geographic processing services – metadata">
                <value id="metadataProcessingService">Geographic processing services – metadata</value>
                <value id="metadataStatisticalCalculationService">Statistical calculation service</value>
                <value id="metadataGeographicAnnotationService">Geographic annotation services</value>
            </group>

            <group label="Geographic communication services">
                <value id="comService">Geographic communication services</value>
                <value id="comEncodingService">Encoding service</value>
                <value id="comTransferService">Transfer service</value>
                <value id="comGeographicCompressionService">Geographic compression service</value>
                <value id="comGeographicFormatConversionService">Geographic format conversion service</value>
                <value id="comMessagingService">Messaging service</value>
                <value id="comRemoteFileAndExecutableManagement">Remote file and executable management</value>
            </group>
        </spatialDataService>
        <conformity>
            <value id="conformant">Conformant</value>
            <value id="notConformant">Not Conformant</value>
            <value id="notEvaluated">Not Evaluated</value>
        </conformity>
        <what>
            <l1>INSPIRE search options</l1>
            <l2>INSPIRE metadata</l2>
            <l3>Only INSPIRE metadata</l3>
            <l4>Hide INSPIRE options</l4>
            <l5>Show INSPIRE options</l5>
            <l6>Annex </l6>
            <l7>Source type</l7>
            <l8>Everything</l8>
            <l9>Datasets and dataset series</l9>
            <l10>Services</l10>
            <l11>Organisation</l11>
            <l12>Show INSPIRE Themes</l12>
            <l13>Hide INSPIRE Themes</l13>
            <l14>INSPIRE Theme</l14>
            <l15>Service type</l15>
        <l16>Classification of data services</l16>
        </what>
        <annex1>
            <theme id="inspire_CoordinateRefSystems">Coordinate reference systems</theme>
            <theme id="inspire_GeographicalGridSystems">Geographical grid systems</theme>
            <theme id="inspire_GeographicalNames">Geographical names</theme>
            <theme id="inspire_AdministrativeUnits">Administrative units</theme>
            <theme id="inspire_Addresses">Addresses</theme>
            <theme id="inspire_CadastralParcels">Cadastral parcels</theme>
            <theme id="inspire_TransportNetworks">Transport networks</theme>
            <theme id="inspire_Hydrography">Hydrography</theme>
            <theme id="inspire_ProtectedSites">Protected sites</theme>
        </annex1>
        <annex2>
            <theme id="inspire_Elevation">Elevation</theme>
            <theme id="inspire_LandCover">Land cover</theme>
            <theme id="inspire_Orthoimagery">Orthoimagery</theme>
            <theme id="inspire_Geology">Geology</theme>
        </annex2>
        <annex3>
            <theme id="inspire_StatisticalUnits">Statistical units</theme>
            <theme id="inspire_Buildings">Buildings</theme>
            <theme id="inspire_Soil">Soil</theme>
            <theme id="inspire_LandUse">Land use</theme>
            <theme id="inspire_HumanHealthAndSafety">Human health and safety</theme>
            <theme id="inspire_UtilityAndGovernmentServices">Utility and Government services</theme>
            <theme id="inspire_EnvironmentalMonitoringFacilities">Environmental monitoring facilities</theme>
            <theme id="inspire_ProductionAndIndustrialFacilities">Production and industrial facilities</theme>
            <theme id="inspire_AgriculturalAndAquacultureFacilities">Agriculture and aquaculture facilities</theme>
            <theme id="inspire_PopulationDistribution-Demography">Population distribution - demography</theme>
            <theme id="inspire_AreaManagementRestrictionRegulationZonesAndReportingUnits">Area management/restriction/regulation zones and reporting units</theme>
            <theme id="inspire_NaturalRiskZones">Natural risk zones</theme>
            <theme id="inspire_AtmosphericConditions">Atmospheric conditions</theme>
            <theme id="inspire_MeteorologicalGeographicalFeatures">Meteorological geographical features</theme>
            <theme id="inspire_OceanographicGeographicalFeatures">Oceanographic geographical features</theme>
            <theme id="inspire_SeaRegions">Sea regions</theme>
            <theme id="inspire_Bio-geographicalRegions">Bio-geographical regions</theme>
            <theme id="inspire_HabitatsAndBiotopes">Habitats and biotopes</theme>
            <theme id="inspire_SpeciesDistribution">Species distribution</theme>
            <theme id="inspire_EnergyResources">Energy resources</theme>
            <theme id="inspire_MineralResources">Mineral resources</theme>
        </annex3>
    </inspire>
    
    <selectMetadataFileAlert>You must select a metadata file to insert</selectMetadataFileAlert>        
    <showMoreSearchFields>Show/Hide more search fields</showMoreSearchFields>
    <searchEitherOfTheWords>Either of the words</searchEitherOfTheWords>
    <searchExactPhrase>Exact phrase</searchExactPhrase>
    <searchAllWords>All of the words</searchAllWords>
    <searchWithoutWords>Without the words</searchWithoutWords>
    
    <showMap>Show map</showMap>
    <mapViewer>Map viewer</mapViewer>

    <uuid>Unique identifier</uuid>
    <quickSearch>Quick search links</quickSearch>
    <mymetadata>My metadata</mymetadata>
    <catalogueRecords>Catalogue metadata</catalogueRecords>
    <harvestedRecords>Harvested metadata</harvestedRecords>
    <catalogueTemplates>Catalogue templates</catalogueTemplates>
    <addremove>Add/Remove</addremove>
    <enabled>Enabled</enabled>
    <notifications>Notification to remote targets</notifications>
    <url>URL</url>
    
    <cswServer>CSW server configuration</cswServer>
    <cswServerDes>Define CSW settings (title, access contraints, ...)</cswServerDes>
    <cswServerConfig>CSW Server configuration</cswServerConfig>
    <cswServerEnable>Enable</cswServerEnable>
    <cswServerMetadataPublic>Inserted metadata is public (Transaction)</cswServerMetadataPublic>
    <cswServerTitle>Title</cswServerTitle>
    <cswServerAbstract>Abstract</cswServerAbstract>
    <cswServerFees>Fees</cswServerFees>
    <cswServerAccessConstraints>Access constraints</cswServerAccessConstraints>
    <cswServerContact>Contact</cswServerContact>

    <customize-elementset>Customize element set</customize-elementset>
    <csw-server-disabled>CSW server is disabled.</csw-server-disabled>
    <custom-elementset-intro>Define elements to be included in your custom element set here. Each element must be identified by its full XPATH from the document root. These elements and their descendants will be included in responses to CSW GetRecord requests with ElementSetName=FULL.</custom-elementset-intro>
    <custom-elementset-revert>To revert to the default ElementSetName=FULL responses, delete all elements from this list.</custom-elementset-revert>
    <custom-elementset-add>Add element</custom-elementset-add>

    <wmslayers>WMS layers</wmslayers>
    <formatter.admin>Metadata Formatter Admin</formatter.admin>
    <formatter.admin.des>Administration UI for metadata formatting bundlers</formatter.admin.des>
	<monitor>Monitor</monitor>
</strings><|MERGE_RESOLUTION|>--- conflicted
+++ resolved
@@ -1,12 +1,9 @@
 <?xml version="1.0" encoding="UTF-8"?>
 <strings>
-<<<<<<< HEAD
-=======
 	<!-- GEOCAT Strings -->
 	<ContactSelectionTitle js="true">Contact Selection</ContactSelectionTitle>
 	<FormatSelectionTitle js="true">Format Selection</FormatSelectionTitle>
 	<ExtentSelectionTitle js="true">Extent Selection</ExtentSelectionTitle>
->>>>>>> a76304c0
 	<refine.titles js="true">Title</refine.titles>
 	<refine.keyword js="true">Keyword(s)</refine.keyword>
 	<refine.resolution js="true">Spatial Resolution</refine.resolution>
@@ -15,10 +12,6 @@
 	<refine.organisationName js="true">Organisation</refine.organisationName>
 	<refine.serviceType js="true">Service Type</refine.serviceType>
 	<refine.type js="true">Type</refine.type>
-<<<<<<< HEAD
-	<!-- GEOCAT Strings -->
-=======
->>>>>>> a76304c0
 	<skipPrivilegesImport>Skip Privileges Import</skipPrivilegesImport>
 	<unpublishReport>Unpublish CSV Report</unpublishReport>
 	<unpublishReportDes>Download the CSV Report of the metadata publish/unpublishing for the last weeks</unpublishReportDes>
@@ -190,15 +183,6 @@
     <contactinstructions>Contact instructions</contactinstructions>
     <mostPopular>Most popular</mostPopular>    
 
-<<<<<<< HEAD
-    <popXlink.about>Search for an existing object or press 'New' if unable to locate a match.</popXlink.about>
-    <popXlink.contact.search>Search for a contact in the list</popXlink.contact.search>
-    <popXlink.contact.role>Fill the role of this contact</popXlink.contact.role>
-    <popXlink.contact.action>Add this item to the form of metadata, or suggest a new entry (subject to moderation) if you do not find the needed item</popXlink.contact.action>
-    <extentBbox>Bounding box only</extentBbox>
-    <extentPolygon>Polygon only</extentPolygon>
-    <extentBboxAndPolygon>Bounding box and bounding polygon</extentBboxAndPolygon>
-=======
     <popXlink.about js="true">Search for an existing object or press 'New' if unable to locate a match.</popXlink.about>
     <popXlink.contact.search js="true">Search for a contact in the list</popXlink.contact.search>
     <popXlink.contact.role js="true">Fill the role of this contact</popXlink.contact.role>
@@ -209,23 +193,17 @@
     <extentBbox js="true">Bounding box only</extentBbox>
     <extentPolygon js="true">Polygon only</extentPolygon>
     <extentBboxAndPolygon js="true">Bounding box and bounding polygon</extentBboxAndPolygon>
->>>>>>> a76304c0
     <boolean value="1" context="">True</boolean>
     <boolean value="0" context="">False</boolean>
     <boolean value="1" context="gmd:extentTypeCode">Include</boolean>
     <boolean value="0" context="gmd:extentTypeCode">Exclude</boolean>
     <boolean value="true" context="gmd:extentTypeCode">Include</boolean>
     <boolean value="false" context="gmd:extentTypeCode">Exclude</boolean>
-<<<<<<< HEAD
-    <xlink.new js="true">New</xlink.new>
-    <xlink.newGeographic>New (Geographic only)</xlink.newGeographic>
-=======
     <extentTypeCode js="true">Extent Type Code</extentTypeCode>
     <inclusion js="true">Include</inclusion>
     <exclusion js="true">Exclude</exclusion>
     <xlink.new js="true">New</xlink.new>
     <xlink.newGeographic js="true">New (Geographic only)</xlink.newGeographic>
->>>>>>> a76304c0
     <noXlink js="true">Invalid selected element.</noXlink>
 
 	<displayValidationReport>Validation report</displayValidationReport>
@@ -338,6 +316,18 @@
     <spa>Español</spa> <!-- Do not translate! -->
 
     <anyLanguage>Any language</anyLanguage>
+
+	<extractRegisterItems>Extract Register Items</extractRegisterItems>
+	<selectXPath js="true">Enter an XPath to extract XML as a subtemplate eg. /gmd:MD_Metadata/gmd:contact/gmd:CI_ResponsibleParty</selectXPath>
+	<selectExtractTitle js="true">Enter an XPath to extract a title from the subtemplate</selectExtractTitle>
+	<batchExtractSubtemplatesTitle>Extract subtemplates from selected metadata</batchExtractSubtemplatesTitle>
+	<extractSubtemplates>Extract subtemplates</extractSubtemplates>
+	<xpathToExtract>XPath to extract as subtemplate</xpathToExtract>
+	<xsltToExtractTitle>XSLT to extract title from subtemplate</xsltToExtractTitle>
+	<xpathToExtractTitle>XPath to extract title from subtemplate</xpathToExtractTitle>
+	<categoryForSubtemplate>Category for subtemplates</categoryForSubtemplate>
+	<makeChanges>I really want to do this!</makeChanges>
+	<dontMakeChanges>By default, this operation will not make any changes to the database ie. it runs in test mode. Checking this box switches test mode off and changes will be made to the database.</dontMakeChanges>
 
 	<defaultStatusChangeMessage>No information</defaultStatusChangeMessage>
 	<createThesaurus>Create/Update Thesaurus</createThesaurus>
