<?xml version="1.0" encoding="UTF-8"?>
<strings>
	<!-- GEOCAT Strings -->
<<<<<<< HEAD
=======
	<ContactSelectionTitle js="true">Sélection du contacte</ContactSelectionTitle>
	<FormatSelectionTitle js="true">Sélection du format</FormatSelectionTitle>
	<ExtentSelectionTitle js="true">Sélection de l’étendue</ExtentSelectionTitle>
>>>>>>> a76304c0
	<refine.titles js="true">Titre</refine.titles>
	<refine.keyword js="true">Mot-clé</refine.keyword>
	<refine.resolution js="true">Résolution spatiale</refine.resolution>
	<refine.category js="true">Thématique</refine.category>
	<refine.spatialRepresentation js="true">Représentation spatiale</refine.spatialRepresentation>
	<refine.organisationName js="true">Organisation</refine.organisationName>
	<refine.serviceType js="true">Type de service</refine.serviceType>
	<refine.type js="true">Type</refine.type>
	<skipPrivilegesImport>Ignorer l'import des privilèges</skipPrivilegesImport>
	<unpublishReport>Rapport CSV de dépublication</unpublishReport>
	<unpublishReportDes>Télécharger le rapport CSV des métadonnées (dé-)publiées ces dernières semaines</unpublishReportDes>
	<unpublish_invalid_metadata_desc>Valider toutes les métadonnées locales et dépublier les non-valides</unpublish_invalid_metadata_desc>

	<duplicate>Dupliquer</duplicate>
    <geocatNext js="true">Suivante</geocatNext>
    <geocatPrevious js="true">Précédente</geocatPrevious>
    <nav>
        <home>Page d'accueil</home>
        <overview>Vue d'ensemble</overview>
        <news>Actualités</news>
        <metasearch>Catalogue</metasearch>
        <metainput>Gestion de métadonnées</metainput>
        <doc>Documentation</doc>
        <about>Autour de geocat</about>
    </nav>
    <replaceSharedObjects js="true">Remplacer par des objets réutilisables</replaceSharedObjects>
    <spatialRepresentation js="true">Représentation spatiale</spatialRepresentation>
    <selectedElementsAction js="true">Actions sur la sélection</selectedElementsAction>
    <resolution js="true">Résolution spatiale</resolution>
    <mainpageTitle js="true">Recherche de géodonnées et géoservices</mainpageTitle>
    <refinements js="true">Affinage</refinements>
    <refineSearch.title js="true">Précisez votre recherche</refineSearch.title>
    <keyword js="true">Mot-clé</keyword>
    <theme js="true">Sujet ISO</theme>
    <contact js="true">Nom de famille</contact>
    <rtitle js="true">Titre</rtitle>
    <organisationName js="true">Organisation</organisationName>
    <kantone js="true">Canton(s)</kantone>
    <theme js="true">Thématique</theme>
    <formatTxt js="true">Format</formatTxt>
    <toEdit js="true">A éditer</toEdit>
    <toPublish js="true">A publier</toPublish>
    <bbox js="true">BBOX</bbox>
    <wherenone js="true">Partout</wherenone>
    <adminUnit js="true">Unité administrative</adminUnit>
    <drawOnMap js="true">Dessiner sur la carte</drawOnMap>
    <startNewPolygon js="true">Dessiner un nouveau polygone</startNewPolygon>
    <startNewPolygonHelp js="true">Dessiner un polygone (Double clique pour terminer)</startNewPolygonHelp>
    <valid js="true">Valide</valid>
    <yes js="true">Oui</yes>
    <no js="true">Non</no>
    <intersectGeo js="true">au moins partiellement à l\'intérieur</intersectGeo>
    <withinGeo js="true">complètement à l\'intérieur ou égal</withinGeo>
    <containsGeo js="true">comprend au moins</containsGeo>
    <layerTree js="true">Arbre des couches</layerTree>
    <nothingFound js="true">Pas de résultat</nothingFound>
    <source js="true">Provenance?</source>
    <catalog js="true">Catalogue(s)</catalog>
    <dataType id="dataset">Données</dataType>
    <dataType id="basicgeodata">Geodonnées de base</dataType>
    <dataType id="basicgeodata-federal"> + Geodonnées de base - fédérales</dataType>
    <dataType id="basicgeodata-cantonal"> + Geodonnées de base - cantonales</dataType>
    <dataType id="basicgeodata-communal"> + Geodonnées de base - communales</dataType>
    <dataType id="basicgeodata-other"> + Geodonnées de base - autres</dataType>
    <dataType id="service">Services</dataType>
    <dataType id="service-OGC:WMS"> + Services WMS</dataType>
    <dataType id="service-OGC:WFS"> + Services WFS</dataType>
    <extended js="true">Recherche avancée</extended>
    <hideAdvancedOptions js="true">Recherche simple</hideAdvancedOptions>
    <highlights js="true">Epinglés</highlights>
    <hitsPerPage js="true">Résultats par page</hitsPerPage>
    <hitsPerPageChoice value="10">10</hitsPerPageChoice>
    <hitsPerPageChoice value="20">20</hitsPerPageChoice>
    <hitsPerPageChoice value="50">50</hitsPerPageChoice>
    <hitsPerPageChoice value="100">100</hitsPerPageChoice>
	<metadata.expired>
		<recipient>Email du bénéficiaire</recipient>
		<numExpiredElements>Nombre de dossiers trop vieux</numExpiredElements>
		<owner>propriétaire</owner>
		<formTitle>Recherche les métadonnées non mises à jour</formTitle>
		<limit>Limite de dernière modification :</limit>
		<email>Alerte email</email>
		<unpublish>Dépublier</unpublish>
		<email.desc>Envoyer un email aux auteurs qui n'ont pas modifiée leurs métadonnées depuis la date limite</email.desc>
		<unpublish.desc>Dépublier les métadonnées qui n'ont pas été modifiée depuis la date limite</unpublish.desc>
		<email.action>Email</email.action>
		<unpublish.action>Dépublier</unpublish.action>
		<unsentNotifications>email non envoyé : information manquante</unsentNotifications>
		<sentNotifications>Notification envoyée à l'auteur</sentNotifications>
		<unpublished>dépublié</unpublished>
	</metadata.expired>
	<monitoring>Rapport du Monitoring</monitoring>
    <monitoringDes>Rapport du Monitoring du statut des services de GeoNetwork</monitoringDes>
    <monitoring.service.db>Connection Base de données</monitoring.service.db>
    <monitoring.service.csw>Service CSW</monitoring.service.csw>
    <monitoring.service.csw.capabilities>Capabilities</monitoring.service.csw.capabilities>
    <monitoring.service.csw.getrecords>GetRecords</monitoring.service.csw.getrecords>
    <monitoring.service.print>Service d'impression</monitoring.service.print>
    <monitoring.service.index>Service d'index</monitoring.service.index>
    <monitoring.url>URL</monitoring.url>
    <monitoring.status>Statut</monitoring.status>
    <monitoring.error.code>Code de l'erreur</monitoring.error.code>
    <monitoring.error.description>Description de l'erreur</monitoring.error.description>
    <monitoring.responsetime>Temps de réponse</monitoring.responsetime>
    <monitoring.metadatarecords>Entrées de métadonnées</monitoring.metadatarecords>
    <monitoring.connectionsuccess>Connection établie</monitoring.connectionsuccess>
    <monitoring.connectionerror>Erreur</monitoring.connectionerror>
    <monitoring.enabled>Activé</monitoring.enabled>
    <monitoring.disabled>Desactivé</monitoring.disabled>
    <monitoring.refresh>Actualiser</monitoring.refresh>
    <monitoring.indexing>Indexation</monitoring.indexing>
    <monitoring.idle>Idle</monitoring.idle>
    <monitoring.service.disk>Monitor du disque</monitoring.service.disk>
    <monitoring.freespace>Espace libre</monitoring.freespace>

    <reject>Refuser</reject>
    <rejected>rejeté</rejected>
    <replaceSharedObjects>Remplacer par des objets réutilisables</replaceSharedObjects>
    <format>
        <management>Gestion des formats de distribution</management>
        <manDes>Ajouter/modifier/supprimer des formats de distribution</manDes>
    </format>
    <formats>Formats</formats>
    <extents>Etendues</extents>
    <deleted>Supprimé</deleted>
    <insufficient.privileges.import.replace>Une métadonnée avec le même identifiant existe déjà. Vos privilèges ne suffisent pas pour la remplacer.</insufficient.privileges.import.replace>
    <updateDatasetTitle>Mettre à jour une MDD</updateDatasetTitle>
    <updateDatasetMsg>Il faut cocher \'Mettre à jour une MDD\' pour ajouter une section "ressource online" si on n\'a pas droit d\'édition sur la MDS</updateDatasetMsg>
    <reusable>
        <validated>validé</validated>
        <nonValidated>non validé</nonValidated>
        <nonValidTitle>Gérer les objets réutilisables non validés</nonValidTitle>
        <nonValidDesc>Valider/rejeter les objets réutilisables non validés</nonValidDesc>
        <rejectTitle>Message de rejet</rejectTitle>
        <rejectDefaultMsg>Choisissez un autre objet réutilisable...</rejectDefaultMsg>
    </reusable>
    <deletedSharedObject>
        <msg>Cher partenaire geocat.ch,
Des objets réutilisables que vous utilisez dans vos métadonnées ont été rejetés. Vous trouverez ci-contre la liste des métadonnées concernées et la raison du rejet. Nous vous prions de bien vouloir adapter ces métadonnées et de les republier. N&apos;hésitez pas à prendre contact avec nous en cas de questions: geocat@swisstopo.ch
Merci beaucoup de votre collaboration et meilleures salutations.
Votre équipe geocat.ch</msg>
        <subject>Objet réutilisable rejeté</subject>
    </deletedSharedObject>
    <Shared>Objet réutilisable</Shared>
    <extents>
        <deselectAll>Tout déselectionner</deselectAll>
        <selectAll>Tout selectionner</selectAll>
        <management>Gérer les étendues</management>
        <confirmDelete>Etes-vous sur de vouloir suprimmer les étendues sélectionnées</confirmDelete>
        <manDes>Gestion des objets géographiques</manDes>
    </extents>
    <page>Page</page>
    
    <streetname>Nom de rue</streetname>
    <streetnumber>N°</streetnumber>
    <postbox>Case postale</postbox>
    <userdetails>User details</userdetails>
    <facsimile>Fax</facsimile>
    <phone>Téléphone</phone>
    <orgacronym>Abbréviation de l'organisation</orgacronym>
    <positionname>Position</positionname>
    <directnumber>Numéro direct</directnumber>
    <mobile>Mobile</mobile>
    <onlineresource>Site Web</onlineresource>
    <desc>Description</desc>
    <hoursofservice>Heures de service</hoursofservice>
    <contactinstructions>Instructions pour le contact</contactinstructions>
    <mostPopular>Les plus populaires</mostPopular>

<<<<<<< HEAD
    <popXlink.about>Rechercher un objet existant ou utiliser le bouton 'Nouveau' si vous n'en trouvez pas.</popXlink.about>
    <popXlink.contact.search>Rechercher dans la liste de valeur un contact</popXlink.contact.search>
    <popXlink.contact.role>Renseigner le rôle de ce contact</popXlink.contact.role>
    <popXlink.contact.action>Ajouter cet élément à la fiche de métadonnée, ou proposer une nouvelle entrée (soumise à modération) si vous ne trouvez pas l'élément désiré.</popXlink.contact.action>
    <extentBbox>BBOX seulement</extentBbox>
    <extentPolygon>Polygone seulement</extentPolygon>
    <extentBboxAndPolygon>Polygone et BBOX</extentBboxAndPolygon>
=======
    <popXlink.about js="true">Rechercher un objet existant ou utiliser le bouton 'Nouveau' si vous n'en trouvez pas.</popXlink.about>
    <popXlink.contact.search js="true">Rechercher dans la liste de valeur un contact</popXlink.contact.search>
    <popXlink.contact.role js="true">Renseigner le rôle de ce contact</popXlink.contact.role>
    <popXlink.add.action.tooltip js="true">Ajouter l’élément sélectionné dans le document de métadonnées</popXlink.add.action.tooltip>
    <popXlink.create.action.tooltip js="true">Proposer un nouvel élément, si l’élément recherché n’est pas trouvé</popXlink.create.action.tooltip>
    <popXlink.extent.search js="true">Rechercher une étendue dans la liste</popXlink.extent.search>
    <popXlink.format.search js="true">Recherche d’un format dans la liste</popXlink.format.search>
    <extentBbox js="true">BBOX seulement</extentBbox>
    <extentPolygon js="true">Polygone seulement</extentPolygon>
    <extentBboxAndPolygon js="true">Polygone et BBOX</extentBboxAndPolygon>
>>>>>>> a76304c0
    <boolean value="1" context="">Vrai</boolean>
    <boolean value="0" context="">Faux</boolean>
    <boolean value="1" context="gmd:extentTypeCode">Inclusion</boolean>
    <boolean value="0" context="gmd:extentTypeCode">Exclusion</boolean>
    <boolean value="true" context="gmd:extentTypeCode">Inclusion</boolean>
    <boolean value="false" context="gmd:extentTypeCode">Exclusion</boolean>
<<<<<<< HEAD
    <xlink.new js="true">Nouveau</xlink.new>
    <xlink.newGeographic>Nouvelle étendue géographique</xlink.newGeographic>
=======
    <extentTypeCode js="true">Autorité Code</extentTypeCode>
    <inclusion js="true">Inclusion</inclusion>
    <exclusion js="true">Exclusion</exclusion>
    <xlink.new js="true">Nouveau</xlink.new>
    <xlink.newGeographic js="true">Nouvelle étendue géographique</xlink.newGeographic>
>>>>>>> a76304c0
    <noXlink js="true">Elément choisi non valide.</noXlink>

	<displayValidationReport>Rapport de validation</displayValidationReport>
	<publishOnlyIfAdminOrValid>Une métadonnée peut être publiée si elle est valide ISO ou si vous êtes un administrateur.</publishOnlyIfAdminOrValid>
	<xsdValid>Valide XSD</xsdValid>
	<isoValid>Valide ISO</isoValid>
	<gm03Valid>Valide GM03</gm03Valid>
	<inspireValid>Valide INSPIRE</inspireValid>

    <xsl.admin>Feuilles de style pour la présentation des métadonnées</xsl.admin>
    <xsl.admin.des>Feuilles de style (XSL) personalisées pour l'affichage des métadonnées en HTML</xsl.admin.des>
    <toggleVisibilityEdit>Activer la gestion de la visibilité des informations</toggleVisibilityEdit>
    <addLayerConfirmTitle js="true">Ajout d'une nouvelle couche WMS</addLayerConfirmTitle>
    <addLayerConfirmText js="true">Voulez-vous supprimer les couches déjà ajoutées à la carte ?</addLayerConfirmText>
    <other js="true">- Autre -</other>
	<ajaxRequestFailed mode="js">Echec lors de la recherche</ajaxRequestFailed>
	<searchElements mode="js">Rechercher un élément</searchElements>
	<viewCapabilities>Consulter le document GetCapabilities</viewCapabilities>
	<viewCapabilitiesHelp>Le fichier GetCapabilities contient les noms des couches diffusées par le service. Saisir ici le nom d'une couche (ie. layername).</viewCapabilitiesHelp>
	<noCapabilities>URL du service invalide</noCapabilities>
	<createAssoServiceHelp>
	        <ul>
	            <li class="arrow">Utiliser le formulaire de recherche pour trouver des métadonnées de services</li>
	            <li class="arrow">
	                En sélectionnant une ou plusieurs métadonnées de service, vous allez ajouter une référence (ie. les éléments operatesOn et coupledResource) vers la métadonnée de données en cours d'édition fonction de vos privilèges.
	            </li>
	            <li class="arrow">
	                Saisir le nom de la couche tel que définit dans le service OGC (eg. layername du document GetCapabilities)
	            </li>
	            <li class="arrow">
	                Pour ajouter une section ressource en ligne ou si vous n'avez pas les privilèges de mise à jour des métadonnées
	                de service, vous pouvez cocher l'option mise à jour de la métadonnée de donnée.
	            </li>
	        </ul>
	    </createAssoServiceHelp>
	<standardValid>Valide ISO et GM03</standardValid>
	<scopedName>Nom de la couche</scopedName>
	<boxSelectEmptyText>Saisissez un texte ou pressez la flèche vers le bas</boxSelectEmptyText>
	<legislationInformation>Information sur la législation</legislationInformation>
	<months>mois</months>
	<searchBoxLegend>Rechercher des métadonnées</searchBoxLegend>
	<codelistManager>Gestion des listes de valeurs</codelistManager>
	<completeTabPrint>Vue print</completeTabPrint>
	<confirmMassiveDelete>Confirmer la suppression</confirmMassiveDelete>
	<creation>Création</creation>
	<datasets>Données</datasets>
	<elementAdd>Ajouter un élément</elementAdd>
	<elementDel>Supprimer</elementDel>
	<elementDown>Descendre</elementDown>
	<elementMandatory>Obligatoire</elementMandatory>
	<elementSch>Condition</elementSch>
	<elementUp>Monter</elementUp>
	<elementVisAll>Visible à tous</elementVisAll>
	<elementVisibility>Visibilité des éléments (disponible dans la Vue ISO)</elementVisibility>
	<elementVisIntra>Uniquement pour le groupe</elementVisIntra>
	<elementVisNo>Invisible</elementVisNo>
	<elementXLink>Ajouter des valeurs prédéfinies</elementXLink>
	<emailAddress>Email</emailAddress>
	<generateUUID><span>Générer un <a href="http://fr.wikipedia.org/wiki/Universal_Unique_Identifier">UUID (Universally Unique Identifier)</a></span></generateUUID>
	<deleteGroup.confirm>Effacer le groupe?</deleteGroup.confirm>
	<deleteGroup.deleteUsers.confirm>Effacer le groupe, mais garder les utilisateurs (Annuler efface le groupe ET les utilisateurs)?</deleteGroup.deleteUsers.confirm>
	<interMapInfo><a target="_blank" class="sm" href="http://www.opengeospatial.org">Open GeoSpatial®
	            Consortium</a><a target="_blank" class="sm" href="http://www.esri.com">ESRI®
	            ArcIMS</a></interMapInfo>
	<languageIso3>fra</languageIso3>
	<mainpage1><ul>
	            <li>Améliorer l'accès et l'usage des informations et données spatiales</li>
	            <li>Aider les processus de prise de décision</li>
	            <li>Favoriser l'approche multidisciplinaire nécessaire au développement durable</li>
	            <li>Améliorer la compréhension des apports de l'information géographique</li>
	        </ul></mainpage1>
	<mainMetadataLanguageNotSet>(Langue des métadonnées non définie)</mainMetadataLanguageNotSet>
	<massiveActions>Actions</massiveActions>
	<mef2File>Fichier MEF v2</mef2File>
	<organizationName>Organisation</organizationName>
	<parent>Consulter la fiche du parent</parent>
	<publicaccess>Autoriser l'utilisation de cet utilisateur dans les métadonnées</publicaccess>
	<searchIn>Recherche dans :</searchIn>
	<services>Services</services>
	<serviceType>Type de service</serviceType>
	<showPdf>Fiche complète</showPdf>
	<sort>Trier</sort>
	<stat.requestParamsLink>le lien entre requetes et paramètres se fait par le champs requestId</stat.requestParamsLink>
	<titles>Titres</titles>
	<users>Utilisateurs</users>
	<version>Version</version>
	<website>Website</website>
	<xlink>Recherche</xlink>
	<emailPDF>Envoyer un PDF</emailPDF>
	<emailFrom>Expéditeur</emailFrom>
	<emailTo>Destinataire</emailTo>
	<subject>Sujet</subject>
	<emailSent>E-Mail envoyé!</emailSent>
	<replaceDuplicates>Doublons</replaceDuplicates>
	<permlink mode="js">Lien permanent</permlink>
	<rm>Romanche</rm>
	<fra>Français</fra> <!-- Do not translate! -->
    <deu>Deutsch</deu> <!-- Do not translate! -->
	
	<!-- END GEOCAT Strings -->


    <ara>عربي</ara> <!-- Do not translate! -->
    <cat>Català</cat> <!-- Do not translate! -->
    <chi>中文</chi> <!-- Do not translate! -->
    <dut>Nederlands</dut> <!-- Do not translate -->
    <eng>English</eng> <!-- Do not translate! -->
    <fin>Suomeksi</fin>  <!-- Do not translate! -->
    <fre>Français</fre> <!-- Do not translate! -->
    <ger>Deutsch</ger> <!-- Do not translate! -->
    <ita>Italiano</ita> <!-- Do not translate! -->
    <nor>Norsk</nor>  <!-- Do not translate! -->
    <por>Рortuguês</por> <!-- Do not translate! -->
    <rus>Русский</rus> <!-- Do not translate! -->
    <spa>Español</spa> <!-- Do not translate! -->

    <anyLanguage>n'importe quelle langue</anyLanguage>

	<!-- new strings - 2.7 -->
		<defaultStatusChangeMessage>No information</defaultStatusChangeMessage>
	<createThesaurus>Create/Update Thesaurus</createThesaurus>
	<thesaurusType>Thesaurus Type</thesaurusType>
	<changeLogMessage>Information sur le changement d'état</changeLogMessage>
	<status>Status</status>
	<updateStatus>Update status</updateStatus>
	<batchUpdateStatusTitle>Batch Update Status Operation</batchUpdateStatusTitle>
	<startVersion>Start Versioning</startVersion>
	<batchStartVersionTitle>Batch Start Versioning</batchStartVersionTitle>
  <editAttributes>Compléter la description</editAttributes>
  <subtemplate.admin>Gestion des annuaires</subtemplate.admin>
  <subtemplate.admin.desc>Ajouter/modifier/supprimer les annuaires (eg. annuaire de contact)</subtemplate.admin.desc>
	<surnameMandatory>Le nom est obligatoire</surnameMandatory>
	<firstnameMandatory>Le prénom est obligatoire</firstnameMandatory>
	<emailMandatory>Le mail est obligatoire</emailMandatory>
	<forgottenPassword>Mot de passe oublié ?</forgottenPassword>
  <io>Import, export &amp; moissonnage</io>
  <usersAndGroups>Utilisateurs et groupes</usersAndGroups>
  <classification>Thesaurus et système de classification</classification>
  <catalogueConfiguration>Paramètres du catalogue</catalogueConfiguration>
  <indexConfiguration>Paramètres de l'Index</indexConfiguration>  
  <selectTemplate>Sélectionner les standards </selectTemplate>
	<notificationsDes>Configurer la mise à jour distante de dépôt</notificationsDes>
	<metadata-templates-samples-add>Ajouter les modèles ou les exemples</metadata-templates-samples-add>
	<metadata-schema-select>Sélectionner un standard pour lequel ajouter les modèles ou les exemples</metadata-schema-select>
	<templatesSamples>Gérer les modèles et les exemples</templatesSamples>
	<simpleSearch>Recherche simple</simpleSearch>
	<advancedSearch>avancée</advancedSearch>
	<remoteSearch>distribuée</remoteSearch>
	<displayRemoteHtml>Afficher les résultats avec le HTML du catalogue ?</displayRemoteHtml>
	<showRemoteHTML>Afficher la métadonnée à partir du catalogue distant</showRemoteHTML>
	<noSearchCriteria js="true">Sélectionner des critères de recherches.</noSearchCriteria>
    <noServer js="true">Sélectionner au moins un catalogue à interroger.</noServer>
	<anyWith>Tous - au moins un des mots suivants</anyWith>
	<anyWithExactPhrase>Tous - cette expression exacte</anyWithExactPhrase>
	<anyWithAllWords>Tous - tous les mots suivants</anyWithAllWords>
	<anyWithoutWords>Tous - aucun des mots suivants</anyWithoutWords>
	<dataDownload>Données à télécharger</dataDownload>
	<addSchema>Ajouter un standard de métadonnées</addSchema>
  <updateSchema>Mettre à jour un standard de métadonnées</updateSchema>
  <deleteSchema>Supprimer un standard de métadonnées</deleteSchema>
  <selectSchema>Sélectionner un standard de métadonnées</selectSchema>
	<schemaFileName>Chemin vers l'archive ZIP</schemaFileName>
	<schemaUrl>URL de l'archive ZIP</schemaUrl>
	<schemaUuid>Identifiant (UUID) d'une métadonnée locale avec l'URL du schéma (GeoNetwork Metadata Schema Archive-GMSA URL) dans la section ressource en ligne</schemaUuid>
<<<<<<< HEAD
	<add>Ajouter</add>
=======
	<add js="true">Ajouter</add>
>>>>>>> a76304c0
	<schemaOps>Gestion des schémas de métadonnées</schemaOps>
	<enterSchema>Nom du schéma à ajouter</enterSchema>
	<selectSchemaOperations>Nom du schéma source :</selectSchemaOperations>
	<assignToGroup>Attribuer au(x) groupe(s)</assignToGroup>
	<copyThumbnail>Copier les imagettes ?</copyThumbnail>
	<copyResources>Copier les fichiers à télécharger ?</copyResources>
	<searchStatistics>Statistiques</searchStatistics>
	<searchStatisticsDes>Consulter les statistiques de consultation du
	catalogue</searchStatisticsDes>
	<stat.byDay>par jour</stat.byDay>
	<stat.byMonth>par mois</stat.byMonth>
	<stat.byWeek>par semaine</stat.byWeek>
	<stat.byYear>par année</stat.byYear>
	<stat.collapse>Fermer</stat.collapse>
	<stat.date>date</stat.date>
	<stat.day>Jour</stat.day>
	<stat.hits>Résultats</stat.hits>
	<stat.ip>IP</stat.ip>
	<stat.language>Langue</stat.language>
	<stat.month>Mois</stat.month>
	<stat.numberOfSearch>Nombre de recherches</stat.numberOfSearch>
	<stat.requestDate>Date de la requête</stat.requestDate>
	<stat.spatialFilter>Filtre spatial</stat.spatialFilter>
	<stat.totalsearches>Nombre total de recherches</stat.totalsearches>
	<stat.year>Année</stat.year>
	<stat.filesDel> fichier(s) supprimé(s).</stat.filesDel>
	<stat.noValue>pas de valeur</stat.noValue>
	<stat.mdSheet>fiche Métadonnées</stat.mdSheet>
	<stat.noTitle>pas de titre</stat.noTitle>
	<stat.csvExport>Export CSV</stat.csvExport>
	<stat.tabularStats>Statistiques tabulaires</stat.tabularStats>
	<stat.tip1begin>cliquer sur le lien ci-dessous pour afficher les statistiques courantes, cliquer sur la petite flêche </stat.tip1begin>
	<stat.tip1end>pour les masquer</stat.tip1end>
	<stat.lastMonthStats>Statistiques du mois courant</stat.lastMonthStats>
	<stat.userIpText>IP des utilisateurs durant la recherche (nombre de recherches par IP unique)</stat.userIpText>
	<stat.mostSearchedKeywords>Mots-clés les plus recherchés</stat.mostSearchedKeywords>
	<stat.simpleVsAdvanced>Recherche simple / recherche avancée</stat.simpleVsAdvanced>
	<stat.mdPopularity>Popularité des métadonnées</stat.mdPopularity>
	<stat.graphicalStats>Statistiques graphiques</stat.graphicalStats>
	<stat.tip2>Choisir une unité de temps (année, mois, jour), un intervalle de temps et cliquer 'ok' pour afficher le graphique</stat.tip2>
	<stat.numberOfRequests>Nombre de requêtes</stat.numberOfRequests>
	<stat.chooseDateFrom>Choisissez une date de début</stat.chooseDateFrom>
	<stat.dateFrom>Date de début</stat.dateFrom>
	<stat.dateTo>Date de fin</stat.dateTo>
	<stat.md>Métadonnées</stat.md>
	<stat.popularity>Popularité</stat.popularity>
	<stat.totalSearches>Recherches totales</stat.totalSearches>
	<stat.numSearchesPerDay>Recherches par jour</stat.numSearchesPerDay>
	<stat.numSearchesNoResult>Recherches sans résultat</stat.numSearchesNoResult>
	<stat.simpleAdvancedSearch>Recherche simple / avancée </stat.simpleAdvancedSearch>
	<stat.searchedTerm>Terme recherché</stat.searchedTerm>
	<stat.count>Nombre</stat.count>
	<stat.numSimpleSearch>Recherches simples</stat.numSimpleSearch>
	<stat.numAdvancedSearch>Recherches avancées</stat.numAdvancedSearch>
	<stat.exportRequests>Exporter la table des requêtes (table 'Requests', une entrée par requête utilisateur)</stat.exportRequests>
	<stat.exportParams>Exporter la table des paramètres (table 'Parameters', plusieurs entrées par requête utilisateur)</stat.exportParams>
	<stat.requestParamsLink>le lien entre requetes et paramètres se fait par le champs requestId</stat.requestParamsLink>
	<stat.csvSemiColumnDelimiter>Séparateur point-virgule</stat.csvSemiColumnDelimiter>
	<stat.rightClickSaveAs>Clic bouton droit sur le lien pour enregistrer le fichier CSV sur le disque</stat.rightClickSaveAs>
	<stat.searchedKeywords>Mots-clés recherchés</stat.searchedKeywords>
	<stat.popuByGroup>Popularité des métadonnées par groupe</stat.popuByGroup>
	<stat.popuByCatalog>Popularité des métadonnées par catalogue (node id)</stat.popuByCatalog>
	<stat.mdType>Type de métadonnées</stat.mdType>
	<stat.dsMsType>Métadonnées de données</stat.dsMsType>
	<stat.serviceMdType>Métadonnées de service</stat.serviceMdType>
	<stat.basicGeodataType>Données géographiques de base</stat.basicGeodataType>
	<stat.allTypes>Tout type de métadonnées</stat.allTypes>
	<stat.seeAdminPage>Cf. page de configuration du système pour activer la fonctionnalité de log</stat.seeAdminPage>
	<stat.logDisabled>La fonctionnaltié de log est actuellement désactivée</stat.logDisabled>
	<stat.maintenance>Maintenance</stat.maintenance>
	<stat.deleteTmpImages>Effacement des fichiers graphiques et CSV temporaires (générés lors de l'affichage des graphiques et l'export CSV)</stat.deleteTmpImages>
	<stat.deleteTmpFiles>Effacer les fichiers maintenant</stat.deleteTmpFiles>
	<stat.warnCsvExport>Attention, exporter les tables de log peut prendre plusieurs minutes</stat.warnCsvExport>
	<stat.clickToDownload>Cliquer sur le lien pour télécharger le fichier CSV</stat.clickToDownload>
	<!-- end new strings -->

    <useStopwords>L'index de Lucene utilise des mots vides pour les langues suivantes:</useStopwords>    
    <rebuildIndexMessage>Si vous modifiez ces valeurs, il est recommandé de reconstruire l'index Lucene.</rebuildIndexMessage>
	
	<drawRectangle js="true">Dessiner une emprise</drawRectangle>
	<drawPolygon js="true">Dessiner un polygone</drawPolygon>
	<drawCircle js="true">Dessiner un cercle</drawCircle>
	<geopublisher>GéoPublication</geopublisher>
	<geoPublisherWindowTitle js="true">Géo-publication : </geoPublisherWindowTitle>
	<geopublisherHelp>Publier/dépublier la données dans GeoServer (WMS,WFS).</geopublisherHelp>
	<publish js="true">Publier</publish>
	<publishTooltip js="true">Publier le jeu de données en cours dans le n&#339;ud distant. Si le jeu de données est présent, il est mis à jour.</publishTooltip>
	<publishError js="true">Echec lors de la publication.</publishError>
	<publishErrorCode js="true">Code de l&apos;erreur :</publishErrorCode>
	<publishSuccess js="true">Publication effectuée.</publishSuccess>
	<publishLayerAdded js="true"> Couche ajoutée à la carte.</publishLayerAdded>
	<unpublish js="true">Dépublier</unpublish>
	<unpublishTooltip js="true">Supprimer le jeu de données en cours dans le n&#339;ud distant.</unpublishTooltip>
	<unpublishError js="true">Echec de la dépublication. </unpublishError>
	<unpublishSuccess js="true">Dépublication effectuée.</unpublishSuccess>
	<check js="true">Vérifier</check>
	<errorConnectionRefused js="true">Connexion échouée.</errorConnectionRefused>
	<errorDatasetNotFound js="true">Jeu de données non trouvé.</errorDatasetNotFound>
	<datasetFound js="true">Jeu de données trouvé et ajouté à la carte.</datasetFound>
	<checkFailure js="true">Echec de la vérification de la présence du jeu de données dans le n&#339;ud distant.</checkFailure>
	<addOnlineSource js="true">Ajouter le lien WMS à la fiche</addOnlineSource>
	<statusInformation js="true">Status.</statusInformation>
	<mapPreview js="true">Carte</mapPreview>
	<selectANode js="true">Choisir un n&#339;ud ...</selectANode>
	<publishing js="true">Publication en cours ...</publishing>
	<logo>Configuration des logos</logo>
	<logoSelectionWindow js="true">Sélectionner un logo</logoSelectionWindow>
    <logoDes>Gestion des logos (catalogues local et moissonnés)</logoDes>
	<logoRegistered js="true">Logos enregistrés</logoRegistered>
	<logoAdd js="true">Ajouter un logo</logoAdd>
  <selectedLogo js="true">Logo sélectionné :</selectedLogo>
  <logoDel js="true">Supprimer</logoDel>
  <logoForNode js="true">Utiliser pour le catalogue</logoForNode>
  <logoForNodeFavicon js="true">Utiliser comme icône du site</logoForNodeFavicon>
  <logoSelect js="true">Choisir une image ...</logoSelect>
	
	<createChild>Créer un enfant</createChild>
	<updateChildren>Mettre à jour les enfants</updateChildren>
	<updateChildrenOk>Enfants mis à jour</updateChildrenOk>
	<updateChildrenFailed>Echec de la mise à jour</updateChildrenFailed>
	<batchUpdateChildrenTitle>Mettre à jour les enfants</batchUpdateChildrenTitle>
	<updateMode>Choisir la stratégie de mise à jour : </updateMode>
	<addMode>Ajouter les sections</addMode>
	<replaceMode>Remplacer les sections</replaceMode>
	<updateChildrenHelp>
		<div>
			<h2>Plus d'informations</h2>
			Mettre à jour l'ensemble des enfants pour la métadonnée en cours. Choisir
			la stratégie à appliquer pour l'ensemble des sections.
			<br/>
			<br/>
			<b>Ajouter</b> conservera la section correspondante de l'enfant et ajoutera
			celle du parent.
			<b>Remplacer </b> supprimera la section correspondante de l'enfant
			par celle du parent.
			<br/>
			<br/>
			L'identifiant de l'enfant, le jeux de caractère, la langue, l'identifiant du
			parent, le niveau de hiérarchie, l'URI et la section identification
			(à l'exception de l'étendue et des mots clés) sont toujours conservés.
			<br/>
			Les sections <b>distribution et maintenance</b> sont toujours remplacées
			(y compris en mode ajout) car l'ISO19115 impose la présence d'une seule
			de ces sections.
		</div>
	</updateChildrenHelp>
	<otherActions>Autres actions</otherActions>
	<computeExtentFromKeywords>Calcul des emprises (ajout)</computeExtentFromKeywords>
	<computeExtentFromKeywordsReplace>Calcul des emprises (remplace)</computeExtentFromKeywordsReplace>
	<computeExtentFromKeywordsHelp>Calcul des emprises de la métadonnée par analyse des
		mots clés et recherche dans les thésaurus du catalogue.
		Une emprise est ajoutée pour chaque mot clé identifié. En mode "ajout", les emprises
		existantes sont conservées. En mode "remplace", les emprises existantes sont supprimées
		 (les élements temporelle, verticale 
		et polygon englobant sont conservés). Sauvegarder la métadonnées avant le lancement
		de l'action.</computeExtentFromKeywordsHelp>
	<shortcutHelp js="true">Aide pour les raccourcis ?</shortcutHelp>
	<helpShortcutsEditor> 
		<h2>Raccourcis pour l'édition:</h2>
		<hr/>
		<ul>
			<li>ctrl+shift+s: Sauver</li>
			<li>ctrl+shift+v: Valider le document</li>
			<li>ctrl+shift+q: Sauver et fermer</li>
			<li>ctrl+shift+t: Définir les imagettes pour le document</li>
			<li>ctrl+shift+r: Réinitialiser</li>
			<li>ctrl+shift+c: Annuler</li>
		</ul>
	</helpShortcutsEditor>
	<validationReport js="true">Rapport de validation</validationReport>
	<errorsOnly>Erreurs uniquement</errorsOnly>
	<schematronReport>Conformité par rapport aux recommendations (Schematron)</schematronReport>
	<xsdReport>Conformité par rapport au standard (Schéma XML)</xsdReport>
	<rules name="schematron-rules-inspire">Règles INSPIRE</rules>
	<rules name="schematron-rules-iso-che">Règles GM03</rules>
	<rules name="schematron-rules-iso">Règles ISO 19115/19119</rules>
	<rules name="schematron-rules-geonetwork">Recommendations GeoNetwork</rules>
	<getCapabilitiesLayer js="true">Couches du GetCapabilities</getCapabilitiesLayer>
	<ServiceUpdateError js="true">Erreur lors de la mise à jour de la métadonnée.</ServiceUpdateError>
	<NotOwnerError js="true">Vous n'avez pas les privilèges pour mettre à jour la métadonnée associée.</NotOwnerError>
	<NoServiceURLError js="true">Vérifier que l'URL du service est définie.</NoServiceURLError>
	<GetCapabilitiesDocumentError js="true">Erreur lors de la tentative de récupération des informations du service (ie. GetCapabilities) avec l'adresse: </GetCapabilitiesDocumentError>
	<noOperatesOn>Aucun jeux de données associé.</noOperatesOn>
	<linkedDataset>Jeux de données associés:</linkedDataset>
	<linkedFeatureCatalogue>Catalogue d'attributs associés:</linkedFeatureCatalogue>
	<linkedFeatureCatalogueHelp>Ajouter une relation entre la métadonnnée en cours et
		un catalogue d'attribut au format ISO19110.</linkedFeatureCatalogueHelp>
	<createLinkedFeatureCatalogue>Associer un catalogue d'attribut</createLinkedFeatureCatalogue>
	<layerNameHelp js="true">Lors de l'association d'une métadonnée de service avec une ou plusieurs
		métadonnée de données, l'élément 
		"coupled resource" (ressource couplée) peut contenir la nom de la couche tel que définie dans le service OGC.
		La list des couches diffusées par le service peut aider l'éditeur à choisir une valeur.
		</layerNameHelp>
	<layerName js="true">Nom de la couche</layerName>
	<createIfNotExistButton js="true">Créer une nouvelle métadonnée</createIfNotExistButton>
	<associateService js="true">Associer une métadonnée de service</associateService>
	<associateDataset js="true">Associer une métadonnée de données</associateDataset>
	<associateServiceHelp>Pour associer une métadonnée de service, rechercher un service et choisir la couche associée.</associateServiceHelp>
	<associateDatasetHelp>Pour associer une métadonnée de données, aller dans la vue ISO &gt; onglet Identification,
		et définir l'élément "operates on".</associateDatasetHelp>
	<addParent> Ajouter ou mettre à jour l'information sur le parent</addParent>
	<createAssoService>Créer la relation</createAssoService>
	<updateMdd>Mettre à jour la métadonnée de données</updateMdd>
	<datasetCreate>Créer une métadonnée de données</datasetCreate>
	<linkedServices> Services associés:</linkedServices>
	<linkedServiceMetadataHelp>Pour associer une métadonnée de service, aller dans la vue ISO &gt; onglet Distribution.</linkedServiceMetadataHelp>
	<linkedParentMetadata> Parent/enfant :</linkedParentMetadata>
	<linkedParentMetadataHelp>Pour associer un parent, aller dans la vue ISO &gt; onglet Metadonnées.</linkedParentMetadataHelp>
	<linkedChildrenMetadata> Enfants:</linkedChildrenMetadata>
	<linkedChildrenMetadataHelp>Liste des enfants pour la métadonnée en cours.</linkedChildrenMetadataHelp>
	<linkedDatasetMetadata> Jeux de données associés:</linkedDatasetMetadata>
	<serviceCreate>Créer une métadonnée de service</serviceCreate>
	<parentSearch js="true">Chercher un parent pour la métadonnée en cours.</parentSearch>
	<linkedMetadataSelectionWindowTitle js="true">Sélection des métadonnées associées</linkedMetadataSelectionWindowTitle>
	<searchText js="true">Recherche libre</searchText>
	<mdTitle js="true">Titre de la métadonnée</mdTitle>
	<createRelation js="true">Créer la relation</createRelation>
	<export js="true">Exporter</export>
	<exportText>Export (TXT)</exportText>
	<addXMLFragment>Ajouter depuis un dictionnaire ...</addXMLFragment>
	<translateWithGoogle>Utiliser le service de traduction de Google pour proposer une traduction pour la langue sélectionnée.</translateWithGoogle>
	<translateWithGoogle.maxSize js="true">Le texte à traduire dépasse les 5000 caractères (voir http://code.google.com/apis/ajaxlanguage/terms.html).</translateWithGoogle.maxSize>
	<translateWithGoogle.emptyInput js="true">La valeur de ce champ dans la langue principale est vide. Saisir une valeur avant d'utiliser le service de traduction.</translateWithGoogle.emptyInput>	
          <layersAdded js="true">Les couches sélectionnées ont été ajoutées</layersAdded>
	<registrationFailed js="true">Erreur, l'enregistrement a échoué :</registrationFailed>	
	<tryAgain js="true">Essayez plus tard</tryAgain>
	<cannotRetrieveGroup js="true">Impossible d'obtenir la liste des groupes</cannotRetrieveGroup>
	<selectNewOwner js="true">Selectionner l'utilisateur qui sera le nouvel auteur</selectNewOwner>
	<selectOwnerGroup js="true">Selectionner le groupe auquel l'utilisateur appartient</selectOwnerGroup>
	<selectOneFile js="true">Vous devriez choisir un fichier à télécharger !</selectOneFile>
	<checkEmail js="true">Saisissez une adresse email valide</checkEmail>
	<addName js="true">Saisissez un nom et une organisation</addName>
	<noComment js="true">Aucun commentaire</noComment>
	<rateMetadataFailed js="true">Impossible de noter la métadonnée.</rateMetadataFailed>
	<error js="true">Erreur</error>
	<errors>erreurs</errors>
	<northSouth js="true">Nord &lt; Sud</northSouth>
	<north90 js="true">Nord &gt; 90 degrés</north90>
	<south90 js="true">Sud &lt; -90 degrés</south90>
	<east180 js="true">Est &gt; 180 degrés</east180>
	<west180 js="true">Ouest &lt; -180 degrés</west180>
	<eastWest js="true">Est &lt; Ouest</eastWest>
	<metadataSelectionError js="true">Erreur lors de la sélection des métadonnées.</metadataSelectionError>
	<closeWindow js="true">Fermer la fenêtre</closeWindow>
	<loseYourChange js="true">En validant, vous perdez toutes les modifications en cours !</loseYourChange>
	<errorDeleteElement js="true">Erreur: Impossible de supprimer l'élément </errorDeleteElement>
	<errorFromDoc js="true"> du document :</errorFromDoc>
	<errorMoveElement js="true">Erreur : Impossible de déplacer l'élément </errorMoveElement>
	<errorAddElement js="true">Erreur : Impossible d'ajouter l'élément </errorAddElement>
	<errorSaveFailed js="true">Erreur : Impossible de sauver le formulaire </errorSaveFailed>
	<errorOnAction js="true">Erreur : Impossible de réaliser l'action </errorOnAction>
	<errorChangeProtocol js="true">Un fichier a dû être envoyé. Vous ne pouvez pas modifier le protocole à moins de le supprimer.</errorChangeProtocol>
	<selectOneFile js="true">Chercher ou saisir un nom de fichier avant l'envoi !</selectOneFile>
	<uploadFailed js="true">Erreur : Echec de l'envoi ! - Info : </uploadFailed>
	<uploadSetFileNameFailed js="true">Erreur : Fichier envoyé mais impossible de définir le nom du fichier !</uploadSetFileNameFailed>
	<cannotGetTooltip js="true">Pas d'information disponible.</cannotGetTooltip>
	<maxResults js="true">Nombre de résultats</maxResults>
	<perThesaurus js="true"> per thesaurus</perThesaurus>
	<anyThesaurus js="true">Tous les thésaurus</anyThesaurus>
	<selectedKeywords js="true">Mots clés selectionnés</selectedKeywords>
	<foundKeywords js="true">Mots clés trouvés</foundKeywords>
	<keywordSelectionWindowTitle js="true">Sélection de mots clés</keywordSelectionWindowTitle>
	<crsSelectionWindowTitle js="true">Sélection des systèmes de coordonnées</crsSelectionWindowTitle>
	<selectedCRS js="true">Systèmes sélectionnés</selectedCRS>
	<foundCRS js="true">Systèmes disponibles</foundCRS>
	
	<about>A propos</about>
	<abstract js="true">Résumé</abstract>
	<accept>Accepter</accept>
	<actionOnSelect>Actions sur la sélection</actionOnSelect>
	<add js="true">Ajouter</add>
	<addNewMetadata>Créer une nouvelle fiche de métadonnées</addNewMetadata>
	<address>Adresse</address>
	<admin>Administration</admin>
	<Administrator>Administrateur</Administrator>
	<agrovocKeyword>Mots clés Agrovoc</agrovocKeyword>
	<all js="true">Tout</all>
	<any js="true">- Tous -</any>
	<anytime>N'importe quand</anytime>
	<appSchInfoTab>Schéma d'app.</appSchInfoTab>
	<assigned>Attribuer</assigned>
	<attrlabl>Attribute Label</attrlabl>
	<availability>Disponibilité</availability>
	<back>Retour</back>
	<backToDescription>Retour à la description</backToDescription>
	<backToEditor>Back to editing metadata</backToEditor>
	<backToPreviousPage>Retour page précédente</backToPreviousPage>
	<batchImport>Importer des fichiers XML à partir d'un répertoire local</batchImport>
	<batchImportTitle>Import en série</batchImportTitle>
	<begdate>Date de début</begdate>
	<begtime>Date de début</begtime> <!-- FIXME: check if only begdate is needed -->
	<bgFileDescChoice value="large_thumbnail">Vignette grand format</bgFileDescChoice>
	<bgFileDescChoice value="thumbnail">Vignette</bgFileDescChoice>
	<bookmarkDelicious>Favori pour Delicious</bookmarkDelicious>
	<bookmarkDigg>Favori pour Digg</bookmarkDigg>
	<bookmarkEmail>Envoie par email d'une référence pour cet enregistrement</bookmarkEmail>
	<bookmarkFacebook>Favori pour Facebook</bookmarkFacebook>
	<bookmarkPermanent>Lien permanent vers cette description</bookmarkPermanent>
	<bookmarkStumbleUpon>Favori pour StumbleUpon</bookmarkStumbleUpon>
	<bounding>Coordonnées de l'emprise</bounding>
	<boundingRelation value="encloses">contient</boundingRelation>
	<boundingRelation value="equal">identique</boundingRelation>
	<boundingRelation value="fullyOutsideOf">en dehors de</boundingRelation>
	<boundingRelation value="overlaps">chevauche</boundingRelation>
	<browse>Browse Graphic</browse>
	<browsed>Browse Graphic File Description</browsed>
	<browsen>Browse Graphic File Name</browsen>
	<browset>Browse Graphic File Type</browset>
	<byGroup>Vue ISO</byGroup>
	<byPackage>Vue Avancée</byPackage>
	<cancel>Annuler</cancel>
	<categories>Catégories</categories>
	<category js="true">Catégorie</category>
	<categoryManagement>Gestion des catégories</categoryManagement>
	<categoryManDes>Ajouter/Modifier/Supprimer et visualiser les catégories</categoryManDes>
	<categoryNameMandatory>Le nom de la catégorie est obligatoire.</categoryNameMandatory>
	<changeDate>Date de mise à jour des métadonnées</changeDate>
	<checkusername>Vérification</checkusername>
	<choose>- Choisir -</choose>
	<chooseFile>Choisir le fichier à télécharger</chooseFile>
	<chooseLargeThumbnail>Choisir la vignette (grand format)</chooseLargeThumbnail>
	<chooseThumbnail>Choisir la vignette (petit format)</chooseThumbnail>
	<city js="true">Ville</city>
	<clear js="true">Effacer</clear>
	<clearAll>Aucun</clearAll>
	<close js="true">Fermer</close>
	<completeTab>Vue avancée</completeTab>
	<completeTabEditor>Editeur avancé</completeTabEditor>
	<confirmCancel>Êtes-vous sûr de vouloir quitter l\'éditeur? (vous allez perdre les changements non sauvegardés)</confirmCancel>
    <confirmCancelCreate>Etes-vous sûr de vouloir annuler la création de ces métadonnées?</confirmCancelCreate>
	<confirmDelete js="true">Êtes-vous sûr de vouloir supprimer cette métadonnée ?</confirmDelete> <!-- Check if js=true is required -->
	<confirmBatchDelete>Êtes-vous sûr de vouloir supprimer toutes les $1 métadonnées sélectionnées ?</confirmBatchDelete>
	<confirmNewPassword>Confirmer le nouveau mot de passe</confirmNewPassword>
	<confirmPassword>Confirmer le mot de passe</confirmPassword>
	<constraintsTab>Contraintes</constraintsTab>
	<contactUs>Contact</contactUs>
	<contains>Contient</contains>
	<contentInfoTab>Info. contenu</contentInfoTab>
	<convert>Conversion</convert>
	<copyright1>Copyright</copyright1>
	<copyright2><p>Tout droit réservé.</p></copyright2>
	<country js="true">Pays</country>
	<create js="true">Créer</create>
	<createTip>Créer des métadonnées à partir de ce template</createTip>
	<crs code="EPSG:4326">WGS 84</crs>
	<crs code="EPSG:2154">RGF93 / Lambert-93</crs>
	<crs code="EPSG:4258">ETRS 89</crs>
	<crs code="EPSG:900913">Google Mercator</crs>
	<crs code="EPSG:3786">World Equidistant Cylindrical (Sphere)</crs>
	<cswTest>Test CSW</cswTest>
	<cswTestDesc>Interface de tests pour le point d'accès CSW</cswTestDesc>
	<dataQualityTab>Qualité</dataQualityTab>
	<datasetIssued>Etendue temporelle</datasetIssued>
	<datasetTab>Jeu de données</datasetTab>
	<dateModified>Date de modification</dateModified>
	<dateRelChoice value="14">avant</dateRelChoice>
	<dateRelChoice value="15">avant ou pendant</dateRelChoice>
	<dateRelChoice value="16">pendant</dateRelChoice>
	<dateRelChoice value="17">pendant ou après</dateRelChoice>
	<dateRelChoice value="18">après</dateRelChoice>
	<dateRelChoice/>
	<decline>Refuser</decline>
	<definition>Définition</definition>
	<del>Supprimer</del>
	<delete js="true">Supprimer</delete>
	<deleteCategory>Supprimer la catégorie ?</deleteCategory>
	<deleteConfirmationTitle>Rapport sur la suppression</deleteConfirmationTitle>
	<deleteGroup>Supprimer le groupe ?</deleteGroup>
	<descriptionTab>Description</descriptionTab>
	<desSchema>Destination schema</desSchema>
	<digital>Numérique</digital>
	<directory>Répertoire</directory>
	<dirParameter>(le paramètre 'dir' est nécessaire)</dirParameter>
	<disclaimer1></disclaimer1>
	<disclaimer2></disclaimer2>
	<distributionTab>Distribution</distributionTab>
	<down>Descendre</down>
	<download>Télécharger</download>
	<downloadable>Téléchargeable</downloadable>
	<downloadData>Données à télécharger</downloadData>
	<downloadEmail>Email Téléchargement</downloadEmail>
	<downloadSelect>Télécharger ?</downloadSelect>
	<downloadSelected>Télécharger la sélection</downloadSelected>
	<downloadSummary>Rapport sur le téléchargement</downloadSummary>
	<downloadThemAll>Tout télécharger</downloadThemAll>
	<dsgpoly>Data Set G-Polygon</dsgpoly>
	<durationDays>jour(s)</durationDays>
	<durationHours>heure(s)</durationHours>
	<durationMinutes>minute(s)</durationMinutes>
	<durationMonths>mois</durationMonths>
	<durationNbDays>jours :</durationNbDays>
	<durationNbHours>Nombre d'heures :</durationNbHours>
	<durationNbMinutes>minutes :</durationNbMinutes>
	<durationNbMonths>mois :</durationNbMonths>
	<durationNbSeconds>secondes :</durationNbSeconds>
	<durationNbYears>Nombre d'année :</durationNbYears>
	<durationSeconds>seconde(s)</durationSeconds>
	<durationSign>Durée négative</durationSign>
	<durationYears>année(s)</durationYears>
	<dynamic>Interactive</dynamic>
	<eastbc>Coordonnée est de l'emprise</eastbc>
	<edit js="true">Editer</edit>
	<Editor>Éditeur</Editor>
	<email>Email</email>
	<emailAddressInvalid js="true">Adresse email invalide</emailAddressInvalid>
	<enclosing>Incluant</enclosing>
	<enclosingCoordinate>Coordonnées englobant</enclosingCoordinate>
	<enddate>Date de fin</enddate>
	<enttypl>Entity Type Label</enttypl>
	<exactCoordinate>Coordonnées exacts</exactCoordinate>
	<exactTerm>Terme exact</exactTerm>
	<extended>Avancée</extended>
	<extensionInfoTab>Extension</extensionInfoTab>
	<extent>Emprise</extent>
	<featuredMap>La sélection</featuredMap>
	<feedback>Retour d'information</feedback>
	<feedbackCardTitle>Retour et commentaires</feedbackCardTitle>
	<feedbackComments>Retour / commentaires</feedbackComments>
	<feedbackRequest>Merci de préciser vos coordonnées avant le téléchargement des données</feedbackRequest>
	<file>Fichier</file>
	<fileType>Type de fichier :</fileType>
	<fileUploadSuccessful>Téléchargement réussi</fileUploadSuccessful>
	<firstName>Prénom</firstName>
	<firstNameMandatory js="true">Le prénom est obligatoire</firstNameMandatory>
	<foundWords>Nombre de mots trouvés :</foundWords>
	<freeKeyword>Mot-clés libres</freeKeyword>
	<from js="true">Début</from>
	<fromDateSelector>Select FROM date</fromDateSelector>
	<fuzzy>Précision</fuzzy>
	<fuzzyImprecise>Imprécis</fuzzyImprecise>
	<fuzzyPrecise>Précis</fuzzyPrecise>
	<fuzzySearch>Définir la précision de la recherche (recherche plus ou moins floue).</fuzzySearch>
	<general>Général</general>
	<generalInfo>Information générale</generalInfo>
	<generateUUID>Générer un nouvel identifiant pour les métadonnées insérées</generateUUID>
	<georss>Ouvrez flux GeoRSS</georss>
	<group>Groupe</group>
	<usergroups>Groupes de l'utilisateur</usergroups>
  <choice>Choix</choice>
  <sequence>Séquence</sequence>
	<groupManagement>Gestion des groupes</groupManagement>
	<groupManDes>Ajouter/Modifier/Supprimer et visualiser les groupes</groupManDes>
	<groups>Groupes</groups>
	<harvestingManagement>Gestion du moissonnage</harvestingManagement>
	<harvestingManDes>Ajouter/modifier/supprimer/lancer/arrêter les moissons (récupération de métadonnées depuis un n&#339;ud distant)</harvestingManDes>
	<help>Aide</help>
    <helpLinkTooltip js="true">Aide</helpLinkTooltip>  
	<helpComplete>Aide complet</helpComplete>
	<helperList>Suggestions :</helperList>	
	<hideAdvancedOptions>Recherche simple</hideAdvancedOptions>
	<highlights>Epinglés</highlights>
	<hitsPerPage>Nombre de résultats par page</hitsPerPage>
	<hitsPerPageChoice value="10">10</hitsPerPageChoice>
	<hitsPerPageChoice value="100">100</hitsPerPageChoice>
	<hitsPerPageChoice value="20">20</hitsPerPageChoice>
	<hitsPerPageChoice value="50">50</hitsPerPageChoice>
	<home>Accueil</home>
	<i18n>Test i18n</i18n>
	<i18nDesc>Permet de lister les chaînes de traduction manquantes pour l'interface.</i18nDesc>
	<identificationTab>Identification</identificationTab>
	<identifier js="true">Identifiant</identifier>
	<imAreaInterest>Select an Area Of Interest</imAreaInterest>
	<imPan>Pan</imPan>
	<import>Importer</import>
	<imZoomFull>Zoom to full map extent</imZoomFull>
	<imZoomIn>Zoom in</imZoomIn>
	<imZoomOut>Zoom out</imZoomOut>
	<imZoomToLayer>Zoom to selected layer extent</imZoomToLayer>
	<infoTitle>Info</infoTitle>
	<insert>Insérer</insert>
	<insertFileMode js="true">Import de fichiers</insertFileMode>
	<insertMode>Mode d'insertion :</insertMode>
	<insertPasteMode>Copier/Coller</insertPasteMode>
	<interactiveMap>Carte interactive</interactiveMap>
	<interMapInfo><h1>Information et cartes interactives</h1><p>Vous pouvez trouver des cartes interactives en cherchant dans Geonetwork pour des jeux de données numérique avec une carte interactive, ou bien en vous connectant directement à un serveur cartographique existant</p><p>Les serveurs cartographiques supportés sont les serveurs conformes avec la norme WMS de l'<a href="http://www.opengeospatial.org" class="sm" target="_blank">Open GeoSpatial® Consortium</a> et <a href="http://www.esri.com" class="sm" target="_blank">ESRI® ArcIMS</a>.</p></interMapInfo>
	<intermapSearch>Recherche géographique</intermapSearch>
	<isoAll>ISO Complet</isoAll>
	<isoCore>ISO Core</isoCore>
	<isoMinimum>ISO Minimum</isoMinimum>
	<keyword>Mot-clé</keyword>
	<keywords js="true">Mots-clés</keywords>
	<keywordshelp>Sélectionner plusieurs mots-clés en utilisant la touche Ctrl</keywordshelp>
	<kind>Type</kind>
	<kindChoice value="company">Entreprise privée</kindChoice>
	<kindChoice value="consultant">Consultant indépendant</kindChoice>
  <kindChoice value="gov">Gouvernement ou administration publique</kindChoice>
	<kindChoice value="int-org">Organisation Internationale</kindChoice>
	<kindChoice value="ngo">ONG</kindChoice>
	<kindChoice value="other">Autre</kindChoice>
	<kindChoice value="uni">Université/Centre de recherche</kindChoice>
	<label>Libellé</label>
	<language>fr</language>
	<large_thumbnail>Cliquer pour voir la vignette (grand format)</large_thumbnail>
	<lastNameMandatory js="true">Le nom est obligatoire</lastNameMandatory>
	<latitude>Latitude (entre -90 et 90) en degrés</latitude>
	<latMax>lat (max)</latMax>
	<latMin>lat (min)</latMin>
	<legend>Légende</legend>
	<link>Lien</link>
	<links>Liens</links>
	<loading js="true">Chargement en cours ...</loading>
	<local>Recherche local</local>
	<localiz>Internationalisation</localiz>
	<localizationHelp>Pour traduire les nouvelles valeurs, aller dans la page d'<a href="admin">administration</a> section <a href="localization">internationalisation</a>.</localizationHelp>
	<localizDes>Permet la modification des traductions des groupes, catégories, etc.</localizDes>
	<localType>Local</localType>
	<location>Situation?</location>
	<login>Connecter</login>
	<loginCardTitle>Connexion / identification</loginCardTitle>
	<loginwarning>Nécessaire uniquement pour l'administration du site</loginwarning>
	<logout>Déconnecter</logout>
	<logoutDes>Se déconnecter</logoutDes>
	<longitude>Longitude (entre -180 et 180) en degrés</longitude>
	<longMax>long (max)</longMax>
	<longMin>long (min)</longMin>
	<mainpageTitle>Trouvez des cartes interactives, des jeux de données, des cartes, des images satellites ...</mainpageTitle>
	<maintenanceTab>Maintenance</maintenanceTab>
	<management>Gestion</management>
	<mandatory>Obligatoire</mandatory>
	<mandatoryIf>Obligatoire si</mandatoryIf>
	<mapType>Type de carte</mapType>
	<mapViewerClose>Fermer la carte</mapViewerClose>
	<mapViewerLoading>Chargement en cours ...</mapViewerLoading>
	<mapViewerOpen>Afficher la carte</mapViewerOpen>
	<batchActions>Autre actions :</batchActions>
	<batchDeleteTitle>Opération de suppression</batchDeleteTitle>
	<batchNewOwnerTitle>Opération de changement d\'auteur</batchNewOwnerTitle>
	<batchUpdateCategoriesTitle>Opération de changement de catégories</batchUpdateCategoriesTitle>
	<batchUpdatePrivilegesTitle>Opération de changement de privilèges</batchUpdatePrivilegesTitle>
	<max>Maximum</max>
	<mdRating>Note de la métadonnée</mdRating>
	<mdUpdateError>Erreur de mise à jour</mdUpdateError>
	<mefFile>Fichier MEF ou ZIP</mefFile>
	<message>Le nom ou mot de passe est incorrect.<br/>Appuyer sur le bouton 'retour'.</message>
	<messageChanged>La fiche de métadonnées a été modifié par un autre utilisateur. Essayez à nouveau.</messageChanged>
	<messageDownload>Merci pour votre intérêt. Cliquer sur le bouton pour lancer le téléchargement.</messageDownload>
	<messageLargeFile>Le fichier est trop gros.</messageLargeFile>
	<messageMdUpdateError>Désolé, une erreur s'est produite lors de la mise à jour des métadonnées.</messageMdUpdateError>
	<messageNoPrivileges>Vous n'avez pas le droit de réaliser cette action.</messageNoPrivileges>
	<messageNotPerformed>Cette opération ne peut être réalisée.</messageNotPerformed>
	<metadata.admin.index.desc>Regénérer l&apos;index du catalogue</metadata.admin.index.desc>
	<metadata.admin.index.failed js="true">Echec lors de la mise à jour de l'index.</metadata.admin.index.failed>
	<metadata.admin.index.success js="true">Mise à jour de l'index en cours.</metadata.admin.index.success>
	<metadata.admin.index.wait js="true">Index operation already in progress please wait.</metadata.admin.index.wait>
	<metadata.admin.index.optimize.desc>Optimisation de l'index Lucene</metadata.admin.index.optimize.desc>
	<metadata.admin.index.rebuildxlinks.desc>Vider le cache d'XLink et reconstruire l'index</metadata.admin.index.rebuildxlinks.desc>
	<lucene.config.reload>Recharger la configuration Lucene</lucene.config.reload>
	<reload>Recharger</reload>
	<rebuildxlinks>Reconstruire</rebuildxlinks>
	<doYouReallyWantToDoThis js="true">Cette opération peut prendre du temps sur des catalogues volumineux. Il n'est pas recommandé de la lancer lors des périodes d'utilisation intense. Continuer ?</doYouReallyWantToDoThis>
	<optimize>Optimiser</optimize>
	<metadata.admin.index>Gestion de l&apos;index</metadata.admin.index>
    <metadata-samples>Exemple de métadonnées</metadata-samples>
    <metadata-samples-add>Ajouter les exemples</metadata-samples-add>
    <metadata-samples-add-failed>Echec de l\'ajout des exemples</metadata-samples-add-failed>
    <metadata-samples-add-success>Exemples ajoutés</metadata-samples-add-success>
  <metadata-template-add-success>Modèles ajoutés.</metadata-template-add-success>
  <metadata-template-order>Ordonner les modèles</metadata-template-order>	
	<metadata-template-order-desc>Ordonner les modèles de saisie</metadata-template-order-desc>
	<metadata-template-add-default>Ajouter les modèles</metadata-template-add-default>
	<metadata>Métadonnées</metadata>
	<metadataAdded>Métadonnées ajouter avec l'ID:</metadataAdded>
	<metadataDeleted>Métadonnées supprimer avec l'ID:</metadataDeleted>
	<metadataInsertResults>Rapport sur l'import de métadonnées</metadataInsertResults>
	<metadataJSForm>Metadata depuis le formulaire javascript</metadataJSForm>
	<metadataRecordsAdded>Nombres de métadonnées insérées :</metadataRecordsAdded>
  <failOnError>Arrêt en cas d'erreur</failOnError>
  <metadataRecordsProcessed>Nombre de métadonnées traitées :</metadataRecordsProcessed>
	<min>Minimum</min>
    <minor>Modification mineure</minor>
	<missing>Vide ou manquant</missing>
	<missingSeeTab>Manquant - Voir l'onglet correspondant au groupe </missingSeeTab>
	<more>Plus</more>
	<moreinfo>Pour plus d'information, contacter : </moreinfo>
	<name>Nom</name>
	<newCategory>Ajouter une catégorie</newCategory>
	<newGroup>Ajouter un groupe</newGroup>
	<newMdDes>Ajouter une fiche de métadonnées</newMdDes>
	<newMdInsert>Nouvelle métadonnée inserée :</newMdInsert>
	<newMetadata>Nouvelle métadonnée</newMetadata>
	<newOwner>Associer à un autre auteur</newOwner>
	<newPassword>Nouveau mot de passe</newPassword>
	<newUser>Ajouter un utilisateur</newUser>
	<next>&gt;&gt;</next>
	<noCategory>Aucune catégorie disponible.</noCategory>
	<noHelp>Désolé, pas d'aide disponible</noHelp>
	<noInfo>Désolé, pas d'information disponible</noInfo>
	<noLogin>Vous n'étes pas connecté.</noLogin>
	<none js="true">Aucun</none>
	<noOwnerRights>Privilèges/Catégories bloqués: vous n'avez pas ce privilège</noOwnerRights>
	<northbc>Coordonnée nord de l'emprise</northbc>
	<noSelectedMd>Sélectionner au moins une métadonnée avant d\'utiliser une action.</noSelectedMd>
	<noTemplatesAvailable>Aucun modèle disponible, importer des métadonnées tout d'abord.</noTemplatesAvailable>
	<notfound>Non trouvé</notfound>
	<nothing>Aucune action à l'import</nothing>
	<online>Carte interactive</online>
	<onlink>Liens</onlink>
	<opensearch>Service de recherche OpenSearch de GeoNetwork permettant la recherche de métadonnées dans le catalogue.</opensearch>
	<operation>Opération</operation>
	<options>Options</options>
	<organisation>Organisation / Service</organisation>
	<output>Type de présentation</output>
	<outputType id="full">Complet</outputType>
	<outputType id="text">Texte seulement</outputType>
	<overwrite>Ecraser les métadonnées de même identifiant</overwrite>
	<overwriteFile>Écraser ?</overwriteFile>
	<owner>Auteur</owner>
	<ownerRights>Suppression/Privilèges/Catégories débloqués: vous avez les droits</ownerRights>
	<paper>Copie papier</paper>
	<partial>Recouvert partiellement</partial>
	<partialCooordinate>Coordonnées partielles</partialCooordinate>
	<password>Mot de passe</password>
	<passwordDoNotMatch>Vous n'avez pas saisie 2 fois le même mot de passe.</passwordDoNotMatch>
	<passwordEntry>Vous devez saisir 2 fois le mot de passe.</passwordEntry>
	<passwordLength>Votre mot de passe doit avoir au moins " + minLength + " caractères.</passwordLength>
	<passwordOldRequired>Your old password is mandatory</passwordOldRequired>
	<passwordSpace>Votre mot de passe ne doit pas contenir d'espace.</passwordSpace>
	<persInfo>Personal info</persInfo>
	<placeKeyword>Mot-clé géographique</placeKeyword>
	<porCatInfoTab>Catalogue</porCatInfoTab>
	<poweredBy>Fonctionne avec </poweredBy>
	<previous>&lt;&lt;</previous>
	<privileges>Privilèges</privileges>
	<profile>Profile</profile>
	<profileChoice value="Administrator">Administrateur</profileChoice>
	<profileChoice value="Editor">Editeur</profileChoice>
	<profileChoice value="RegisteredUser">Invité</profileChoice>
	<profileChoice value="Reviewer">Relecteur</profileChoice>
	<profileChoice value="UserAdmin">Administrateur d'utilisateurs</profileChoice>
	<profileChoice value="Monitor">System Monitor</profileChoice>
	<progress>Avancement</progress>
	<progressChoice value="complete">terminé</progressChoice>
	<progressChoice value="in-work">en cours</progressChoice>
	<progressChoice value="planned">prévu</progressChoice>
	<progressChoice/>
	<protocol>Protocol</protocol>
    <protocolChoice show="y" value="WWW:LINK-1.0-http--link">Adresse Internet (URL)</protocolChoice>
    <protocolChoice show="y" value="WWW:LINK-1.0-http--samples">Produit vitrine (URL)</protocolChoice>
    <protocolChoice show="y" value="WWW:LINK-1.0-http--related">Adresse Internet associée (URL)</protocolChoice>
    <protocolChoice show="y" value="WWW:LINK-1.0-http--partners">Site web partenaire (URL)</protocolChoice>
    <protocolChoice show="y" value="WWW:LINK-1.0-http--rss">Fil RSS (URL)</protocolChoice>
    <protocolChoice show="y" value="WWW:LINK-1.0-http--ical">iCalendar (URL)</protocolChoice>
    <protocolChoice value="WWW:LINK-1.0-http--download">Adresse Internet pour téléchargement</protocolChoice>
    <protocolChoice show="-" value="WWW:DOWNLOAD-1.0-http--download">Fichier à télécharger</protocolChoice>
    <protocolChoice show="-" value="WWW:DOWNLOAD-1.0-ftp--download">Fichier à télécharger (FTP)</protocolChoice>
    <protocolChoice value="OGC:WMS-http-get-map">OGC-WMS Web Map Service</protocolChoice>
    <protocolChoice value="OGC:WFS-http-get-capabilities">OGC-WFS Web Feature Service</protocolChoice>
    <protocolChoice value="OGC:WCS-http-get-capabilities">OGC-WCS Web Coverage Service</protocolChoice>
    <protocolChoice value="OGC:WMTS-http-get-capabilities">OGC-WMTS Web Map Tile Service</protocolChoice>
    <protocolChoice value="OGC:WMC-http-get-capabilities">OGC-WMC Web Map Context</protocolChoice>
    <protocolChoice value="OGC:WMS-http-get-capabilities">OGC-WMS Capabilities Service</protocolChoice>
    <protocolChoice value="CHTOPO:specialised-geoportal">Géoportail Spécialisé</protocolChoice>
    <protocolChoice show="y" value="GLG:KML-2.0-http-get-map">Google Earth KML service (ver 2.0)</protocolChoice>
    <protocolChoice show="-" value="ESRI:AIMS--http--configuration">ArcIMS Map Service : Fichier de configuration (*.AXL)</protocolChoice>
    <protocolChoice show="y" value="ESRI:AIMS--http-get-image">ArcIMS Internet Image Map Service</protocolChoice>
    <protocolChoice show="-" value="ESRI:AIMS--http-get-feature">ArcIMS Internet Feature MapService</protocolChoice>
	<pubdate>Date de publication</pubdate>
	<publicationDate>Date de diffusion</publicationDate>
	<publisher>Diffuseur</publisher>
	<purpose>Sujet</purpose>
	<rateIt>Note</rateIt>
	<ratingMsg>Cliquer sur le bouton pour noter. Pour les métadonnées moissonnées vous devez attendre la nouvelle synchronisation.</ratingMsg>
	<rawMetadata>Insertion de métadonnées par lots</rawMetadata>
	<rebuild>Regénérer</rebuild>
	<recentAdditions>Derniers ajouts</recentAdditions>
	<refSysTab>Système de Réf.</refSysTab>
	<region>Région</region>
	<register>Créer un compte</register>
	<registerChoose>Je souhaite </registerChoose>
	<RegisteredUser>Utilisateur enregistré</RegisteredUser>
	<registerTitle>Formulaire d'enregistrement</registerTitle>
	<registrationDetails>Information sur l'inscription :</registrationDetails>
	<remote>Recherche distante</remote>
	<remoteType>Distant</remoteType>
	<remove js="true">Supprimer</remove>
	<res>résultats</res>
	<reset>Réinitialiser</reset>
	<resetFeedbackForm>Réinitialiser</resetFeedbackForm>
	<resetPassword>Changer le mot de passe</resetPassword>
	<resetSearch>Réinitialiser</resetSearch>
	<ress>résultat</ress>
	<restrictTo>Limiter a</restrictTo>
	<result>Derniers résultats</result>
  <searchResult>Résultats de recherche</searchResult>
  <resources>Ressources</resources>
  <visualizationService>URL du service de visualisation (WMS)</visualizationService>
	<resultsCoordinate>Résultats correspondant aux critères de recherche géographiques</resultsCoordinate>
	<resultsFreeText>Résultats de la recherche</resultsFreeText>
	<resultsMatching js="true">Nombre de résultats : </resultsMatching>
	<Reviewer>Relecteur</Reviewer>
	<rss>Ouvrez flux RSS</rss>
	<rtitle>Titre</rtitle>
	<save>Sauver</save>
	<saveAndClose>Sauver et fermer</saveAndClose>
	<saveAndValidate>Sauver et valider</saveAndValidate>
	<savepdf>Visualiser les résultats de la recherche au format pdf</savepdf>
	<printSelection>Imprimer au PDF</printSelection>
	<schema>Schéma</schema>
	<schematronError>Erreur Schematron</schematronError>
	<search js="true">Rechercher</search>
	<searchAllText>Partout</searchAllText>
	<searchBox>Recherche de données et information</searchBox>
	<searchIndex>Index de recherche</searchIndex>
	<searching js="true">... Recherche en cours ...</searching>
	<searchPage>Page de recherche</searchPage>
	<searchPageDes>Aller à la page de recherche</searchPageDes>
	<searchTemplates>Rechercher les Modèles</searchTemplates>
	<searchText>Recherche</searchText>
	<searchUnused>Rechercher des métadonnées vides ou non utilisées</searchUnused>
	<searchUnusedTitle>Métadonnées inutilisées</searchUnusedTitle>
	<select>Sélectionner : </select>
	<selectAll>Tout sélectionner</selectAll>
	<selectAllNotPossible>Trop d'enregistrement ! Doit être inférieur à </selectAllNotPossible>
	<selected js="true"> selectionné(s)</selected>
	<selectedOnly>Afficher la sélection</selectedOnly>
	<selection>Sélection</selection>
	<selectNone>Unselect metadata selected</selectNone>
	<server>Serveur</server>
	<setAll>Tous</setAll>
	<setOnSave>Valeur définie lors de la sauvegarde</setOnSave>
	<shibLogin>Shib Login</shibLogin>
	<show js="true">Métadonnées</show>
	<showFileDownloadSummary>Télécharger des fichiers ...</showFileDownloadSummary>
	<simple>Recherche simple</simple>
	<simpleTab>Vue par défaut</simpleTab>
	<simpleTabEditor>Editeur par défaut</simpleTabEditor>
	<singleFile>Fichier simple (XML, SLD, WMC...)</singleFile>
	<site>Site</site>
	<siteId>Identifiant</siteId>
	<sizeBytes>Size (bytes)</sizeBytes>
	<sort>Trier</sort>
	<sortBy js="true">Trier par</sortBy>
	<sortByType id="revisionDate">Mise à jour des métadonnées</sortByType>
	<sortByType id="changeDate">Date de mise à jour</sortByType>
	<sortByType id="popularity">Popularité</sortByType>
	<sortByType id="relevance">Pertinence</sortByType>
	<sortByType id="title">Titre</sortByType>
	<southbc>Coordonnée sud de l'emprise</southbc>
	<spacesNot js="true">Les espaces ne sont pas autorisés dans ce champ</spacesNot>
	<spatial2Tab>Représentation Spat.</spatial2Tab>
	<spatialTab>Information Spat.</spatialTab>
	<startsWith>Commence par</startsWith>
	<state>Etat</state>
	<styleSheet>Feuille de style</styleSheet>
	<submit>Valider</submit>
	<subtemplate>Sous modèle</subtemplate>
	<subtemplateTitle>Titre du sous modèle</subtemplateTitle>
	<summaryTab>Résumé</summaryTab>
	<surName>Nom</surName>
	<systemConfig>Configuration du système</systemConfig>
	<systemConfigDes>Permet de modifier quelques paramètres systèmes</systemConfigDes>
	<systemInfo>Information système</systemInfo>
	<systemInfoDes>Consultation des informations sur le catalogue, l'index, Java, le système d'exploitation</systemInfoDes>
	<template js="true">Modèle</template>
	<Term>Terme</Term>
	<thanks>Merci</thanks>
	<theme>Sujet ISO</theme>
	<thumbnails>Vignettes</thumbnails>
	<timeout>Timeout</timeout>
	<timeoutChoice value="10">10 secondes</timeoutChoice>
	<timeoutChoice value="20">20 secondes</timeoutChoice>
	<timeoutChoice value="30">30 secondes</timeoutChoice>
	<title>geocat.ch – Le catalogue géographique suisse</title>
	<to js="true">Fin</to>
	<toDateSelector>Select TO date</toDateSelector>
	<tools>Outils</tools>
	<topic>Sujet</topic>
	<transferOwnership>Transfert de privilèges</transferOwnership>
	<transferOwnershipDes>Transfert des privilèges de métadonnées pour un autre utilisateur</transferOwnershipDes>
	<type js="true">Type</type>
	<up>Monter</up>
	<update>Mettre à jour</update>
	<updateCategories>Mettre à jour les catégories</updateCategories>
	<updateCategory>Mettre à jour la catégorie</updateCategory>
	<updateGroup>Mettre à jour le groupe</updateGroup>
	<updatePrivileges>Mettre à jour les privilèges</updatePrivileges>
	<updateUserAccount>Mettre à jour le compte utilisateur</updateUserAccount>
	<upload js="true">Téléchargement </upload>
	<user>Utilisateur</user>
	<UserAdmin>Administrateur d'utilisateurs</UserAdmin>
	<userAtLeastOneGroup js="true">Vous devez saisir au moins un groupe.</userAtLeastOneGroup>	
	<userDefined>- Personnalisée -</userDefined>
	<userInfo>Modifier les informations utilisateurs</userInfo>
	<userInfoDes>Permet de mettre à jour les informations sur l'utilisateur</userInfoDes>
	<userManagement>Gestion des utilisateurs</userManagement>
	<userManDes>Ajouter/Modifier/Supprimer et visualiser les utilisateurs</userManDes>
	<username>Nom d'utilisateur</username>
	<usernameMandatory>Le nom d'utilisateur est obligatoire.</usernameMandatory>
	<userPw>Modifier le mot de passe</userPw>
	<userPwDes>Autoriser l'utilisateur en cours de changer le mot de passe</userPwDes>
	<uuidAction>Actions à l'import :</uuidAction>
	<validate>Valider</validate>
	<assign>Affecter à ce catalogue</assign>
	<validityBegins>Date de début de validité</validityBegins>
	<validityEnds> et fin </validityEnds>
	<view>Voir</view>
	<viewInGE>Google Earth</viewInGE>
	<waitGetCap js="true">Chargement en cours ...</waitGetCap>
	<westbc>Coordonnée ouest de l'emprise</westbc>
	<what js="true">Quoi ?</what>
	<when js="true">Quand ?</when>
	<where js="true">Où ?</where>
	<winInfo1>Cette fenêtre montre les ressources de GeoNetwork.</winInfo1>
	<winInfo2>L'icône Besoin d'aide (?) vous donne accès à l'aide.</winInfo2>
	<wwwlink>Liens Internet</wwwlink>
	<xmlInsert>Importer des fichiers de métadonnées (format XML ou MEF)</xmlInsert>
	<xmlInsertTitle>Import de métadonnées</xmlInsertTitle>
	<xmlTab>XML</xmlTab>
    <inspireTab>Vue INSPIRE</inspireTab>
    <inspireSection>
        <identification>
            <title>Identification</title>
        <help>
				<div>
				The following metadata elements shall be provided:
				<ul>
					<li>Resource title:
				This a characteristic, and often-unique, name by which the resource is known. The value domain of this metadata element is free text.</li>
					<li>Resource abstract:
						This is a brief narrative summary of the content of the resource. The value domain of this metadata element is free text.</li>
					<li>Resource type:
						This is the type of resource being described by the metadata. The value domain of this metadata element is defined in Part D.1.</li>
					<li>Resource locator:
						The resource locator defines the link(s) to the resource and/or the link to additional information about the resource. The value domain of this metadata element is a character string, commonly expressed as Uniform Resource Locator (URL).</li>
					<li>Unique resource identifier:
						A value uniquely identifying the resource. The value domain of this metadata element is a mandatory character string code, generally assigned by the data owner, and a character string namespace uniquely identifying the context of the identifier code (for example, the data owner).	</li>
					<li>Coupled resource:
						If the resource is a spatial data service, this metadata element identifies, where relevant, the target spatial data set(s) of the service through their Unique Resource Identifiers (URI). The value domain of this metadata element is a mandatory character string code, generally assigned by the data owner, and a character string namespace uniquely identifying the context of the identifier code (for example, the data owner).</li>
					<li>Resource language:
						The language(s) used within the resource. The value domain of this metadata element is limited to the languages defined in ISO 639-2.</li>
				</ul>
				</div>
			</help>
		</identification>
        <classification>
            <title>Classification des données ou services</title>
        <help>
				<div>
					<ul>
						<li>Topic category:			
						The topic category is a high-level classification scheme to assist in the grouping and topic-based search of available spatial data resources. The value domain of this metadata element is defined in Part D.2.</li>
						<li>
							Spatial data service type: 
							This is a classification to assist in the search of available spatial data services. A specific service shall be categorised in only one category. The value domain of this metadata element is defined in Part D.3.
						</li>
					</ul>
				</div>
			</help>
		</classification>
        <keywords>
            <title>Mots-clés &amp; thèmes INSPIRE</title>
        <help>
				<div>
					According to the INSPIRE Implementing Rule for Metadata, if a resource is a spatial data set or spatial data set series, at least one keyword shall be provided from the General Environmental Multi-lingual Thesaurus (GEMET) describing the relevant spatial data theme as defined in Annex I, II or III to Directive 2007/2/EC.
					<br/>					
					The titles and definitions of all 34 INSPIRE Spatial Data Themes have now been integrated into the General Environmental Multi-lingual Thesaurus (GEMET) in the 23 official Community languages: http://www.eionet.europa.eu/gemet/inspire_themes.
					<br/>
					Note that, in addition to the INSPIRE Spatial Data Theme, also other keywords might be added. These may be described as a free text or may originate from any Controlled Vocabulary. If they originate from a Controlled Vocabulary (Thesaurus, Ontology), the citation of the originating Controlled Vocabulary shall be provided, as described below. 
				</div>
			</help>
		</keywords>
        <geoloc>
            <title>Localisation géographique</title>
        <help>
				<div>
					The requirement for geographic location referred to in Article 11(2)(e) of Directive 2007/2/EC shall be expressed with the metadata element geographic bounding box.
					This is the extent of the resource in the geographic space, given as a bounding box. The bounding box shall be expressed with westbound and eastbound longitudes, and southbound and northbound latitudes in decimal degrees, with a precision of at least 2 decimals. 
				</div>
			</help>
		</geoloc>
        <temporal>
            <title>Référence temporelle</title>
        <help>
				<div>
					This metadata element addresses the requirement to have information on the temporal dimension of the data as referred to in Article 8(2)(d) of Directive 2007/2/EC . At least one of the metadata elements referred to in points 5.1 to 5.4 shall be provided. The value domain of the metadata elements referred to in points 5.1 to 5.4 is a set of dates. Each date shall refer to a temporal reference system and shall be expressed in a form compatible with that system. The default reference system shall be the Gregorian calendar, with dates expressed in accordance with ISO 8601.
					<br/>
					The temporal extent defines the time period covered by the content of the resource.
					
					This time period may be expressed as any of the following:
					<ul>					
						<li>an individual date</li>
						<li>an interval of dates expressed through the starting date and end date of the interval</li>
						<li>a mix of individual dates and intervals of dates</li>
					</ul>
				</div>
			</help>
		</temporal>
        <quality>
            <title>Qualité et validité</title>
        <help>
				<div> The requirements referred to in Article 5(2) and Article 11(2) of Directive 2007/2/EC relating to the quality and validity of spatial data shall be addressed by the following metadata elements: 
					<ul>
						<li>Lineage:
						This is a statement on process history and/or overall quality of the spatial data set. Where appropriate it may include a statement whether the data set has been validated or quality assured, whether it is the official version (if multiple versions exist), and whether it has legal validity. The value domain of this metadata element is free text.</li>
						<li>
							Spatial resolution:
							
							Spatial resolution refers to the level of detail of the data set. It shall be expressed as a set of zero to many resolution distances (typically for gridded data and imagery-derived products) or equivalent scales (typically for maps or map-derived products). An equivalent scale is generally expressed as an integer value expressing the scale denominator. A resolution distance shall be expressed as a numerical value associated with a unit of length.			
						</li>
					</ul>				
				</div>
			</help>
		</quality>
        <conformity>
            <title>Conformité</title>
        <help>
				<div>
					The requirements referred to in Article 5(2)(a) and Article 11(2)(d) of Directive 2007/2/EC relating to the conformity, and the degree of conformity, with implementing rules adopted under Article 7(1) of Directive 2007/2/EC shall be addressed by the following metadata elements:
					<ul>
						<li>Specification:					
							This is a citation of the implementing rules adopted under Article 7(1) of Directive 2007/2/EC or other specification to which a particular resource conforms. A resource may conform to more than one implementing rules adopted under Article 7(1) of Directive 2007/2/EC or other specification.
							This citation shall include at least the title and a reference date (date of publication, date of last revision or of creation) of the implementing rules adopted under Article 7(1) of Directive 2007/2/EC or of the specification.
						</li>
						<li>
							Degree:					
							This is the degree of conformity of the resource to the implementing rules adopted under Article 7(1) of Directive 2007/2/EC or other specification. The value domain of this metadata element is defined in Part D. 							
						</li>
					</ul>					
				</div>
			</help>
		</conformity>
        <constraint>
            <title>Constrainte d'accès et d'utilisation</title>
        <help>
				<div>
					A constraint related to access and use shall be either or both of the following:
					<ul>
						<li>
							Conditions applying to access and use:					
							This metadata element defines the conditions for access and use of spatial data sets and services, and where applicable, corresponding fees as required by Article 5(2)(b) and Article 11(2)(f) of Directive 2007/2/EC. The value domain of this metadata element is free text. The element must have values.
							
							If no conditions apply to the access and use of the resource, "no conditions apply" shall be used. If conditions are unknown, "conditions unknown" shall be used. This element shall also provide information on any fees necessary to access and use the resource, if applicable, or refer to a Uniform Resource Locator (URL) where information on fees is available.							
						</li>
						<li>
							Limitations on public access: 
							When Member States limit public access to spatial data sets and spatial data services under Article 13 of Directive 2007/2/EC, this metadata element shall provide information on the limitations and the reasons for them. If there are no limitations on public access, this metadata element shall indicate that fact. The value domain of this metadata element is free text.							
						</li>
					</ul>					
				</div>
			</help>
		</constraint>
        <org>
          <title>Organisation(s) responsable(s) de la ressource</title>
        <help>
				<div>
					For the purposes of Article 5(2)(d) and Article 11(2)(g) of Directive 2007/2/EC, the following two metadata elements shall be provided:
					<ul>
						<li>
							Responsible party:
							This is the description of the organisation responsible for the establishment, management, maintenance and distribution of the resource. This description shall include:
							(the name of the organisation as free text, a contact e-mail address as a character string.)							
						</li>
						<li>
							Responsible party role:					
							This is the role of the responsible organisation. The value domain of this metadata element is defined in Part D.6.	
						</li>
					</ul>
				</div>
			</help>
		</org>
        <metadata>
            <title>Métadonnée</title>
        <help>For the purposes of Article 5(1) of Directive 2007/2/EC.</help>
		</metadata>
    </inspireSection>
    <inspireAddConformity>Ajouter une section conformité INSPIRE</inspireAddConformity>    
	<xsdError>Erreur de validation XSD</xsdError>
	<yourRegistration js="true">Création du compte ...</yourRegistration>
	<zip>Code postal</zip>
	
	<header_meta>
		<meta name="keywords" content="GeoNetwork opensource metadata ISO19115 ISO19139 ISO GIS remote sensing data shapefiles spatial data satellite images map maps interactive opengis geospatial CSW reference implementation mapping 19115 19139 geographic z39.50 catalog clearinghouse coverages grid raster data opensource open source network"/>
		<meta name="description" content="GeoNetwork opensource provides Internet access to interactive maps, satellite imagery and related spatial databases. It's purpose is to improve access to and integrated use of spatial data and information. GeoNetwork opensource allows to easily share spatial data among different users"/>
		<link rel="schema.DC" href="http://purl.org/dc/elements/1.1/"/>
		<meta name="DC.title" lang="French" content="GeoNetwork : portail pour l'information géographique"/>
		<meta name="DC.creator" content="GeoNetwork Team"/>
		<meta name="DC.subject" lang="French" content="GeoNetwork opensource metadata ISO19115 ISO19139 ISO GIS remote sensing data shapefiles spatial data satellite images map maps interactive opengis mapping 19115 19139 geographic z39.50 catalog clearinghouse coverages grid raster data opensource open source network"/>
		<meta name="DC.description" lang="French" content="GeoNetwork provides Internet access to interactive maps, satellite imagery and related spatial databases. It's purpose is to improve access to and integrated use of spatial data and information. GeoNetwork opensource allows to easily share spatial data among different users"/>
		<meta name="DC.date" content="02-07-2007"/>
		<meta name="DC.type" scheme="DCMIType" content="InteractiveResource"/>
		<meta name="DC.format" content="text/html; charset=UTF-8"/>
		<meta name="DC.language" content="English French Spanish Russian Chinese Dutch Portuguese"/>
		<meta name="DC.coverage" content="Global"/>
	</header_meta>
	<mainpage1>
		<h1>GeoNetwork a pour objectif :</h1>
		<ul>
			<li>Améliorer l'accès et l'usage des informations et données spatiales</li>
			<li>Aider les processus de prise de décision</li>
			<li>Favoriser l'approche multidisciplinaire nécessaire au développement durable</li>
			<li>Améliorer la compréhension des apports de l'information géographique</li>
		</ul>
	</mainpage1>
	<mainpage2>
		GeoNetwork opensource permet de partager des informations géographiques thématiques entre organisations.
		Pour plus d'information, contacter
	</mainpage2>
	<mainhelp1> Comment chercher... </mainhelp1>
	<mainhelp2> Cacher l'aide... </mainhelp2>
	<mainhelp3>
		<p>
			<font size="-2"> Vous pouvez chercher en utilisant une des options fournies, ou bien une combinaison de ces options.<br/>
				Seuls les résultats correspondant à votre recherche seront affichés.</font>
		</p>
		<p>
			<font size="-2"> La <b>Recherche en texte intégrale</b> recherche le texte saisi dans tous les champs des métadonnées.
				<br/>
				<i>
					Lorsque plusieurs mots sont saisie dans la <b>recherche en texte intégrale</b>, le système recherche l'ensemble des mots (comme si ils étaient séparés par AND).
				</i>
			</font>
		</p>
		<p>
			<font size="-2">
				La recherche par <b>Sujet</b> recherche les correspondances pour le sujet sélectionné.
			</font>
		</p>
		<p>
			<font size="-2">
				La recherche par <b>Situation</b> recherche les correspondance pour l'emprise de la région sélectionnée.
			</font>
		</p>
		<p>
			<font size="-2">
				En choisissant l'option "<b>
					<input name="demo" type="checkbox" checked="checked"/> Contenant</b> la <b>Région</b> sélectionnée"
				trouvera les correspondances qui couvrent la région ou plus que la région.<br/>
				<i>Par exemple : Des cartes régionale ou mondiale couvrent plusieurs pays, et couvrent également le pays sélectionné.</i>
			</font>
		</p>
		<p>
			<font size="-2">
				En choisissant l'option "<b>
					<input name="demo" type="checkbox" checked="checked"/> chevauche</b> la <b>Région</b> sélectionnée"
				 trouvera les correspondances qui couvrent partiellement la région.
			</font>
		</p>
	</mainhelp3>
    <savexml>
		<dc>Télécharger les métadonnées au format Dublin Core</dc>
		<fgdc>Télécharger les métadonnées au format FGDC</fgdc>
		<iso19115Esri>Télécharger les métadonnées au format ESRI ArcCatalog</iso19115Esri>
		<iso19139>Télécharger les métadonnées au format ISO19115/19139</iso19139>
		<iso19139fra>Télécharger les métadonnées au format ISO19115/19139 profil France</iso19139fra>
	</savexml>
  <url>URL</url>
  <thesaurus>
    <load>Installer un thésaurus à partir du dépôt GeoNetwork disponible en ligne</load>    
		<addelement>Ajouter un élément</addelement>
		<admin>Gérer le thésaurus</admin>
		<broader>Broader Term</broader>
		<category>Catégorie du thésaurus</category>
		<consultation>Consulter le thésaurus</consultation>
		<delete>Supprimer le thésaurus</delete>
		<deleteelement>Supprimer l'élément</deleteelement>
		<download>Télécharger le thesaurus</download>
		<edit>Editer le thésaurus</edit>
		<editelement>Editer l'élément</editelement>
		<edition>Editer le thésaurus</edition>
		<en>in</en>
		<foundKeyWords>Nombre de mots trouvés</foundKeyWords>
		<foundKeyWordsLimit>Nombre maximum de mots trouvés </foundKeyWordsLimit>
		<keywordConfirm>Confirmez la suppression du mot clé</keywordConfirm>
		<keywordDescription>Définition du mot clé:</keywordDescription>
		<management>Gestion des thesaurus</management>
		<manDes>Ajouter/modifier/supprimer et consulter les thésaurus</manDes>
		<narrower>Narrower Term</narrower>
		<related>Related Term</related>
		<thesaurus>Thésaurus</thesaurus>
		<unknown>Thésaurus inconnu</unknown>
		<update>Mettre à jour le thésaurus</update>
		<updateelement>Mettre à jour l'élément</updateelement>
		<upload>Télécharger un thésaurus</upload>
	</thesaurus>
	<searchhelp>
		<searchAllText>Enter free text here</searchAllText>
		<rtitle>Enter title here</rtitle>
		<abstract>Enter abstract here</abstract>
		<keywords>Pick keywords from existing metadata records</keywords>
		<thesaurus>Pick keywords from thesauri</thesaurus>
	</searchhelp>

    <inspire>
        <serviceType>
            <value id="discovery">Discovery Service (discovery)</value>
            <value id="view">View Service (view)</value>
            <value id="download">Download Service (download)</value>
            <value id="transformation">Transformation Service (transformation)</value>
            <value id="invoke">Invoke Spatial Data Service (invoke)</value>
            <value id="other">Other Services (other)</value>
        </serviceType>
        <spatialDataService>
            <group label="Geographic human interaction services">
                <value id="humanInteractionService">Geographic human interaction services</value>
                <value id="humanCatalogueViewer">Catalogue viewer</value>
                <value id="humanGeographicViewer">Geographic viewer</value>
                <value id="humanGeographicSpreadsheetViewer">Geographic spreadsheet viewer</value>
                <value id="humanServiceEditor">Service editor</value>
                <value id="humanChainDefinitionEditor">Chain definition editor</value>
                <value id="humanWorkflowEnactmentManager">Workflow enactment manager</value>
                <value id="humanGeographicFeatureEditor">Geographic feature editor</value>
                <value id="humanGeographicSymbolEditor">Geographic symbol editor</value>
                <value id="humanFeatureGeneralizationEditor">Feature generalisation editor</value>
                <value id="humanGeographicDataStructureViewer">Geographic data-structure viewer</value>
            </group>

            <group label="Geographic model/information management service">
                <value id="infoManagementService">Geographic model/information management service</value>
                <value id="infoFeatureAccessService">Feature access service</value>
                <value id="infoMapAccessService">Map access service</value>
                <value id="infoCoverageAccessService">Coverage access service</value>
                <value id="infoSensorDescriptionService">Sensor description service</value>
                <value id="infoProductAccessService">Product access service</value>
                <value id="infoFeatureTypeService">Feature type service</value>
                <value id="infoCatalogueService">Catalogue service</value>
                <value id="infoRegistryService">Registry service</value>
                <value id="infoGazetteerService">Gazetteer service</value>
                <value id="infoOrderHandlingService">Order handling service</value>
                <value id="infoStandingOrderService">Standing order service</value>
            </group>

            <group label="Geographic workflow/task management services">
                <value id="taskManagementService">Geographic workflow/task management services</value>
                <value id="chainDefinitionService">Chain definition service</value>
                <value id="workflowEnactmentService">Workflow enactment service</value>
                <value id="subscriptionService">Subscription service</value>
            </group>

            <group label="Geographic processing services – spatial">
                <value id="spatialProcessingService">Geographic processing services – spatial</value>
                <value id="spatialCoordinateConversionService">Coordinate conversion service </value>
                <value id="spatialCoordinateTransformationService">Coordinate transformation service </value>
                <value id="spatialCoverageVectorConversionService">Coverage/vector conversion service </value>
                <value id="spatialImageCoordinateConversionService">Image coordinate conversion service</value>
                <value id="spatialRectificationService">Rectification service</value>
                <value id="spatialOrthorectificationService">Orthorectification service</value>
                <value id="spatialSensorGeometryModelAdjustmentService">Sensor geometry model adjustment service</value>
                <value id="spatialImageGeometryModelConversionService">Image geometry model conversion service</value>
                <value id="spatialSubsettingService">Subsetting service</value>
                <value id="spatialSamplingService">Sampling service</value>
                <value id="spatialTilingChangeService">Tiling change service</value>
                <value id="spatialDimensionMeasurementService">Dimension measurement service</value>
                <value id="spatialFeatureManipulationService">Feature manipulation services</value>
                <value id="spatialFeatureMatchingService">Feature matching service</value>
                <value id="spatialFeatureGeneralizationService">Feature generalisation service</value>
                <value id="spatialRouteDeterminationService">Route determination service</value>
                <value id="spatialPositioningService">Positioning service</value>
                <value id="spatialProximityAnalysisService">Proximity analysis service</value>
            </group>

            <group label="Geographic processing services – thematic">
                <value id="thematicProcessingService">Geographic processing services – thematic</value>
                <value id="thematicGoparameterCalculationService">Geoparameter calculation service</value>
                <value id="thematicClassificationService">Thematic classification service</value>
                <value id="thematicFeatureGeneralizationService">Feature generalisation service</value>
                <value id="thematicSubsettingService">Subsetting service</value>
                <value id="thematicSpatialCountingService">Spatial counting service</value>
                <value id="thematicChangeDetectionService">Change detection service</value>
                <value id="thematicGeographicInformationExtractionService">Geographic information extraction services</value>
                <value id="thematicImageProcessingService">Image processing service</value>
                <value id="thematicReducedResolutionGenerationService">Reduced resolution generation service</value>
                <value id="thematicImageManipulationService">Image Manipulation Services</value>
                <value id="thematicImageUnderstandingService">Image understanding services</value>
                <value id="thematicImageSynthesisService">Image synthesis services</value>
                <value id="thematicMultibandImageManipulationService">Multiband image manipulation</value>
                <value id="thematicObjectDetectionService">Object detection service</value>
                <value id="thematicGeoparsingService">Geoparsing service</value>
                <value id="thematicGeocodingService">Geocoding service</value>
            </group>

             <group label="Geographic processing services – temporal">
                <value id="temporalProcessingService">Geographic processing services – temporal</value>
                <value id="temporalReferenceSystemTransformationService"> Temporal reference system transformation service</value>
                <value id="temporalSubsettingService">Subsetting service</value>
                <value id="temporalSamplingService">Sampling service</value>
                <value id="temporalProximityAnalysisService">Temporal proximity analysis service</value>
            </group>

            <group label="Geographic processing services – metadata">
                <value id="metadataProcessingService">Geographic processing services – metadata</value>
                <value id="metadataStatisticalCalculationService">Statistical calculation service</value>
                <value id="metadataGeographicAnnotationService">Geographic annotation services</value>
            </group>

            <group label="Geographic communication services">
                <value id="comService">Geographic communication services</value>
                <value id="comEncodingService">Encoding service</value>
                <value id="comTransferService">Transfer service</value>
                <value id="comGeographicCompressionService">Geographic compression service</value>
                <value id="comGeographicFormatConversionService">Geographic format conversion service</value>
                <value id="comMessagingService">Messaging service</value>
                <value id="comRemoteFileAndExecutableManagement">Remote file and executable management</value>
            </group>
        </spatialDataService>
        <what>
            <l1>Recherche INSPIRE</l1>
            <l2>Métadonnées INSPIRE</l2>
            <l3>Uniquement les métadonnées INSPIRE</l3>
            <l4>Cacher les critères INSPIRE</l4>
            <l5>Voir les critères INSPIRE</l5>
            <l6>Annexe </l6>
            <l7>Type de source</l7>
            <l8>Tout</l8>
            <l9>Données et collections de données</l9>
            <l10>Services</l10>
            <l11>Organisation</l11>
            <l12>Voir les thèmes INSPIRE</l12>
            <l13>Cacher les thèmes INSPIRE</l13>
            <l14>Thèmes INSPIRE</l14>
            <l15>Type de service</l15>
        <l16>Classification of data services</l16>
        </what>
        <annex1>
            <theme id="inspire_CoordinateRefSystems">Référentiels de coordonnées</theme>
            <theme id="inspire_GeographicalGridSystems">Systèmes de maillage géographique</theme>
            <theme id="inspire_GeographicalNames">Dénominations géographiques</theme>
            <theme id="inspire_AdministrativeUnits">Unités administratives</theme>
            <theme id="inspire_Addresses">Adresses</theme>
            <theme id="inspire_CadastralParcels">Parcelles cadastrales</theme>
            <theme id="inspire_TransportNetworks">Réseaux de transport</theme>
            <theme id="inspire_Hydrography">Hydrographie</theme>
            <theme id="inspire_ProtectedSites">Sites protégés</theme>
        </annex1>
        <annex2>
            <theme id="inspire_Elevation">Altitude</theme>
            <theme id="inspire_LandCover">Occupation des terres</theme>
            <theme id="inspire_Orthoimagery">Ortho-imagerie</theme>
            <theme id="inspire_Geology">Géologie</theme>
        </annex2>
        <annex3>
            <theme id="inspire_StatisticalUnits">Unités statistiques</theme>
            <theme id="inspire_Buildings">Bâtiments</theme>
            <theme id="inspire_Soil">Sols</theme>
            <theme id="inspire_LandUse">Usage des sols</theme>
            <theme id="inspire_HumanHealthAndSafety">Santé et sécurité des personnes</theme>
            <theme id="inspire_UtilityAndGovernmentServices">Services d'utilité publique et services publics</theme>
            <theme id="inspire_EnvironmentalMonitoringFacilities">Installations de suivi environnemental</theme>
            <theme id="inspire_ProductionAndIndustrialFacilities">Lieux de production et sites industriels</theme>
            <theme id="inspire_AgriculturalAndAquacultureFacilities">Installations agricoles et aquacoles</theme>
            <theme id="inspire_PopulationDistribution-Demography">Répartition de la population — démographie</theme>
            <theme id="inspire_AreaManagementRestrictionRegulationZonesAndReportingUnits">Zones de gestion, de restriction ou de réglementation et unités de déclaration</theme>
            <theme id="inspire_NaturalRiskZones">Zones à risque naturel</theme>
            <theme id="inspire_AtmosphericConditions">Conditions atmosphériques</theme>
            <theme id="inspire_MeteorologicalGeographicalFeatures">Caractéristiques géographiques météorologiques</theme>
            <theme id="inspire_OceanographicGeographicalFeatures">Caractéristiques géographiques océanographiques</theme>
            <theme id="inspire_SeaRegions">Régions maritimes</theme>
            <theme id="inspire_Bio-geographicalRegions">Régions biogéographiques</theme>
            <theme id="inspire_HabitatsAndBiotopes">Habitats et biotopes</theme>
            <theme id="inspire_SpeciesDistribution">Répartition des espèces</theme>
            <theme id="inspire_EnergyResources">Sources d'énergie</theme>
            <theme id="inspire_MineralResources">Ressources minérales</theme>
        </annex3>
    </inspire>
    
    <selectMetadataFileAlert>Vous devez sélectionner un fichier à insérer</selectMetadataFileAlert>    
    <showMoreSearchFields>Autres critères de recherche</showMoreSearchFields>
    <searchEitherOfTheWords>Au moins un des mots suivants</searchEitherOfTheWords>
    <searchExactPhrase>Cette expression exacte</searchExactPhrase>
    <searchAllWords>Tous les mots suivants</searchAllWords>
    <searchWithoutWords>Aucun des mots suivants</searchWithoutWords>
    
    <showMap>Afficher la carte</showMap>
    <mapViewer>Visualiseur</mapViewer>

    <uuid>Identifiant unique</uuid>    
    <mymetadata>Mes métadonnées</mymetadata>
	<quickSearch>Recherches rapides</quickSearch>
	<catalogueRecords>Métadonnées du catalogue</catalogueRecords>
	<harvestedRecords>Métadonnées moissonnées</harvestedRecords>
	<catalogueTemplates>Modèles de saisie</catalogueTemplates>
	<addremove>Ajouter / Supprimer</addremove>
    <enabled>Activé</enabled>
	<notifications>Notification de n&#339;uds distants</notifications>
    <url>URL</url>    

    <cswServer>Configuration CSW</cswServer>
	<cswServerDes>Configuration du serveur CSW</cswServerDes>
    <cswServerConfig>Configuration du serveur CSW</cswServerConfig>
    <cswServerEnable>Activer</cswServerEnable>
    <cswServerMetadataPublic>Publier les métadonnées insérées via CSW (Transaction)</cswServerMetadataPublic>
    <cswServerTitle>Titre</cswServerTitle>
    <cswServerAbstract>Résumé</cswServerAbstract>
    <cswServerFees>Frais</cswServerFees>
    <cswServerAccessConstraints>Contraintes d'accès</cswServerAccessConstraints>
    <cswServerContact>Contact</cswServerContact>

    <customize-elementset>Personnaliser ensemble d'éléments</customize-elementset>
    <csw-server-disabled>Serveur CSW est désactivé.</csw-server-disabled>
    <custom-elementset-intro>Définir les éléments à inclure dans votre élément personnalisé défini ici. Chaque élément doit être identifié par son XPATH complète de la racine du document. Ces éléments et leurs descendants seront inclus dans les réponses aux demandes CSW GetRecord avec ElementSetName = FULL.</custom-elementset-intro>
    <custom-elementset-revert>Pour revenir à la valeur par défaut = ElementSetName des réponses complètes, supprimer tous les éléments de cette liste.</custom-elementset-revert>
    <custom-elementset-add>Ajouter un élément</custom-elementset-add>

    <wmslayers>Couches WMS</wmslayers>
    <formatter.admin>Formatage de métadonnées</formatter.admin>
    <formatter.admin.des>Interface d'administration pour les XSLT personnalisés</formatter.admin.des>
	<monitor>Monitor</monitor>
</strings><|MERGE_RESOLUTION|>--- conflicted
+++ resolved
@@ -1,12 +1,9 @@
 <?xml version="1.0" encoding="UTF-8"?>
 <strings>
 	<!-- GEOCAT Strings -->
-<<<<<<< HEAD
-=======
 	<ContactSelectionTitle js="true">Sélection du contacte</ContactSelectionTitle>
 	<FormatSelectionTitle js="true">Sélection du format</FormatSelectionTitle>
 	<ExtentSelectionTitle js="true">Sélection de l’étendue</ExtentSelectionTitle>
->>>>>>> a76304c0
 	<refine.titles js="true">Titre</refine.titles>
 	<refine.keyword js="true">Mot-clé</refine.keyword>
 	<refine.resolution js="true">Résolution spatiale</refine.resolution>
@@ -176,15 +173,6 @@
     <contactinstructions>Instructions pour le contact</contactinstructions>
     <mostPopular>Les plus populaires</mostPopular>
 
-<<<<<<< HEAD
-    <popXlink.about>Rechercher un objet existant ou utiliser le bouton 'Nouveau' si vous n'en trouvez pas.</popXlink.about>
-    <popXlink.contact.search>Rechercher dans la liste de valeur un contact</popXlink.contact.search>
-    <popXlink.contact.role>Renseigner le rôle de ce contact</popXlink.contact.role>
-    <popXlink.contact.action>Ajouter cet élément à la fiche de métadonnée, ou proposer une nouvelle entrée (soumise à modération) si vous ne trouvez pas l'élément désiré.</popXlink.contact.action>
-    <extentBbox>BBOX seulement</extentBbox>
-    <extentPolygon>Polygone seulement</extentPolygon>
-    <extentBboxAndPolygon>Polygone et BBOX</extentBboxAndPolygon>
-=======
     <popXlink.about js="true">Rechercher un objet existant ou utiliser le bouton 'Nouveau' si vous n'en trouvez pas.</popXlink.about>
     <popXlink.contact.search js="true">Rechercher dans la liste de valeur un contact</popXlink.contact.search>
     <popXlink.contact.role js="true">Renseigner le rôle de ce contact</popXlink.contact.role>
@@ -195,23 +183,17 @@
     <extentBbox js="true">BBOX seulement</extentBbox>
     <extentPolygon js="true">Polygone seulement</extentPolygon>
     <extentBboxAndPolygon js="true">Polygone et BBOX</extentBboxAndPolygon>
->>>>>>> a76304c0
     <boolean value="1" context="">Vrai</boolean>
     <boolean value="0" context="">Faux</boolean>
     <boolean value="1" context="gmd:extentTypeCode">Inclusion</boolean>
     <boolean value="0" context="gmd:extentTypeCode">Exclusion</boolean>
     <boolean value="true" context="gmd:extentTypeCode">Inclusion</boolean>
     <boolean value="false" context="gmd:extentTypeCode">Exclusion</boolean>
-<<<<<<< HEAD
-    <xlink.new js="true">Nouveau</xlink.new>
-    <xlink.newGeographic>Nouvelle étendue géographique</xlink.newGeographic>
-=======
     <extentTypeCode js="true">Autorité Code</extentTypeCode>
     <inclusion js="true">Inclusion</inclusion>
     <exclusion js="true">Exclusion</exclusion>
     <xlink.new js="true">Nouveau</xlink.new>
     <xlink.newGeographic js="true">Nouvelle étendue géographique</xlink.newGeographic>
->>>>>>> a76304c0
     <noXlink js="true">Elément choisi non valide.</noXlink>
 
 	<displayValidationReport>Rapport de validation</displayValidationReport>
@@ -331,6 +313,18 @@
     <anyLanguage>n'importe quelle langue</anyLanguage>
 
 	<!-- new strings - 2.7 -->
+	<extractRegisterItems>Extract Register Items</extractRegisterItems>
+	<selectXPath js="true">Enter an XPath to extract XML as a subtemplate eg. /gmd:MD_Metadata/gmd:contact/gmd:CI_ResponsibleParty</selectXPath>
+	<selectExtractTitle js="true">Enter an XPath to extract a title from the subtemplate</selectExtractTitle>
+	<batchExtractSubtemplatesTitle>Extract subtemplates from selected metadata</batchExtractSubtemplatesTitle>
+	<extractSubtemplates>Extract subtemplates</extractSubtemplates>
+	<xpathToExtract>XPath to extract as subtemplate</xpathToExtract>
+	<xsltToExtractTitle>XSLT to extract title from subtemplate</xsltToExtractTitle>
+	<xpathToExtractTitle>XPath to extract title from subtemplate</xpathToExtractTitle>
+	<categoryForSubtemplate>Category for subtemplates</categoryForSubtemplate>
+	<makeChanges>I really want to do this!</makeChanges>
+	<dontMakeChanges>By default, this operation will not make any changes to the database ie. it runs in test mode. Checking this box switches test mode off and changes will be made to the database.</dontMakeChanges>
+
 		<defaultStatusChangeMessage>No information</defaultStatusChangeMessage>
 	<createThesaurus>Create/Update Thesaurus</createThesaurus>
 	<thesaurusType>Thesaurus Type</thesaurusType>
@@ -376,11 +370,7 @@
 	<schemaFileName>Chemin vers l'archive ZIP</schemaFileName>
 	<schemaUrl>URL de l'archive ZIP</schemaUrl>
 	<schemaUuid>Identifiant (UUID) d'une métadonnée locale avec l'URL du schéma (GeoNetwork Metadata Schema Archive-GMSA URL) dans la section ressource en ligne</schemaUuid>
-<<<<<<< HEAD
-	<add>Ajouter</add>
-=======
 	<add js="true">Ajouter</add>
->>>>>>> a76304c0
 	<schemaOps>Gestion des schémas de métadonnées</schemaOps>
 	<enterSchema>Nom du schéma à ajouter</enterSchema>
 	<selectSchemaOperations>Nom du schéma source :</selectSchemaOperations>
