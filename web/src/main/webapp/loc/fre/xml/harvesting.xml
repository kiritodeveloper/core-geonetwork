<?xml version="1.0" encoding="UTF-8"?>
<strings>
	<select>Sélectionner</select>
	<name>Nom</name>
	<directoryname>Répertoire</directoryname>
	<type>Type</type>
	<status>Status</status>
	<errors>Erreurs</errors>
	<every>Fréquence (j:h:m)</every>
	<lastRun>Dernière exécution</lastRun>
	<operation>Opération</operation>
	
	<!-- harvesting types - - - - - - - - - - - - - - - - - - - - -->
	
	<info type="geonetwork">
		<short>GeoNetwork</short>
		<long>Noeud GeoNetwork distant (v2.1)</long>
	</info>
	
	<info type="geonetwork20">
		<short>GeoNetwork 2.0</short>
		<long>Noeud GeoNetwork distant (v2.0)</long>
	</info>
	
	<info type="webdav">
		<short>Web DAV</short>
		<long>Web Access Folder/Serveur Web DAV</long>
	</info>
	
	<info type="csw">
		<short>CSW/ISO 2.0</short>
		<long>OGC CSW 2.0.2 - Profil ISO</long>
	</info>
	
	<info type="z3950">
		<short>Z3950</short>
		<long>Service distant Z3950</long>
	</info>
	
	<info type="oaipmh">
		<short>OAIPMH</short>
		<long>OAI Protocol for Metadata Harvesting 2.0</long>
	</info>
	
	<info type="ogcwxs">
    <short>OGC WxS</short>
    <long>GéoService OGC (ie. WMS, WFS, WCS, WPS, CSW et SOS)</long>
  </info>

	<info type="arcsde">
		<short>ArcSDE</short>
		<long>Serveur ArcSDE</long>
	</info>
	
	<info type="thredds">
		<short>Thredds</short>
		<long>Thredds Catalog</long>
	</info>
	
	<info type="wfsfeatures">
		<short>WFS Features</short>
		<long>OGC WFS GetFeature Response</long>
	</info>

	<info type="filesystem">
		<short>Système de fichier</short>
		<long>Moissonnage de système de fichier local</long>
	</info>
	
	<info type="z3950Config">
		<short>Z3950 Server Config Harvesting</short>
		<long>Z3950 Server Configuration Harvesting</long>
	</info>

    <!-- Editing form - - - - - - - - - - - - - - - - - - - - - - -->
	
	<site>Site</site>

	<category>Category</category>
	<clearConfig>Clear Z3950 Server Configuration</clearConfig>

	<wxstype>Type of OGC webservice</wxstype>
    <wxstypes>
        <type value="WMS1.0.0">OGC Web Map Service (WMS) Version 1.0.0</type>
        <type value="WMS1.1.1">OGC Web Map Service (WMS) Version 1.1.1 - preferred</type>
    	<type value="WMS1.3.0">OGC Web Map Service (WMS) Version 1.3.0</type>
        <type value="WFS1.0.0">OGC Web Feature Service (WFS) Version 1.0.0</type>
        <type value="WFS1.1.0">OGC Web Feature Service (WFS) Version 1.1.0 - preferred</type>
        <type value="WCS1.0.0">OGC Web Coverage Service (WCS) Version 1.0.0</type>
        <type value="WPS0.4.0">OGC Web Processing Service (WPS) Version 0.4.0</type>
        <type value="WPS1.0.0">OGC Web Processing Service (WPS) Version 1.0.0</type>
    	<type value="CSW2.0.2">OGC Catalogue Service (CSW) Version 2.0.2</type>
        <type value="SOS1.0.0">OGC Sensor Observation Service (SOS) Version 1.0.0</type>
    </wxstypes>
    
    <wxslang>Langue des métadonnées</wxslang>
    <wxsImp>Type d'import</wxsImp>
    <wxsOutputSchema>Target schema</wxsOutputSchema>
    <wxs119Only>Par défaut, le moteur de moissonage génére uniquement les métadonnées de service<br/> au format ISO19119.</wxs119Only>
    <wxs139>Créer les métadonnées pour les couches diffusées par le service.</wxs139>
    <wxs139Layer>Utiliser l'attribut MetadataURL pour les métadonnées de données.</wxs139Layer>
    <createThumbnails>Créer les imagettes (WMS uniquement).</createThumbnails>
    
    <serviceCategory>Catégorie pour les métadonnées de services</serviceCategory>
    <datasetCategory>Catégorie pour les métadonnées de données</datasetCategory>
    
	<returnedSets>OAI provider sets</returnedSets>
	<returnedPrefixes>OAI provider prefixes</returnedPrefixes>
	<retrieveSetsPrefixes>Retrieve Sets/Prefixes</retrieveSetsPrefixes>
    
	<host>Hôte</host>
	<port>Port</port>
	<servlet>Servlet</servlet>
	<useAccount>Compte utilisateur</useAccount>
	<username>Nom d'utilisateur</username>
	<password>Mot de passe</password>
	
	<search>Recherche</search>
	<siteName>Nom du site</siteName>
  
  <createRemoteCategory>Attribuer les catégories si elles existent localement</createRemoteCategory>
  <mefFormatFull>Utiliser le format MEF complet</mefFormatFull>
	
	<xslfilter>Nom du filtre XSL</xslfilter>
	<freeText>Texte libre</freeText>
	<title>Titre</title>
	<abstract>Résumé</abstract>
	<keywords>Mots clés</keywords>
	<minscale>Échelle minimum</minscale>
	<maxscale>Échelle maximum</maxscale>
	<subject>Subject</subject>	
	<digital>Digital</digital>
	<hardcopy>Hardcopy</hardcopy>
	<siteId>Site ID</siteId>

	<retrieve>Récupérer</retrieve>
	<warn>Vous pouvez récupérer ces informations seulement après avoir saisie la section de description du site</warn>
	
	<content>Harvested Content</content>
	<importxslt>Apply this XSLT to harvested records</importxslt>

    <at>Run at</at>
    <atSpec>( hour of day : minute eg. 23:15 )</atSpec>
    <interval>Will run again every</interval>
    <hourintervals>
        <hour label="Each hour">1</hour>
        <hour label="3 hours">3</hour>
        <hour label="6 hours">6</hour>
        <hour label="12 hours">12</hour>
        <hour label="N/A">undefined</hour>
    </hourintervals>
    <dayofweek>
        <day label="Monday">MON</day>
        <day label="Tuesday">TUE</day>
        <day label="Wednesday">WED</day>
        <day label="Thursday">THU</day>
        <day label="Friday">FRI</day>
        <day label="Saturday">SAT</day>
        <day label="Sunday">SUN</day>
    </dayofweek>
    <hours>
        <hour label="0">0</hour>
        <hour label="1">1</hour>
        <hour label="2">2</hour>
        <hour label="3">3</hour>
        <hour label="4">4</hour>
        <hour label="5">5</hour>
        <hour label="6">6</hour>
        <hour label="7">7</hour>
        <hour label="8">8</hour>
        <hour label="9">9</hour>
        <hour label="10">10</hour>
        <hour label="11">11</hour>
        <hour label="12">12</hour>
        <hour label="13">13</hour>
        <hour label="14">14</hour>
        <hour label="15">15</hour>
        <hour label="16">16</hour>
        <hour label="17">17</hour>
        <hour label="18">18</hour>
        <hour label="19">19</hour>
        <hour label="20">20</hour>
        <hour label="21">21</hour>
        <hour label="22">22</hour>
        <hour label="23">23</hour>
    </hours>
    <minutes>
        <minute label="00">0</minute>
        <minute label="15">15</minute>
        <minute label="30">30</minute>
        <minute label="45">45</minute>
    </minutes>

	<options>Options</options>
	<everySpec>(jours : heures : minutes)</everySpec>
	<oneRun>Une seule exécution</oneRun>
	<createGroups>Créer les groupes</createGroups>
	<createCateg>Créer les catégories</createCateg>
	<active>Active</active>
	<inactive>Inactive</inactive>
	<retrieveSources>Obtenir les sources</retrieveSources>
	<retrieveGroups>Obtenir les groupes</retrieveGroups>
	<retrieveInfo>Obtenir des info</retrieveInfo>
	<source>Source</source>
	<criteria>Critères</criteria>
	<validate>Valider</validate>
	<recurse>Récursif</recurse>
	<nodelete>Conserver les fichiers</nodelete>
	<server>Server</server>
	<database>Base de données</database>
	<privileges>Privilèges</privileges>
	<categories>Categories</categories>
	<url>URL</url>
	<capabUrl>Capabilities URL</capabUrl>
	<icon>Icon</icon>
	<group>Groupe</group>
	<groups>Groupes</groups>
	<remoteGroup>Groupe distant</remoteGroup>
	<copyPolicy>Copier les privilèges</copyPolicy>
	<allGroup>Groupe 'Internet'</allGroup>
	
	<policy>
		<copy>Copier</copy>
		<createAndCopy>Créer et copier</createAndCopy>
		<copyToIntranet>Copier pour le groupe Intranet</copyToIntranet>
		<dontCopy>Ne pas copier</dontCopy>
	</policy>
	
	<from>Depuis</from>
	<until>Jusqu'à</until>
	<set>Ensemble</set>
	<prefix>Préfixe</prefix>
	<stylesheet>Stylesheet</stylesheet>
	
	<!-- Buttons -->
	
	<add>Ajouter</add>
	<edit>Editer</edit>
	<save>Sauver</save>
	<activate>Activer</activate>
	<deactivate>Désactiver</deactivate>
	<run>Lancer</run>
	<remove>Supprimer</remove>
	<refresh>Rafraîchir</refresh>
	<history>Historique</history>
	<clone>Dupliquer</clone>
	
	<days>jours</days>
	<hours>heures</hours>
	<mins>minutes</mins>
	
	<threddslang>Metadata language</threddslang>
	<threddsCreateDIFMd>Extract DIF metadata elements and create ISO metadata</threddsCreateDIFMd>
	<threddsCreateFragments>Extract Unidata dataset discovery metadata using fragments</threddsCreateFragments>
  <threddsFragmentStylesheet>Stylesheet to create metadata fragments</threddsFragmentStylesheet>
	<threddsCreateSubtemplates>Create subtemplates for fragments and XLink them into template</threddsCreateSubtemplates>
	<threddsIgnoreHarvest>Ignore harvesting attribute</threddsIgnoreHarvest>
	<threddsOutputSchema>Select schema for output metadata records</threddsOutputSchema>
	<threddsCreateThumbnails>Create thumbnails for any datasets delivered by WMS</threddsCreateThumbnails>
	<threddsModifiedOnly>Harvest new or modified datasets only</threddsModifiedOnly>
	<threddsServiceMd>Create ISO19119 metadata for all services in the catalog</threddsServiceMd>
	<threddsCollectionDataset>Create metadata for Collection Datasets</threddsCollectionDataset>
	<threddsAtomicDataset>Create metadata for Atomic Datasets</threddsAtomicDataset>
	<threddsTemplate>Select template to combine with fragments</threddsTemplate>
	
	<wfsFeaturesLang>Metadata language</wfsFeaturesLang>
	<wfsFeaturesQuery>OGC WFS GetFeature Query</wfsFeaturesQuery>
	<wfsFeaturesStylesheet>Stylesheet to create fragments</wfsFeaturesStylesheet>
	<wfsFeaturesLargeResponse>Save large response to disk</wfsFeaturesLargeResponse>
	<wfsFeaturesCreateSubtemplates>Create subtemplates</wfsFeaturesCreateSubtemplates>
	<wfsFeaturesTemplate>Select template to combine with fragments</wfsFeaturesTemplate>
	<wfsFeaturesSubtemplateCategory>Category for subtemplates</wfsFeaturesSubtemplateCategory>
	<wfsFeaturesRecordCategory>Category for output metadata records</wfsFeaturesRecordCategory>
	<wfsFeaturesOutputSchema>Schema for output metadata records</wfsFeaturesOutputSchema>

	<z3950repositories>Z3950 Server(s)</z3950repositories>
	<z3950query>Z3950 Query</z3950query>
	
	<cataUrl>Catalog URL</cataUrl>
	<!-- validator messages -->
	
	<validator>
		<length>
			<cannotBeEmpty>Le champ '{NAME}' ne peut être vide</cannotBeEmpty>
			<invalidMinSize>Le champ '{NAME}' doit avoir au moins {VALUE} caractère(s)</invalidMinSize>
			<invalidMaxSize>Le champ '{NAME}' doit avoir au maximum {VALUE} caractère(s)</invalidMaxSize>
		</length>
		
		<integer>
			<notInt>Le champ '{NAME}' doit être un entier</notInt>
			<invalidMinValue>Le champ '{NAME}' doit être &gt;= {VALUE}</invalidMinValue>
			<invalidMaxValue>Le champ '{NAME}' doit être &lt;= {VALUE}</invalidMaxValue>
		</integer>		
		
		<alphanum>
			<notAlphaNumeric>Le champ '{NAME}' doit être alphanumérique (commençant par une lettre)</notAlphaNumeric>
		</alphanum>
		
		<hostname>
			<notHostName>Le champ '{NAME}' n&apos;est pas un nom d&apos;hôte valide</notHostName>
		</hostname>
		
		<url>
			<notURL>Le champ '{NAME}' n&apos;est pas une URL valide</notURL>
		</url>
	</validator>
	
	<!-- display messages -->
	
	<pleaseSelect>Sélectionner au moins une entrée</pleaseSelect>
	<pleaseSelectGroup>Sélectionner au moins un groupe</pleaseSelectGroup>
	<cannotAdd>Impossible d&apos;ajouter un élément</cannotAdd>
	<cannotGet>Impossible de récupérer l&apos;(les) élement(s)</cannotGet>
	<cannotRemove>Impossible de supprimer les élements sélectionnés</cannotRemove>
	<cannotStart>Impossible de démarrer les élements sélectionnés</cannotStart>
	<cannotStop>Impossible d'arrêter les élements sélectionnés</cannotStop>
	<cannotRun>Impossible de lancer les élements sélectionnés</cannotRun>
	<confirmRemove>Suppression des élements sélectionnés ? Le noeud et toutes les métadonnées associées seront supprimés.</confirmRemove>
	<everyZero>La période du moissonnage ne peut être 0:0:0</everyZero>
	<pleaseRetrieve>Récupérer quelques sites en premier lieu</pleaseRetrieve>
	<cannotRetrieve>Impossible de récuper les informations</cannotRetrieve>
	<cannotUpdate>Unable to update information on the server</cannotUpdate>
	<supplyHost>SVP, fournir le paramètre 'hôte'</supplyHost>
	<supplyServlet>SVP, fournir le paramètre 'servlet'</supplyServlet>
	<pleaseSpecifySiteId>Définir un identifiant de site non vide</pleaseSpecifySiteId>
	<cannotQueryOai>Impossible de faire une requête sur le serveur OAI-PMH</cannotQueryOai>
	<gn20Unsafe>Attention, noter que le moissonnage d'un ancien noeud GeoNetwork n'est pas sur. 
 					Les anciens noeuds n'ont pas un identifiant unique et ceci peut conduire
					à des résultats inatendus (par exemple supprimer des noeuds d'autres moissonnages).</gn20Unsafe>
	<supplyUrl>SVP, fournir une url valide</supplyUrl>
	<oper>
		<op id="0">Voir</op>
		<op id="1">Télécharger</op>
		<op id="2">Editer</op>
		<op id="3">Notifier</op>
		<op id="4">Admin</op>
		<op id="5">Dynamique</op>
		<op id="6">Epingler</op>
	</oper>
	
	<!-- history messages -->
  <harvesterHistory>Harvester History</harvesterHistory>
  <noHistory>No History</noHistory>
  <dateDesc>Date (most recent first)</dateDesc>
  <date>Date</date>
  <detail>Detail</detail>
  <grandTotal>Grand Total</grandTotal>
  <counter>of</counter>
  <totalHistory>Total history records:</totalHistory>
  <viewAll>View All</viewAll>
  <deleteHistory>Delete History</deleteHistory>
  <harvestedNothing>Harvested Nothing</harvestedNothing>
  <sortBy>Sort by:</sortBy>
  <ok>Success</ok>
  <deleted>Deleted</deleted>
  <historyDeleted>Harvesting History Records Deleted:</historyDeleted>
  <historyDeletedTitle>Harvesting History Record Delete Results</historyDeletedTitle>
	<historyDeleteConfirm>Delete selected harvester history entries?</historyDeleteConfirm>
  <backToHarvestManager>Back to Harvest Manager</backToHarvestManager>
	
	<!-- tooltips - - - - - - - - - - - - - - - - - - - - - - - - - - -->
	
	<statusTip>
		<inactive>Inactif</inactive>
		<active>Actif</active>
		<running>En cours</running>
	</statusTip>
	
	<tipHeader>
		<total>Total</total>
		<added>Ajouté</added>
		<removed>Supprimé</removed>
		<updated>Mis à jour</updated>
		<unchanged>Inchangé</unchanged>
		<unknownSchema>Schema inconnu</unknownSchema>
		<unretrievable>Inrécupérable</unretrievable>
		<badFormat>Mauvais format XML</badFormat>
		<doesNotValidate>Non valide</doesNotValidate>
		<datasetAdded>Datasets</datasetAdded>
        <datasetExist>Existing datasets</datasetExist>
        <datasetMdUrl>Metadata Url used</datasetMdUrl>
        <thumbnails>Thumbnails</thumbnails>
        <thumbnailsFailed>Thumbnails failed</thumbnailsFailed>
		<serviceRecords>Services Added</serviceRecords>
		<collectionDatasetRecords>Collections Added</collectionDatasetRecords>
		<atomicDatasetRecords>Atomics Added</atomicDatasetRecords>
        <fragmentsAdded>Fragments Added</fragmentsAdded>
        <subtemplatesAdded>Subtemplates Added</subtemplatesAdded>
        <fragmentsRemoved>Fragments Removed</fragmentsRemoved>
        <subtemplatesRemoved>Subtemplates Removed</subtemplatesRemoved>
		<fragmentsUnknownSchema>Fragments w/Unknown Schema</fragmentsUnknownSchema>
		<fragmentsReturned>Fragments Returned</fragmentsReturned>
		<fragmentsMatched>Fragments Matched</fragmentsMatched>
		<recordsBuilt>Records Built</recordsBuilt>
		<incompatible>Incompatible</incompatible>
		<couldNotInsert>Could not insert</couldNotInsert>
    <subtemplatesUpdated>Subtemplates Updated</subtemplatesUpdated>
		<recordsUpdated>Records Updated</recordsUpdated>
	</tipHeader>
	
	<notRun>En attente du premier lancement</notRun>
	
	<tips>
		<!-- geonetwork harvesting type - - - - - - - - - - - - - - - - - - - - - - -->
		
		<tip id="gn.name">
			Nom générique pour identifier le point de moissonnage
		</tip>
		
		<tip id="gn.host">
            L'URL doit indiquer un catalogue GeoNetwork. L'URL a la structure suivante:<br/>
<<<<<<< HEAD
                       http[s]://HOST[:port]/geonetwork
=======
            http[s]://HOST[:port]/geonetwork
>>>>>>> 6eeefcba
		</tip>
		
		<tip id="gn.xslfilter">
			Le nom du filtre XSL à appliquer aux métadonnées moissonnées. Le filtre doit être
			enregistré dans les processus des schémas par l'administrateur du catalogue. 
			Si le filtre n'est pas trouvé, aucun filtre n'est appliqué.
		</tip>
		<tip id="gn.retrieveSources">
			Specify <i>host</i>, <i>port</i> and <i>servlet</i> parameters and then press this button to 
			retrieve all sources known to the remote node.
		</tip>
		
		<tip id="gn.retrieveGroups">
			Specify <i>host</i>, <i>port</i> and <i>servlet</i> parameters and then press this button to 
			retrieve all accessible groups from the remote node.
		</tip>
		
		<tip id="gn.addSearch">
			Add one search on the remote node. You have to specify at least one search in order to
			retrieve some metadata.
		</tip>
		
		<tip id="gn.categories">
			You can assign one or more categories to harvested metadata. Use the <b>&lt;CTRL&gt;</b> 
			key to select more than one category.
		</tip>
		
		<!-- Z3950 harvesting type - - - - - - - - - - - - - - - - - - - - - -->
	
		<tip id="z3950.repositories">
			Select one or more of the Z3950 servers shown
		</tip>
		
		<tip id="z3950.query">
			The query should be a valid Z3950 query eg. @attrset geo @attr 1=1016 @attr 4=6 @attr 2=3 "water"
		</tip>
	
		<tip id="z3950.profile">
			Select a profile (group of) Z3950 servers
		</tip>
		
		<!-- CSW ISO Profile harvesting type - - - - - - - - - - - - - - - - - - - - - - -->
		
		<tip id="csw.capabUrl">
			The given URL must point to a capabilities document. The format of a capabilities
			URL is like this:<br/>
			http://HOST/PATH?request=GetCapabilities&amp; service=CSW&amp; acceptVersions=2.0.1			
		</tip>
		
		<tip id="csw.addSearch">
			Add one search on the remote server. You have to specify at least one search in order to
			retrieve some metadata.
		</tip>
		
		<tip id="csw.groups">
			You can choose the privileges to associate to harvested metadata.
		</tip>
		
		<tip id="csw.addGroups">
			Select one or more groups (using the <b>&lt;CTRL&gt;</b> key) on the left panel and press this button.
		</tip>
		
		<tip id="csw.categories">
			You can assign one or more categories to harvested metadata. Use the <b>&lt;CTRL&gt;</b> 
			key to select more than one category.
		</tip>

        <!-- OGCWXS harvesting type - - - - - - - - - - - - - - - - - - - - - - -->
		
		<tip id="ogcwxs.wxstype">
			The type of the OGC web services.	
		</tip>
		
		<tip id="ogcwxs.version">
			The version of the OGC web services.	
		</tip>
		
		<tip id="ogcwxs.lang">
			The language of the produced metadata.	
		</tip>
		
		<tip id="ogcwxs.capabUrl">
			The given URL must point to a web service entry point. The format of a
			URL is like this:<br/>
			http://HOST/PATH			
		</tip>
		
		<tip id="ogcwxs.outputSchema">
			The schema to be used for harvested metadata
		</tip>
		
		
		<tip id="ogcwxs.addSearch">
			Add one search on the remote server. You have to specify at least one search in order to
			retrieve some metadata.
		</tip>
		
		<tip id="ogcwxs.groups">
			You can choose the privileges to associate to harvested metadata.
		</tip>
		
		<tip id="ogcwxs.addGroups">
			Select one or more groups (using the <b>&lt;CTRL&gt;</b> key) on the left panel and press this button.
		</tip>
		
		<tip id="ogcwxs.categories">
			You can assign one or more categories to harvested metadata. Use the <b>&lt;CTRL&gt;</b> 
			key to select more than one category.
		</tip>
	
		
		<!-- OAI-PMH harvesting type - - - - - - - - - - - - - - - - - - - - - -->
		
		<tip id="oai.url">
			This URL must point to the OAI-PMH server
		</tip>
		
		<tip id="oai.addSearch">
			Add one search on the remote server. If you don't add any search, an unconstrained search
			is performed using the 'oai_dc' metadata format
		</tip>
		
		<tip id="oai.groups">
			You can choose the privileges to associate to harvested metadata.
		</tip>
		
		<tip id="oai.addGroups">
			Select one or more groups (using the <b>&lt;CTRL&gt;</b> key) on the left panel and press this button.
		</tip>
		
		<tip id="oai.categories">
			You can assign one or more categories to harvested metadata. Use the <b>&lt;CTRL&gt;</b> 
			key to select more than one category.
		</tip>
	
		<tip id="oai.validate">
			Harvests only metadata that validate against their schema.
		</tip>
		
		<!-- OAI-PMH harvesting type : dynamic search part -->
		
		<tip id="oai.remove">
			Remove this search criteria
		</tip>
		
		<tip id="oai.from">
			Optional date to start harvesting from.
		</tip>
		
		<tip id="oai.from.set">
			Open dialog to set FROM date
		</tip>
		
		<tip id="oai.from.clear">
			Clear FROM parameter
		</tip>
		
		<tip id="oai.until">
			Optional date to end harvesting to.
		</tip>
		
		<tip id="oai.until.set">
			Open dialog to set UNTIL date
		</tip>
		
		<tip id="oai.until.clear">
			Clear UNTIL parameter
		</tip>
	
		<tip id="oai.set">
			You can narrow the harvesting to specific metadata sets that exist remotely.
		</tip>
		
		<tip id="oai.prefix">
			Choose the metadata format you want to harvest.
		</tip>
	</tips>
</strings>
<|MERGE_RESOLUTION|>--- conflicted
+++ resolved
@@ -409,11 +409,7 @@
 		
 		<tip id="gn.host">
             L'URL doit indiquer un catalogue GeoNetwork. L'URL a la structure suivante:<br/>
-<<<<<<< HEAD
-                       http[s]://HOST[:port]/geonetwork
-=======
             http[s]://HOST[:port]/geonetwork
->>>>>>> 6eeefcba
 		</tip>
 		
 		<tip id="gn.xslfilter">
