<?xml version="1.0" encoding="UTF-8"?>
<strings>
    <ara>عربي</ara> <!-- Do not translate! -->
    <cat>Català</cat> <!-- Do not translate! -->
    <chi>中文</chi> <!-- Do not translate! -->
    <dut>Nederlands</dut> <!-- Do not translate -->
    <eng>English</eng> <!-- Do not translate! -->
    <fin>Suomeksi</fin>  <!-- Do not translate! -->
    <fre>Français</fre> <!-- Do not translate! -->
    <ger>Deutsch</ger> <!-- Do not translate! -->
    <ita>Italiano</ita> <!-- Do not translate! -->
    <nor>Norsk</nor>  <!-- Do not translate! -->
    <por>Рortuguês</por> <!-- Do not translate! -->
    <rus>Русский</rus> <!-- Do not translate! -->
    <spa>Español</spa> <!-- Do not translate! -->

    <anyLanguage>Qualquer língua</anyLanguage>
<<<<<<< HEAD
=======
	<nodata>Null</nodata>
	<extractRegisterItems>Extract Register Items</extractRegisterItems>
	<selectXPath js="true">Enter an XPath to extract XML as a subtemplate eg. /gmd:MD_Metadata/gmd:contact/gmd:CI_ResponsibleParty</selectXPath>
	<selectExtractTitle js="true">Enter an XPath to extract a title from the subtemplate</selectExtractTitle>
	<batchExtractSubtemplatesTitle>Extract subtemplates from selected metadata</batchExtractSubtemplatesTitle>
	<extractSubtemplates>Extract subtemplates</extractSubtemplates>
	<xpathToExtract>XPath to extract as subtemplate</xpathToExtract>
	<xsltToExtractTitle>XSLT to extract title from subtemplate</xsltToExtractTitle>
	<xpathToExtractTitle>XPath to extract title from subtemplate</xpathToExtractTitle>
	<categoryForSubtemplate>Category for subtemplates</categoryForSubtemplate>
	<makeChanges>I really want to do this!</makeChanges>
	<dontMakeChanges>By default, this operation will not make any changes to the database ie. it runs in test mode. Checking this box switches test mode off and changes will be made to the database.</dontMakeChanges>
>>>>>>> 5d91e421

		<defaultStatusChangeMessage>No information</defaultStatusChangeMessage>
	<createThesaurus>Create/Update Thesaurus</createThesaurus>
	<thesaurusType>Thesaurus Type</thesaurusType>
	<status>Status</status>
	<changeLogMessage>Change Log Message</changeLogMessage>
	<updateStatus>Update status</updateStatus>
	<batchUpdateStatusTitle>Batch Update Status Operation</batchUpdateStatusTitle>
	<startVersion>Start Versioning</startVersion>
	<batchStartVersionTitle>Batch Start Versioning</batchStartVersionTitle>
  <editAttributes>Add more details</editAttributes>
  <subtemplate.admin>Manage directories</subtemplate.admin>
  <subtemplate.admin.desc>Add/modify/delete directories (eg. contact directories)</subtemplate.admin.desc>  
  <surnameMandatory>Last name/surname is Mandatory</surnameMandatory>
	<firstnameMandatory>First name is Mandatory</firstnameMandatory>
	<emailMandatory>email address is Mandatory</emailMandatory>
	<forgottenPassword>Forgot your password?</forgottenPassword>
    <useStopwords>O índice Lucene usa stopwords para essas linguagens:</useStopwords>    
    <rebuildIndexMessage>Se você alterar esses valores, é recomendável que reconstruir o índice Lucene.</rebuildIndexMessage>
	<!-- new strings - 2.7 -->
  <selectTemplate>Select schemas</selectTemplate>
	<notificationsDes>Remote updates</notificationsDes>
	<metadata-templates-samples-add>Add templates and samples</metadata-templates-samples-add>
	<metadata-schema-select>Select a schema to add templates or sample data from</metadata-schema-select>
	<templatesSamples>Manage templates and sample data</templatesSamples>
	<simpleSearch>Simple Search</simpleSearch>
	<advancedSearch>Advanced Search</advancedSearch>
	<remoteSearch>Remote Search</remoteSearch>
	<displayRemoteHtml>Display results using HTML from server?</displayRemoteHtml>
  <noSearchCriteria js="true">Please enter or select some search criteria</noSearchCriteria>
  <noServer js="true">Please select a server to search</noServer>
	<anyWith>Any - with one of these words</anyWith>
	<anyWithExactPhrase>Any - with this exact phrase</anyWithExactPhrase>
	<anyWithAllWords>Any - with all of these words</anyWithAllWords>
	<anyWithoutWords>Any - without these words</anyWithoutWords>
	<dataDownload>Data for Download</dataDownload>
	<addSchema>Add a metadata schema/profile</addSchema>
	<updateSchema>Update a metadata schema/profile</updateSchema>
	<deleteSchema>Delete a metadata schema/profile</deleteSchema>
	<selectSchema>Select a metadata schema/profile</selectSchema>
	<schemaFileName>Path to Schema Zip Archive</schemaFileName>
	<schemaUrl>URL of Schema Zip Archive</schemaUrl>
	<schemaUuid>UUID of local metadata record with GeoNetwork Metadata Schema Archive (URL) as online resource</schemaUuid>
	<add>Add</add>
	<schemaOps>Metadata Schema Operations</schemaOps>
	<enterSchema>Enter a name for the schema to be added</enterSchema>
	<selectSchemaOperations>Source of schema zip archive:</selectSchemaOperations>
	<showRemoteHTML>Show HTML from remote server</showRemoteHTML>
	<assignToGroup>Assign to Group(s)</assignToGroup>
	<copyThumbnail>Copy thumbnails?</copyThumbnail>
	<copyResources>Copy downloadable files?</copyResources>
		<searchStatistics>Search Statistics</searchStatistics>
		<searchStatisticsDes>See statistics about searches performed in the application</searchStatisticsDes>
		<stat.byDay>by Day</stat.byDay>
       <stat.byMonth>by Month</stat.byMonth>
       <stat.byWeek>by Week</stat.byWeek>
       <stat.byYear>by Year</stat.byYear>
       <stat.collapse>Collapse</stat.collapse>
			 <stat.numAutoGeneratedSearches>Number of auto-generated (guiservice) searches</stat.numAutoGeneratedSearches>
       <stat.date>Date</stat.date>
       <stat.day>Day</stat.day>
       <stat.hits>Hits</stat.hits>
       <stat.ip>IP</stat.ip>
       <stat.noValue>no value</stat.noValue>
       <stat.language>Language</stat.language>
       <stat.month>Month</stat.month>
       <stat.numberOfSearch>Number of search</stat.numberOfSearch>
       <stat.requestDate>Date of request</stat.requestDate>
       <stat.spatialFilter>Spatial filter</stat.spatialFilter>
       <stat.totalsearches>Total user searches</stat.totalsearches>
       <stat.year>Year</stat.year>
       <stat.mdSheet>Metadata sheet</stat.mdSheet>
       <stat.noTitle>no title</stat.noTitle>
       <stat.csvExport>CSV export</stat.csvExport>
       <stat.tabularStats>Tabular statistics</stat.tabularStats>
       <stat.tip1begin>Click on a link below to display live statistics, click the little arrow </stat.tip1begin>
       <stat.tip1end>to hide it</stat.tip1end>
       <stat.lastMonthStats>Last Month statistics</stat.lastMonthStats>
       <stat.userIpText>User IP during search (number of search per unique IP)</stat.userIpText>
       <stat.mostSearchedKeywords>Most searched Keywords</stat.mostSearchedKeywords>
       <stat.mostSearchedCategories>Most searched Categories</stat.mostSearchedCategories>
       <stat.simpleVsAdvanced>Simple vs advanced search</stat.simpleVsAdvanced>
       <stat.mdPopularity>Metadata popularity</stat.mdPopularity>
       <stat.graphicalStats>Graphical statistics</stat.graphicalStats>
       <stat.tip2>Choose a date unit (year, month, day) and a date range and click ok to display a graphic</stat.tip2>
       <stat.numberOfRequests>Number of requests</stat.numberOfRequests>
        <stat.chooseDateFrom>Choose a date from</stat.chooseDateFrom>
       <stat.dateFrom>Date from</stat.dateFrom>
       <stat.dateTo>Date to</stat.dateTo>
       <stat.md>Metadata</stat.md>
       <stat.popularity>Popularity</stat.popularity>
       <stat.totalSearches>Total user searches</stat.totalSearches>
       <stat.numSearchesPerDay>Number of user searches per day</stat.numSearchesPerDay>
       <stat.numSearchesNoResult>Number of user searches with no results</stat.numSearchesNoResult>
       <stat.simpleAdvancedSearch>Simple / advanced search</stat.simpleAdvancedSearch>
       <stat.searchedTerm>Searched term</stat.searchedTerm>
       <stat.count>Count</stat.count>
       <stat.numSimpleSearch>Number of simple searches</stat.numSimpleSearch>
       <stat.numAdvancedSearch>Number of advanced searches</stat.numAdvancedSearch>
       <stat.></stat.>
       <stat.exportRequests>Export Requests table (one entry per user request)</stat.exportRequests>
       <stat.exportParams>Export Parameters table (request keywords, several entries per user request)</stat.exportParams>
       <stat.csvSemiColumnDelimiter>Semicolon separator</stat.csvSemiColumnDelimiter>
			 <stat.rightClickSaveAs>Right-click on the link to save the CSV file</stat.rightClickSaveAs>
       <stat.searchedKeywords>Searched Keywords</stat.searchedKeywords>
       <stat.popuByGroup>Metadata popularity by group</stat.popuByGroup>
       <stat.popuByCatalog>Metadata popularity by catalog (node id)</stat.popuByCatalog>
			 <stat.popularityByCategory>Metadata popularity by category</stat.popularityByCategory>
       <stat.mdType>Type of metadata searched for</stat.mdType>
       <stat.dsMsType>Dataset metadata</stat.dsMsType>
       <stat.serviceMdType>Service metadata</stat.serviceMdType>
       <stat.basicGeodataType>Basic geodata</stat.basicGeodataType>
       <stat.allTypes>All</stat.allTypes>
       <stat.seeAdminPage>See system configuration page to enable logging feature</stat.seeAdminPage>
       <stat.logDisabled>The logging feature is currently disabled</stat.logDisabled>
       <stat.maintenance>Maintenance</stat.maintenance>
       <stat.deleteTmpImages>Deletes temporary graphic and CSV files</stat.deleteTmpImages>
       <stat.deleteTmpFiles>Delete files now</stat.deleteTmpFiles>
       <stat.filesDel> file(s) deleted.</stat.filesDel>
       <stat.warnCsvExport>Caution: exporting log tables can take several minutes</stat.warnCsvExport>
       <stat.clickToDownload>Click on the link to download the CSV file</stat.clickToDownload>
	<!-- end new strings -->
	
	<drawRectangle js="true">Draw rectangle</drawRectangle>
	<drawPolygon js="true">Draw polygon</drawPolygon>
	<drawCircle js="true">Draw circle</drawCircle>
	<geopublisher>GeoPublisher</geopublisher>
	<geoPublisherWindowTitle js="true">Geo-publication: </geoPublisherWindowTitle>
	<geopublisherHelp>Publish or unpublish dataset as WMS or WFS in remote geoserver.</geopublisherHelp>
	<publish js="true">Publish</publish>
	<publishTooltip js="true">Publish current dataset to remote node. If dataset is already publish in that node, it will be updated.</publishTooltip>
	<publishError js="true">Publication failed.</publishError>
	<publishErrorCode js="true">Error code:</publishErrorCode>
	<publishSuccess js="true">Successful publication.</publishSuccess>
	<publishLayerAdded js="true"> Layer added to map preview.</publishLayerAdded>
	<unpublish js="true">Unpublish</unpublish>
	<unpublishTooltip js="true">Remove current dataset from remote node.</unpublishTooltip>
	<unpublishError js="true">Unpublication failed. </unpublishError>
	<unpublishSuccess js="true">Successful unpublication.</unpublishSuccess>
	<check js="true">Check</check>
	<errorConnectionRefused js="true">Connection refused.</errorConnectionRefused>
	<errorDatasetNotFound js="true">Dataset not found.</errorDatasetNotFound>
	<datasetFound js="true">Dataset found and added to the map preview.</datasetFound>
	<checkFailure js="true">Failed to check dataset in remote node.</checkFailure>
	<addOnlineSource js="true">Add WMS info to online source</addOnlineSource>
	<statusInformation js="true">Status information.</statusInformation>
	<mapPreview js="true">Map preview</mapPreview>
	<selectANode js="true">Select a node ...</selectANode>
	<publishing js="true">Publishing ...</publishing>
	<logo>Logo configuration</logo>
	<logoSelectionWindow js="true">Choose a logo</logoSelectionWindow>
    <logoDes>Manage catalogue logo (node and harvesting logo)</logoDes>
	<logoRegistered js="true">Registered logos</logoRegistered>
	<logoAdd js="true">Add new logo</logoAdd>
  <selectedLogo js="true">Selected logo:</selectedLogo>
  <logoDel js="true">Remove</logoDel>
  <logoForNode js="true">Use for the catalogue</logoForNode>
  <logoForNodeFavicon js="true">Use as favorite icon</logoForNodeFavicon>
	<logoSelect js="true">Select image for logo ...</logoSelect>
	
	<createChild>Create child</createChild>
	<updateChildren>Update children</updateChildren>
	<updateChildrenOk>Children updated</updateChildrenOk>
	<updateChildrenFailed>Children update failed</updateChildrenFailed>
	<batchUpdateChildrenTitle>Update children</batchUpdateChildrenTitle>
	<updateMode>Choose the strategy applied for children update from parent : </updateMode>
	<addMode>Add sections</addMode>
	<replaceMode>Replace sections</replaceMode>
	<updateChildrenHelp>
		<div>
			<h2>More details</h2>
			Update all children related to current metadata record. Select the
			strategy to be applied on each main sections.
			<br/>
			<br/>
			<b>Add</b> will preserve child section and add the parent equivalent
			section after the child ones.
			<b>Replace </b> will remove child section by parent equivalent section.
			<br/>
			<br/>
			Children identifier, character set, language, parent identifier,
			hierarchy level, dataset URI and identification section (excluding
			extent and keywords) are always preserved.
			Parent locales are always replaced.
			<br/>
			<b>Distribution and maintenance section</b> are always replaced (even
			in add mode) because
			ISO19115 does not allow to have more than one.
		</div>
	</updateChildrenHelp>
	<otherActions>Other actions</otherActions>
	<computeExtentFromKeywords>Compute extent (add)</computeExtentFromKeywords>
	<computeExtentFromKeywordsReplace>Compute extent (replace)</computeExtentFromKeywordsReplace>
	<computeExtentFromKeywordsHelp>Compute extent action analyses metadata keywords section
	and search for similar concept having an extent in all thesaurus available.
	One extent is added for each matching keywords. In "add" mode, existing extent are
	preserved. In "replace" mode, existing bounding box extent is removed (temporal, vertical 
	and bounding polygon are preserved). Save your metadata record before launching the action.</computeExtentFromKeywordsHelp>
	<shortcutHelp js="true">Help on shortcuts ?</shortcutHelp>
	<helpShortcutsEditor>
		<h2>Shortcuts in editing mode:</h2>
		<hr/>
		<ul>
			<li>ctrl+shift+s: Save editing</li>
			<li>ctrl+shift+v: Validate document</li>
			<li>ctrl+shift+q: Save and close editing</li>
			<li>ctrl+shift+t: Set thumbnail for current metadata</li>
			<li>ctrl+shift+r: Reset editing</li>
			<li>ctrl+shift+c: Cancel editing</li>
		</ul>
	</helpShortcutsEditor>
	<validationReport js="true">Validation report</validationReport>
	<errorsOnly>View errors only</errorsOnly>
	<schematronReport>Compliance to metadata recommandations (Schematron)</schematronReport>
	<xsdReport>Compliance to metadata standard (XML Schema)</xsdReport>
	<rules name="schematron-rules-inspire">INSPIRE implementing rules</rules>
	<rules name="schematron-rules-iso">ISO 19115/19119 rules</rules>
	<rules name="schematron-rules-geonetwork">GeoNetwork recommandations</rules>	
	<getCapabilitiesLayer js="true">GetCapabilities layer</getCapabilitiesLayer>
	<ServiceUpdateError js="true">Error during service metadata update</ServiceUpdateError>
	<NotOwnerError js="true">You don't have privileges to update this related record.</NotOwnerError>
	<NoServiceURLError js="true">Check that selected service URL is defined.</NoServiceURLError>
	<GetCapabilitiesDocumentError js="true">Error loading service GetCapabilities document from URL: </GetCapabilitiesDocumentError>
	<noOperatesOn>No related dataset</noOperatesOn>
    <linkedDataset>Related datasets:</linkedDataset>
    <linkedFeatureCatalogue>Related feature catalogues:</linkedFeatureCatalogue>
	<linkedFeatureCatalogueHelp>Add a relation between current metadata record
	and a feature catalogue in ISO19110 standard.</linkedFeatureCatalogueHelp>
	<createLinkedFeatureCatalogue>Link feature catalogue</createLinkedFeatureCatalogue>
	<layerNameHelp js="true">When linking metadata on services with one or more 
	metadata on dataset, the coupled resource element could contains the layer 
	name as defined in the OGC service.
	The list of service layers could help metadata editor to add 
	an existing value.</layerNameHelp>
	<layerName js="true">Layer name</layerName>
	<createIfNotExistButton js="true">Create a new metadata record</createIfNotExistButton>
	<associateService js="true">Link service metadata</associateService>
	<associateDataset js="true">Link dataset metadata</associateDataset>
	<associateServiceHelp>To add a relation to a service metadata, search for service and define layer name.</associateServiceHelp>
	<associateDatasetHelp>To add a relation to a dataset, go to ISO view > Identification section, and defined operates on elements.</associateDatasetHelp>
	<addParent> Add or update parent metadata section</addParent>
	<createAssoService>Create relation</createAssoService>
	<updateMdd>Update dataset metadata</updateMdd>
	<datasetCreate>Create dataset metadata</datasetCreate>
	<linkedServices> Related service metadata:</linkedServices>
	<linkedServiceMetadataHelp>To add a relation to a service, go to ISO view &gt; Distribution tab.</linkedServiceMetadataHelp>
	<linkedParentMetadata> Parent/child metadata:</linkedParentMetadata>
	<linkedParentMetadataHelp>To add a relation to a parent, go to ISO view &gt; Metadata tab.</linkedParentMetadataHelp>
	<linkedChildrenMetadata> Children metadata:</linkedChildrenMetadata>
	<linkedChildrenMetadataHelp>List of children linked to current metadata record.</linkedChildrenMetadataHelp>
	<linkedDatasetMetadata> Related datasets:</linkedDatasetMetadata>
	<serviceCreate>Create new service metadata</serviceCreate>
	<parentSearch js="true">Search for a metadata record to set as parent of current record.</parentSearch>
	<linkedMetadataSelectionWindowTitle js="true">Related metadata selection</linkedMetadataSelectionWindowTitle>
	<searchText js="true">Text search</searchText>
	<mdTitle js="true">Metadata title</mdTitle>
	<createRelation js="true">Create relation</createRelation>
	<export>Export (ZIP)</export>
	<exportText>Export (TXT)</exportText>	
	<addXMLFragment>Add from dictionary ...</addXMLFragment>
	<translateWithGoogle>Use Google translation service to suggest a translation for selected language.</translateWithGoogle>
	<translateWithGoogle.maxSize js="true">Text to translate is larger than 5000 characters (see http://code.google.com/apis/ajaxlanguage/terms.html).</translateWithGoogle.maxSize>
	<translateWithGoogle.emptyInput js="true">Main language input is empty. Add the main language value before using the translation service.</translateWithGoogle.emptyInput>
	<layersAdded js="true">Layers escolhidos foram adicionados</layersAdded>
	<registrationFailed js="true">Erro, registo falhou:</registrationFailed>	
	<tryAgain js="true">Tente novamente mais tarde</tryAgain>
	<cannotRetrieveGroup js="true">Não consegue recuperar grupos</cannotRetrieveGroup>
	<selectNewOwner js="true">Escolha o utilizador quem será o dono novo</selectNewOwner>
	<selectOwnerGroup js="true">Escolha um grupo ao qual o utilizador seleccionado pertence</selectOwnerGroup>
	<selectOneFile js="true">Deve escolher pelo menos um ficheiro para fazer o download!</selectOneFile>
	<checkEmail js="true">Por favor preencha endereço de email cerrecto</checkEmail>
	<addName js="true">Por favor preencha um nome ou uma organização</addName>
	<noComment js="true">Sem comentário</noComment>
	<rateMetadataFailed js="true">Não consegue classificar metadados.</rateMetadataFailed>
	<error js="true">Erro</error>
	<errors>errors</errors>
	<northSouth js="true">Norte &lt; Sul</northSouth>
	<north90 js="true">Norte &gt; 90 graus</north90>
	<south90 js="true">Sul &lt; -90 graus</south90>
	<east180 js="true">Leste &gt; 180 graus</east180>
	<west180 js="true">Oeste &lt; -180 graus</west180>
	<eastWest js="true">Leste &lt; Oeste</eastWest>
	<metadataSelectionError js="true">Erro na escolha dos metadados.</metadataSelectionError>
	<closeWindow js="true">Fechar janela</closeWindow>
	<loseYourChange js="true">Se carregasse OK iria PERDER todas as alterações que fez nos metadados!</loseYourChange>
	<errorDeleteElement js="true">Erro: Não conseguiu apagar elemento</errorDeleteElement>
	<errorFromDoc js="true">de documento:</errorFromDoc>
	<errorMoveElement js="true">Erro: Não conseguiu mover elemento</errorMoveElement>
	<errorAddElement js="true">Erro: Não conseguiu adicionar elemento</errorAddElement>
	<errorSaveFailed js="true">Erro: Não conseguiu gravar formulário</errorSaveFailed>
	<errorOnAction js="true">Erro: Não conseguiu executar acção</errorOnAction>
	<errorChangeProtocol js="true">Um ficheiro deve ter sido carregado. Não pode alterar o protocolo antes de remover aquele ficheiro</errorChangeProtocol>
	<selectOneFile js="true">Procure ou digite o nome dum ficheiro antes de carregar em upload!</selectOneFile>
	<uploadFailed js="true">Erro: Upload falhou! - retornou</uploadFailed>
	<uploadSetFileNameFailed js="true">Erro: Upload foi sucedido mas não era possível de nomear o ficheiro!</uploadSetFileNameFailed>
	<cannotGetTooltip js="true">Não recebe tooltips de servidor</cannotGetTooltip>
	<maxResults js="true">Number of results</maxResults>
	<perThesaurus js="true"> per thesaurus</perThesaurus>
	<anyThesaurus js="true">Any thesaurus</anyThesaurus>
	<selectedKeywords js="true">Selected keywords</selectedKeywords>
	<foundKeywords js="true">Available keywords</foundKeywords>
	<keywordSelectionWindowTitle js="true">Keywords selection</keywordSelectionWindowTitle>
	<crsSelectionWindowTitle js="true">Coordinate reference system selection</crsSelectionWindowTitle>
	<selectedCRS js="true">Selected coordinate systems</selectedCRS>
	<foundCRS js="true">Available coordinate systems</foundCRS>
	
	<about>Sobre</about>
	<abstract>Resumo</abstract>
	<accept>Enviar</accept>
	<actionOnSelect>Acções nos metadados selecionados</actionOnSelect>
	<add js="true">Adicionar</add>
	<addNewMetadata>Adicionar metadados novos</addNewMetadata>
	<address>Endereço</address>
	<admin>Administração</admin>
	<Administrator>Administrador</Administrator>
	<advancedMap>Mapa avançado</advancedMap>
	<agrovocKeyword>Palavras-chave Agrovoc</agrovocKeyword>
	<all>Tudo</all>
	<any>- Qualquer -</any>
	<anytime>Em qualquer altura</anytime>
	<appSchInfoTab>Esquema App.</appSchInfoTab>
	<assigned>Atribuído</assigned>
	<attrlabl>Rotulagem de atributo</attrlabl>
	<availability>Disponilibidade</availability>
	<back>Voltar</back>
	<backToDescription>Voltar à descrição de dados</backToDescription>
	<backToEditor>Voltar ao tratamento dos metadados</backToEditor>
	<backToPreviousPage>Voltar à página anterior</backToPreviousPage>
	<batchImport>Importar todos os metadados formatados em XML dum diretório local</batchImport>
	<batchImportTitle>Importar Batch</batchImportTitle>
	<begdate>Data do cemeço</begdate>
	<begtime>Hora do começo</begtime>
	<bgFileDescChoice value="large_thumbnail">Imagem miniatura grande</bgFileDescChoice>
	<bgFileDescChoice value="thumbnail">Imagem miniatura</bgFileDescChoice>
	<bookmarkDelicious>Estabelecer marcador no Delicious</bookmarkDelicious>
	<bookmarkDigg>Estabelecer marcador no Digg</bookmarkDigg>
	<bookmarkEmail>Enviar uma referência a este registo por email</bookmarkEmail>
	<bookmarkFacebook>Estabelecer marcador no Facebook</bookmarkFacebook>
	<bookmarkPermanent>Ligação permanente a esta descrição</bookmarkPermanent>
	<bookmarkStumbleUpon>Estabelecer marcador no StumbleUpon</bookmarkStumbleUpon>
	<bounding>Coordenadas limitadoras</bounding>
	<boundingRelation value="encloses">Inclui</boundingRelation>
	<boundingRelation value="equal">É idêntico</boundingRelation>
	<boundingRelation value="fullyOutsideOf">Está inteiramente fora de</boundingRelation>
	<boundingRelation value="overlaps">Sobrepõe-se</boundingRelation>
	<browse>Procurar gráfico</browse>
	<browsed>Procurar descrição de ficheiro de gráfico</browsed>
	<browsen>Procurar nome de ficheiro de gráfico</browsen>
	<browset>Procurar tipo de ficheiro de gráfico</browset>
	<byGroup>Por grupo</byGroup>
	<byPackage>Por pacote</byPackage>
	<cancel>Cancelar</cancel>
	<categories>Categorias</categories>
	<category>Categoria</category>
	<categoryManagement>Gestão de categoria</categoryManagement>
	<categoryManDes>Adicionar/Modificar/Apagar/Mostrar de categorias</categoryManDes>
	<categoryNameMandatory>É obrigatório de preencher nome de categoria.</categoryNameMandatory>
	<changeDate>Metadata change date</changeDate>
	<checkusername>Verificar</checkusername>
	<choose>-Escolher-</choose>
	<chooseFile>Escolha o diretório do ficheiro que deve ser carregado</chooseFile>
	<chooseLargeThumbnail>Escolha o diretório da imagem miniatura grande</chooseLargeThumbnail>
	<chooseThumbnail>Escolha o diretório da imagem miniatura pequena</chooseThumbnail>
	<city>Cidade</city>
	<clear js="true">Esvaziar</clear>
	<clearAll>Esvaziar tudo</clearAll>
	<close js="true">Fechar</close>
	<completeTab>Vista ampliada</completeTab>
	<completeTabEditor>Editor ampliado</completeTabEditor>
	<confirmCancel>Tem certeza que quer sair do editor? (Todas as alterações não gravadas perderiam-se)</confirmCancel>
    <confirmCancelCreate>Tem certeza que quer cancelar a criação de metadados?</confirmCancelCreate>
	<confirmDelete>Tem certeza que quer realmente apagar os metadados do banco de dados?</confirmDelete>
	<confirmBatchDelete>Tem certeza que quer realmente apagar todos os $1 metadados seleccionados do banco de dados?</confirmBatchDelete>
	<confirmNewPassword>Confirmar palavra-passe nova</confirmNewPassword>
	<confirmPassword>Confirmar palavra-passe</confirmPassword>
	<constraintsTab>Restrição</constraintsTab>
	<contactUs>Contacte-nos</contactUs>
	<contains>Contém</contains>
	<contentInfoTab>Informação de conteúdo</contentInfoTab>
	<convert>Converter</convert>
	<copyright1>Direitos de autor</copyright1>
	<copyright2><p>Todos os direitos reservados.<br/></p></copyright2>
	<country>País</country>
	<create>Criar</create>
	<createTip>Criar metadados novos deste molde</createTip>
	<crs code="EPSG:4326">WGS 84</crs>
	<crs code="EPSG:3786">World Equidistant Cylindrical (Sphere)</crs>
	<cswTest>Teste CSW Perfil ISO teste</cswTest>
	<cswTestDesc>Teste da interface para a interface do catalogo CSW Perfil ISO</cswTestDesc>
	<dataQualityTab>Qualidade de dados</dataQualityTab>
	<datasetIssued>Temporal Extent</datasetIssued>
	<datasetTab>Dataset</datasetTab>
	<dateModified>Data modificada</dateModified>
	<dateRelChoice value="14">antes</dateRelChoice>
	<dateRelChoice value="15">antes ou durante</dateRelChoice>
	<dateRelChoice value="16">durante</dateRelChoice>
	<dateRelChoice value="17">durante ou depois</dateRelChoice>
	<dateRelChoice value="18">depois</dateRelChoice>
	<dateRelChoice/>
	<decline>Rejeitar</decline>
	<definition>Definição</definition>
	<del>del</del>
	<delete>Apagar</delete>
	<deleteCategory>Apagar a categoria?</deleteCategory>
	<deleteConfirmationTitle>Confirmacão de apagar metadados</deleteConfirmationTitle>	
	<deleteGroup>Apagar o grupo?</deleteGroup>
	<descriptionTab>Descrição</descriptionTab>
	<desSchema>Esquema de destino</desSchema>
	<digital>Digital</digital>
	<directory>Diretório</directory>
	<dirParameter>(Precisa do parâmetro'dir')</dirParameter>
	<disclaimer1>Título de aviso legal</disclaimer1>
	<disclaimer2>Texto de aviso legal</disclaimer2>
	<distributionTab>Distribuição</distributionTab>
	<down>Abaixo</down>
	<download>Download</download>
	<downloadable>Pronto a download</downloadable>
	<downloadData>Dados para download</downloadData>
	<downloadEmail>Download email</downloadEmail>
	<downloadSelect>Fazer Download ?</downloadSelect>
	<downloadSelected>Download seleccionados</downloadSelected>
	<downloadSummary>Resumo de download</downloadSummary>
	<downloadThemAll>Download tudo</downloadThemAll>
	<dsgpoly>Datasete do Poligono-G</dsgpoly>
	<durationDays>Dia(s)</durationDays>
	<durationHours>Hora(s)</durationHours>
	<durationMinutes>Minuto(s)</durationMinutes>
	<durationMonths>Mês(es)</durationMonths>
	<durationNbDays>Número de dias:</durationNbDays>
	<durationNbHours>Número de horas:</durationNbHours>
	<durationNbMinutes>Número de minutos:</durationNbMinutes>
	<durationNbMonths>Número de meses:</durationNbMonths>
	<durationNbSeconds>Número de segundos:</durationNbSeconds>
	<durationNbYears>Número de anos:</durationNbYears>
	<durationSeconds>Segundo(s)</durationSeconds>
	<durationSign>Duração negativa</durationSign>
	<durationYears>Ano(e)</durationYears>
	<dynamic>Interactivo</dynamic>
	<eastbc>Coordenada oriental de limite</eastbc>
	<edit>Editar</edit>
	<Editor>Editor</Editor>
	<email>Eendereço de email</email>
	<emailAddressInvalid js="true">Endereço de email é inválido</emailAddressInvalid>
	<enclosing>Inclui</enclosing>
	<enclosingCoordinate>Coordenadas incluídas</enclosingCoordinate>
	<enddate>Data do fim</enddate>
	<enttypl>Rotulagem de tipo de conjunto de dados</enttypl>
	<exactCoordinate>Coordenadas exactas</exactCoordinate>
	<exactTerm>Termo exacto</exactTerm>
	<extended>Ampliado</extended>
	<extensionInfoTab>Ampliação de tabulador de informação</extensionInfoTab>
	<extent>Amplidão</extent>
	<featuredMap>Mapa particular</featuredMap>
	<feedback>Feedback</feedback>
	<feedbackCardTitle>Feedback e comentários</feedbackCardTitle>
	<feedbackComments>Feedback / Comentários</feedbackComments>
	<feedbackRequest> Por favor introduza os seus dados de contacto antes de download</feedbackRequest>
	<file>Ficheiro</file>
	<fileType>Tipo de ficheiro:</fileType>
	<fileUploadSuccessful>Carregamento do ficheiro sucedido</fileUploadSuccessful>
	<firstName>Nome próprio</firstName>
	<firstNameMandatory js="true">É obrigatório de introduzir o nome próprio</firstNameMandatory>
	<foundWords>Número dos termos encontrados:</foundWords>
	<freeKeyword>Palavras-chave livres</freeKeyword>
	<from>de</from>
	<fromDateSelector>Escolha de data de princípio</fromDateSelector>
	<fuzzy>Exactidão de pesquisa</fuzzy>
	<fuzzyImprecise>Inexacto</fuzzyImprecise>
	<fuzzyPrecise>Exacto</fuzzyPrecise>
	<fuzzySearch>Ajustar a exactidão de pesquisa.</fuzzySearch>
	<general>Geral</general>
	<generalInfo>Informação geral</generalInfo>
	<generateUUID>Gerar UUID para os metadados introduzidos</generateUUID>
	<georss>Abrir um feed de GeoRSS</georss>
	<group>Grupo</group>
	<usergroups>User groups</usergroups>
	<groupManagement>Gestão dos grupos</groupManagement>
	<groupManDes>Adicionar/Modificar/Apagar/Mostrar de grupos</groupManDes>
	<groups>Grupos</groups>
	<harvestingManagement>Gestão de harvesting</harvestingManagement>
	<harvestingManDes>Adicionar/Modificar/Apagar/Iniciar/Parar tarefas de harvesting</harvestingManDes>
	<help>Apoio</help>
    <helpLinkTooltip js="true">Apoio</helpLinkTooltip>  
	<helpComplete>Apoio completo</helpComplete>
	<helperList>Sugestões</helperList>
	<hideAdvancedOptions>Ocultar os opções ampliadas</hideAdvancedOptions>
	<highlights>Pontos brilhantes</highlights>
	<hitsPerPage>Resultados por página</hitsPerPage>
	<hitsPerPageChoice value="10">10</hitsPerPageChoice>
	<hitsPerPageChoice value="100">100</hitsPerPageChoice>
	<hitsPerPageChoice value="20">20</hitsPerPageChoice>
	<hitsPerPageChoice value="50">50</hitsPerPageChoice>
	<home>Página inicial</home>
	<i18n>Teste i18n</i18n>
	<i18nDesc>Este serviço deve ajudar os responsávais pelo desenvolvimento do GeoNetwork opensource para ter ficheiros localizados actualmente para o GUI.</i18nDesc>
	<identificationTab>Identificação</identificationTab>
	<identifier>Identificador</identifier>
	<imAreaInterest>Escolha uma área de interesse</imAreaInterest>
	<imPan>Deslocar sector do mapa</imPan>
	<import>Importar</import>
	<imZoomFull>Fazer zoom ao mapa enteiro</imZoomFull>
	<imZoomIn>Zoom in</imZoomIn>
	<imZoomOut>Zoom out</imZoomOut>
	<imZoomToLayer>Fazer zoom ao layer seleccionado</imZoomToLayer>
	<infoTitle>Info</infoTitle>
	<insert>Inserir</insert>
	<insertFileMode js="true">Upload ficheiro</insertFileMode>
	<insertMode>Modo de inserção:</insertMode>
	<insertPasteMode>Copiar/Colar</insertPasteMode>
	<interactiveMap>Mapa interactivo</interactiveMap>
	<interMapInfo><h1>Informação em mapa interactivo</h1><p>Pode encontrar mapas interactivos pela pesquisa para dados digitais com um mapa ineractivo no GeoNetwork, ou lige-se directamente ao pré-configurado servidor de mapas.</p><p>Servidores válidos de mapas são<a href="http://www.opengeospatial.org" class="sm" target="_blank">Open GeoSpatial® Consortium</a> Servidores adequados de WMS e <a href="http://www.esri.com" class="sm" target="_blank">ESRI® ArcIMS</a>.</p></interMapInfo>
	<intermapSearch>Pesquisa geográfica</intermapSearch>
	<isoAll>ISO tudo</isoAll>
	<isoCore>ISO núcleo</isoCore>
	<isoMinimum>ISO mínimo</isoMinimum>
	<keyword>Palavra-chave</keyword>
	<keywords js="true">Palavras-chave</keywords>
	<keywordshelp>Escolha vários palavras-chave pressionando a tecla 'Ctrl' durante a selecção pelo rato</keywordshelp>
	<kind>Tipo</kind>
	<kindChoice value="company">Empresa privada</kindChoice>
	<kindChoice value="consultant">Conselheiro independente</kindChoice>
	<kindChoice value="gov">Governo</kindChoice>
	<kindChoice value="int-org">Organização internacional</kindChoice>
	<kindChoice value="ngo">ONG</kindChoice>
	<kindChoice value="other">Outro</kindChoice>
	<kindChoice value="uni">Universidade/Centro de investigação</kindChoice>
	<label>Rotulagem</label>
	<language>pt</language>
	<large_thumbnail>Clique aqui para ver uma pré-visualização grande</large_thumbnail>
	<lastNameMandatory js="true">É obrigatório de introduzir o apelido</lastNameMandatory>
	<latitude>Latitude (entre -90 e 90) em graus</latitude>
	<latMax>lat (max)</latMax>
	<latMin>lat (min)</latMin>
	<legend>Legenda</legend>
	<link>Ligação</link>
	<links>Ligações</links>
	<loading>A carregar ...</loading>
	<local>Pesquisa local</local>
	<localiz>Localização</localiz>
	<localizationHelp>Importante! Este formulário permite a adição de valores-chave no banco de dados. Aqueles não são permitidos de contêm espaços.<br/> Depois da adição dos valores-chave, use o formulário de "Localização" no painel da aministração para introduzir os valores (nomes) que devem aparecer na página de internet para os várias idiomas.</localizationHelp>
	<localizDes>Permite alterar registos localizados, como grupos, categorias, etc...</localizDes>                                                           
	<localType>Local</localType>
	<location>Onde?</location>
	<login>Iniciar sessão</login>
	<loginCardTitle>Iniciar sessão / Registar-se</loginCardTitle>
	<loginwarning>Só necessário para a administração da página</loginwarning>
	<logout>Sair</logout>
	<logoutDes>Efectuar saída</logoutDes>
	<longitude>Longitude (entre -180 e 180) em graus</longitude>
	<longMax>long (max)</longMax>
	<longMin>long (min)</longMin>
	<mainpageTitle>Encontre mapas interactivos, conjuntos de dados geográficos, imagens de satélite e outros serviços</mainpageTitle>
	<maintenanceTab>Manutenção</maintenanceTab>
	<management>Gestão</management>
	<mandatory>Obrigatório</mandatory>
	<mandatoryIf>Obrigatório se</mandatoryIf>
	<mapType>Tipo de mapa</mapType>
	<mapViewerClose>Fechar viewer de mapa</mapViewerClose>
	<mapViewerLoading>A carregar viewer de mapa...</mapViewerLoading>
	<mapViewerOpen>Abrir viewer de mapa</mapViewerOpen>
	<batchActions>Multi acções:</batchActions>
	<batchDeleteTitle>Operação de multi-apagar</batchDeleteTitle>
	<batchNewOwnerTitle>Operação de multi-dono novo</batchNewOwnerTitle>
	<batchUpdateCategoriesTitle>Operação de multi-actualização de categorias</batchUpdateCategoriesTitle>
	<batchUpdatePrivilegesTitle>Operação de multi-actualização de privilégios</batchUpdatePrivilegesTitle>
	<max>Máximo</max>
	<mdRating>Avaliação de dados</mdRating>
	<mdUpdateError>Erro de actualização</mdUpdateError>
	<mefFile>Ficheiro MEF</mefFile>
	<message>O nome de utilizador ou a palavra-passe está errado.<br/>Carregue o botão 'Voltar' e tente novamente.</message>
	<messageChanged>Os metadados foram alterado por um outro utilizador. Por favor tente novamente.</messageChanged>
	<messageDownload>Obrigado pelo seu interesse. Clique no botão 'Download' para recuperar os dados</messageDownload>
	<messageLargeFile>O ficheiro é grande demais</messageLargeFile>
	<messageMdUpdateError>Desculpe, durante da actualização dos metadados ocorreu um erro.</messageMdUpdateError>
	<messageNoPrivileges>Você não tem a autorização para efectuar esta operação.</messageNoPrivileges>
	<messageNotPerformed>A operação solicitada não pôde ser realizada.</messageNotPerformed>
	<metadata.admin.index.desc>Reconstruir o índice de Lucene</metadata.admin.index.desc>
	<metadata.admin.index.failed js="true">Index operation failed.</metadata.admin.index.failed>
	<metadata.admin.index.success js="true">Index operation was started successfully.</metadata.admin.index.success>
	<metadata.admin.index.wait js="true">Index operation already in progress please wait.</metadata.admin.index.wait>
	<metadata.admin.index.optimize.desc>Optimize Lucene index</metadata.admin.index.optimize.desc>
	<metadata.admin.index.rebuildxlinks.desc>Clear XLink Cache and Rebuild Index of Records with XLinks</metadata.admin.index.rebuildxlinks.desc>
	<lucene.config.reload>Reload Lucene configuration</lucene.config.reload>
	<reload>Reload</reload>
	<rebuildxlinks>Rebuild XLinks</rebuildxlinks>
	<doYouReallyWantToDoThis js="true">This operation may take some time on large catalogs and should not be done during peak usage. Continue?</doYouReallyWantToDoThis>
	<optimize>Optimize</optimize>
	<metadata.admin.index>Gestor de índice</metadata.admin.index>
    <metadata-samples>Sample metadata</metadata-samples>
    <metadata-samples-add>Add sample metadata</metadata-samples-add>
    <metadata-samples-add-failed>Add sample metadata failed</metadata-samples-add-failed>
    <metadata-samples-add-success>Added sample metadata</metadata-samples-add-success>
  <metadata-template-add-success>Metadata template added.</metadata-template-add-success>
  <metadata-template-order>Sort templates</metadata-template-order>	
	<metadata-template-order-desc>Sort your templates</metadata-template-order-desc>
	<metadata-template-add-default>Add templates</metadata-template-add-default>
	<metadata>Metadados</metadata>
	<metadataAdded>Metadados com o ID seguinte foram adicionados:</metadataAdded>
	<metadataDeleted>Metadados com o ID seguinte foram apagados:</metadataDeleted>
	<metadataInsertResults>Resultados de importação dos metadados</metadataInsertResults>
	<metadataJSForm>Metadados dum formulário JS</metadataJSForm>
	<metadataRecordsAdded>Número dos registos de metadados adicionados:</metadataRecordsAdded>
  <failOnError>Fail on error</failOnError>
  <metadataRecordsProcessed>Total number of metadata records processed:</metadataRecordsProcessed>
  <min>Mínimo</min>
    <minor>Minor edit</minor>
	<missing>DESAPARECIDO ou VAZIO</missing>	
	<missingSeeTab>DESAPARECIDO - Veja o tabulador de grupo seguinte no sidebar: </missingSeeTab>
	<more>Mais</more>
	<moreinfo>Para mais informção contacte-nos por email </moreinfo>
	<name>Nome</name>
	<newCategory>Adicionar categoria nova</newCategory>
	<newGroup>Adicionar grupo novo</newGroup>
	<newMdDes>Adicione metadados novos ao Geonetwork, copiando-os dum modelo</newMdDes>
	<newMdInsert>Metadados novos inserido:</newMdInsert>
	<newMetadata>Metadados novos</newMetadata>
	<newOwner>Dono novo</newOwner>
	<newPassword>Palavra-passe nova</newPassword>
	<newUser>Adicionar utilizador</newUser>
	<next>Próximo</next>
	<noCategory>Nenhuma categoria disponível.</noCategory>
	<noHelp>Desculpe, apoio não é disponível</noHelp>
	<noInfo>Desculpe, nenhuma informação disponível</noInfo>
	<noLogin>Você não está numa sessão iniciada</noLogin>
	<none>Nada</none>
	<noOwnerRights>Privilégios/Categorias bloqueados: Você não tem direitos dum dono</noOwnerRights>
	<northbc>Coordenada setentrional de limite</northbc>
	<noSelectedMd>Nenhuma selecção! Por favor seleccione metadados antes da execução duma acção.</noSelectedMd>
	<noTemplatesAvailable>Nenhum modelo disponível, importe metadados primeiro.</noTemplatesAvailable>
	<notfound>Não encontrado</notfound>
	<nothing>Nenhuma acção durante importação</nothing>
	<online>Mapa interactivo</online>
	<onlink>Ligação</onlink>
	<opensearch>GeoNetwork opensearch serviço permite a pesquisa no catálogo de metadados.</opensearch>
	<operation>Operação</operation>
	<options>Opções</options>
	<organisation>Organização / Divisão</organisation>
	<output>Output</output>
	<outputType id="full">Completo</outputType>
	<outputType id="text">Só texto</outputType>
	<overwrite>Sobrescreva metadados com mesmo UUID</overwrite>
	<overwriteFile>Sobrescrever?</overwriteFile>
	<owner>Dono</owner>
	<ownerRights>Apagar/Privilégios/Categorias desbloqueados: Você tem direitos dum dono</ownerRights>
	<page>Página</page>
	<paper>Cópia imprimido</paper>
	<partial>Sobrepõe-se parcialmente</partial>
	<partialCooordinate>Coordenadas parciais</partialCooordinate>
	<password>Palavra-passe</password>
	<passwordDoNotMatch>Não introduziu a mesma palavra-passe duas vezes. Por favor introduza sua palavra-passe de novo.</passwordDoNotMatch>
	<passwordEntry>Por favor introduza sua palavra-passe duas vezes.</passwordEntry>
	<passwordLength>Sua palavra-passe deve ter pelo menos " + minLength + " caracteres. Tente de novo.</passwordLength>
	<passwordOldRequired>Sua palavra-passe antiga é obrigatória.</passwordOldRequired>
	<passwordSpace>Desculpe, espaços não são permitidos na palavra-passe.</passwordSpace>
	<persInfo>Informação pessoal</persInfo>
  <usersAndGroups>Users and groups</usersAndGroups>
  <classification>Thesauri and classification systems</classification>
  <catalogueConfiguration>Catalogue settings</catalogueConfiguration>
  <indexConfiguration>Index settings</indexConfiguration>
  <io>Import, export &amp; harvesting</io>
  <placeKeyword>Dê palavra-chave</placeKeyword>
	<porCatInfoTab>Catálogo</porCatInfoTab>
	<poweredBy>Feito com</poweredBy>
	<previous>Anterior</previous>
	<privileges>Privilégios</privileges>
	<profile>Perfil</profile>
	<profileChoice value="Administrator">Administrador</profileChoice>
	<profileChoice value="Editor">Editor</profileChoice>
	<profileChoice value="RegisteredUser">Utilizador registado</profileChoice>
	<profileChoice value="Reviewer">Revisor de conteúdo</profileChoice>
	<profileChoice value="UserAdmin">Utilizador administrador</profileChoice>
	<profileChoice value="Monitor">System Monitor</profileChoice>
	<progress>Progresso</progress>
	<progressChoice value="complete">Completo</progressChoice>
	<progressChoice value="in-work">Em processo</progressChoice>
	<progressChoice value="planned">Planeado</progressChoice>
	<progressChoice/>
	<protocol>Protocolo Web</protocol>
	<protocolChoice show="y" value="ESRI:AIMS--http--configuration">Ficheiro de configuração de ArcIMS Map Service (*.AXL)</protocolChoice>
	<protocolChoice show="y" value="ESRI:AIMS--http-get-feature">ArcIMS Internet Feature Map Service</protocolChoice>
	<protocolChoice show="-" value="ESRI:AIMS--http-get-image">ArcIMS Internet Image Map Service</protocolChoice>
	<protocolChoice show="y" value="GLG:KML-2.0-http-get-map">Google Earth KML Service (ver 2.0)</protocolChoice>
	<protocolChoice show="-" value="OGC:CSW">OGC-CSW Catalogue Service for the Web</protocolChoice>
    <protocolChoice show="-" value="OGC:KML">OGC-KML Keyhole Markup Language</protocolChoice>
    <protocolChoice show="-" value="OGC:GML">OGC-GML Geography Markup Language</protocolChoice>
    <protocolChoice show="-" value="OGC:ODS">OGC-ODS OpenLS Directory Service</protocolChoice>
    <protocolChoice show="-" value="OGC:OGS">OGC-ODS OpenLS Gateway Service</protocolChoice>
    <protocolChoice show="-" value="OGC:OUS">OGC-ODS OpenLS Utility Service</protocolChoice>
    <protocolChoice show="-" value="OGC:OPS">OGC-ODS OpenLS Presentation Service</protocolChoice>
    <protocolChoice show="-" value="OGC:ORS">OGC-ODS OpenLS Route Service</protocolChoice>
    <protocolChoice show="-" value="OGC:SOS">OGC-SOS Sensor Observation Service</protocolChoice>
    <protocolChoice show="-" value="OGC:SPS">OGC-SPS Sensor Planning Service</protocolChoice>
    <protocolChoice show="-" value="OGC:SAS">OGC-SAS Sensor Alert Service</protocolChoice>
    <protocolChoice show="-" value="OGC:WCS">OGC-WCS Web Coverage Service</protocolChoice>
    <protocolChoice show="y" value="OGC:WCS-1.1.0-http-get-capabilities">OGC-WCS Web Coverage Service (ver 1.1.0)</protocolChoice>
    <protocolChoice show="-" value="OGC:WCTS">OGC-WCTS Web Coordinate Transformation Service</protocolChoice>
    <protocolChoice show="-" value="OGC:WFS">OGC-WFS Web Feature Service</protocolChoice>
    <protocolChoice show="y" value="OGC:WFS-1.0.0-http-get-capabilities">OGC-WFS Web Feature Service (ver 1.0.0)</protocolChoice>
    <protocolChoice show="-" value="OGC:WFS-G">OGC-WFS-G Gazzetteer Service</protocolChoice>
	<protocolChoice show="y" value="OGC:WMC-1.1.0-http-get-capabilities">OGC-WMC Web Map Context (ver 1.1)</protocolChoice>
    <protocolChoice show="-" value="OGC:WMS">OGC-WMS Web Map Service</protocolChoice>
	<protocolChoice show="-" value="OGC:WMS-1.1.1-http-get-capabilities">OGC-WMS Capabilities Service (ver 1.1.1)</protocolChoice>
    <protocolChoice show="-" value="OGC:WMS-1.3.0-http-get-capabilities">OGC-WMS Capabilities service (ver 1.3.0)</protocolChoice>
    <protocolChoice show="-" value="OGC:WMS-1.1.1-http-get-map">OGC Web Map Service (ver 1.1.1)</protocolChoice>
    <protocolChoice show="-" value="OGC:WMS-1.3.0-http-get-map">OGC Web Map Service (ver 1.3.0)</protocolChoice>
    <protocolChoice show="-" value="OGC:SOS-1.0.0-http-get-observation">OGC-SOS Get Observation (ver 1.0.0)</protocolChoice>
    <protocolChoice show="-" value="OGC:SOS-1.0.0-http-post-observation">OGC-SOS Get Observation (POST) (ver 1.0.0)</protocolChoice>
    <protocolChoice show="-" value="OGC:WNS">OGC-WNS Web Notification Service</protocolChoice>
    <protocolChoice show="-" value="OGC:WPS">OGC-WPS Web Processing Service</protocolChoice>
	<protocolChoice show="-" value="WWW:DOWNLOAD-1.0-ftp--download">Ficheiro para download por FTP</protocolChoice>
	<protocolChoice show="-" value="WWW:DOWNLOAD-1.0-http--download">Ficheiro para download</protocolChoice>
	<protocolChoice show="-" value="DB:POSTGIS">PostGIS database table</protocolChoice>
	<protocolChoice show="y" value="WWW:LINK-1.0-http--ical">iCalendar (URL)</protocolChoice>
	<protocolChoice show="y" value="WWW:LINK-1.0-http--link">Domínio (URL)</protocolChoice>
	<protocolChoice show="y" value="WWW:LINK-1.0-http--partners">Domínio de parceiro (URL)</protocolChoice>
	<protocolChoice show="y" value="WWW:LINK-1.0-http--related">Ligação relacionada (URL)</protocolChoice>
	<protocolChoice show="y" value="WWW:LINK-1.0-http--rss">RSS Newsfeed (URL)</protocolChoice>
	<protocolChoice show="y" value="WWW:LINK-1.0-http--samples">Modelo de produto (URL)</protocolChoice>
    <protocolChoice show="-" value="UKST">Unknown Service Type</protocolChoice>
	<pubdate>Data de publicação</pubdate>
	<publicationDate>Data de publicação</publicationDate>
	<publisher>Editor</publisher>
	<purpose>Propósito</purpose>
	<rateIt>Avaliar</rateIt>
	<ratingMsg>Carregue um botão para avaliar. Pode demorar algum tempo até que novas avaliações tornem-se visíveis.</ratingMsg>
	<rawMetadata>Inserção dos metadados originais</rawMetadata>
	<rebuild>Reconstrução</rebuild>
	<recentAdditions>Alterações recentes</recentAdditions>
	<refSysTab>Sistema de referência</refSysTab>
	<region>Região</region>
	<register>Registar</register>
	<registerChoose>Eu quero</registerChoose>
	<RegisteredUser>Utilizador registado</RegisteredUser>
	<registerTitle>Formulário de registo próprio</registerTitle>
	<registrationDetails>Pormenores do registo introduzidos:</registrationDetails>
	<remote>Pesquisa remota</remote>
	<remoteType>Remoto</remoteType>
	<remove>Eliminar</remove>
	<res>Resultados</res>
	<reset>Re-iniciar</reset>
	<resetFeedbackForm>Re-iniciar o formulário de feedback</resetFeedbackForm>
	<resetPassword>Re-iniciar a palavra-passe</resetPassword>
	<resetSearch>Re-iniciar o formulário de pesquisa</resetSearch>
	<ress>Resultado</ress>
	<restrictTo>Restringir a</restrictTo>
	<result>Últimos resultados</result>
  <searchResult>Search results</searchResult>
  <resources>Resources</resources>
  <visualizationService>Visualization service URL (WMS)</visualizationService>
	<resultsCoordinate>Resultados que respondam à pesquisa de coordenadas</resultsCoordinate>
	<resultsFreeText>Resultados que respondam à pesquisa de palavras livres</resultsFreeText>
	<resultsMatching>Resultados da pesquisa:</resultsMatching>
	<Reviewer>Revisor de conteúdo</Reviewer>
	<rss>Abrir RSS feed</rss>
	<rtitle>Título</rtitle>
	<save>Gravar</save>
	<saveAndClose>Gravar e sair</saveAndClose>
	<saveAndValidate>Gravar e avaliar</saveAndValidate>
	<savepdf>Gravar resultados como PDF</savepdf>
	<printSelection>Print to PDF</printSelection>
	<schema>Esquema</schema>
	<schematronError>Schematron erro</schematronError>
	<search>Pesquisa</search>
	<searchAllText>O quê?</searchAllText>
	<searchBox>Pesquisar dados e informação</searchBox>
	<searchIndex>Índice de pesquisa</searchIndex>
	<searching js="true">...a pesquisar metadados...</searching>
	<searchPage>Página da pesquisa</searchPage>
	<searchPageDes>Ir à página da pesquisa de metadodos</searchPageDes>
	<searchTemplates>Pesquisar modelos</searchTemplates>
	<searchText>O quê?</searchText>
	<searchUnused>Pesquisar metadados vazios ou não utilizados</searchUnused>
	<searchUnusedTitle>Pesquisar não utilizados</searchUnusedTitle>
	<select>Seleccionar:</select>
	<selectAll>Seleccionar todos os metadados</selectAll>
	<selectAllNotPossible>Too many hits! Must be less than </selectAllNotPossible>
	<selected>Seleccionados</selected>
	<selectedOnly>Mostrar só os seleccionados</selectedOnly>
	<selection>Selecção</selection>
	<selectNone>Deseleccionar metadados seleccionados</selectNone>
	<SendAFriend>Enviar ligação a este registo de metadados por email</SendAFriend>
	<server>Servidor</server>
	<setAll>Estabelecer todos</setAll>
	<setOnSave>Valor será estabelecido quando o registo for gravado</setOnSave>
	<shibLogin>Shib Login</shibLogin>
	<show>Metadados</show>
	<showFileDownloadSummary>Mostar o resumo dos downloads recentes</showFileDownloadSummary>
	<simple>Pesquisa simples</simple>
	<simpleTab>Vista predefinido</simpleTab>
	<simpleTabEditor>Editor predefinido</simpleTabEditor>
	<singleFile>Ficheiro único (XML, SLD, WMC...)</singleFile>
	<site>Página</site>
	<siteId>ID da página</siteId>
	<sizeBytes>Tamanho (em bytes)</sizeBytes>
	<sort>Tipo</sort>
	<sortBy>Em ordem de</sortBy>
	<sortByType id="changeDate">Data da alteração</sortByType>
	<sortByType id="popularity">Popularidade</sortByType>
	<sortByType id="rating">Avaliação</sortByType>
	<sortByType id="relevance">Relevância</sortByType>
	<sortByType id="title">Título</sortByType>
	<southbc>Coordenada meridional de limite</southbc>
	<spacesNot js="true">Espaços não são permitidos neste campo</spacesNot>
	<spatial2Tab>Representação espacial</spatial2Tab>
	<spatialTab>Informação espacial</spatialTab>
	<startsWith>Iniciar com</startsWith>
	<state>País</state>
	<styleSheet>Stylesheet</styleSheet>
	<submit>Enviar</submit>
	<subtemplate>Submodelo</subtemplate>
	<subtemplateTitle>Título do submodelo</subtemplateTitle>
	<summaryTab>Resumo</summaryTab>
	<surName>Apelido</surName>
	<systemConfig>Configuração da sistema</systemConfig>
	<systemConfigDes>Permite alterer alguns parâmetros da sistema</systemConfigDes>
	<systemInfo>System information</systemInfo>
	<systemInfoDes>Shows advanced information about catalogue, index, Java, operating system</systemInfoDes>
	<template>Modelo</template>
	<Term>Termo</Term>
	<thanks>Muito obrigado pelo seu esforço! O GeoNetwork</thanks>
	<theme>ISO categoria de tema</theme>
	<thumbnails>Pré-visualização</thumbnails>
	<timeout>Timeout</timeout>
	<timeoutChoice value="10">depois 10 segundos</timeoutChoice>
	<timeoutChoice value="20">depois 20 segundos</timeoutChoice>
	<timeoutChoice value="30">depois 30 segundos</timeoutChoice>
	<title>GeoNetwork - O portal para informacões e dados espaciais</title>
	<to>Até</to>
	<toDateSelector>Escolha a data de fim</toDateSelector>
	<tools>Ferramentas</tools>
	<topic>Tema</topic>
	<transferOwnership>Alterar Proprietário</transferOwnership>
	<transferOwnershipDes>Transferir os direitos de domínio sobre os metadados para um outro utilizador</transferOwnershipDes>
	<type>Tipo</type>
	<up>Para cima</up>
	<update>Actualizar</update>
	<updateCategories>Actualizar categorias</updateCategories>
	<updateCategory>Actualizar categoria</updateCategory>
	<updateGroup>Actualizar grupo</updateGroup>
	<updatePrivileges>Actualizar privilégios</updatePrivileges>
	<updateUserAccount>Actualizar conta de utilizador</updateUserAccount>
	<upload js="true">Upload</upload>
	<user>Utilizador</user>
	<UserAdmin>Utilizador administrador</UserAdmin>
	<userAtLeastOneGroup js="true">Por favor escolha pelo menos um grupo.</userAtLeastOneGroup>	
	<userDefined>- definido pelo utilizador -</userDefined>
	<userInfo>Alterar os dados de contacto</userInfo>
	<userInfoDes>Permitir o utilizador actual de alterar as informações de utilizador</userInfoDes>
	<userManagement>Gestão de utilizadores</userManagement>
	<userManDes>Adicionar/Modificar/Apagar/Mostrar de utilizadores</userManDes>
	<username>Nome de utilizador</username>
	<usernameMandatory>É obrigatório de preencher o campo de nome do utilizador.</usernameMandatory>
	<userPw>Alterar a palavra-passe</userPw>
	<userPwDes>Permitir o utilizador de alterar a palavra-passe</userPwDes>
	<uuidAction>Acções de importação:</uuidAction>
	<validate>Validar</validate>
	<assign>Atribuir a este catálogo</assign>
	<validityBegins>Validade inicia-se em</validityBegins>
	<validityEnds>e acaba em</validityEnds>
	<view>Ver</view>
	<viewInGE>Ver em Google Earth</viewInGE>
	<waitGetCap js="true">A carregar layers de servidor, aguarde por favor...</waitGetCap>
	<westbc>Coordenada ocidental de limite</westbc>
	<what>O quê?</what>
	<when>Quando?</when>
	<where>Onde?</where>
	<winInfo1>Esta janela mostra recursos de GeoNetwork. Na dependência do seu navegador e as opções do mesmo, pode ocultar-se no fundo de vez em quando. Neste caso, se necessário, deve ir busca-la manualmente no primeiro plano.</winInfo1>
	<winInfo2>Através do botão de ajuda (?) pode sempre obter apoio. Se carregue-o, apareceriam os resultados nesta janela de recurso.</winInfo2>
	<wwwlink>Ligação</wwwlink>
	<xmlInsert>Importar metadados nos formatos XML ou MEF</xmlInsert>
	<xmlInsertTitle>Importar metadados</xmlInsertTitle>
	<xmlTab>Visualização de XML</xmlTab>
	<inspireTab>INSPIRE view</inspireTab>
	<inspireSection>
		<identification>
			<title>Identification</title>
			<help>
				<div>
				The following metadata elements shall be provided:
				<ul>
					<li>Resource title:
				This a characteristic, and often-unique, name by which the resource is known. The value domain of this metadata element is free text.</li>
					<li>Resource abstract:
						This is a brief narrative summary of the content of the resource. The value domain of this metadata element is free text.</li>
					<li>Resource type:
						This is the type of resource being described by the metadata. The value domain of this metadata element is defined in Part D.1.</li>
					<li>Resource locator:
						The resource locator defines the link(s) to the resource and/or the link to additional information about the resource. The value domain of this metadata element is a character string, commonly expressed as Uniform Resource Locator (URL).</li>
					<li>Unique resource identifier:
						A value uniquely identifying the resource. The value domain of this metadata element is a mandatory character string code, generally assigned by the data owner, and a character string namespace uniquely identifying the context of the identifier code (for example, the data owner).	</li>
					<li>Coupled resource:
						If the resource is a spatial data service, this metadata element identifies, where relevant, the target spatial data set(s) of the service through their Unique Resource Identifiers (URI). The value domain of this metadata element is a mandatory character string code, generally assigned by the data owner, and a character string namespace uniquely identifying the context of the identifier code (for example, the data owner).</li>
					<li>Resource language:
						The language(s) used within the resource. The value domain of this metadata element is limited to the languages defined in ISO 639-2.</li>
				</ul>
				</div>
			</help>
		</identification>
		<classification>
			<title>Classification of spatial data and services</title>
			<help>
				<div>
					<ul>
						<li>Topic category:			
						The topic category is a high-level classification scheme to assist in the grouping and topic-based search of available spatial data resources. The value domain of this metadata element is defined in Part D.2.</li>
						<li>
							Spatial data service type: 
							This is a classification to assist in the search of available spatial data services. A specific service shall be categorised in only one category. The value domain of this metadata element is defined in Part D.3.
						</li>
					</ul>
				</div>
			</help>
		</classification>
		<keywords>
			<title>Keywords &amp; INSPIRE themes</title>
			<help>
				<div>
					According to the INSPIRE Implementing Rule for Metadata, if a resource is a spatial data set or spatial data set series, at least one keyword shall be provided from the General Environmental Multi-lingual Thesaurus (GEMET) describing the relevant spatial data theme as defined in Annex I, II or III to Directive 2007/2/EC.
					<br/>					
					The titles and definitions of all 34 INSPIRE Spatial Data Themes have now been integrated into the General Environmental Multi-lingual Thesaurus (GEMET) in the 23 official Community languages: http://www.eionet.europa.eu/gemet/inspire_themes.
					<br/>
					Note that, in addition to the INSPIRE Spatial Data Theme, also other keywords might be added. These may be described as a free text or may originate from any Controlled Vocabulary. If they originate from a Controlled Vocabulary (Thesaurus, Ontology), the citation of the originating Controlled Vocabulary shall be provided, as described below. 
				</div>
			</help>
		</keywords>
		<geoloc>
			<title>Geographic location</title>
			<help>
				<div>
					The requirement for geographic location referred to in Article 11(2)(e) of Directive 2007/2/EC shall be expressed with the metadata element geographic bounding box.
					This is the extent of the resource in the geographic space, given as a bounding box. The bounding box shall be expressed with westbound and eastbound longitudes, and southbound and northbound latitudes in decimal degrees, with a precision of at least 2 decimals. 
				</div>
			</help>
		</geoloc>
		<temporal>
			<title>Temporal reference</title>
			<help>
				<div>
					This metadata element addresses the requirement to have information on the temporal dimension of the data as referred to in Article 8(2)(d) of Directive 2007/2/EC . At least one of the metadata elements referred to in points 5.1 to 5.4 shall be provided. The value domain of the metadata elements referred to in points 5.1 to 5.4 is a set of dates. Each date shall refer to a temporal reference system and shall be expressed in a form compatible with that system. The default reference system shall be the Gregorian calendar, with dates expressed in accordance with ISO 8601.
					<br/>
					The temporal extent defines the time period covered by the content of the resource.
					
					This time period may be expressed as any of the following:
					<ul>					
						<li>an individual date</li>
						<li>an interval of dates expressed through the starting date and end date of the interval</li>
						<li>a mix of individual dates and intervals of dates</li>
					</ul>
				</div>
			</help>
		</temporal>
		<quality>
			<title>Quality and validity</title>
			<help>
				<div> The requirements referred to in Article 5(2) and Article 11(2) of Directive 2007/2/EC relating to the quality and validity of spatial data shall be addressed by the following metadata elements: 
					<ul>
						<li>Lineage:
						This is a statement on process history and/or overall quality of the spatial data set. Where appropriate it may include a statement whether the data set has been validated or quality assured, whether it is the official version (if multiple versions exist), and whether it has legal validity. The value domain of this metadata element is free text.</li>
						<li>
							Spatial resolution:
							
							Spatial resolution refers to the level of detail of the data set. It shall be expressed as a set of zero to many resolution distances (typically for gridded data and imagery-derived products) or equivalent scales (typically for maps or map-derived products). An equivalent scale is generally expressed as an integer value expressing the scale denominator. A resolution distance shall be expressed as a numerical value associated with a unit of length.			
						</li>
					</ul>				
				</div>
			</help>
		</quality>
		<conformity>
			<title>Conformity</title>
			<help>
				<div>
					The requirements referred to in Article 5(2)(a) and Article 11(2)(d) of Directive 2007/2/EC relating to the conformity, and the degree of conformity, with implementing rules adopted under Article 7(1) of Directive 2007/2/EC shall be addressed by the following metadata elements:
					<ul>
						<li>Specification:					
							This is a citation of the implementing rules adopted under Article 7(1) of Directive 2007/2/EC or other specification to which a particular resource conforms. A resource may conform to more than one implementing rules adopted under Article 7(1) of Directive 2007/2/EC or other specification.
							This citation shall include at least the title and a reference date (date of publication, date of last revision or of creation) of the implementing rules adopted under Article 7(1) of Directive 2007/2/EC or of the specification.
						</li>
						<li>
							Degree:					
							This is the degree of conformity of the resource to the implementing rules adopted under Article 7(1) of Directive 2007/2/EC or other specification. The value domain of this metadata element is defined in Part D. 							
						</li>
					</ul>					
				</div>
			</help>
		</conformity>
		<constraint>
			<title>Constraint related to access and use </title>
			<help>
				<div>
					A constraint related to access and use shall be either or both of the following:
					<ul>
						<li>
							Conditions applying to access and use:					
							This metadata element defines the conditions for access and use of spatial data sets and services, and where applicable, corresponding fees as required by Article 5(2)(b) and Article 11(2)(f) of Directive 2007/2/EC. The value domain of this metadata element is free text. The element must have values.
							
							If no conditions apply to the access and use of the resource, "no conditions apply" shall be used. If conditions are unknown, "conditions unknown" shall be used. This element shall also provide information on any fees necessary to access and use the resource, if applicable, or refer to a Uniform Resource Locator (URL) where information on fees is available.							
						</li>
						<li>
							Limitations on public access: 
							When Member States limit public access to spatial data sets and spatial data services under Article 13 of Directive 2007/2/EC, this metadata element shall provide information on the limitations and the reasons for them. If there are no limitations on public access, this metadata element shall indicate that fact. The value domain of this metadata element is free text.							
						</li>
					</ul>					
				</div>
			</help>
		</constraint>
		<org>
			<title>Organisations responsible for the establishment, management, maintenance and distribution</title>
			<help>
				<div>
					For the purposes of Article 5(2)(d) and Article 11(2)(g) of Directive 2007/2/EC, the following two metadata elements shall be provided:
					<ul>
						<li>
							Responsible party:
							This is the description of the organisation responsible for the establishment, management, maintenance and distribution of the resource. This description shall include:
							(the name of the organisation as free text, a contact e-mail address as a character string.)							
						</li>
						<li>
							Responsible party role:					
							This is the role of the responsible organisation. The value domain of this metadata element is defined in Part D.6.	
						</li>
					</ul>
				</div>
			</help>
		</org>
		<metadata>
			<title>Metadata</title>
			<help>For the purposes of Article 5(1) of Directive 2007/2/EC.</help>
		</metadata>
	</inspireSection>
	<inspireAddConformity>Add INSPIRE conformity section</inspireAddConformity>
	<xsdError>Erro na validação de XSD</xsdError>
	<yourRegistration js="true">Seu registo...</yourRegistration>
	<zip>Código postal</zip>

<header_meta>
		<meta name="keywords" content="GeoNetwork opensource metadata ISO19115 ISO19139 ISO GIS remote sensing data shapefiles spatial data satellite images map maps interactive opengis geospatial CSW reference implementation mapping 19115 19139 geographic z39.50 catalog clearinghouse coverages grid raster data opensource open source network"/>
		<meta name="description" content="GeoNetwork opensource provides Internet access to interactive maps, satellite imagery and related spatial databases. It's purpose is to improve access to and integrated use of spatial data and information. GeoNetwork opensource allows to easily share spatial data among different users"/>
		<link rel="schema.DC" href="http://purl.org/dc/elements/1.1/"/>
		<meta name="DC.title" lang="pt" content="GeoNetwork opensource portal to spatial data and information"/>
		<meta name="DC.creator" content="GeoNetwork Team"/>
		<meta name="DC.subject" lang="pt" content="GeoNetwork opensource metadata ISO19115 ISO19139 ISO GIS remote sensing data shapefiles spatial data satellite images map maps interactive opengis mapping 19115 19139 geographic z39.50 catalog clearinghouse coverages grid raster data opensource open source network"/>
		<meta name="DC.description" lang="pt" content="GeoNetwork opensource provides Internet access to interactive maps, satellite imagery and related spatial databases. It's purpose is to improve access to and integrated use of spatial data and information. GeoNetwork opensource allows to easily share spatial data among different users"/>
		<meta name="DC.publisher" content=""/>
		<meta name="DC.date" content="02-07-2007"/>
		<meta name="DC.type" scheme="DCMIType" content="InteractiveResource"/>
		<meta name="DC.format" content="text/html; charset=UTF-8"/>
		<meta name="DC.language" content="English French Spanish German Russian Chinese Dutch Portuguese"/>
		<meta name="DC.coverage" content="Global"/>
	</header_meta>
	<mainpage1>
		<h1>Os objectivos do GeoNetwork são:</h1>
		<ul>
			<li>Melhorar o uso integrado, assim como o acesso aos dados e às informações espaciais.</li>
			<li>Dar apoio aos processos de tomada de decisão.</li>
			<li>Promover abordagens multidisciplinares para um desenvolvimento sustentável.</li>
			<li>Reforçar a compreensão de benefícios da informação geográfica</li>
		</ul>
	</mainpage1>
	<mainpage2>
		<p>
		O projecto GeoNetwork opensource permite de uma maneira fácil a partilha de informações
		temáticas georeferenciadas entre várias organizações. Para mais informações contacte-nos
		</p>
	</mainpage2>
	<mainhelp1> Como pesquisar... </mainhelp1>
	<mainhelp2> Ocultar a ajuda... </mainhelp2>
	<mainhelp3>
		<p>
			<font size="-2"> Pode pesquisar utilizando uma das opções disponíveis, ou uma combinação das mesmas.<br/> Apenas resultados correspondentes a todos os critérios forem apresentados. </font>
		</p>
		<p>
			<font size="-2"> A <b>O quê?</b> pesquisa pesquisa texto em todos os campos de metadados no conteúdo de Geonetwork. <br/>
				<i> Quando introduzirem-se mais do que apenas uma palavra no campo de texto <b>texto livre</b> , a sistema trataria-as como fossem separadas por 'E'. </i>
			</font>
		</p>
		<p>
			<font size="-2"> A <b>Tema</b> pesquisa encontra mapas correspondentes a temas específicos. </font>
		</p>
		<p>
			<font size="-2"> A <b>Onde?</b> pesquisa encontra mapas correspondentes à bounding box da área escolhida. </font>
		</p>
		<p>
			<font size="-2"> A escolher a opção "<b>
					<input name="demo" type="checkbox" checked="checked"/> Incluido</b> na <b>Área</b>" seleccionada podem ser encontradas mapas que cobrem mais do que apenas a área seleccionada.<br/>
				<i>Por exemplo: Mapas regional ou global que, entre outros países, ainda cobrem o país seleccionado.</i>
			</font>
		</p>
		<p>
			<font size="-2"> A escolher a opção "<b>
					<input name="demo" type="checkbox" checked="checked"/> Parcialmente sobreposto</b> na <b>Área</b>" seleccionada podem ser encontradas mapas que parcialmente cobrem a área seleccionada. </font>
		</p>
	</mainhelp3>
	<savexml>
		<dc>Gravar metadados de Dublin Core como XML</dc>
		<fgdc>Gravar metadados FGDC como XML</fgdc>
		<iso19115Esri>Gravar metadados ISO19115 como XML para ESRI ArcCatalog</iso19115Esri>
		<iso19139>Gravar metadados ISO19115/19139 como XML</iso19139>
		<iso19139fra>Gravar metadados Fra ISO19115/19139 como XML</iso19139fra>
	</savexml>
  <url>URL</url>
  <thesaurus>
    <load>Load from GeoNetwork thesaurus repository</load>    
		<addelement>Adicionar elemento</addelement>
		<admin>Gestar Thesaurus</admin>
		<broader>Termo mais amplo</broader>
		<category>Categoria de Thesaurus</category>
		<consultation>Ver Thesaurus</consultation>
		<delete>Apagar Thesaurus</delete>
		<deleteelement>Apagar elemento</deleteelement>
		<download>Download Thesaurus</download>
		<edit>Editar Thesaurus</edit>
		<editelement>Editar elemento</editelement>
		<edition>Editar Thesaurus</edition>
		<en>em</en>
		<foundKeyWords>Número dos termos encontrados</foundKeyWords>
		<foundKeyWordsLimit>Número máximo dos termos encontrados</foundKeyWordsLimit>
		<keywordConfirm>Confirmar supressão da palavra-chave</keywordConfirm>
		<keywordDescription>Definição da palavra-chave:</keywordDescription>
		<management>Administrar Thesauri</management>
		<manDes>Adicionar/Modificar/Apagar e mostar Thesauri</manDes>
		<narrower>Termo mais específico</narrower>
		<related>Termo relacionado</related>
		<thesaurus>Thesaurus</thesaurus>
		<unknown>Thesaurus desconhecido</unknown>
		<update>Actualizar Thesaurus</update>
		<updateelement>Actualizar elemento</updateelement>
		<upload>Upload Thesaurus</upload>
	</thesaurus>
    <searchhelp>
   		<searchAllText>Enter free text here</searchAllText>
		<rtitle>Enter title here</rtitle>
		<abstract>Enter abstract here</abstract>
		<keywords>Pick keywords from existing metadata records</keywords>
		<thesaurus>Pick keywords from thesauri</thesaurus>
	</searchhelp>

    <inspire>
        <serviceType>
            <value id="discovery">Discovery Service (discovery)</value>
            <value id="view">View Service (view)</value>
            <value id="download">Download Service (download)</value>
            <value id="transformation">Transformation Service (transformation)</value>
            <value id="invoke">Invoke Spatial Data Service (invoke)</value>
            <value id="other">Other Services (other)</value>
        </serviceType>
        <spatialDataService>
            <group label="Geographic human interaction services">
                <value id="humanInteractionService">Geographic human interaction services</value>
                <value id="humanCatalogueViewer">Catalogue viewer</value>
                <value id="humanGeographicViewer">Geographic viewer</value>
                <value id="humanGeographicSpreadsheetViewer">Geographic spreadsheet viewer</value>
                <value id="humanChainDefinitionEditor">Chain definition editor</value>
                <value id="humanWorkflowEnactmentManager">Workflow enactment manager</value>
                <value id="humanGeographicFeatureEditor">Geographic feature editor</value>
                <value id="humanGeographicSymbolEditor">Geographic symbol editor</value>
                <value id="humanFeatureGeneralizationEditor">Feature generalisation editor</value>
                <value id="humanGeographicDataStructureViewer">Geographic data-structure viewer</value>
            </group>

            <group label="Geographic model/information management service">
                <value id="infoManagementService">Geographic model/information management service</value>
                <value id="infoFeatureAccessService">Feature access service</value>
                <value id="infoMapAccessService">Map access service</value>
                <value id="infoCoverageAccessService">Coverage access service</value>
                <value id="infoSensorDescriptionService">Sensor description service</value>
                <value id="infoProductAccessService">Product access service</value>
                <value id="infoFeatureTypeService">Feature type service</value>
                <value id="infoCatalogueService">Catalogue service</value>
                <value id="infoRegistryService">Registry service</value>
                <value id="infoGazetteerService">Gazetteer service</value>
                <value id="infoOrderHandlingService">Order handling service</value>
                <value id="infoStandingOrderService">Standing order service</value>
            </group>

            <group label="Geographic workflow/task management services">
                <value id="taskManagementService">Geographic workflow/task management services</value>
                <value id="chainDefinitionService">Chain definition service</value>
                <value id="workflowEnactmentService">Workflow enactment service</value>
                <value id="subscriptionService">Subscription service</value>
            </group>

            <group label="Geographic processing services – spatial">
                <value id="spatialProcessingService">Geographic processing services – spatial</value>
                <value id="spatialCoordinateConversionService">Coordinate conversion service </value>
                <value id="spatialCoordinateTransformationService">Coordinate transformation service </value>
                <value id="spatialCoverageVectorConversionService">Coverage/vector conversion service </value>
                <value id="spatialImageCoordinateConversionService">Image coordinate conversion service</value>
                <value id="spatialRectificationService">Rectification service</value>
                <value id="spatialOrthorectificationService">Orthorectification service</value>
                <value id="spatialSensorGeometryModelAdjustmentService">Sensor geometry model adjustment service</value>
                <value id="spatialImageGeometryModelConversionService">Image geometry model conversion service</value>
                <value id="spatialSubsettingService">Subsetting service</value>
                <value id="spatialSamplingService">Sampling service</value>
                <value id="spatialTilingChangeService">Tiling change service</value>
                <value id="spatialDimensionMeasurementService">Dimension measurement service</value>
                <value id="spatialFeatureManipulationService">Feature manipulation services</value>
                <value id="spatialFeatureMatchingService">Feature matching service</value>
                <value id="spatialFeatureGeneralizationService">Feature generalisation service</value>
                <value id="spatialRouteDeterminationService">Route determination service</value>
                <value id="spatialPositioningService">Positioning service</value>
                <value id="spatialProximityAnalysisService">Proximity analysis service</value>
            </group>

            <group label="Geographic processing services – thematic">
                <value id="thematicProcessingService">Geographic processing services – thematic</value>
                <value id="thematicGoparameterCalculationService">Geoparameter calculation service</value>
                <value id="thematicClassificationService">Thematic classification service</value>
                <value id="thematicFeatureGeneralizationService">Feature generalisation service</value>
                <value id="thematicSubsettingService">Subsetting service</value>
                <value id="thematicSpatialCountingService">Spatial counting service</value>
                <value id="thematicChangeDetectionService">Change detection service</value>
                <value id="thematicGeographicInformationExtractionService">Geographic information extraction services</value>
                <value id="thematicImageProcessingService">Image processing service</value>
                <value id="thematicReducedResolutionGenerationService">Reduced resolution generation service</value>
                <value id="thematicImageManipulationService">Image Manipulation Services</value>
                <value id="thematicImageUnderstandingService">Image understanding services</value>
                <value id="thematicImageSynthesisService">Image synthesis services</value>
                <value id="thematicMultibandImageManipulationService">Multiband image manipulation</value>
                <value id="thematicObjectDetectionService">Object detection service</value>
                <value id="thematicGeoparsingService">Geoparsing service</value>
                <value id="thematicGeocodingService">Geocoding service</value>
            </group>

             <group label="Geographic processing services – temporal">
                <value id="temporalProcessingService">Geographic processing services – temporal</value>
                <value id="temporalReferenceSystemTransformationService"> Temporal reference system transformation service</value>
                <value id="temporalSubsettingService">Subsetting service</value>
                <value id="temporalSamplingService">Sampling service</value>
                <value id="temporalProximityAnalysisService">Temporal proximity analysis service</value>
            </group>

            <group label="Geographic processing services – metadata">
                <value id="metadataProcessingService">Geographic processing services – metadata</value>
                <value id="metadataStatisticalCalculationService">Statistical calculation service</value>
                <value id="metadataGeographicAnnotationService">Geographic annotation services</value>
            </group>

            <group label="Geographic communication services">
                <value id="comService">Geographic communication services</value>
                <value id="comEncodingService">Encoding service</value>
                <value id="comTransferService">Transfer service</value>
                <value id="comGeographicCompressionService">Geographic compression service</value>
                <value id="comGeographicFormatConversionService">Geographic format conversion service</value>
                <value id="comMessagingService">Messaging service</value>
                <value id="comRemoteFileAndExecutableManagement">Remote file and executable management</value>
            </group>
        </spatialDataService>
        <what>
            <l1>INSPIRE search options</l1>
            <l2>INSPIRE metadata</l2>
            <l3>Only INSPIRE metadata</l3>
            <l4>Hide INSPIRE options</l4>
            <l5>Show INSPIRE options</l5>
            <l6>Annex </l6>
            <l7>Source type</l7>
            <l8>Everything</l8>
            <l9>Datasets and dataset series</l9>
            <l10>Services</l10>
            <l11>Organisation</l11>
            <l12>Show INSPIRE Themes</l12>
            <l13>Hide INSPIRE Themes</l13>
            <l14>INSPIRE Theme</l14>
            <l15>Service type</l15>
        <l16>Classification of data services</l16>
        </what>
        <annex1>
            <theme id="inspire_CoordinateRefSystems">Coordinate reference systems</theme>
            <theme id="inspire_GeographicalGridSystems">Geographical grid systems</theme>
            <theme id="inspire_GeographicalNames">Geographical names</theme>
            <theme id="inspire_AdministrativeUnits">Administrative units</theme>
            <theme id="inspire_Addresses">Addresses</theme>
            <theme id="inspire_CadastralParcels">Cadastral parcels</theme>
            <theme id="inspire_TransportNetworks">Transport networks</theme>
            <theme id="inspire_Hydrography">Hydrography</theme>
            <theme id="inspire_ProtectedSites">Protected sites</theme>
        </annex1>
        <annex2>
            <theme id="inspire_Elevation">Elevation</theme>
            <theme id="inspire_LandCover">Land cover</theme>
            <theme id="inspire_Orthoimagery">Orthoimagery</theme>
            <theme id="inspire_Geology">Geology</theme>
        </annex2>
        <annex3>
            <theme id="inspire_StatisticalUnits">Statistical units</theme>
            <theme id="inspire_Buildings">Buildings</theme>
            <theme id="inspire_Soil">Soil</theme>
            <theme id="inspire_LandUse">Land use</theme>
            <theme id="inspire_HumanHealthAndSafety">Human health and safety</theme>
            <theme id="inspire_UtilityAndGovernmentServices">Utility and Government services</theme>
            <theme id="inspire_EnvironmentalMonitoringFacilities">Environmental monitoring facilities</theme>
            <theme id="inspire_ProductionAndIndustrialFacilities">Production and industrial facilities</theme>
            <theme id="inspire_AgriculturalAndAquacultureFacilities">Agriculture and aquaculture facilities</theme>
            <theme id="inspire_PopulationDistribution-Demography">Population distribution - demography</theme>
            <theme id="inspire_AreaManagementRestrictionRegulationZonesAndReportingUnits">Area management/restriction/regulation zones and reporting units</theme>
            <theme id="inspire_NaturalRiskZones">Natural risk zones</theme>
            <theme id="inspire_AtmosphericConditions">Atmospheric conditions</theme>
            <theme id="inspire_MeteorologicalGeographicalFeatures">Meteorological geographical features</theme>
            <theme id="inspire_OceanographicGeographicalFeatures">Oceanographic geographical features</theme>
            <theme id="inspire_SeaRegions">Sea regions</theme>
            <theme id="inspire_Bio-geographicalRegions">Bio-geographical regions</theme>
            <theme id="inspire_HabitatsAndBiotopes">Habitats and biotopes</theme>
            <theme id="inspire_SpeciesDistribution">Species distribution</theme>
            <theme id="inspire_EnergyResources">Energy resources</theme>
            <theme id="inspire_MineralResources">Mineral resources</theme>
        </annex3>
    </inspire>
    
    <selectMetadataFileAlert>You must select a metadata file to insert</selectMetadataFileAlert>        
    <showMoreSearchFields>Show/Hide more search fields</showMoreSearchFields>
    <searchEitherOfTheWords>Either of the words</searchEitherOfTheWords>
    <searchExactPhrase>Exact phrase</searchExactPhrase>
    <searchAllWords>All of the words</searchAllWords>
    <searchWithoutWords>Without the words</searchWithoutWords>
    
    <showMap>Show map</showMap>
    <mapViewer>Map viewer</mapViewer>

    <uuid>Unique identifier</uuid>    
    <mymetadata>meus metadados</mymetadata>
	<quickSearch>Quick search links</quickSearch>
	<catalogueRecords>Catalogue metadata</catalogueRecords>
	<harvestedRecords>Harvested metadata</harvestedRecords>
	<catalogueTemplates>Catalogue templates</catalogueTemplates>
	<addremove>Adicionar / Remover</addremove>
    <enabled>habilitado</enabled>
    <notifications>Notificação para alvos remotos</notifications>
    <url>URL</url>    

    <cswServer>CSW server</cswServer>
    <cswServerDes>CSW Server configuration</cswServerDes>
    <cswServerConfig>CSW Server configuration</cswServerConfig>
    <cswServerEnable>Enable</cswServerEnable>
    <cswServerMetadataPublic>Inserted metadata is public (Transaction)</cswServerMetadataPublic>
    <cswServerTitle>Title</cswServerTitle>
    <cswServerAbstract>Abstract</cswServerAbstract>
    <cswServerFees>Fees</cswServerFees>
    <cswServerAccessConstraints>Access constraints</cswServerAccessConstraints>
    <cswServerContact>Contact</cswServerContact>

    <customize-elementset>Personalize o conjunto de elementos</customize-elementset>
    <csw-server-disabled>CSW servidor está desativado.</csw-server-disabled>
    <custom-elementset-intro>Definir os elementos a serem incluídos no seu elemento personalizado definido aqui. Cada elemento deve ser identificado por seu XPATH completo da raiz do documento. Estes elementos e seus descendentes serão incluídos em respostas a solicitações CSW GetRecord com ElementSetName = FULL.</custom-elementset-intro>
    <custom-elementset-revert>Para reverter para a ElementSetName default = respostas completas, apagar todos os elementos desta lista.</custom-elementset-revert>
    <custom-elementset-add>Adicionar elemento</custom-elementset-add>
    <wmslayers>WMS layers</wmslayers>
    <formatter.admin>Metadata Formatter Admin</formatter.admin>
    <formatter.admin.des>Administration UI for metadata formatting bundlers</formatter.admin.des>
	<monitor>Monitor</monitor>
</strings><|MERGE_RESOLUTION|>--- conflicted
+++ resolved
@@ -15,8 +15,6 @@
     <spa>Español</spa> <!-- Do not translate! -->
 
     <anyLanguage>Qualquer língua</anyLanguage>
-<<<<<<< HEAD
-=======
 	<nodata>Null</nodata>
 	<extractRegisterItems>Extract Register Items</extractRegisterItems>
 	<selectXPath js="true">Enter an XPath to extract XML as a subtemplate eg. /gmd:MD_Metadata/gmd:contact/gmd:CI_ResponsibleParty</selectXPath>
@@ -29,7 +27,6 @@
 	<categoryForSubtemplate>Category for subtemplates</categoryForSubtemplate>
 	<makeChanges>I really want to do this!</makeChanges>
 	<dontMakeChanges>By default, this operation will not make any changes to the database ie. it runs in test mode. Checking this box switches test mode off and changes will be made to the database.</dontMakeChanges>
->>>>>>> 5d91e421
 
 		<defaultStatusChangeMessage>No information</defaultStatusChangeMessage>
 	<createThesaurus>Create/Update Thesaurus</createThesaurus>
@@ -389,6 +386,8 @@
 	<categoryNameMandatory>É obrigatório de preencher nome de categoria.</categoryNameMandatory>
 	<changeDate>Metadata change date</changeDate>
 	<checkusername>Verificar</checkusername>
+  <choice>Choice</choice>
+  <sequence>Sequence</sequence>	
 	<choose>-Escolher-</choose>
 	<chooseFile>Escolha o diretório do ficheiro que deve ser carregado</chooseFile>
 	<chooseLargeThumbnail>Escolha o diretório da imagem miniatura grande</chooseLargeThumbnail>
@@ -417,6 +416,10 @@
 	<createTip>Criar metadados novos deste molde</createTip>
 	<crs code="EPSG:4326">WGS 84</crs>
 	<crs code="EPSG:3786">World Equidistant Cylindrical (Sphere)</crs>
+  <crs code="EPSG:3035">ETRS89 / ETRS-LAEA</crs>
+	<crs code="EPSG:4258">ETRS 89</crs>
+	<crs code="EPSG:900913">Google Mercator</crs>
+	<crs code="EPSG:2154">RGF93 / Lambert-93</crs>
 	<cswTest>Teste CSW Perfil ISO teste</cswTest>
 	<cswTestDesc>Teste da interface para a interface do catalogo CSW Perfil ISO</cswTestDesc>
 	<dataQualityTab>Qualidade de dados</dataQualityTab>
@@ -724,6 +727,11 @@
     <protocolChoice show="-" value="OGC:SPS">OGC-SPS Sensor Planning Service</protocolChoice>
     <protocolChoice show="-" value="OGC:SAS">OGC-SAS Sensor Alert Service</protocolChoice>
     <protocolChoice show="-" value="OGC:WCS">OGC-WCS Web Coverage Service</protocolChoice>
+  <protocolChoice show="-" value="FILE:GEO">GIS file</protocolChoice>
+  <protocolChoice show="-" value="FILE:RASTER">GIS RASTER file</protocolChoice>
+  	<protocolChoice show="-" value="DB:ORACLE">ORACLE database table</protocolChoice>
+	<protocolChoice show="y" value="WWW:LINK-1.0-http--opendap">OPeNDAP URL</protocolChoice>
+	<protocolChoice show="y" value="RBNB:DATATURBINE">Data Turbine</protocolChoice>
     <protocolChoice show="y" value="OGC:WCS-1.1.0-http-get-capabilities">OGC-WCS Web Coverage Service (ver 1.1.0)</protocolChoice>
     <protocolChoice show="-" value="OGC:WCTS">OGC-WCTS Web Coordinate Transformation Service</protocolChoice>
     <protocolChoice show="-" value="OGC:WFS">OGC-WFS Web Feature Service</protocolChoice>
@@ -1356,7 +1364,6 @@
 	<addremove>Adicionar / Remover</addremove>
     <enabled>habilitado</enabled>
     <notifications>Notificação para alvos remotos</notifications>
-    <url>URL</url>    
 
     <cswServer>CSW server</cswServer>
     <cswServerDes>CSW Server configuration</cswServerDes>
