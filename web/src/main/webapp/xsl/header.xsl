--- conflicted
+++ resolved
@@ -7,11 +7,7 @@
 	main html header
 	-->
 	<xsl:template name="header">
-<<<<<<< HEAD
-        <meta http-equiv="X-UA-Compatible" content="IE=8"/>
-=======
 		<meta http-equiv="X-UA-Compatible" content="IE=9"/>
->>>>>>> 5d91e421
 
 		<!-- title -->
 		<title><xsl:value-of select="/root/gui/strings/title"/></title>
@@ -40,11 +36,7 @@
 			Env.proxy     = "<xsl:value-of select="/root/gui/config/proxy-url"/>";
 
 			window.javascriptsLocation = "<xsl:value-of select="/root/gui/url"/>/scripts/";
-<<<<<<< HEAD
 			window.gMfLocation = javascriptsLocation+"mapfishIntegration/";
-=======
-
->>>>>>> 5d91e421
 			<xsl:if test="//service/@name = 'main.home'">
 			document.onkeyup = alertkey;
 
