<?xml version="1.0" encoding="UTF-8"?>
<xsl:stylesheet version="2.0" xmlns:xsl="http://www.w3.org/1999/XSL/Transform"
    xmlns:geonet="http://www.fao.org/geonetwork"
    xmlns:saxon="http://saxon.sf.net/"
    extension-element-prefixes="saxon"
    exclude-result-prefixes="geonet saxon">

    <!--
    edit metadata form 
    -->
    <xsl:include href="edit.xsl"/>
    <xsl:include href="metadata.xsl"/>
    <xsl:include href="metadata-geocat-edit.xsl"/>
    <xsl:include href="mapfish_includes.xsl"/>

    <xsl:template mode="css" match="/">
        <xsl:call-template name="geoCssHeader"/>
        <xsl:call-template name="ext-ux-css"/>
    </xsl:template>
    

    <!--
    additional scripts
    -->
    <!-- needs priority to succeed over match="/"  in main.xsl -->
    <xsl:template mode="script" match="/" priority="20">
        
        <xsl:call-template name="geoHeader"/>
        <xsl:call-template name="mapfish_script_includes"/>
        
        <xsl:choose>
            <xsl:when test="/root/request/debug">
                <script type="text/javascript" src="{/root/gui/url}/scripts/editor/metadata-editor.js"></script>
<<<<<<< HEAD
                <script type="text/javascript" src="{/root/gui/url}/scripts/editor/metadata-geocat-editor.js"></script>
=======
		        <xsl:call-template name="geocat-js"/> 
>>>>>>> a76304c0
                <script type="text/javascript" src="{/root/gui/url}/scripts/editor/simpletooltip.js"></script>
            </xsl:when>
            <xsl:otherwise>
                <script type="text/javascript" src="{/root/gui/url}/scripts/lib/gn.editor.js"></script>
<<<<<<< HEAD
        <!-- metadata-geocat-editor.js is not included in gn.editor.js as gn.editor.js is used in other pages where the dom elements used by metadata-geocat-editor.js dont exist -->
        <script type="text/javascript" src="{/root/gui/url}/scripts/editor/metadata-geocat-editor.js"></script> 
            </xsl:otherwise>
        </xsl:choose>
=======
            </xsl:otherwise>
        </xsl:choose>
		<xsl:call-template name="geocat-js"/>
>>>>>>> a76304c0
    
        <xsl:call-template name="edit-header"/>
        
        <script type="text/javascript" src="{/root/gui/url}/scripts/ext/locale/ext-lang-{substring(/root/gui/language,1,2)}.js"/>
        <script type="text/javascript" src="{/root/gui/url}/scripts/core/kernel/kernel.js"/>
        <script type="text/javascript" src="{/root/gui/url}/scripts/webtoolkit.aim.js"/>
        <script type="text/javascript">
            <xsl:if test="/root/gui/position!='-1'">
                function scrollIt()
                {
                    window.scroll(0,<xsl:value-of select="/root/gui/position"/>);
                    document.mainForm.position.value = -1; // reset
                }
                timeId = setTimeout('scrollIt()',1000);    
            </xsl:if>
            function removeJustCreated() {
                var justCreated = $('just-created');
                if(justCreated != null) {
                    justCreated.parentNode.removeChild(justCreated);
                }
            }
        </script>
        
        
        <!-- =================================
                Google translation API demo (Load the API in version 1).
        ================================= -->
        <xsl:if test="/root/gui/config/editor-google-translate = 1">            
            <script type="text/javascript" src="http://www.google.com/jsapi"/>
            <script type="text/javascript">
                google.load("language", "1");
            </script>
        </xsl:if>
    
        <!-- for each editable plugin schema, add the javascript needed to
             run any editor functions -->
        <xsl:for-each select="/root/gui/schemalist/name[@plugin='true' and @edit='true']">
            <xsl:variable name="schemaName" select="string(.)"/>
            <saxon:call-template name="{concat($schemaName,'-javascript')}"/>
        </xsl:for-each>

        <xsl:call-template name="extentViewerJavascriptInit"/>
    </xsl:template>
    
    <!--
    page content
    -->
    <xsl:template name="content">
        <img id="editorBusy" src="{/root/gui/url}/images/spinner.gif" alt="busy" style="display:none"/>
        <table id="editFormTable" width="100%">
            <xsl:for-each select="/root/*[name(.)!='gui' and name(.)!='request']"> <!-- just one -->
                <tr>
                    <td class="blue-content" width="150" valign="top">
                        <xsl:call-template name="tab">
                            <xsl:with-param name="tabLink" select="concat(/root/gui/locService,'/metadata.update')"/>
                        </xsl:call-template>
                    </td>
                    <td class="content" valign="top">
                        <form id="editForm" name="mainForm" accept-charset="UTF-8" method="POST" action="{/root/gui/locService}/metadata.update">
                            <input class="md" type="hidden" name="id" value="{geonet:info/id}"/>
                            <input class="md" type="hidden" name="version" value="{geonet:info/version}"/>
                            <input class="md" type="hidden" name="ref"/>
                            <input class="md" type="hidden" name="name"/>
                            <input class="md" type="hidden" name="licenseurl"/>
                            <input class="md" type="hidden" name="type"/>
                            <input class="md" type="hidden" name="editing" value="{geonet:info/id}"/>
                          <input class="md" type="hidden" name="minor" id="minor" value="{/root/request/minor}"/>
                            <input class="md" type="hidden" name="child"/>
                            <input class="md" type="hidden" name="fname"/>
                            <input class="md" type="hidden" name="access"/>
                            <xsl:if test="//JUSTCREATED">
                                <input id="just-created" class="md" type="hidden" name="just-created" value="true"/>
                            </xsl:if>
                            <input class="md" type="hidden" name="position" value="-1"/>
                            <!-- showvalidationerrors is only set to true when 'Check' is 
                                 pressed - default is false -->
                            <input class="md" type="hidden" name="showvalidationerrors" value="true"/> 
                            <input class="md" type="hidden" name="currTab" value="{/root/gui/currTab}"/>

                            <xsl:call-template name="geocat-hidden-inputs"/>
                            <!-- Hidden div to contains extra elements like when posting multiple keywords. -->
                            <div id="hiddenFormElements" style="display:none;"/>
                            
                            <table width="100%">
                                <tr><td class="padded-content" height="100%" align="center" valign="top">
                                    <xsl:call-template name="editButtons"/>
                                </td></tr>
                                <tr><td class="padded-content">
                                    <table class="md" width="100%">
                                        <xsl:choose>
                                            <xsl:when test="$currTab='xml'">
                                                <xsl:apply-templates mode="xmlDocument" select=".">
                                                    <xsl:with-param name="edit" select="true()"/>
                                                </xsl:apply-templates>
                                            </xsl:when>
                                            <xsl:otherwise>
                                                <xsl:apply-templates mode="elementEP" select=".">
                                                    <xsl:with-param name="edit" select="true()"/>
                                                </xsl:apply-templates>
                                            </xsl:otherwise>
                                        </xsl:choose>
                                    </table>
                                </td></tr>
                                <tr><td class="padded-content" height="100%" align="center" valign="top">
                                    <xsl:call-template name="templateChoice"/>
                                </td></tr>
                                <tr><td class="padded-content" height="100%" align="center" valign="top">
                                    <xsl:call-template name="editButtons">
                                        <xsl:with-param name="top" select="false()"/>
                                    </xsl:call-template>
                                </td></tr>
                            </table>
                            <xsl:call-template name="geocat-xlinkSelector"/>
                        </form>

                        <div id="validationReport" class="content" style="display:none;"/>
                        <div id="shortcutHelp" class="content" style="display:none;">
                            <xsl:copy-of select="/root/gui/strings/helpShortcutsEditor"/>
                        </div>
                        
                    </td>
                </tr>
            </xsl:for-each>
            <tr><td class="blue-content" colspan="3"/></tr>
        </table>
    </xsl:template>
    
    <xsl:template name="editButtons">
        <xsl:param name="top" select="true()"/>
        
        <!-- reset button -->
        <button class="content" id="btnReset" onclick="doSaveAction('metadata.update.forget')" type="button"><xsl:value-of select="/root/gui/strings/reset"/></button>
        
        <!-- save button -->
        &#160;
        <button class="content" id="btnSave" onclick="removeJustCreated();doSaveAction('metadata.update')" type="button">
            <xsl:value-of select="/root/gui/strings/save"/>
        </button>
        
        <!-- save and close button -->
        &#160;
        <button class="content" id="btnSaveAndClose" onclick="removeJustCreated();doSaveAction('metadata.update.finish')" type="button">
            <xsl:value-of select="/root/gui/strings/saveAndClose"/>
        </button>
        
        <!-- save and validate button -->
        &#160;
        <button class="content" id="btnValidate" onclick="removeJustCreated();doSaveAction('metadata.update','metadata.validate');return false;" type="button">
            <xsl:value-of select="/root/gui/strings/saveAndValidate"/>
        </button>
        
        &#160;    
        <!-- =========================  -->
        <!-- Add other actions list     -->
        <a id="oAc{geonet:info/id}{$top}" name="oAc{geonet:info/id}{$top}" class="button content" onclick="oActions('oAc','{geonet:info/id}{$top}');" title="{/root/gui/strings/otherActions}">
            <img id="oAcImg{geonet:info/id}{$top}" name="oAcImg{geonet:info/id}{$top}" src="{/root/gui/url}/images/plus.gif" style="padding-right:3px;"/>
            <xsl:value-of select="/root/gui/strings/otherActions"/>
        </a>
        <div id="oAcEle{geonet:info/id}{$top}" class="oAcEle" style="display:none;width:350px" onClick="oActions('oAc','{geonet:info/id}{$top}');">
            
            <!-- thumbnails -->
            <xsl:if test="string(geonet:info/schema)='fgdc-std' or string(geonet:info/schema)='iso19115' or starts-with(string(geonet:info/schema),'iso19139')"> <!-- FIXME: should be more general -->
                <button class="content" id="btnThumbnails" onclick="doAction('{/root/gui/locService}/metadata.thumbnail.form')" type="button">
                    <img class="icon" src="../../images/photo.png"/><xsl:value-of select="/root/gui/strings/thumbnails"/>
                </button>
            </xsl:if>
        
            <xsl:if test="starts-with(string(geonet:info/schema),'iso19139') and /root/gui/config/editor-actions/compute-extent-from-keyword">
                <!-- TODO : check that keywords are available in current metadata -->
                <button class="content" id="btnComputeExtent" onclick="computeExtentFromKeywords(1);" type="button" 
                    alt="{/root/gui/strings/computeExtentFromKeywordsHelp}"
                    title="{/root/gui/strings/computeExtentFromKeywordsHelp}">
                    <img class="icon" src="../../images/extent.png"/><xsl:value-of select="/root/gui/strings/computeExtentFromKeywordsReplace"/>
                </button>
                <button class="content" id="btnComputeExtentAddMode" onclick="computeExtentFromKeywords(0);" type="button"
                    title="{/root/gui/strings/computeExtentFromKeywordsHelp}"
                    alt="{/root/gui/strings/computeExtentFromKeywordsHelp}">
                    <img class="icon" src="../../images/extent-add.png"/><xsl:value-of select="/root/gui/strings/computeExtentFromKeywords"/>
                </button>
            </xsl:if>
        </div>
        
        <!-- cancel button -->
        &#160;
        <xsl:choose>
            <xsl:when test="//JUSTCREATED">
                <button class="content" id="btnCancelCreation" onclick="cancelCreation('{/root/gui/locService}/metadata.quiet.delete?id={geonet:info/id}','{/root/gui/strings/confirmCancelCreate}');" type="button">
                    <xsl:value-of select="/root/gui/strings/cancel"/>
                </button>
            </xsl:when>
            <xsl:otherwise>
                <button class="content" id="btnCancelEdit" onclick="doCancelAction('metadata.update.forgetandfinish','{/root/gui/strings/confirmCancel}',this.id)" type="button">
            <xsl:value-of select="/root/gui/strings/cancel"/>
        </button>
            </xsl:otherwise>
        </xsl:choose>
        <!-- minor edit button -->
      <input type="checkbox" id="minorEdit" name="minorEdit" onchange="$('minor').value = this.checked">
        <xsl:if test="/root/request/minor='true'">
          <xsl:attribute name="checked">checked</xsl:attribute>
        </xsl:if>
      </input>
        <label for="minorEdit"><xsl:value-of select="/root/gui/strings/minor"/></label>
        
        
    </xsl:template>
    
    <xsl:template name="templateChoice">
        
        <b><xsl:value-of select="/root/gui/strings/type"/></b>
        <xsl:text>&#160;</xsl:text>
        <select class="content" name="template" size="1">
            <option value="n">
                <xsl:if test="string(geonet:info/isTemplate)='n'">
                    <xsl:attribute name="selected">true</xsl:attribute>
                </xsl:if>
                <xsl:value-of select="/root/gui/strings/metadata"/>
            </option>
            <option value="y">
                <xsl:if test="string(geonet:info/isTemplate)='y'">
                    <xsl:attribute name="selected">true</xsl:attribute>
                </xsl:if>
                <xsl:value-of select="/root/gui/strings/template"/>
            </option>

<!-- subtemplates are disabled for the moment
            <option value="s">
                <xsl:if test="string(geonet:info/isTemplate)='s'">
                    <xsl:attribute name="selected">true</xsl:attribute>
                </xsl:if>
                <xsl:value-of select="/root/gui/strings/subtemplate"/>
            </option> -->
        </select>
        <!--<xsl:text>&#160;</xsl:text>
        <xsl:value-of select="/root/gui/strings/subtemplateTitle"/>
        <xsl:text>&#160;</xsl:text>
        <input class="content" type="text" name="title" value="{geonet:info/title}"/>
-->
        
    </xsl:template>

</xsl:stylesheet><|MERGE_RESOLUTION|>--- conflicted
+++ resolved
@@ -31,25 +31,14 @@
         <xsl:choose>
             <xsl:when test="/root/request/debug">
                 <script type="text/javascript" src="{/root/gui/url}/scripts/editor/metadata-editor.js"></script>
-<<<<<<< HEAD
-                <script type="text/javascript" src="{/root/gui/url}/scripts/editor/metadata-geocat-editor.js"></script>
-=======
 		        <xsl:call-template name="geocat-js"/> 
->>>>>>> a76304c0
                 <script type="text/javascript" src="{/root/gui/url}/scripts/editor/simpletooltip.js"></script>
             </xsl:when>
             <xsl:otherwise>
                 <script type="text/javascript" src="{/root/gui/url}/scripts/lib/gn.editor.js"></script>
-<<<<<<< HEAD
-        <!-- metadata-geocat-editor.js is not included in gn.editor.js as gn.editor.js is used in other pages where the dom elements used by metadata-geocat-editor.js dont exist -->
-        <script type="text/javascript" src="{/root/gui/url}/scripts/editor/metadata-geocat-editor.js"></script> 
-            </xsl:otherwise>
-        </xsl:choose>
-=======
             </xsl:otherwise>
         </xsl:choose>
 		<xsl:call-template name="geocat-js"/>
->>>>>>> a76304c0
     
         <xsl:call-template name="edit-header"/>
         
