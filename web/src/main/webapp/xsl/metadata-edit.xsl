<?xml version="1.0" encoding="UTF-8"?>
<xsl:stylesheet version="2.0" xmlns:xsl="http://www.w3.org/1999/XSL/Transform"
<<<<<<< HEAD
    xmlns:geonet="http://www.fao.org/geonetwork"
    xmlns:saxon="http://saxon.sf.net/"
    extension-element-prefixes="saxon"
    exclude-result-prefixes="geonet saxon">
=======
	xmlns:geonet="http://www.fao.org/geonetwork"
	xmlns:saxon="http://saxon.sf.net/"
    xmlns:java="java:org.fao.geonet.util.XslUtil"
	extension-element-prefixes="saxon"
	exclude-result-prefixes="geonet saxon java">
>>>>>>> ac60440f

    <!--
    edit metadata form 
    -->
    <xsl:include href="edit.xsl"/>
    <xsl:include href="metadata.xsl"/>
    <xsl:include href="metadata-geocat-edit.xsl"/>
    <xsl:include href="mapfish_includes.xsl"/>

    <xsl:template mode="css" match="/">
        <xsl:call-template name="geoCssHeader"/>
        <xsl:call-template name="ext-ux-css"/>
    </xsl:template>
    

    <!--
    additional scripts
    -->
    <!-- needs priority to succeed over match="/"  in main.xsl -->
    <xsl:template mode="script" match="/" priority="20">
        
        <xsl:call-template name="geoHeader"/>
        <xsl:call-template name="mapfish_script_includes"/>
        
        <xsl:choose>
            <xsl:when test="/root/request/debug">
                <script type="text/javascript" src="{/root/gui/url}/scripts/editor/metadata-editor.js"></script>
		        <xsl:call-template name="geocat-js"/> 
                <script type="text/javascript" src="{/root/gui/url}/scripts/editor/simpletooltip.js"></script>
            </xsl:when>
            <xsl:otherwise>
                <script type="text/javascript" src="{/root/gui/url}/scripts/lib/gn.editor.js"></script>
            </xsl:otherwise>
        </xsl:choose>
<<<<<<< HEAD
		<xsl:call-template name="geocat-js"/>
    
        <xsl:call-template name="edit-header"/>
        
        <script type="text/javascript" src="{/root/gui/url}/scripts/ext/locale/ext-lang-{substring(/root/gui/language,1,2)}.js"/>
        <script type="text/javascript" src="{/root/gui/url}/scripts/core/kernel/kernel.js"/>
        <script type="text/javascript" src="{/root/gui/url}/scripts/webtoolkit.aim.js"/>
        <script type="text/javascript">
            <xsl:if test="/root/gui/position!='-1'">
                function scrollIt()
                {
                    window.scroll(0,<xsl:value-of select="/root/gui/position"/>);
                    document.mainForm.position.value = -1; // reset
                }
                timeId = setTimeout('scrollIt()',1000);    
            </xsl:if>
            function removeJustCreated() {
                var justCreated = $('just-created');
                if(justCreated != null) {
                    justCreated.parentNode.removeChild(justCreated);
                }
            }
        </script>
        
        
        <!-- =================================
                Google translation API demo (Load the API in version 1).
        ================================= -->
        <xsl:if test="/root/gui/config/editor-google-translate = 1">            
            <script type="text/javascript" src="http://www.google.com/jsapi"/>
            <script type="text/javascript">
                google.load("language", "1");
            </script>
        </xsl:if>
    
        <!-- for each editable plugin schema, add the javascript needed to
             run any editor functions -->
        <xsl:for-each select="/root/gui/schemalist/name[@plugin='true' and @edit='true']">
            <xsl:variable name="schemaName" select="string(.)"/>
            <saxon:call-template name="{concat($schemaName,'-javascript')}"/>
        </xsl:for-each>

        <xsl:call-template name="extentViewerJavascriptInit"/>
    </xsl:template>
    
    <!--
    page content
    -->
    <xsl:template name="content">
        <img id="editorBusy" src="{/root/gui/url}/images/spinner.gif" alt="busy" style="display:none"/>
        <table id="editFormTable" width="100%">
            <xsl:for-each select="/root/*[name(.)!='gui' and name(.)!='request']"> <!-- just one -->
                <tr>
                    <td class="blue-content" width="150" valign="top">
                        <xsl:call-template name="tab">
                            <xsl:with-param name="tabLink" select="concat(/root/gui/locService,'/metadata.update')"/>
                        </xsl:call-template>
                    </td>
                    <td class="content" valign="top">
                        <form id="editForm" name="mainForm" accept-charset="UTF-8" method="POST" action="{/root/gui/locService}/metadata.update">
                            <input class="md" type="hidden" name="id" value="{geonet:info/id}"/>
                            <input class="md" type="hidden" name="version" value="{geonet:info/version}"/>
                            <input class="md" type="hidden" name="ref"/>
                            <input class="md" type="hidden" name="name"/>
                            <input class="md" type="hidden" name="licenseurl"/>
                            <input class="md" type="hidden" name="type"/>
                            <input class="md" type="hidden" name="editing" value="{geonet:info/id}"/>
                          <input class="md" type="hidden" name="minor" id="minor" value="{/root/request/minor}"/>
                            <input class="md" type="hidden" name="child"/>
                            <input class="md" type="hidden" name="fname"/>
                            <input class="md" type="hidden" name="access"/>
=======
	
		<xsl:call-template name="edit-header"/>

        <xsl:variable name="twoCharLangCode" select="java:twoCharLangCode(/root/gui/language)" />
		<script type="text/javascript" src="{/root/gui/url}/scripts/ext/locale/ext-lang-{$twoCharLangCode}.js"/>
		<script type="text/javascript" src="{/root/gui/url}/scripts/core/kernel/kernel.js"/>
		<script type="text/javascript" src="{/root/gui/url}/scripts/webtoolkit.aim.js"/>
		<script type="text/javascript">
			<xsl:if test="/root/gui/position!='-1'">
				function scrollIt()
				{
					window.scroll(0,<xsl:value-of select="/root/gui/position"/>);
					document.mainForm.position.value = -1; // reset
				}
				timeId = setTimeout('scrollIt()',1000);	
			</xsl:if>
			function removeJustCreated() {
				var justCreated = $('just-created');
				if(justCreated != null) {
					justCreated.parentNode.removeChild(justCreated);
				}
			}
		</script>
		
		
		<!-- =================================
				Google translation API demo (Load the API in version 1).
		================================= -->
		<xsl:if test="/root/gui/config/editor-google-translate = 1">			
			<script type="text/javascript" src="http://www.google.com/jsapi"/>
			<script type="text/javascript">
				google.load("language", "1");
			</script>
		</xsl:if>
	
		<!-- for each editable plugin schema, add the javascript needed to
		     run any editor functions -->
		<xsl:for-each select="/root/gui/schemalist/name[@plugin='true' and @edit='true']">
			<xsl:variable name="schemaName" select="string(.)"/>
			<saxon:call-template name="{concat($schemaName,'-javascript')}"/>
		</xsl:for-each>
	</xsl:template>
	
	<!--
	page content
	-->
	<xsl:template name="content">
		<img id="editorBusy" src="{/root/gui/url}/images/spinner.gif" alt="busy" style="display:none"/>
		<table id="editFormTable" width="100%">
			<xsl:for-each select="/root/*[name(.)!='gui' and name(.)!='request']"> <!-- just one -->
				<tr>
					<td class="blue-content" width="150" valign="top">
						<xsl:call-template name="tab">
							<xsl:with-param name="tabLink" select="concat(/root/gui/locService,'/metadata.update')"/>
						</xsl:call-template>
					</td>
					<td class="content" valign="top">
						<form id="editForm" name="mainForm" accept-charset="UTF-8" method="POST" action="{/root/gui/locService}/metadata.update">
							<input class="md" type="hidden" name="id" value="{geonet:info/id}"/>
							<input class="md" type="hidden" name="version" value="{geonet:info/version}"/>
							<input class="md" type="hidden" name="ref"/>
							<input class="md" type="hidden" name="name"/>
							<input class="md" type="hidden" name="licenseurl"/>
							<input class="md" type="hidden" name="type"/>
							<input class="md" type="hidden" name="editing" value="{geonet:info/id}"/>
						  <input class="md" type="hidden" name="minor" id="minor" value="{/root/request/minor}"/>
							<input class="md" type="hidden" name="child"/>
							<input class="md" type="hidden" name="fname"/>
							<input class="md" type="hidden" name="access"/>
>>>>>>> ac60440f
                            <xsl:if test="//JUSTCREATED">
                                <input id="just-created" class="md" type="hidden" name="just-created" value="true"/>
                            </xsl:if>
                            <input class="md" type="hidden" name="position" value="-1"/>
                            <!-- showvalidationerrors is only set to true when 'Check' is 
                                 pressed - default is false -->
                            <input class="md" type="hidden" name="showvalidationerrors" value="true"/> 
                            <input class="md" type="hidden" name="currTab" value="{/root/gui/currTab}"/>

                            <xsl:call-template name="geocat-hidden-inputs"/>
                            <!-- Hidden div to contains extra elements like when posting multiple keywords. -->
                            <div id="hiddenFormElements" style="display:none;"/>
                            
                            <table width="100%">
                                <tr><td class="padded-content" height="100%" align="center" valign="top">
                                    <xsl:call-template name="editButtons"/>
                                </td></tr>
                                <tr><td class="padded-content">
                                    <table class="md" width="100%">
                                        <xsl:choose>
                                            <xsl:when test="$currTab='xml'">
                                                <xsl:apply-templates mode="xmlDocument" select=".">
                                                    <xsl:with-param name="edit" select="true()"/>
                                                </xsl:apply-templates>
                                            </xsl:when>
                                            <xsl:otherwise>
                                                <xsl:apply-templates mode="elementEP" select=".">
                                                    <xsl:with-param name="edit" select="true()"/>
                                                </xsl:apply-templates>
                                            </xsl:otherwise>
                                        </xsl:choose>
                                    </table>
                                </td></tr>
                                <tr><td class="padded-content" height="100%" align="center" valign="top">
                                    <xsl:call-template name="templateChoice"/>
                                </td></tr>
                                <tr><td class="padded-content" height="100%" align="center" valign="top">
                                    <xsl:call-template name="editButtons">
                                        <xsl:with-param name="top" select="false()"/>
                                    </xsl:call-template>
                                </td></tr>
                            </table>
                            <xsl:call-template name="geocat-xlinkSelector"/>
                        </form>

                        <div id="validationReport" class="content" style="display:none;"/>
                        <div id="shortcutHelp" class="content" style="display:none;">
                            <xsl:copy-of select="/root/gui/strings/helpShortcutsEditor"/>
                        </div>
                        
                    </td>
                </tr>
            </xsl:for-each>
            <tr><td class="blue-content" colspan="3"/></tr>
        </table>
    </xsl:template>
    
    <xsl:template name="editButtons">
        <xsl:param name="top" select="true()"/>
        
        <!-- reset button -->
        <button class="content" id="btnReset" onclick="doSaveAction('metadata.update.forget')" type="button"><xsl:value-of select="/root/gui/strings/reset"/></button>
        
        <!-- save button -->
        &#160;
        <button class="content" id="btnSave" onclick="removeJustCreated();doSaveAction('metadata.update')" type="button">
            <xsl:value-of select="/root/gui/strings/save"/>
        </button>
        
        <!-- save and close button -->
        &#160;
        <button class="content" id="btnSaveAndClose" onclick="removeJustCreated();doSaveAction('metadata.update.finish')" type="button">
            <xsl:value-of select="/root/gui/strings/saveAndClose"/>
        </button>
        
        <!-- save and validate button -->
        &#160;
        <button class="content" id="btnValidate" onclick="removeJustCreated();doSaveAction('metadata.update','metadata.validate');return false;" type="button">
            <xsl:value-of select="/root/gui/strings/saveAndValidate"/>
        </button>
        
        &#160;    
        <!-- =========================  -->
        <!-- Add other actions list     -->
        <a id="oAc{geonet:info/id}{$top}" name="oAc{geonet:info/id}{$top}" class="button content" onclick="oActions('oAc','{geonet:info/id}{$top}');" title="{/root/gui/strings/otherActions}">
            <img id="oAcImg{geonet:info/id}{$top}" name="oAcImg{geonet:info/id}{$top}" src="{/root/gui/url}/images/plus.gif" style="padding-right:3px;"/>
            <xsl:value-of select="/root/gui/strings/otherActions"/>
        </a>
        <div id="oAcEle{geonet:info/id}{$top}" class="oAcEle" style="display:none;width:350px" onClick="oActions('oAc','{geonet:info/id}{$top}');">
            
            <!-- thumbnails -->
            <xsl:if test="string(geonet:info/schema)='fgdc-std' or string(geonet:info/schema)='iso19115' or starts-with(string(geonet:info/schema),'iso19139')"> <!-- FIXME: should be more general -->
                <button class="content" id="btnThumbnails" onclick="doAction('{/root/gui/locService}/metadata.thumbnail.form')" type="button">
                    <img class="icon" src="../../images/photo.png"/><xsl:value-of select="/root/gui/strings/thumbnails"/>
                </button>
            </xsl:if>
        
            <xsl:if test="starts-with(string(geonet:info/schema),'iso19139') and /root/gui/config/editor-actions/compute-extent-from-keyword">
                <!-- TODO : check that keywords are available in current metadata -->
                <button class="content" id="btnComputeExtent" onclick="computeExtentFromKeywords(1);" type="button" 
                    alt="{/root/gui/strings/computeExtentFromKeywordsHelp}"
                    title="{/root/gui/strings/computeExtentFromKeywordsHelp}">
                    <img class="icon" src="../../images/extent.png"/><xsl:value-of select="/root/gui/strings/computeExtentFromKeywordsReplace"/>
                </button>
                <button class="content" id="btnComputeExtentAddMode" onclick="computeExtentFromKeywords(0);" type="button"
                    title="{/root/gui/strings/computeExtentFromKeywordsHelp}"
                    alt="{/root/gui/strings/computeExtentFromKeywordsHelp}">
                    <img class="icon" src="../../images/extent-add.png"/><xsl:value-of select="/root/gui/strings/computeExtentFromKeywords"/>
                </button>
            </xsl:if>
        </div>
        
        <!-- cancel button -->
        &#160;
        <xsl:choose>
            <xsl:when test="//JUSTCREATED">
                <button class="content" id="btnCancelCreation" onclick="cancelCreation('{/root/gui/locService}/metadata.quiet.delete?id={geonet:info/id}','{/root/gui/strings/confirmCancelCreate}');" type="button">
                    <xsl:value-of select="/root/gui/strings/cancel"/>
                </button>
            </xsl:when>
            <xsl:otherwise>
                <button class="content" id="btnCancelEdit" onclick="doCancelAction('metadata.update.forgetandfinish','{/root/gui/strings/confirmCancel}',this.id)" type="button">
            <xsl:value-of select="/root/gui/strings/cancel"/>
        </button>
            </xsl:otherwise>
        </xsl:choose>
        <!-- minor edit button -->
      <input type="checkbox" id="minorEdit" name="minorEdit" onchange="$('minor').value = this.checked">
        <xsl:if test="/root/request/minor='true'">
          <xsl:attribute name="checked">checked</xsl:attribute>
        </xsl:if>
      </input>
        <label for="minorEdit"><xsl:value-of select="/root/gui/strings/minor"/></label>
        
        
    </xsl:template>
    
    <xsl:template name="templateChoice">
        
        <b><xsl:value-of select="/root/gui/strings/type"/></b>
        <xsl:text>&#160;</xsl:text>
        <select class="content" name="template" size="1">
            <option value="n">
                <xsl:if test="string(geonet:info/isTemplate)='n'">
                    <xsl:attribute name="selected">true</xsl:attribute>
                </xsl:if>
                <xsl:value-of select="/root/gui/strings/metadata"/>
            </option>
            <option value="y">
                <xsl:if test="string(geonet:info/isTemplate)='y'">
                    <xsl:attribute name="selected">true</xsl:attribute>
                </xsl:if>
                <xsl:value-of select="/root/gui/strings/template"/>
            </option>

<!-- subtemplates are disabled for the moment
            <option value="s">
                <xsl:if test="string(geonet:info/isTemplate)='s'">
                    <xsl:attribute name="selected">true</xsl:attribute>
                </xsl:if>
                <xsl:value-of select="/root/gui/strings/subtemplate"/>
            </option> -->
        </select>
        <!--<xsl:text>&#160;</xsl:text>
        <xsl:value-of select="/root/gui/strings/subtemplateTitle"/>
        <xsl:text>&#160;</xsl:text>
        <input class="content" type="text" name="title" value="{geonet:info/title}"/>
-->
        
    </xsl:template>

</xsl:stylesheet><|MERGE_RESOLUTION|>--- conflicted
+++ resolved
@@ -1,17 +1,10 @@
 <?xml version="1.0" encoding="UTF-8"?>
 <xsl:stylesheet version="2.0" xmlns:xsl="http://www.w3.org/1999/XSL/Transform"
-<<<<<<< HEAD
-    xmlns:geonet="http://www.fao.org/geonetwork"
-    xmlns:saxon="http://saxon.sf.net/"
-    extension-element-prefixes="saxon"
-    exclude-result-prefixes="geonet saxon">
-=======
 	xmlns:geonet="http://www.fao.org/geonetwork"
 	xmlns:saxon="http://saxon.sf.net/"
     xmlns:java="java:org.fao.geonet.util.XslUtil"
 	extension-element-prefixes="saxon"
 	exclude-result-prefixes="geonet saxon java">
->>>>>>> ac60440f
 
     <!--
     edit metadata form 
@@ -46,81 +39,9 @@
                 <script type="text/javascript" src="{/root/gui/url}/scripts/lib/gn.editor.js"></script>
             </xsl:otherwise>
         </xsl:choose>
-<<<<<<< HEAD
-		<xsl:call-template name="geocat-js"/>
-    
-        <xsl:call-template name="edit-header"/>
-        
-        <script type="text/javascript" src="{/root/gui/url}/scripts/ext/locale/ext-lang-{substring(/root/gui/language,1,2)}.js"/>
-        <script type="text/javascript" src="{/root/gui/url}/scripts/core/kernel/kernel.js"/>
-        <script type="text/javascript" src="{/root/gui/url}/scripts/webtoolkit.aim.js"/>
-        <script type="text/javascript">
-            <xsl:if test="/root/gui/position!='-1'">
-                function scrollIt()
-                {
-                    window.scroll(0,<xsl:value-of select="/root/gui/position"/>);
-                    document.mainForm.position.value = -1; // reset
-                }
-                timeId = setTimeout('scrollIt()',1000);    
-            </xsl:if>
-            function removeJustCreated() {
-                var justCreated = $('just-created');
-                if(justCreated != null) {
-                    justCreated.parentNode.removeChild(justCreated);
-                }
-            }
-        </script>
-        
-        
-        <!-- =================================
-                Google translation API demo (Load the API in version 1).
-        ================================= -->
-        <xsl:if test="/root/gui/config/editor-google-translate = 1">            
-            <script type="text/javascript" src="http://www.google.com/jsapi"/>
-            <script type="text/javascript">
-                google.load("language", "1");
-            </script>
-        </xsl:if>
-    
-        <!-- for each editable plugin schema, add the javascript needed to
-             run any editor functions -->
-        <xsl:for-each select="/root/gui/schemalist/name[@plugin='true' and @edit='true']">
-            <xsl:variable name="schemaName" select="string(.)"/>
-            <saxon:call-template name="{concat($schemaName,'-javascript')}"/>
-        </xsl:for-each>
-
-        <xsl:call-template name="extentViewerJavascriptInit"/>
-    </xsl:template>
-    
-    <!--
-    page content
-    -->
-    <xsl:template name="content">
-        <img id="editorBusy" src="{/root/gui/url}/images/spinner.gif" alt="busy" style="display:none"/>
-        <table id="editFormTable" width="100%">
-            <xsl:for-each select="/root/*[name(.)!='gui' and name(.)!='request']"> <!-- just one -->
-                <tr>
-                    <td class="blue-content" width="150" valign="top">
-                        <xsl:call-template name="tab">
-                            <xsl:with-param name="tabLink" select="concat(/root/gui/locService,'/metadata.update')"/>
-                        </xsl:call-template>
-                    </td>
-                    <td class="content" valign="top">
-                        <form id="editForm" name="mainForm" accept-charset="UTF-8" method="POST" action="{/root/gui/locService}/metadata.update">
-                            <input class="md" type="hidden" name="id" value="{geonet:info/id}"/>
-                            <input class="md" type="hidden" name="version" value="{geonet:info/version}"/>
-                            <input class="md" type="hidden" name="ref"/>
-                            <input class="md" type="hidden" name="name"/>
-                            <input class="md" type="hidden" name="licenseurl"/>
-                            <input class="md" type="hidden" name="type"/>
-                            <input class="md" type="hidden" name="editing" value="{geonet:info/id}"/>
-                          <input class="md" type="hidden" name="minor" id="minor" value="{/root/request/minor}"/>
-                            <input class="md" type="hidden" name="child"/>
-                            <input class="md" type="hidden" name="fname"/>
-                            <input class="md" type="hidden" name="access"/>
-=======
-	
-		<xsl:call-template name="edit-header"/>
+    	<xsl:call-template name="geocat-js"/>
+
+		<!-- GEOCAT --> <xsl:call-template name="edit-header"/>
 
         <xsl:variable name="twoCharLangCode" select="java:twoCharLangCode(/root/gui/language)" />
 		<script type="text/javascript" src="{/root/gui/url}/scripts/ext/locale/ext-lang-{$twoCharLangCode}.js"/>
@@ -160,6 +81,7 @@
 			<xsl:variable name="schemaName" select="string(.)"/>
 			<saxon:call-template name="{concat($schemaName,'-javascript')}"/>
 		</xsl:for-each>
+		<!-- GEOCAT --> <xsl:call-template name="extentViewerJavascriptInit"/>
 	</xsl:template>
 	
 	<!--
@@ -188,7 +110,6 @@
 							<input class="md" type="hidden" name="child"/>
 							<input class="md" type="hidden" name="fname"/>
 							<input class="md" type="hidden" name="access"/>
->>>>>>> ac60440f
                             <xsl:if test="//JUSTCREATED">
                                 <input id="just-created" class="md" type="hidden" name="just-created" value="true"/>
                             </xsl:if>
