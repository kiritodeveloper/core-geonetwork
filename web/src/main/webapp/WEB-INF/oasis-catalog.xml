--- conflicted
+++ resolved
@@ -50,8 +50,6 @@
   <system systemId="XMLSchema.dtd"
           uri="../xml/validation/oai/dc/XMLSchema.dtd"/>
 
-<<<<<<< HEAD
-=======
   <!-- remap utils-fn.xsl included in schematrons to the correct place
          relative to this catalog file -->
 
@@ -62,7 +60,6 @@
   <uri name="common/render-html.xsl"
        uri="../xslt/common/render-html.xsl"/>
 
->>>>>>> 9b4925c2
   <uri name="common/functions-core.xsl"
        uri="../xslt/common/functions-core.xsl"/>
 
