--- conflicted
+++ resolved
@@ -57,10 +57,6 @@
   <uri name="../../../xsl/utils-fn.xsl"
        uri="../xsl/utils-fn.xsl"/>
 
-<<<<<<< HEAD
-
-=======
->>>>>>> ab0366f5
   <uri name="common/index-utils.xsl"
        uri="../xslt/common/index-utils.xsl"/>
 
