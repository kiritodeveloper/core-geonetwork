<?xml version="1.0" encoding="utf-8"?>
<!DOCTYPE urlrewrite PUBLIC "-//tuckey.org//DTD UrlRewrite 3.2//EN" "http://tuckey.org/res/dtds/urlrewrite3.2.dtd">
<!--
    Configuration file for UrlRewriteFilter http://tuckey.org/urlrewrite/
    
    Used to maintain backwards compatibility for old GeoNetwork URLs that use a 2-letter language code.
    
    Permanent redirects are used (HTTP status 301). This signals that the redirect is permanent and people might update their bookmarks, and this changes 
    the URL in the browser's address bar to the target URL.
    
    To return HTTP 200 and keep the old URL as is in the browser, change the rules below like this:
    
    <rule>
    <from>^(.*)/es/(.*)$</from>
    <to last="true">$1/spa/$2</to>
    </rule>
    
-->
<urlrewrite use-query-string="true" use-context="false">

    <!-- Rule to redirect old deprecated @json requests -->
    <rule>
        <condition name="content-type" operator="notequal">multipart/form-data</condition>
        <from>^(.+)@json$</from>
        <to type="permanent-redirect">%{context-path}$1?_content_type=json</to>
    </rule>
    <rule>
        <condition name="content-type" operator="notequal">multipart/form-data</condition>
        <from>^(.+)@json(\?.*)$</from>
        <to type="permanent-redirect">%{context-path}$1$2&amp;_content_type=json</to>
    </rule>
    <rule>
        <from>^(.*)/ar/(.*)$</from>
        <to type="permanent-redirect" last="true">%{context-path}$1/ara/$2</to>
    </rule>
    <rule>
        <from>^(.*)/ca/(.*)$</from>
        <to type="permanent-redirect" last="true">%{context-path}$1/cat/$2</to>
    </rule>
    <rule>
        <from>^(.*)/cn/(.*)$</from>
        <to type="permanent-redirect" last="true">%{context-path}$1/chi/$2</to>
    </rule>
    <rule>
        <from>^(.*)/nl/(.*)$</from>
        <to type="permanent-redirect" last="true">%{context-path}$1/dut/$2</to>
    </rule>
    <rule>
        <from>^(.*)/fi/(.*)$</from>
        <to type="permanent-redirect" last="true">%{context-path}$1/fin/$2</to>
    </rule>
    <rule>
        <from>^(.*)/fr/(.*)$</from>
        <to type="permanent-redirect" last="true">%{context-path}$1/fre/$2</to>
    </rule>
    <rule>
        <from>^(.*)/de/(.*)$</from>
        <to type="permanent-redirect" last="true">%{context-path}$1/ger/$2</to>
    </rule>
    <rule>
        <from>^(.*)/no/(.*)$</from>
        <to type="permanent-redirect" last="true">%{context-path}$1/nor/$2</to>
    </rule>
    <rule>
        <from>^(.*)/pt/(.*)$</from>
        <to type="permanent-redirect" last="true">%{context-path}$1/por/$2</to>
    </rule>
    <rule>
        <from>^(.*)/ru/(.*)$</from>
        <to type="permanent-redirect" last="true">%{context-path}$1/rus/$2</to>
    </rule>
    <rule>
        <from>^(.*)/es/(.*)$</from>
        <to type="permanent-redirect" last="true">%{context-path}$1/spa/$2</to>
    </rule>
    <rule>
        <from>^(.*)/en/(.*)$</from>
        <to type="permanent-redirect" last="true">%{context-path}$1/eng/$2</to>
    </rule>
    <rule>
        <from>^(.*)/tr/(.*)$</from>
        <to type="permanent-redirect" last="true">%{context-path}$1/tur/$2</to>
    </rule>
    <rule>
        <from>^(.*)/it/(.*)$</from>
        <to type="permanent-redirect" last="true">%{context-path}$1/ita/$2</to>
    </rule>
    <rule>
        <note>
            Retrieves robots.txt filemap pointing to sitemaps for better indexing.
        </note>
        <from>^/robots.txt$</from>
        <to type="forward" last="true">/srv/eng/robots.txt</to>
    </rule>

    <!-- Use new home service because it performs a faster redirect -->
    <rule>
        <from>^/([^/]*)/(\w\w\w)/home$</from>
        <to type="permanent-redirect" last="true">%{context-path}/home?hl=$2&amp;node=$1</to>
    </rule>

    <!-- Use redirects to handle the initial entry points -->
    <rule>
        <from>^/$</from>
        <to type="permanent-redirect" last="true">%{context-path}/home</to>
    </rule>
    <rule>
      <from>^/\?(.*)$</from>
      <to type="permanent-redirect" last="true">%{context-path}/home?$1</to>
    </rule>
    <rule>
        <from>^/index.html$</from>
        <to type="permanent-redirect" last="true">%{context-path}/home</to>
    </rule>
    <rule>
        <from>^/index.jsp$</from>
        <to type="permanent-redirect" last="true">%{context-path}/home</to>
    </rule>
    <rule>
      <from>^/(?!home$)(?!monitor$)(?!\w*healthcheck$)([a-zA-Z0-9_\-]+)$</from>
      <to type="permanent-redirect" last="true">%{context-path}/home?node=$1</to>
    </rule>

    <!-- Rules for RESTful urls for metadata retrieve -->
    <rule>
        <note>
            Retrieves mef format for a metadata.
            Example URL: http://localhost:8080/geonetwork/metadata/eng/da165110-88fd-11da-a88f-000d939bc5d8.zip
        </note>
        <from>^/metadata/(.*)/(.*).zip$</from>
        <to type="forward">/srv/$1/mef.export?uuid=$2</to>
    </rule>

    <rule>
        <note>
            Retrieves xml format for a metadata.
            Example URL: http://localhost:8080/geonetwork/metadata/eng/da165110-88fd-11da-a88f-000d939bc5d8.xml
        </note>
        <from>^/metadata/(.*)/(.*).xml$</from>
        <to type="forward">/srv/$1/xml.metadata.get?uuid=$2</to>
    </rule>
    
    <rule>
        <note>
            Retrieves RDF format for a metadata.
            Example URL: http://localhost:8080/geonetwork/metadata/eng/da165110-88fd-11da-a88f-000d939bc5d8.rdf
        </note>
        <from>^/metadata/(.*)/(.*).rdf$</from>
        <to type="forward">/srv/$1/rdf.metadata.get?uuid=$2</to>
    </rule>
    
    <rule>
        <note>
            Retrieves pdf format for a metadata.
            Example URL: http://localhost:8080/geonetwork/metadata/eng/da165110-88fd-11da-a88f-000d939bc5d8.pdf
        </note>
        <from>^/metadata/(.*)/(.*).pdf$</from>
        <to type="forward">/srv/$1/pdf?uuid=$2</to>
    </rule>

    <rule>
        <note>
            The metadata formatted with a specific formatter.
            Example URL: http://localhost:8080/geonetwork/metadata/eng/clean/da165110-88fd-11da-a88f-000d939bc5d8.html
            Example URL: http://localhost:8080/geonetwork/metadata/eng/summary/da165110-88fd-11da-a88f-000d939bc5d8.xml
        </note>
        <from>^/metadata/(.*)/(.*)/(.*).(xml|html)$</from>
        <to type="forward">/srv/$1/metadata.formatter.$4?uuid=$3&amp;xsl=$4</to>
    </rule>

    <rule>
      <note>
        Retrieves html format for a metadata (one node mode only).
        Example URL: http://localhost:8080/geonetwork/metadata/da165110-88fd-11da-a88f-000d939bc5d8
      </note>
      <from>^/metadata/(.*)$</from>
      <to type="permanent-redirect">%{context-path}/?uuid=$1</to>
    </rule>
    <rule>
      <note>
        Redirects to hash with metadata
        Example URL: http://localhost:8080/geonetwork?uuid=da165110-88fd-11da-a88f-000d939bc5d8
      </note>
      <from>^/(.*)/catalog.search\?.*uuid=(.*)</from>
      <to type="permanent-redirect">%{context-path}/#/metadata/$2</to>
    </rule>
    <rule>
      <note>
        Retrieves html format for a metadata (multinode mode).
        Example URL: http://localhost:8080/geonetwork/{{nodeid}}/metadata/da165110-88fd-11da-a88f-000d939bc5d8
        redirect to
        http://localhost:8080/geonetwork/?node={{nodeid}}&amp;uuid=ca5e22d6-5bd3-4b6a-bcfb-11462f76cd10
      </note>
      <from>^/([a-zA-Z0-9_\-]+)/metadata/(.*)$</from>
      <to type="permanent-redirect">%{context-path}/?node=$1&amp;uuid=$2</to>
    </rule>

    <rule>
        <note>
            map the old xml.user.login to the new login url
        </note>
        <from>^.*/.*/xml.user.login(\?.*)</from>
        <to type="permanent-redirect" last="true">%{context-path}/j_spring_security_check$1</to>
    </rule>
    
    <!-- Rule for rss.latest to rss.search?sortBt=changeDate -->
    <rule>
        <note>
            map the old rss.latest service
        </note>
        <from>^(.*)/rss.latest(\.*)</from>
        <to type="permanent-redirect" last="true">%{context-path}$1/rss.search?sortBy=changeDate</to>
    </rule>


    <rule>
        <note>
          INSPIRE Atom OpenSearchDescription
        </note>
        <from>^/opensearch/(.*)/(.*)/OpenSearchDescription.xml$</from>
        <to type="forward">/srv/$1/atom.description?fileIdentifier=$2</to>
    </rule>

    <rule>
        <note>
          INSPIRE Atom search
        </note>
        <from>^/opensearch/(.*)/(.*)/search?(.*)$</from>
        <to type="forward">/srv/$1/atom.search?fileIdentifier=$2</to>
    </rule>

    <rule>
        <note>
          INSPIRE Atom search
        </note>
        <from>^/opensearch/(.*)/search?(.*)$</from>
        <to type="forward">/srv/$1/atom.search</to>
    </rule>

    <rule>
        <note>
          INSPIRE Atom Describe (service)
        </note>
        <from>^/opensearch/(.*)/(.*)/describe?(.*)$</from>
        <to type="forward">/srv/$1/atom.describe?fileIdentifier=$2</to>
    </rule>

    <rule>
        <note>
          INSPIRE Atom DescribeBy
        </note>
        <from>^/opensearch/(.*)/describe?(.*)$</from>
        <to type="forward">/srv/$1/atom.describe</to>
    </rule>


    <rule>
        <note>
          INSPIRE Atom GetData
        </note>
        <from>^/opensearch/(.*)/download?(.*)$</from>
        <to type="forward">/srv/$1/atom.download</to>
    </rule>

<<<<<<< HEAD
  <!-- Rules for direct links (for RDF at least) -->
    <rule>
        <note>
            Retrieves xml format for a metadata. No language
            Example URL: http://localhost:8080/geonetwork/metadata/da165110-88fd-11da-a88f-000d939bc5d8
        </note>
        <from>^/(metadata|resource)/(.*)$</from>
        <to type="forward">/srv/eng/xml.metadata.get?uuid=$1</to>
=======
    <!-- Sitemap URLs -->
    <rule>
        <note>
            sitemap with format and page number
        </note>
        <from>^/sitemap/(.*)/([0-9]+)/(.*)$</from>
        <to type="forward">/srv/$3/portal.sitemap?doc=$2&amp;format=$1</to>
>>>>>>> 004fd78e
    </rule>

    <rule>
        <note>
<<<<<<< HEAD
            Retrieves xml format for a thesaurus
            Example URL: http://localhost:8080/geonetwork/thesaurus/external.theme.inspire-service-taxonomy
        </note>
        <from>^/thesaurus/(.*)$</from>
        <to type="forward">/srv/eng/thesaurus.download?ref=$1</to>
    </rule>

    <!-- /Rules for direct links (for RDF at least) -->

    
=======
            sitemap with page number
        </note>
        <from>^/sitemap/([0-9]+)/(.*)$</from>
        <to type="forward">/srv/$2/portal.sitemap?doc=$1</to>
    </rule>


    <rule>
        <note>
            sitemap with format
        </note>
        <from>^/sitemap/(.*)/(.*)$</from>
        <to type="forward">/srv/$2/portal.sitemap?format=$1</to>
    </rule>

    <rule>
        <note>
            sitemap
        </note>
        <from>^/sitemap/(.*)$</from>
        <to type="forward">/srv/$1/portal.sitemap</to>
    </rule>

    <rule>
        <note>
            sitemap
        </note>
        <from>^/sitemap$</from>
        <to type="forward">/srv/eng/portal.sitemap</to>
    </rule>
    <!-- Sitemap URLs -->

>>>>>>> 004fd78e
    <!-- hide jsession id from google bot -->
    <outbound-rule encodefirst="true">
        <condition name="user-agent">googlebot.*</condition>
        <from>^(.*);jsessionid=.*(\?.*)$</from>
        <to>$1$2</to>
    </outbound-rule>
    
</urlrewrite><|MERGE_RESOLUTION|>--- conflicted
+++ resolved
@@ -262,7 +262,6 @@
         <to type="forward">/srv/$1/atom.download</to>
     </rule>
 
-<<<<<<< HEAD
   <!-- Rules for direct links (for RDF at least) -->
     <rule>
         <note>
@@ -271,7 +270,21 @@
         </note>
         <from>^/(metadata|resource)/(.*)$</from>
         <to type="forward">/srv/eng/xml.metadata.get?uuid=$1</to>
-=======
+    </rule>
+
+    <rule>
+        <note>
+            Retrieves xml format for a thesaurus
+            Example URL: http://localhost:8080/geonetwork/thesaurus/external.theme.inspire-service-taxonomy
+        </note>
+        <from>^/thesaurus/(.*)$</from>
+        <to type="forward">/srv/eng/thesaurus.download?ref=$1</to>
+    </rule>
+
+    <!-- /Rules for direct links (for RDF at least) -->
+
+ 
+
     <!-- Sitemap URLs -->
     <rule>
         <note>
@@ -279,23 +292,10 @@
         </note>
         <from>^/sitemap/(.*)/([0-9]+)/(.*)$</from>
         <to type="forward">/srv/$3/portal.sitemap?doc=$2&amp;format=$1</to>
->>>>>>> 004fd78e
-    </rule>
-
-    <rule>
-        <note>
-<<<<<<< HEAD
-            Retrieves xml format for a thesaurus
-            Example URL: http://localhost:8080/geonetwork/thesaurus/external.theme.inspire-service-taxonomy
-        </note>
-        <from>^/thesaurus/(.*)$</from>
-        <to type="forward">/srv/eng/thesaurus.download?ref=$1</to>
-    </rule>
-
-    <!-- /Rules for direct links (for RDF at least) -->
-
-    
-=======
+    </rule>
+
+    <rule>
+        <note>
             sitemap with page number
         </note>
         <from>^/sitemap/([0-9]+)/(.*)$</from>
@@ -328,7 +328,6 @@
     </rule>
     <!-- Sitemap URLs -->
 
->>>>>>> 004fd78e
     <!-- hide jsession id from google bot -->
     <outbound-rule encodefirst="true">
         <condition name="user-agent">googlebot.*</condition>
