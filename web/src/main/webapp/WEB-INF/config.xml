--- conflicted
+++ resolved
@@ -22,7 +22,6 @@
   ~ Rome - Italy. email: geonetwork@osgeo.org
   -->
 <geonet>
-<<<<<<< HEAD
   <general>
     <!-- Size must be in megabyte (integer), 100MB by default -->
     <maxUploadSize>100</maxUploadSize>
@@ -96,240 +95,6 @@
 
   <services package="org.fao.geonet"/>
 
-=======
-	<!-- ====================================================================== -->
-
-	<general>
-		<!-- Size must be in megabyte (integer), 100MB by default -->
-		<maxUploadSize>100</maxUploadSize>
-		<uploadDir>./data/tmp</uploadDir>
-		<debug>true</debug>
-	</general>
-
-	<!-- ====================================================================== -->
-
-	<default>
-		<service>home</service>
-		<!-- the following service is called if there is an exception raised
-			during the initialization of resources or
-			the appHandler org.fao.geonet.Geonetwork
-		-->
-		<startupErrorService>error</startupErrorService>
-		<language>eng</language>
-		<localized>true</localized>
-		<contentType>text/html; charset=UTF-8</contentType>
-
-		<gui>
-			<xml name="strings" file="xml/strings.xml" />
-
-			<call name="isolanguages" class="org.fao.geonet.guiservices.isolanguages.Get"/>
-
-			<call name="session" class="jeeves.guiservices.session.Get" />
-		  <call name="env" class="org.fao.geonet.guiservices.util.Env" />
-		  <call name="systemConfig" class="org.fao.geonet.services.config.Get" />
-			<call name="results" class="org.fao.geonet.guiservices.search.GetResultsInfo" />
-			<call name="schemalist" class="org.fao.geonet.guiservices.schemas.Get" />
-			<call name="svnmanager" class="org.fao.geonet.guiservices.util.GetSvnDetails"/>
-
-			<!-- this service adds labels and codelists from all schemas -->
-			<call name="schemas" class="org.fao.geonet.guiservices.schemas.GetSchemaInfo" />
-    </gui>
-
-		<!-- no privileges to access the service -->
-
-		<error id="service-not-allowed" sheet="../xslt/common/error.xsl" statusCode="403">
-			<xml name="error" file="xml/privileges-error.xml" />
-		</error>
-
-		<!-- data in upload too big -->
-
-		<error id="file-upload-too-big" sheet="../xslt/common/error.xsl">
-			<xml name="error" file="xml/file-too-big-error.xml" />
-		</error>
-
-		<!-- general error -->
-
-		<error sheet="../xslt/common/error.xsl">
-			<xml name="error" file="xml/error.xml" />
-		</error>
-
-	</default>
-
-	<!-- ====================================================================== -->
-
-	<appHandler class="org.fao.geonet.Geonetwork">
-		<!-- language profiles for automatic language detection -->
-		<param name="languageProfilesDir" value="resources/language-profiles" />
-
-		<param name="licenseDir" value="WEB-INF/licenses" />
-		<param name="summaryConfig" value="WEB-INF/config-summary.xml" />
-		<param name="luceneConfig" value="WEB-INF/config-lucene.xml" />
-
-		<!-- Preferred schema parameter is used on import
-			when a ZIP or MEF file is imported with more than one
-			xml files. For example, export produce one file for
-			iso19139 and on file for the ISO profil (eg. fra, che).
-
-			Recommanded value is iso19139 if user is not 
-			interested for having metadata in a specific
-			ISO profil.
-		-->
-		<param name="preferredSchema" value="iso19139" />
-		<param name="jzkitConfig" value="JZkitApplicationContext.xml" />
-		<param name="metadataNotifierConfig" value="WEB-INF/config-notifier.xml" />
-
-		<!-- search statistics stuff -->
-		<!-- true to log into DB WKT of spatial objects involved in a search operation
-		CAUTION ! this can lead to HUGE database and CSV export if detailed geo objects are used:
-		several Gb for instance...-->
-		<param name="statLogSpatialObjects" value="false" />
-		<param name="statLogAsynch" value="true" />
-		<!-- The list of Lucene term fields to exlucde from log, to avoid storing unecessary information -->
-		<param name="statLuceneTermsExclude" value="_op0,_op1,_op2,_op3,_op4,_op5,_op6,_isTemplate,_locale,_owner,_groupOwner,_dummy,type" />
-
-		<!-- The maximum number of writes in a transaction on the spatial index
-
-			Set to 1 forces the spatialIndexWriter to commit after each spatial
-			feature is written. Set to a large number and commits are delayed until
-			that number of spatial features is written (this should be faster than
-			committing after each write). Be aware that setting this 
-			number to anything other than 1 can cause problems with indexing 
-			if the connection to the database is closed whilst GeoNetwork is running
-			(eg. if the db admin shuts the database for maintenance reasons). 
-		-->
-		<param name="maxWritesInTransaction" value="1" />
-
-        <param name="DBHeartBeatEnabled" value="false"/>
-        <param name="DBHeartBeatInitialDelaySeconds" value="20"/>
-        <param name="DBHeartBeatFixedDelaySeconds" value="20"/>
-		
-		<!-- Define if the schema catalog should be updated on startup.
-		Default is true. -->
-		<param name="createOrUpdateSchemaCatalog" value="true"/>
-		
-		<!-- Define the class to use when metadata status change
-		-->
-        <param name="statusActionsClass" value="org.fao.geonet.kernel.metadata.DefaultStatusActions"/>
-	</appHandler>
-
-	<!-- ====================================================================== -->
-
-	<services package="org.fao.geonet">
-
-        <!-- Ext GUIs -->
-        <service name="feedback.send">
-            <class name=".services.feedback.Receptor" />
-            <output sheet="extjs-feedback-response.xsl" contentType="application/json; charset=UTF-8" />
-        </service>
-
-		<service name="util.ping">
-      <class name="jeeves.services.Ping" />
-		</service>
-
-		<!-- - - - - - - - - - - - - - - - - - - - - - - - - - - - - - - - -->
-		<!-- Resources management services                                 -->
-		<!-- - - - - - - - - - - - - - - - - - - - - - - - - - - - - - - - -->
-
-		<service name="file.disclaimer">
-			<class name=".services.feedback.AddLimitations" />
-			<output sheet="file-download-disclaimer.xsl" />
-		</service>
-
-
-		<service name="file.download">
-			<class name=".services.feedback.Insert" />
-
-			<output sheet="file-download.xsl" />
-		</service>
-
-		<service name="prepare.file.download">
-			<class name=".services.metadata.PrepareFileDownload" />
-			<output sheet="file-download-list.xsl" />
-		</service>
-
-		<service name="resources.get.archive">
-			<class name=".services.resources.DownloadArchive" />
-
-			<error id="file-not-found" sheet="error-embedded.xsl" statusCode="404">
-				<xml name="error" file="xml/file-not-found-error.xml" />
-			</error>
-
-			<output file="true" />
-		</service>
-
-
-		<!-- - - - - - - - - - - - - - - - - - - - - - - - - - - - - - - - -->
-		<!-- KML services -->
-		<!-- Show WMS service in GE -->
-		<service name="google.kml">
-			<class name=".services.metadata.Show" />
-			<output sheet="kml.xsl" contentType="application/kml; charset=UTF-8">
-			</output>
-			<error id="operation-not-allowed" sheet="../xslt/common/error.xsl" statusCode="403">
-				<xml name="error" file="xml/privileges-error.xml" />
-			</error>
-		</service>
-
-		<!-- - - - - - - - - - - - - - - - - - - - - - - - - - - - - - - - -->
-		<!-- MEF services -->
-
-		<service name="mef.import">
-			<class name=".services.mef.Import" />
-			<error sheet="xml-error.xsl" contentType="application/xml; charset=UTF-8" />
-		</service>
-
-		<service name="xml.mef.import.ui">
-      <!-- TODO rename Catalogue.js -->
-			<class name=".services.mef.Import" />
-			<output sheet="metadata/md-insert-results.xsl"/>
-			
-			<error sheet="error-xml.xsl"/>
-		</service>
-
-		<service name="map.import">
-			<class name=".services.mef.ImportWebMap" />
-			<error sheet="xml-error.xsl" contentType="application/xml; charset=UTF-8" />
-		</service>
-
-		<!-- - - - - - - - - - - - - - - - - - - - - - - - - - - - - - - - -->
-
-		<service name="mef.export">
-			<class name=".services.mef.Export" />
-			<output file="true" />
-			<error sheet="xml-error.xsl" contentType="application/xml; charset=UTF-8" />
-		</service>
-
-
-		<service name="crs.types" deprecated="true">
-      <!-- Still used by ExtJS editor -->
-			<class name=".services.crs.GetCRSTypes" />
-		</service>
-		<service name="crs.get" deprecated="true">
-      <!-- Still used by ExtJS editor -->
-      <class name=".services.crs.GetCRS" />
-			<output sheet="crs.xsl" contentType="text/xml; charset=UTF-8" />
-		</service>
-		
-		
-		<service name="isolanguages" deprecated="true">
-      <!-- Still used by ExtJS search form criteria on language -->
-			<class name="org.fao.geonet.guiservices.isolanguages.Get" />
-		</service>
-	</services>
-
-	<!-- ====================================================================== -->
-
-	<include>config-metadata.xml</include>
-	<include>config-metadata-experimental.xml</include>
-	<include>config-portal.xml</include>
-	<include>config-export.xml</include>
-
-	<!-- ====================================================================== -->
-
-	<!-- New section of services based on refactoring
-	guideline https://github.com/geonetwork/core-geonetwork/wiki/RefactoringXSLTAndUserInterface -->
->>>>>>> 278705d8
-
   <include>config/config-service-xml-api.xml</include>
   <include>config/config-service-search.xml</include>
   <include>config/config-service-sru.xml</include>
