<?xml version="1.0" encoding="UTF-8"?>
<geonet>
	<!-- ====================================================================== -->

	<general>
		<profiles>user-profiles.xml</profiles>
		<!-- Size must be in megabyte (integer), 100MB by default -->
		<maxUploadSize>100</maxUploadSize>
		<uploadDir>./data/tmp</uploadDir>
		<debug>true</debug>
	</general>

	<!-- ====================================================================== -->

	<default>
		<service>home</service>
		<!-- the following service is called if there is an exception raised
		     during the initialization of resources or 
				 the appHandler org.fao.geonet.Geonetwork
				 -->
		<startupErrorService>main.error</startupErrorService>
		<language>eng</language>
		<localized>true</localized>
		<contentType>text/html; charset=UTF-8</contentType>

		<gui>
			<xml name="strings" file="xml/strings.xml" />
			<xml name="countries" file="xml/countries.xml" />

             <call name="isolanguages" class="org.fao.geonet.guiservices.isolanguages.Get"/>

			<call name="session" class="jeeves.guiservices.session.Get" />
			<call name="env" class="org.fao.geonet.guiservices.util.Env" />
			<call name="results" class="org.fao.geonet.guiservices.search.GetResultsInfo" />
			<call name="schemalist" class="org.fao.geonet.guiservices.schemas.Get" />
			<call name="svnmanager" class="org.fao.geonet.guiservices.util.GetSvnDetails"/>

			<!-- this service adds labels and codelists from all schemas -->
			<call name="schemas" class="org.fao.geonet.guiservices.schemas.GetSchemaInfo" />

	    <xml name="config" file="WEB-INF/config-gui.xml" localized="false" />
		</gui>

		<!-- service not found -->

		<error id="service-not-found" sheet="error.xsl" statusCode="404">
			<xml name="error" file="xml/service-not-found-error.xml" />
		</error>

		<!-- no privileges to access the service -->

		<error id="service-not-allowed" sheet="error.xsl" statusCode="403">
			<xml name="error" file="xml/privileges-error.xml" />
		</error>

		<!-- data in upload too big -->

		<error id="file-upload-too-big" sheet="error.xsl">
			<xml name="error" file="xml/file-too-big-error.xml" />
		</error>

		<!-- general error -->

		<error sheet="error.xsl">
			<xml name="error" file="xml/error.xml" />
		</error>

	</default>

	<!-- ====================================================================== -->
	<!-- 
		The resources section defines the database to be used by GeoNetwork.
		
		Update the enabled attribute to true to use a connection.
		Only one resource can be enabled at a time, the others must be disabled.

		GeoNetwork uses Apache Commons Database Connection Pooling (DBCP) code.
		You can specify a JNDI datasource and place the DBCP config params in the 
    container context.xml (eg. for tomcat this is conf/context.xml) or 
 		you can config a subset of the DBCP parameters explicitly for h2, mckoi, 
    oracle, postgres/gis, db2 and sql-server as follows:

		maxActive - pool size/maximum number of active connections (default 10)
		maxIdle   - pool size/maximum number of idle connections 
		            (default maxActive)
		minIdle   - pool size/minimum number of idle connections (default 0)
		maxWait   - number of milliseconds to wait for a connection to become
		            available (default 200)
        validationQuery - optional, sql statement for verifying a connection, 
                    the statement must return a least one row, empty 
                    result sets may cause problems
		timeBetweenEvictionRunsMillis - time between eviction runs 
		                          (default -1 which means the next three params 
															 are ignored)
		testWhileIdle - test connections when idle (default false)
		minEvictableIdleTimeMillis - idle time before connection can be evicted 
		                          (default 30 x 60 x 1000 millisecs)
		numTestsPerEvictionRun - number of connections tested per eviction run
		                          (default 3)

		The following params are set by GeoNetwork:

		removeAbandoned - true
		removeAbandonedTimeout - 60 x 60 seconds = 1 hour
		logAbandoned - true
		testOnBorrow - true
		defaultReadOnly - false
		defaultAutoCommit - false
		initialSize - maxActive

		Note: Some firewalls kill idle connections to databases after say
	  1 hour (= 3600 secs) 
	  to keep idle connections alive by testing them with 'select 1', 
		set minEvictableIdleTimeMillis to something less than timeout
		interval (eg. 2 mins = 120 secs = 120000 millisecs), 
		set testWhileIdle to true and 
		set timeBetweenEvictionRunsMillis and numTestsPerEvictionRun
		high enough to visit connections frequently
		eg 15 mins = 900 secs = 900000 millisecs and 4 connections per test
			
			eg.

				<testWhileIdle>true</testWhileIdle>
				<minEvictableIdleTimeMillis>120000</minEvictableIdleTimeMillis>
				<timeBetweenEvictionRunsMillis>900000</timeBetweenEvictionRunsMillis>
				<numTestsPerEvictionRun>4</numTestsPerEvictionRun>

					!!!!!!!!!!!!!!!!!!! WARNING !!!!!!!!!!!!!!!!!!! 
					
		When changing the resource to use, you could point to an old version of
		a GeoNetwork database instance (eg. 2.4.3).
		In such a case, GeoNetwork will try to migrate the database on startup
		to the current version (eg. 2.5.0). This will only occur if a migration
		script is found. Migration scripts are located in WEB-INF/classes/setup/sql/migrate
		folder. Migration to 2.4.3 to 2.5.0 will be in WEB-INF/classes/setup/sql/migrate/2.4.3-to-2.5.0.
		
		During the migration process only the database will be migrated. Catalogue
		administrator still need to migrate logos, data, thesaurus.
		
		Using an old database with a new instance is not recommended (check the log
		on startup which display webapp version and database version).
		
					!!!!!!!!!!!!!!!!!!! WARNING !!!!!!!!!!!!!!!!!!!
	-->
  
	<resources>
	  <resource enabled="false">
	    <name>main-db</name>
	    <provider>jeeves.resources.dbms.ApacheDBCPool</provider>
	    <config>
	      <user>admin</user>
	      <password>gnos</password>
	      <driver>org.h2.Driver</driver>
	      <url>jdbc:h2:geonetwork;LOCK_TIMEOUT=20000</url>
	      <poolSize>33</poolSize>
	      <validationQuery>SELECT 1</validationQuery>
	    </config>
	  </resource>
	  <!-- - - - - - - - - - - - - - - - - - - - - - - - - - - - - - -
	    H2 database  http://www.h2database.com/
	    When GeoNetwork don't use H2 database, the listener DBStarter
	    section could be turned off (see web.xml).
	    
	    Database is created according to jdbc url.
	    
	    It may be relevant to turn on MVCC mode
	    http://www.h2database.com/html/advanced.html#mvcc
	    - - - - - - - - - - - - - - - - - - - - - - - - - - - - - - -->
	  <resource enabled="false">
	    <name>main-db</name>
	    <provider>jeeves.resources.dbms.ApacheDBCPool</provider>
	    <config>
	      <user>admin</user>
	      <password>gnos</password>
	      <driver>org.h2.Driver</driver>
	      <url>jdbc:h2:geonetwork;LOCK_TIMEOUT=20000</url>
	      <poolSize>33</poolSize>
	      <validationQuery>SELECT 1</validationQuery> 
	    </config>
	  </resource>
	  
		<!-- - - - - - - - - - - - - - - - - - - - - - - - - - - - - - - -->
		<!-- JNDI through container -->
		<!-- - - - - - - - - - - - - - - - - - - - - - - - - - - - - - - -->
		<resource enabled="false">
      <name>main-db</name>
      <provider>jeeves.resources.dbms.JNDIPool</provider>
      <config>
        <context>java:/comp/env</context>
        <resourceName>jdbc/geonetwork</resourceName>
				<url>jdbc:postgresql_postGIS://localhost:5432/gndb4</url>
				<!-- if the database has a spatialindex table with fid, id and 
				     multipolygon geometry fields (eg. see postgis) then specify true 
						 here and GeoNetwork will use the database for its spatial index
						 otherwise specify false or leave the parameter out and a 
						 shapefile will be used for the spatial index -->
				<provideDataStore>true</provideDataStore>
				<!-- set this value to -1 if you don't want prepared statements to
				     be cached when querying/maintaining the spatial index 
						 (note this is only applicable when
						 provideDataStore is set to true) -->
				<maxOpenPreparedStatements>300</maxOpenPreparedStatements>
				<!-- NOTE any other parameter specified here is ignored as this 
             should be handled in the container -->
      </config>
    </resource>	

		<!-- - - - - - - - - - - - - - - - - - - - - - - - - - - - - - - -->
		<!-- mckoi standalone -->
		<!-- - - - - - - - - - - - - - - - - - - - - - - - - - - - - - - -->
		<resource enabled="false">
			<name>main-db</name>
			<provider>jeeves.resources.dbms.ApacheDBCPool</provider>
			<config>
				<user>BayACrsQ</user>
				<password>Qf7Po9T0</password>
				<driver>com.mckoi.JDBCDriver</driver>
				<url>jdbc:mckoi://localhost:9157/</url>
				<poolSize>10</poolSize>
        <validationQuery>SELECT 1</validationQuery> 
			</config>


		<activator class="org.fao.geonet.activators.McKoiActivator"><configFile>WEB-INF/db/db.conf</configFile></activator></resource>

		<!-- - - - - - - - - - - - - - - - - - - - - - - - - - - - - - - -->
		<!-- mysql -->
		<!-- - - - - - - - - - - - - - - - - - - - - - - - - - - - - - - -->

		<resource enabled="false">
			<name>main-db</name>
			<provider>jeeves.resources.dbms.ApacheDBCPool</provider>
			<config>
				<user>admin</user>
				<password>admin</password>
				<driver>com.mysql.jdbc.Driver</driver>
			  <url>jdbc:mysql://localhost:3306/geonetwork</url>
				<poolSize>10</poolSize>
        <validationQuery>SELECT 1</validationQuery>
			</config>
		</resource>

		<!-- - - - - - - - - - - - - - - - - - - - - - - - - - - - - - - -->
		<!-- oracle -->
		<!-- - - - - - - - - - - - - - - - - - - - - - - - - - - - - - - -->

		<resource enabled="false">
			<name>main-db</name>
			<provider>jeeves.resources.dbms.ApacheDBCPool</provider>
			<config>
				<user>admin</user>
				<password>admin</password>
				<driver>oracle.jdbc.driver.OracleDriver</driver>
				<url>jdbc:oracle:thin:@localhost:1521:geonetwork</url>
				<poolSize>10</poolSize>
				<validationQuery>SELECT 1 FROM DUAL</validationQuery>
			</config>
		</resource>

		<!-- - - - - - - - - - - - - - - - - - - - - - - - - - - - - - - -->
		<!-- db2 -->
		<!-- - - - - - - - - - - - - - - - - - - - - - - - - - - - - - - -->

		<resource enabled="false">
			<name>main-db</name>
			<provider>jeeves.resources.dbms.ApacheDBCPool</provider>
			<config>
				<user>db2inst1</user>
				<password>db2inst1</password>
				<driver>com.ibm.db2.jcc.DB2Driver</driver>
				<url>jdbc:db2:geonet</url>
				<poolSize>10</poolSize>
				<validationQuery>SELECT 1 FROM SYSIBM.SYSDUMMY1</validationQuery>
			</config>
		</resource>

	    
		<!-- - - - - - - - - - - - - - - - - - - - - - - - - - - - - - - -->
		<!-- postgresql -->
		<!-- - - - - - - - - - - - - - - - - - - - - - - - - - - - - - - -->
		
		<resource enabled="true">
			<name>main-db</name>
			<provider>jeeves.resources.dbms.ApacheDBCPool</provider>
			<config>
				<user>www-data</user>
				<password>www-data</password>
				<!-- we use org.postgis.DriverWrapper in place of
				     org.postgresql.Driver to support both postgresql and postgis -->
			  <driver>org.postgresql.Driver</driver>
				<!-- 					
					jdbc:postgresql:database
					jdbc:postgresql://host/database
					jdbc:postgresql://host:port/database
					
					or if you are using postgis and want the spatial index loaded
					into postgis

					jdbc:postgresql_postGIS://host:port/database
					
				-->
<<<<<<< HEAD
			    <url>jdbc:postgresql://localhost:5432/geonetwork</url>
=======
			    <url>jdbc:postgresql://localhost:5432/geonetwork_userp</url>
>>>>>>> 13f53d4d
				<poolSize>10</poolSize>
        <validationQuery>SELECT 1</validationQuery>
			</config>
		</resource>

        <!-- - - - - - - - - - - - - - - - - - - - - - - - - - - - - - - -->
		<!-- sqlserver 2008 -->
		<!-- - - - - - - - - - - - - - - - - - - - - - - - - - - - - - - -->

		<resource enabled="false">
			<name>main-db</name>
			<provider>jeeves.resources.dbms.ApacheDBCPool</provider>
			<config>
				<user>www-data</user>
				<password>www-data</password>
				<driver>com.microsoft.sqlserver.jdbc.SQLServerDriver</driver>
                <url>jdbc:sqlserver://SERVER;database=geonetwork;integratedSecurity=false;</url>
				<poolSize>10</poolSize>
        <validationQuery>SELECT 1</validationQuery>
			</config>
		</resource>
	    
	</resources>

	<!-- ====================================================================== -->

	<appHandler class="org.fao.geonet.Geonetwork">
        <!-- language profiles for automatic language detection -->
        <param name="languageProfilesDir" value="resources/language-profiles" />

		<param name="licenseDir" value="WEB-INF/licenses" />
	  <param name="summaryConfig" value="WEB-INF/config-summary.xml" />
    <param name="guiConfig" value="WEB-INF/config-gui.xml" />        
    <param name="luceneConfig" value="WEB-INF/config-lucene.xml" />        

		<!-- Preferred schema parameter is used on import
			when a ZIP or MEF file is imported with more than one
			xml files. For example, export produce one file for
			iso19139 and on file for the ISO profil (eg. fra, che).
			
			Recommanded value is iso19139 if user is not 
			interested for having metadata in a specific
			ISO profil.
		-->
		<param name="preferredSchema" value="iso19139" />
		<param name="jzkitConfig" value="JZkitApplicationContext.xml" />
		<param name="metadataNotifierConfig" value="WEB-INF/config-notifier.xml" />

		<!-- search statistics stuff -->
		<!-- true to log into DB WKT of spatial objects involved in a search operation
		CAUTION ! this can lead to HUGE database and CSV export if detailed geo objects are used:
		several Gb for instance...-->
		<param name="statLogSpatialObjects" value="false" />
		<param name="statLogAsynch" value="true" />
		<!-- The list of Lucene term fields to exlucde from log, to avoid storing unecessary information -->
		<param name="statLuceneTermsExclude" value="_op0,_op1,_op2,_op3,_op4,_op5,_op6,_isTemplate,_locale,_owner,_groupOwner,_dummy,type" />

		<!-- The maximum number of writes in a transaction on the spatial index 
				
         For the Apache Commons DBCP provider:
         When using PostGIS on machines with fast/large pipe to disk, set 
         this number to 1 which means that the auto_commit transaction is
         used. Also if having a long running transaction causes issues eg. 
         when database connections are reset by a firewall then set this
         number to 1 
         
         For the JNDI database provider:
         Set this number to something large eg. 1000  - setting this number 
         to 1 (=auto_commit) with a JNDI provider will cause database 
         connections involving the spatialindexwriter to be left open due 
         to what appears to be a bug in the GeoTools feature store when 
         using the auto_commit transaction. Curiously the
         JNDI provider with maxWritesInTransaction set to 1000 is actually
         faster to load and index records than ApacheDBCP provider
         with PostgisDataStoreFactory and maxWritesInTransaction set to 1 -->	
		<param name="maxWritesInTransaction" value="1000" />

		<param name="useSubversion" value="true"/>

		<param name="statusActionsClass" value="org.fao.geonet.services.metadata.DefaultStatusActions"/>
	</appHandler>

	<!-- ====================================================================== -->

	<schedules package="org.fao.geonet" />

	<!-- ====================================================================== -->

	<services package="org.fao.geonet">
	  
	  <service name="home">
	    <output sheet="home.xsl"/>
	  </service>
	  
		<service name="main.home">
			<output sheet="main-page.xsl">
				<call name="searchDefaults" class=".guiservices.search.GetDefaults" />
				<call name="keywords" class=".guiservices.keywords.Get" />
				<call name="groups" class=".guiservices.groups.GetMine" />
				<call name="services" class="jeeves.guiservices.services.Get" />
				<call name="categories" class=".services.category.List" />
				<call name="status" class=".services.status.List" />
				<call name="regions" class=".guiservices.regions.Get" />
				<call name="sources" class=".guiservices.util.Sources" />
				<call name="repositories" class=".services.main.Info">
					<param name="type" value="z3950repositories" />
				</call>

				<call name="latestUpdated" class=".guiservices.metadata.GetLatestUpdated">
					<param name="maxItems" value="10" />
					<param name="timeBetweenUpdates" value="10" />
				</call>

				<call name="featured" class=".guiservices.metadata.GetRandom">
					<param name="maxItems" value="1" />
					<param name="timeBetweenUpdates" value="10" />
					<!-- Restrict to a geographic area. Default is global overlap -->
					<param name="relation" value="overlaps" />
					<param name="northBL" value="90" />
					<param name="southBL" value="-90" />
					<param name="eastBL" value="180" />
					<param name="westBL" value="-180" />
				</call>

				<xml name="searchProfiles" file="xml/search-profiles.xml" localized="false" />
			</output>
		</service>

		<!-- - - - - - - - - - - - - - - - - - - - - - - - - - - - - - - - -->

		<service name="main.error">
			<output sheet="main-error.xsl">
				<call name="startupError" class=".guiservices.util.GetStartupError" />
			</output>
		</service>

		<!-- - - - - - - - - - - - - - - - - - - - - - - - - - - - - - - - -->

		<service name="xml.main.error">
			<output sheet="main-error-xml.xsl" contentType="text/xml; charset=UTF-8">
				<call name="startupError" class=".guiservices.util.GetStartupError" />
			</output>
		</service>

		<!-- - - - - - - - - - - - - - - - - - - - - - - - - - - - - - - - -->

		<service name="main.search">
			<class name=".services.main.Search">
				<param name="maxSummaryKeys" value="10" />
				<param name="maxHitsInSummary" value="1000" />
			</class>

			<output forward="main.present" />
		</service>

 		<!-- - - - - - - - - - - - - - - - - - - - - - - - - - - - - - - - -->
 		<!-- ETj: this service provides a page similar to main.search, made simpler to be embedded elsewhere-->

 		<service name="main.search.embedded">
 			<class name=".services.main.Search">
 				<param name="maxSummaryKeys" value="10" />
				<param name="maxHitsInSummary" value="1000" />
 			</class>

 			<output forward="main.present.embedded" />

			<error id="unauthorized" sheet="xml-error.xsl" statusCode="403">
				<xml name="error" file="xml/unauthorized.xml" />
			</error>
 		</service>

		<service name="main.search.suggest">
			<class name=".services.main.SearchSuggestion">
				<!-- Minimum frequency for a term value to be proposed in suggestion. -->
				<param name="threshold" value="2" />
				<!--
				 Max number of term's values to look in the index. For large catalogue
				 this value should be increased in order to get better results. If this
				 value is too high, then looking for terms could take more times. The use
				 of good analyzer should allow to reduce the number of useless values like
				 (a, the, ...).
				-->
				<param name="max_number_of_terms" value="100000" />
				<!-- Default field to search in. any is full-text search field. -->
				<param name="default_search_field" value="any" />
			</class>
			
			<output sheet="search-suggestions.xsl" contentType="application/json; charset=UTF-8" />
		</service>
		

		<!-- - - - - - - - - - - - - - - - - - - - - - - - - - - - - - - - -->

		<service name="main.present.embedded">
 			<class name=".services.main.Result">
 				<param name="maxRecords" value="10" />
 				<param name="syntax" value="f" />
 			</class>

 			<output sheet="search-results-xhtml.xsl" contentType="text/xml; charset=UTF-8">
				<call name="searchDefaults" class=".guiservices.search.GetDefaults" />
 				<call name="groups" class=".guiservices.groups.GetMine" />
 				<call name="sources" class=".guiservices.util.Sources" />
 				<call name="services" class="jeeves.guiservices.services.Get" />
				<call name="config" class=".services.config.Get" />
				<call name="repositories" class=".services.main.Info">
					<param name="type" value="z3950repositories" />
				</call>
 			</output>

 		</service>

		<!-- - - - - - - - - - - - - - - - - - - - - - - - - - - - - - - - -->

		<service name="main.searchform.advanced.embedded">
			<output sheet="searchform_advanced.xsl">
				<call name="searchDefaults" class=".guiservices.search.GetDefaults" />
				<call name="keywords" class=".guiservices.keywords.Get" />
				<call name="groups" class=".guiservices.groups.GetMine" />
				<call name="services" class="jeeves.guiservices.services.Get" />
				<call name="categories" class=".services.category.List" />
				<call name="regions" class=".guiservices.regions.Get" />
				<call name="sources" class=".guiservices.util.Sources" />
				<call name="repositories" class=".services.main.Info">
					<param name="type" value="z3950repositories" />
				</call>
				<xml name="searchProfiles" file="xml/search-profiles.xml" localized="false" />
			</output>
		</service>

		<!-- - - - - - - - - - - - - - - - - - - - - - - - - - - - - - - - -->

		<service name="main.searchform.remote.embedded">
			<output sheet="searchform_advanced.xsl">
				<call name="searchDefaults" class=".guiservices.search.GetDefaults" />
				<call name="keywords" class=".guiservices.keywords.Get" />
				<call name="groups" class=".guiservices.groups.GetMine" />
				<call name="services" class="jeeves.guiservices.services.Get" />
				<call name="categories" class=".services.category.List" />
				<call name="regions" class=".guiservices.regions.Get" />
				<call name="sources" class=".guiservices.util.Sources" />
				<call name="repositories" class=".services.main.Info">
					<param name="type" value="z3950repositories" />
				</call>
				<xml name="searchProfiles" file="xml/search-profiles.xml" localized="false" />
			</output>
		</service>

		<!-- - - - - - - - - - - - - - - - - - - - - - - - - - - - - - - - -->

		<service name="main.searchform.simple.embedded">
			<output sheet="searchform_simple.xsl">
				<call name="searchDefaults" class=".guiservices.search.GetDefaults" />
				<call name="keywords" class=".guiservices.keywords.Get" />
				<call name="groups" class=".guiservices.groups.GetMine" />
				<call name="services" class="jeeves.guiservices.services.Get" />
				<call name="categories" class=".services.category.List" />
				<call name="regions" class=".guiservices.regions.Get" />
				<call name="sources" class=".guiservices.util.Sources" />
				<call name="repositories" class=".services.main.Info">
					<param name="type" value="z3950repositories" />
				</call>
				<xml name="searchProfiles" file="xml/search-profiles.xml" localized="false" />
			</output>
		</service>

		<!-- - - - - - - - - - - - - - - - - - - - - - - - - - - - - - - - -->

		<service name="rating.popup">
			<output sheet="rating-popup.xsl" />
		</service>

		<!-- - - - - - - - - - - - - - - - - - - - - - - - - - - - - - - - -->

		<service name="main.present">
			<class name=".services.main.Result">
				<param name="maxRecords" value="10" />
				<param name="syntax" value="f" />
			</class>

			<output sheet="search-results.xsl">
				<call name="searchDefaults" class=".guiservices.search.GetDefaults" />
				<call name="groups" class=".guiservices.groups.GetMine" />
				<call name="sources" class=".guiservices.util.Sources" />
				<call name="services" class="jeeves.guiservices.services.Get" />
				<call name="repositories" class=".services.main.Info">
					<param name="type" value="z3950repositories" />
				</call>
			</output>
		</service>

		<!-- - - - - - - - - - - - - - - - - - - - - - - - - - - - - - - - -->

		<service name="remote.show">
			<class name=".services.main.RemoteShow">
				<param name="syntax" value="f" />
			</class>

			<output sheet="remote-show.xsl">
				<call name="services" class="jeeves.guiservices.services.Get" />
				<call name="currTab" class=".guiservices.util.GetCurrentMDTab" />
				<call name="repositories" class=".services.main.Info">
					<param name="type" value="z3950repositories" />
				</call>
			</output>
		</service>

		<!-- - - - - - - - - - - - - - - - - - - - - - - - - - - - - - - - -->

		<service name="feedback">
			<output sheet="feedback.xsl" />
		</service>

		<!-- - - - - - - - - - - - - - - - - - - - - - - - - - - - - - - - -->

		<service name="links">
			<output sheet="page.xsl">
				<xml name="page" file="xml/links.xml" />
			</output>
		</service>

		<!-- - - - - - - - - - - - - - - - - - - - - - - - - - - - - - - - -->

		<service name="about">
			<output sheet="page.xsl">
				<xml name="page" file="xml/about.xml" />
			</output>
		</service>

		<!-- - - - - - - - - - - - - - - - - - - - - - - - - - - - - - - - -->

		<service name="xml.region.get">
			<class name=".services.region.Get" />
		</service>
		
		<!-- - - - - - - - - - - - - - - - - - - - - - - - - - - - - - - - -->
		<!-- Selection search services for filtering -->
		
		<service name="selection.search">
			<class name=".services.main.SelectionSearch" />
			<output forward="main.present.embedded" />
		</service>

		<!-- - - - - - - - - - - - - - - - - - - - - - - - - - - - - - - - -->
		<!-- Feedback services                                             -->
		<!-- - - - - - - - - - - - - - - - - - - - - - - - - - - - - - - - -->

		<service name="feedback.insert">
			<class name=".services.feedback.Insert" />

			<output sheet="info.xsl">
				<xml name="info" file="xml/feedback-sent.xml" />
			</output>
		</service>

		<!-- - - - - - - - - - - - - - - - - - - - - - - - - - - - - - - - -->
		<!-- Utility services                                              -->
		<!-- - - - - - - - - - - - - - - - - - - - - - - - - - - - - - - - -->

		<service name="util.ping">
			<class name="jeeves.services.Ping" />
		</service>

		<!-- - - - - - - - - - - - - - - - - - - - - - - - - - - - - - - - -->

		<service name="util.import">
			<class name=".services.metadata.ImportFromDir" />

			<output sheet="metadata-insert-results.xsl" />
				
			<error sheet="error.xsl">
				<xml name="error" file="xml/validation-error.xml" />
				<xml name="validation" file="xml/metadata-validate.xml" />
			</error>
		</service>

		<!-- - - - - - - - - - - - - - - - - - - - - - - - - - - - - - - - -->
		<!-- Forgotten password services -->
		<!-- - - - - - - - - - - - - - - - - - - - - - - - - - - - - - - - -->

		<!-- - - - - - - - - - - - - - - - - - - - - - - - - - - - - - - - -->

		<service name="password.forgotten.form">
			<output sheet="password-forgotten.xsl"/>
		</service>

		<!-- - - - - - - - - - - - - - - - - - - - - - - - - - - - - - - - -->

		<service name="password.forgotten.submit">
			<class name=".services.password.SendLink" />
			
			<error id="user-not-found" sheet="error-modal.xsl">
				<xml name="error" file="xml/user-not-found-error.xml" />
			</error>

			<error id="operation-not-allowed" sheet="error-modal.xsl">
				<xml name="error" file="xml/registered-users-only.xml" />
			</error>
			
			<error sheet="error-modal.xsl"/>

			<output sheet="infomodal.xsl">
				<xml name="info" file="xml/password-link-sent.xml" />
			</output>
		</service>

		<!-- - - - - - - - - - - - - - - - - - - - - - - - - - - - - - - - -->

		<service name="password.change.form">
			<output sheet="password-change.xsl"/>
		</service>

		<!-- - - - - - - - - - - - - - - - - - - - - - - - - - - - - - - - -->

		<service name="password.change.submit">
			<class name=".services.password.Change" />

			<output sheet="info.xsl">
				<xml name="info" file="xml/password-changed.xml" />
			</output>
		</service>

		<!-- - - - - - - - - - - - - - - - - - - - - - - - - - - - - - - - -->

		<service name="xml.password.emaillink">
			<class name=".services.password.SendLink" />
			<error sheet="error-xml.xsl"/>
		</service>

		<!-- - - - - - - - - - - - - - - - - - - - - - - - - - - - - - - - -->

		<service name="xml.password.change">
			<class name=".services.password.Change" />
			<error sheet="error-xml.xsl"/>
		</service>

		<!-- - - - - - - - - - - - - - - - - - - - - - - - - - - - - - - - -->
		<!-- User services                                                 -->
		<!-- - - - - - - - - - - - - - - - - - - - - - - - - - - - - - - - -->

		<service name="user.list">
			<class name=".services.user.List" />

			<output sheet="user-list.xsl">
				<xml name="strings" file="xml/confirm.xml" />
			</output>
		</service>

		<!-- - - - - - - - - - - - - - - - - - - - - - - - - - - - - - - - -->

		<service name="user.get">
			<class name=".services.user.Get" />

			<output sheet="user-new.xsl">
				<call name="groups" class=".guiservices.groups.GetMine" />
				<call name="profiles" class="jeeves.guiservices.profiles.Get" />
				</output>
		</service>

		<!-- - - - - - - - - - - - - - - - - - - - - - - - - - - - - - - - -->

		<service name="user.edit">
			<class name=".services.user.Get" />

			<output sheet="user-update.xsl">
				<call name="groups" class=".guiservices.groups.GetMine" />
				<call name="groupsAndProfiles" class=".guiservices.groups.GetMineWithProfiles" />
				<call name="profiles" class="jeeves.guiservices.profiles.Get" />
			</output>
		</service>

		<!-- - - - - - - - - - - - - - - - - - - - - - - - - - - - - - - - -->

		<service name="user.resetpw">
			<class name=".services.user.Get" />

			<output sheet="user-resetpw.xsl">
				<call name="groups" class=".guiservices.groups.GetMine" />
				<call name="profiles" class="jeeves.guiservices.profiles.Get" />
			</output>
		</service>

		<!-- - - - - - - - - - - - - - - - - - - - - - - - - - - - - - - - -->

		<service name="user.update">
			<class name=".services.user.Update" />
			<output forward="user.list" />
		</service>

		<!-- - - - - - - - - - - - - - - - - - - - - - - - - - - - - - - - -->

		<service name="user.remove">
			<class name=".services.user.Remove" />
			<output forward="user.list" />
		</service>

		<!-- - - - - - - - - - - - - - - - - - - - - - - - - - - - - - - - -->

		<service name="user.pwedit">
			<class name=".services.user.Get" />

			<output sheet="user-pwupdate.xsl" />
		</service>

		<!-- - - - - - - - - - - - - - - - - - - - - - - - - - - - - - - - -->

		<service name="user.pwupdate">
			<class name=".services.user.PwUpdate" />

			<output sheet="info.xsl">
				<xml name="info" file="xml/password-changed.xml" />
			</output>
		</service>

		<!-- - - - - - - - - - - - - - - - - - - - - - - - - - - - - - - - -->

		<service name="user.infoedit">
			<class name=".services.user.Get" />

			<output sheet="user-infoupdate.xsl">
				<call name="groups" class=".guiservices.groups.GetMine" />
				<call name="profiles" class="jeeves.guiservices.profiles.Get" />
			</output>
		</service>

		<!-- - - - - - - - - - - - - - - - - - - - - - - - - - - - - - - - -->

		<service name="user.infoupdate">
			<class name=".services.user.InfoUpdate" />

			<output sheet="info.xsl">
				<xml name="info" file="xml/info-changed.xml" />
			</output>
		</service>

		<!-- - - - - - - - - - - - - - - - - - - - - - - - - - - - - - - - -->
		<!-- User self-registration services                               -->
		<!-- - - - - - - - - - - - - - - - - - - - - - - - - - - - - - - - -->

		<service name="user.register.get">
			<output sheet="user-selfregistration.xsl" />
		</service>

		<!-- - - - - - - - - - - - - - - - - - - - - - - - - - - - - - - - -->

		<service name="user.register.submit">
			<class name=".services.register.SelfRegister" />
			<output sheet="registration-info.xsl">
				<xml name="info" file="xml/registration-sent.xml" />
			</output>
			<error sheet="registration-error.xsl">
				<xml name="error" file="xml/registration-error.xml" />
			</error>
		</service>

		<!-- - - - - - - - - - - - - - - - - - - - - - - - - - - - - - - - -->
		<!-- Group services                                                -->
		<!-- - - - - - - - - - - - - - - - - - - - - - - - - - - - - - - - -->

		<service name="group.list">
			<class name=".services.group.List" />

			<output sheet="group-list.xsl" />
		</service>

		<!-- - - - - - - - - - - - - - - - - - - - - - - - - - - - - - - - -->

		<service name="group.get">
			<class name=".services.group.Get" />

			<output sheet="group-update.xsl" />
		</service>

		<!-- - - - - - - - - - - - - - - - - - - - - - - - - - - - - - - - -->

		<service name="group.update">
			<class name=".services.group.Update" />
			<output forward="group.list" />
		</service>

		<!-- - - - - - - - - - - - - - - - - - - - - - - - - - - - - - - - -->

		<service name="group.remove">
			<class name=".services.group.Remove" />
			<output forward="group.list" />
		</service>

		<!-- - - - - - - - - - - - - - - - - - - - - - - - - - - - - - - - -->

		<service name="xml.group.update">
			<class name=".services.group.XmlUpdate" />
		</service>

		<!-- - - - - - - - - - - - - - - - - - - - - - - - - - - - - - - - -->
		<!-- Category services                                             -->
		<!-- - - - - - - - - - - - - - - - - - - - - - - - - - - - - - - - -->

		<service name="category.list">
			<class name=".services.category.List" />

			<output sheet="category-list.xsl" >
				<call name="services" class="jeeves.guiservices.services.Get" />
			</output>
		</service>

		<!-- - - - - - - - - - - - - - - - - - - - - - - - - - - - - - - - -->

		<service name="category.get">
			<class name=".services.category.Get" />

			<output sheet="category-update.xsl" />
		</service>

		<!-- - - - - - - - - - - - - - - - - - - - - - - - - - - - - - - - -->

		<service name="category.update">
			<class name=".services.category.Update" />
			<output forward="category.list" />
		</service>

		<!-- - - - - - - - - - - - - - - - - - - - - - - - - - - - - - - - -->

		<service name="category.remove">
			<class name=".services.category.Remove" />
			<output forward="category.list" />
		</service>

		<!-- - - - - - - - - - - - - - - - - - - - - - - - - - - - - - - - -->

		<service name="xml.category.update">
			<class name=".services.category.XmlUpdate" />
		</service>

		<!-- - - - - - - - - - - - - - - - - - - - - - - - - - - - - - - - -->
		<!-- Notifications services                                        -->
		<!-- - - - - - - - - - - - - - - - - - - - - - - - - - - - - - - - -->
		<service name="notifications.list">
			<class name=".services.notifications.List" />
			<output sheet="notifications-list.xsl" />
		</service>

		<service name="notifications.save">
			<class name=".services.notifications.Save" />
			<output forward="admin" />
		</service>

		<!-- - - - - - - - - - - - - - - - - - - - - - - - - - - - - - - - -->
		<!--                   Login services                              -->
		<!-- - - - - - - - - - - - - - - - - - - - - - - - - - - - - - - - -->

		<service name="user.login">
			<class name=".services.login.Login" />

			<output forward="home" />

			<error id="user-login" sheet="error.xsl" statusCode="401">
				<xml name="error" file="xml/login-error.xml" />
			</error>
		</service>

		<!-- - - - - - - - - - - - - - - - - - - - - - - - - - - - - - - - -->

		<service name="shib.user.login">
			<class name=".services.login.ShibLogin" />

			<output forward="home" />

			<error id="user-login" sheet="error.xsl" statusCode="401">
				<xml name="error" file="xml/login-error.xml" />
			</error>
		</service>

		<!-- - - - - - - - - - - - - - - - - - - - - - - - - - - - - - - - -->

		<service name="user.logout">
			<class name=".services.login.Logout" />
			<output forward="home" />
		</service>

		<!-- - - - - - - - - - - - - - - - - - - - - - - - - - - - - - - - -->
		<!-- Administration services                                       -->
		<!-- - - - - - - - - - - - - - - - - - - - - - - - - - - - - - - - -->

		<service name="admin">
			<output sheet="admin.xsl">
				<call name="services" class="jeeves.guiservices.services.Get" />
			</output>
		</service>

		<!-- - - - - - - - - - - - - - - - - - - - - - - - - - - - - - - - -->
		<!-- System configuration                                          -->
		<!-- - - - - - - - - - - - - - - - - - - - - - - - - - - - - - - - -->

		<service name="config">
			<output sheet="config/config.xsl">
				<xml name="config" file="xml/config.xml" />
				<call name="users" class="jeeves.services.db.Select">
					<param name="db" value="main-db" />
					<param name="query" value="SELECT * FROM Users ORDER BY name" />
				</call>

                <call name="groups" class="jeeves.services.db.Select">
                    <param name="db" value="main-db" />
                    <param name="query" value="SELECT * FROM Groups WHERE ID > 1 ORDER BY name" />
                </call>
			</output>
		</service>

		<!-- - - - - - - - - - - - - - - - - - - - - - - - - - - - - - - - -->

		<service name="xml.config.get">
			<class name=".services.config.Get" />
		</service>

		<!-- - - - - - - - - - - - - - - - - - - - - - - - - - - - - - - - -->

		<service name="lucene.config.reload">
			<class name=".services.config.Reload" />
		</service>

		<!-- - - - - - - - - - - - - - - - - - - - - - - - - - - - - - - - -->

		<service name="xml.config.set">
			<class name=".services.config.Set" />
			<output forward="xml.config.doActions" />
		</service>

		<!-- - - - - - - - - - - - - - - - - - - - - - - - - - - - - - - - -->

		<service name="xml.config.doActions">
			<class name=".services.config.DoActions" />
		</service>

		<!-- - - - - - - - - - - - - - - - - - - - - - - - - - - - - - - - -->

		<service name="xml.config.info">
			<class name=".services.config.GetInfo" />
		</service>
 
		<!-- - - - - - - - - - - - - - - - - - - - - - - - - - - - - - - - -->

		<service name="config.info">
			<class name=".services.config.GetInfo" />
			<output sheet="config/info.xsl">
				<xml name="config" file="xml/config.xml" />
			</output>
		</service>	

		<!-- - - - - - - - - - - - - - - - - - - - - - - - - - - - - - - - -->
		<!-- Localization                                                  -->
		<!-- - - - - - - - - - - - - - - - - - - - - - - - - - - - - - - - -->

		<service name="localization">
			<output sheet="localization/localization.xsl">
				<call name="languages" class=".guiservices.languages.Get" />
				<xml name="localiz" file="xml/localization.xml" />
			</output>
		</service>

		<!-- - - - - - - - - - - - - - - - - - - - - - - - - - - - - - - - -->

		<service name="xml.operation.update">
			<class name=".services.operation.Update" />
		</service>

		<!-- - - - - - - - - - - - - - - - - - - - - - - - - - - - - - - - -->

		<service name="xml.region.update">
			<class name=".services.region.Update" />
		</service>

		<!-- - - - - - - - - - - - - - - - - - - - - - - - - - - - - - - - -->
		<!-- Help services                                                 -->
		<!-- - - - - - - - - - - - - - - - - - - - - - - - - - - - - - - - -->

		<service name="help">
			<output sheet="page.xsl">
				<xml name="page" file="xml/help.xml" />
			</output>
		</service>

		<!-- - - - - - - - - - - - - - - - - - - - - - - - - - - - - - - - -->

		<service name="xml.schema.info">
			<class name=".services.schema.Info" />
		</service>

		<!-- - - - - - - - - - - - - - - - - - - - - - - - - - - - - - - - -->
		<!-- Resources management services                                 -->
		<!-- - - - - - - - - - - - - - - - - - - - - - - - - - - - - - - - -->

		<service name="file.disclaimer">
			<class name=".services.feedback.AddLimitations" />
			<output sheet="file-download-disclaimer.xsl" />
		</service>

		<!-- - - - - - - - - - - - - - - - - - - - - - - - - - - - - - - - -->

		<service name="xml.file.disclaimer">
			<class name=".services.feedback.AddLimitations" />
		</service>

		<!-- - - - - - - - - - - - - - - - - - - - - - - - - - - - - - - - -->

		<service name="file.download">
			<class name=".services.feedback.Insert" />

			<output sheet="file-download.xsl" />
		</service>

		<!-- - - - - - - - - - - - - - - - - - - - - - - - - - - - - - - - -->

		<service name="xml.file.download">
			<class name=".services.feedback.Insert" />
			<output forward="resources.get.archive" />
		</service>

		<!-- - - - - - - - - - - - - - - - - - - - - - - - - - - - - - - - -->

		<service name="prepare.file.download">
			<class name=".services.metadata.PrepareFileDownload" />
			<output sheet="file-download-list.xsl" />
		</service>

		<!-- - - - - - - - - - - - - - - - - - - - - - - - - - - - - - - - -->

		<service name="graphover.show">
			<output sheet="graphover-show.xsl" />
		</service>

		<!-- - - - - - - - - - - - - - - - - - - - - - - - - - - - - - - - -->

		<service name="resources.get.archive">
			<class name=".services.resources.DownloadArchive" />

			<error id="file-not-found" sheet="error-embedded.xsl" statusCode="404">
				<xml name="error" file="xml/file-not-found-error.xml" />
			</error>

			<output file="true" />
		</service>

		<!-- - - - - - - - - - - - - - - - - - - - - - - - - - - - - - - - -->

		<service name="resources.get">
			<class name=".services.resources.Download" />

			<error id="file-not-found" sheet="error-embedded.xsl" statusCode="404">
				<xml name="error" file="xml/file-not-found-error.xml" />
			</error>

			<output file="true" />
		</service>

		<!-- - - - - - - - - - - - - - - - - - - - - - - - - - - - - - - - -->

		<service name="resources.upload">
			<class name=".services.resources.Upload" />
			<output sheet="file-upload-results.xsl" />

			<error sheet="error-modal.xsl">
				<xml name="error" file="xml/file-upload-unsuccessful.xml" />
			</error>
		</service>

		<!-- - - - - - - - - - - - - - - - - - - - - - - - - - - - - - - - -->

		<service name="resources.prepare.upload">
			<output sheet="file-upload.xsl" />
		</service>

		<!-- - - - - - - - - - - - - - - - - - - - - - - - - - - - - - - - -->

		<service name="resources.del">
			<class name=".services.resources.Remove" />

			<error id="file-not-found" sheet="error.xsl" statusCode="404">
				<xml name="error" file="xml/file-not-found-error.xml" />
			</error>

			<output forward="metadata.edit" />
		</service>

		<!-- - - - - - - - - - - - - - - - - - - - - - - - - - - - - - - - -->
		<!-- XML services -->

		<service name="xml.user.login">
			<class name=".services.login.Login" />
		</service>

		<!-- - - - - - - - - - - - - - - - - - - - - - - - - - - - - - - - -->

		<service name="xml.user.logout">
			<class name=".services.login.Logout" />
		</service>

		<!-- - - - - - - - - - - - - - - - - - - - - - - - - - - - - - - - -->

		<service name="xml.search">
			<class name=".services.main.XmlSearch" />

			<output sheet="portal-present.xsl" contentType="application/xml; charset=UTF-8" />
		  
		  <error id="search-error" sheet="error-xml.xsl" statusCode="500"/>
		</service>

    <service name="q">
      <class name=".services.main.XmlSearch" />
    </service>
		<!-- - - - - - - - - - - - - - - - - - - - - - - - - - - - - - - - -->

		<service name="xml.metadata.get">
			<class name=".services.metadata.Show">
				<param name="skipPopularity" value="y" />
				<param name="skipInfo" value="y" />
			</class>
		</service>

		<!-- - - - - - - - - - - - - - - - - - - - - - - - - - - - - - - - -->

		<service name="xml.info">
			<class name=".services.main.Info" />
		</service>

		<!-- - - - - - - - - - - - - - - - - - - - - - - - - - - - - - - - -->

		<service name="xml.forward">
			<class name=".services.main.Forward" />
		</service>

		<!-- - - - - - - - - - - - - - - - - - - - - - - - - - - - - - - - -->
		<!-- GeoNetwork Mapping Application XML services  -->

		<service name="xml.user.list">
			<class name=".services.user.List" />
		</service>

		<!-- - - - - - - - - - - - - - - - - - - - - - - - - - - - - - - - -->

		<service name="xml.usergroups.list">
			<class name=".services.user.UserGroups" />
		</service>

		<!-- - - - - - - - - - - - - - - - - - - - - - - - - - - - - - - - -->

		<service name="xml.group.list">
			<class name=".services.group.List" />
		</service>

		<!-- - - - - - - - - - - - - - - - - - - - - - - - - - - - - - - - -->

		<service name="xml.metadata.insert">
			<class name=".services.metadata.Insert" />
		</service>

		<!-- - - - - - - - - - - - - - - - - - - - - - - - - - - - - - - - -->

		<service name="xml.metadata.delete">
			<class name=".services.metadata.Delete" />
		</service>

		<!-- - - - - - - - - - - - - - - - - - - - - - - - - - - - - - - - -->
		<!-- Catalogue Services for the Web -->

		<service name="csw">
			<class name=".services.main.CswDiscoveryDispatcher" />
		</service>

		<service name="csw-publication">
			<class name=".services.main.CswPublicationDispatcher" />
		</service>

        <service name="csw.config.get">
            <class name=".guiservices.csw.Get" />

            
            <output sheet="csw/config.xsl">
                <call name="languages" class=".guiservices.languages.Get" />

                <call name="users" class="jeeves.services.db.Select">
					<param name="db" value="main-db" />
					<param name="query" value="SELECT * FROM Users ORDER BY name" />
				</call>
            </output>
        </service>

        <service name="csw.config.set">
            <class name=".guiservices.csw.Set" />

            <output sheet="admin.xsl">
                    <call name="services" class="jeeves.guiservices.services.Get" />
            </output>
        </service>

        <service name="csw.customelementset.get">
			<output sheet="csw/customize-elementset.xsl">
                <call name="customelementsets" class=".guiservices.csw.customelementset.Get"/>
			</output>
        </service>

        <service name="csw.customelementset.set">
            <class name=".guiservices.csw.customelementset.Set" />
            <output sheet="admin.xsl">
                    <call name="services" class="jeeves.guiservices.services.Get" />
            </output>
        </service>

		<!-- - - - - - - - - - - - - - - - - - - - - - - - - - - - - - - - -->
		<!-- Open Archive Initiative, Protocol for Metadata Harvesting -->

		<service name="oaipmh">
			<class name=".services.main.OaiPmhDispatcher" />
		</service>

		<!-- - - - - - - - - - - - - - - - - - - - - - - - - - - - - - - - -->
		<!-- RSS services -->

		<service name="rss.latest">
			<output sheet="rss-latest.xsl" contentType="application/rss+xml; charset=UTF-8">
				<call name="latestUpdated" class=".guiservices.metadata.GetLatestUpdated">
					<param name="maxItems" value="20" />
					<param name="timeBetweenUpdates" value="10" />
				</call>
				<call name="siteURL" class=".guiservices.util.GetSiteURL" />
			</output>
		</service>

		<!-- - - - - - - - - - - - - - - - - - - - - - - - - - - - - - - - -->

		<service name="rss.search">
			<class name=".services.main.Search">
				<param name="maxSummaryKeys" value="10" />
				<param name="maxHitsInSummary" value="1000" />
			</class>
			<output sheet="rss-search.xsl" contentType="application/rss+xml; charset=UTF-8">
				<call name="rssItems" class=".services.main.Result" />
				<call name="siteURL" class=".guiservices.util.GetSiteURL" />
			</output>
		</service>

		<!-- - - - - - - - - - - - - - - - - - - - - - - - - - - - - - - - -->

		<service name="rss.present">
			<class name=".services.main.Result" />

			<output sheet="rss-search.xsl" contentType="application/rss+xml; charset=UTF-8">
				<call name="siteURL" class=".guiservices.util.GetSiteURL" />
			</output>
		</service>

		<!-- - - - - - - - - - - - - - - - - - - - - - - - - - - - - - - - -->
		<!-- KML services -->
		
		<!-- Show WMS service in GE -->
		<service name="google.kml">
			<class name=".services.metadata.Show" />
			<output sheet="kml.xsl" contentType="application/kml; charset=UTF-8">
				<call name="services" class="jeeves.guiservices.services.Get" />
			</output>
			<error id="operation-not-allowed" sheet="error.xsl" statusCode="403">
				<xml name="error" file="xml/privileges-error.xml" />
			</error>
		</service>

		<!-- - - - - - - - - - - - - - - - - - - - - - - - - - - - - - - - -->
		<!-- MEF services -->

		<service name="mef.import">
			<class name=".services.mef.Import" />
			<error sheet="xml-error.xsl" contentType="application/xml; charset=UTF-8" /> 
		</service>

        <!-- - - - - - - - - - - - - - - - - - - - - - - - - - - - - - - - -->

        <service name="mef.import.ui">
			<class name=".services.mef.Import" />


            <output sheet="metadata-insert-results.xsl" />

			<error sheet="error.xsl">
                <xml name="error" file="xml/validation-error.xml" />
                <xml name="validation" file="xml/metadata-validate.xml" />
            </error>
		</service>

		<!-- - - - - - - - - - - - - - - - - - - - - - - - - - - - - - - - -->

		<service name="mef.export">
			<class name=".services.mef.Export" />
			<output file="true" />
			<error sheet="xml-error.xsl" contentType="application/xml; charset=UTF-8" />
		</service>



       <!-- Service to export a GeoNetwork query in a text file output. -->
		<service name="csv.search">
		   <class name=".services.main.SelectionSearch">
		       <param name="fast" value="false" />
		   </class>
		   <output forward="csv.present" />
		</service>
		<service name="csv.present">
		   <class name=".services.main.Result">
			 		<param name="range" value="all" />
				</class>
		   <output sheet="csv-search.xsl" contentType="text/plain; charset=UTF-8" />
		</service>

		<!-- - - - - - - - - - - - - - - - - - - - - - - - - - - - - - - - -->
		<!-- relation services -->

		<service name="xml.relation.get">
			<class name=".services.relations.Get" />

			<output sheet="portal-present.xsl" contentType="text/xml; charset=UTF-8">
				<call name="sources" class=".guiservices.util.Sources" />
			</output>
		</service>

		<service name="xml.relation.insert">
			<class name=".services.relations.Insert" />
		</service>
		
		<service name="xml.relation.delete">
			<class name=".services.relations.Remove" />
		</service>
		
		
		<service name="crs.search">
			<class name=".services.crs.Search" />
		</service>
		<service name="crs.types">
			<class name=".services.crs.GetCRSTypes" />
		</service>
		<service name="crs.get">
			<class name=".services.crs.GetCRS" />
			<output sheet="crs.xsl" contentType="text/xml; charset=UTF-8" />
		</service>

        <service name="sequential.execution.set">
            <class name=".services.config.SetSequentialExecution" />
        </service>

        <service name="isolanguages">
            <class name="org.fao.geonet.guiservices.isolanguages.Get" />
        </service>
	</services>

	<!-- ====================================================================== -->

	<include>config-metadata.xml</include>
    <include>config-metadata-experimental.xml</include>
    <include>config-subtemplate.xml</include>
    <include>config-thesaurus.xml</include>
    <include>config-harvesting.xml</include>
	<include>config-portal.xml</include>
	<include>config-export.xml</include>
	<include>config-statistics.xml</include>
	<include>config-geoserverpublisher.xml</include>
	<include>config-test.xml</include>
	<include>config-csw.xml</include>
	<include>config-sru.xml</include>
    <include>config-csw-servers.xml</include>
    <include>config-monitoring.xml</include>

	<!-- ====================================================================== -->

</geonet><|MERGE_RESOLUTION|>--- conflicted
+++ resolved
@@ -299,11 +299,7 @@
 					jdbc:postgresql_postGIS://host:port/database
 					
 				-->
-<<<<<<< HEAD
 			    <url>jdbc:postgresql://localhost:5432/geonetwork</url>
-=======
-			    <url>jdbc:postgresql://localhost:5432/geonetwork_userp</url>
->>>>>>> 13f53d4d
 				<poolSize>10</poolSize>
         <validationQuery>SELECT 1</validationQuery>
 			</config>
