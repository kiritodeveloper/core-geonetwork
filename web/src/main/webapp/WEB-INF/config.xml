--- conflicted
+++ resolved
@@ -271,13 +271,8 @@
 		<!-- - - - - - - - - - - - - - - - - - - - - - - - - - - - - - - -->
 		<!-- postgresql -->
 		<!-- - - - - - - - - - - - - - - - - - - - - - - - - - - - - - - -->
-<<<<<<< HEAD
 		
-		<resource enabled="true">
-=======
-
 		<resource enabled="false">
->>>>>>> origin/master
 			<name>main-db</name>
 			<provider>jeeves.resources.dbms.ApacheDBCPool</provider>
 			<config>
@@ -297,11 +292,7 @@
 					jdbc:postgresql_postGIS://host:port/database
 					
 				-->
-<<<<<<< HEAD
-			    <url>jdbc:postgresql://localhost:5432/geonetwork</url>
-=======
 				<url>jdbc:postgresql://localhost:5432/geonetwork</url>
->>>>>>> origin/master
 				<poolSize>10</poolSize>
 				<validationQuery>SELECT 1</validationQuery>
 			</config>
