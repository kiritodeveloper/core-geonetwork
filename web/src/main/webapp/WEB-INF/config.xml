--- conflicted
+++ resolved
@@ -1145,7 +1145,6 @@
                 <call name="isoLang" class=".guiservices.isolanguages.Get" />
             </output>
         </service>
-<<<<<<< HEAD
 	  
 	  
 	  <service name="csw.config.get" deprecated="true">
@@ -1216,7 +1215,6 @@
 	    <output forward="virtualcsw.config"/>
 	  </service>
 	  
-=======
 
 		<!-- - - - - - - - - - - - - - - - - - - - - - - - - - - - - - - - -->
 		<!-- Versioning log                                                -->
@@ -1224,9 +1222,7 @@
 
 		<service name="versioning.logdata">
 			<class name=".guiservices.versioning.Get"/>
-			<output sheet="xmlToJson.xsl" contentType="application/json; charset=UTF-8" />
-		</service>
->>>>>>> 95ddcce9
+		</service>
 	</services>
 
 	<!-- ====================================================================== -->
