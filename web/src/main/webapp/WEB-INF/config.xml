--- conflicted
+++ resolved
@@ -1220,15 +1220,11 @@
 	    <class name=".guiservices.csw.virtual.Delete"/>
 	    <output forward="virtualcsw.config"/>
 	  </service>
-<<<<<<< HEAD
 
 	  <service name="node-change-warning">
 	    <output sheet="security/node-change-warning.xsl" />
 	  </service>
 
-=======
-	  
-
 		<!-- - - - - - - - - - - - - - - - - - - - - - - - - - - - - - - - -->
 		<!-- Versioning log                                                -->
 		<!-- - - - - - - - - - - - - - - - - - - - - - - - - - - - - - - - -->
@@ -1236,7 +1232,6 @@
 		<service name="versioning.logdata">
 			<class name=".guiservices.versioning.Get"/>
 		</service>
->>>>>>> d40d92b5
 	</services>
 
 	<!-- ====================================================================== -->
