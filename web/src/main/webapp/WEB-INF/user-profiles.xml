--- conflicted
+++ resolved
@@ -144,7 +144,6 @@
 		<allow service="logo.delete"/>
 		<allow service="logo.set"/>
 
-<<<<<<< HEAD
     <allow service="debug.openconnection.accessors"/>
     <allow service="debug.filehandles"/>
     
@@ -157,10 +156,6 @@
     <allow service="metadata.formatter.files"/>
     <allow service="metadata.formatter.edit"/>
 
-=======
-        <allow service="debug.openconnection.accessors"/>
-        <allow service="debug.filehandles"/>
->>>>>>> 5d91e421
 	</profile>
 
 	<!-- ====================================================================== -->
@@ -187,7 +182,6 @@
 		<allow service="xml.usergroups.list"/>
 		
 		<allow service="metadata.batch.processing"/>
-  </profile>
 
 	<!-- ====================================================================== -->
 
@@ -265,6 +259,8 @@
 		<allow service="metadata.processing"/>
 	  <allow service="metadata.processing.new"/>
 		<allow service="xml.metadata.processing"/>
+		<allow service="metadata.batch.extract.subtemplates.form"/>
+		<allow service="metadata.batch.extract.subtemplates"/>
 
         <!-- Allow to retrieve user owned metadata -->
         <allow service="xml.user.metadata"/>
@@ -530,9 +526,6 @@
       <allow service="metadata.formatter.xml"/>
       <allow service="metadata.formatter.resource"/>
       <allow service="metadata.formatter.list"/>
-      
-      
-  		<allow service="monitoring.indexing"/>
     </profile>
 
     <!-- users that have access to monitor services only.  The access is controlled by  -->
