<<<<<<< HEAD
<!--
  ~ Copyright (C) 2001-2016 Food and Agriculture Organization of the
  ~ United Nations (FAO-UN), United Nations World Food Programme (WFP)
  ~ and United Nations Environment Programme (UNEP)
  ~
  ~ This program is free software; you can redistribute it and/or modify
  ~ it under the terms of the GNU General Public License as published by
  ~ the Free Software Foundation; either version 2 of the License, or (at
  ~ your option) any later version.
  ~
  ~ This program is distributed in the hope that it will be useful, but
  ~ WITHOUT ANY WARRANTY; without even the implied warranty of
  ~ MERCHANTABILITY or FITNESS FOR A PARTICULAR PURPOSE. See the GNU
  ~ General Public License for more details.
  ~
  ~ You should have received a copy of the GNU General Public License
  ~ along with this program; if not, write to the Free Software
  ~ Foundation, Inc., 51 Franklin St, Fifth Floor, Boston, MA 02110-1301, USA
  ~
  ~ Contact: Jeroen Ticheler - FAO - Viale delle Terme di Caracalla 2,
  ~ Rome - Italy. email: geonetwork@osgeo.org
  -->

<overrides>
=======
<overrides xmlns:xsi="http://www.w3.org/2001/XMLSchema-instance"
           xsi:noNamespaceSchemaLocation="overrides/config-overrides.xsd">
  <file name=".*/WEB-INF/config.xml">
    <replaceText xpath="general/debug">true</replaceText>

  </file>
>>>>>>> 68ac67a9
</overrides><|MERGE_RESOLUTION|>--- conflicted
+++ resolved
@@ -1,4 +1,3 @@
-<<<<<<< HEAD
 <!--
   ~ Copyright (C) 2001-2016 Food and Agriculture Organization of the
   ~ United Nations (FAO-UN), United Nations World Food Programme (WFP)
@@ -22,13 +21,10 @@
   ~ Rome - Italy. email: geonetwork@osgeo.org
   -->
 
-<overrides>
-=======
 <overrides xmlns:xsi="http://www.w3.org/2001/XMLSchema-instance"
            xsi:noNamespaceSchemaLocation="overrides/config-overrides.xsd">
   <file name=".*/WEB-INF/config.xml">
     <replaceText xpath="general/debug">true</replaceText>
 
   </file>
->>>>>>> 68ac67a9
 </overrides>