<?xml version="1.0" encoding="UTF-8"?>
<beans default-lazy-init="true"
       xmlns="http://www.springframework.org/schema/beans" xmlns:xsi="http://www.w3.org/2001/XMLSchema-instance"
       xmlns:util="http://www.springframework.org/schema/util"
       xsi:schemaLocation="
		http://www.springframework.org/schema/beans http://www.springframework.org/schema/beans/spring-beans.xsd
		http://www.springframework.org/schema/util http://www.springframework.org/schema/util/spring-util.xsd
	" >
    <bean id="database-migration-bean" class="org.fao.geonet.DatabaseMigration">
        <property name="migration" ref="migrationMap"/>
    </bean>

    <util:map id="migrationMap"
              map-class="java.util.LinkedHashMap"
              key-type="java.lang.String"
              value-type="java.lang.String">
        <entry key="2.4.3">
            <list>
                <value>WEB-INF/classes/setup/sql/migrate/v243/migrate-</value>
            </list>
        </entry>
        <entry key="2.6.0">
            <list>
                <value>WEB-INF/classes/setup/sql/migrate/v260/migrate-db-</value>
                <value>WEB-INF/classes/setup/sql/migrate/v260/migrate-</value>
            </list>
        </entry>
        <entry key="2.6.1">
            <list>
                <value>WEB-INF/classes/setup/sql/migrate/v261/migrate-</value>
            </list>
        </entry>
        <entry key="2.6.2">
            <list>
                <value>WEB-INF/classes/setup/sql/migrate/v262/migrate-</value>
            </list>
        </entry>
        <entry key="2.6.3">
            <list>
                <value>WEB-INF/classes/setup/sql/migrate/vv263243/migrate-</value>
            </list>
        </entry>
        <entry key="2.6.4">
            <list>
                <value>WEB-INF/classes/setup/sql/migrate/v264/migrate-db-</value>
                <value>WEB-INF/classes/setup/sql/migrate/v264/migrate-</value>
            </list>
        </entry>
        <entry key="2.6.5">
            <list>
                <value>WEB-INF/classes/setup/sql/migrate/v265/migrate-</value>
            </list>
        </entry>
        <entry key="2.8.0">
            <list>
                <value>java:v280.MoveHarvesterSettingsToHigherNumber</value>
                <value>WEB-INF/classes/setup/sql/migrate/v280/migrate-db-</value>
                <value>WEB-INF/classes/setup/sql/migrate/v280/migrate-</value>
                <value>WEB-INF/classes/setup/sql/migrate/v280/loc-eng-</value>
                <value>WEB-INF/classes/setup/sql/migrate/v280/loc-fre-</value>
                <value>WEB-INF/classes/setup/sql/migrate/v280/loc-ger-</value>
                <value>WEB-INF/classes/setup/sql/migrate/v280/loc-spa-</value>
                <value>WEB-INF/classes/setup/sql/migrate/v280/loc-cat-</value>
                <value>WEB-INF/classes/setup/sql/migrate/v280/loc-rus-</value>
                <value>WEB-INF/classes/setup/sql/migrate/v280/loc-por-</value>
                <value>WEB-INF/classes/setup/sql/migrate/v280/loc-chi-</value>
                <value>WEB-INF/classes/setup/sql/migrate/v280/loc-dut-</value>
                <value>WEB-INF/classes/setup/sql/migrate/v280/loc-nor-</value>
                <value>WEB-INF/classes/setup/sql/migrate/v280/loc-fin-</value>
                <value>WEB-INF/classes/setup/sql/migrate/v280/loc-ara-</value>
                <value>WEB-INF/classes/setup/sql/migrate/v280/loc-ita-</value>
                <value>WEB-INF/classes/setup/sql/migrate/v280/loc-tur-</value>
                <value>WEB-INF/classes/setup/sql/migrate/v280/loc-vie-</value>
                <value>WEB-INF/classes/setup/sql/migrate/v280/loc-pol-</value>
            </list>
        </entry>
        <entry key="2.10.0">
            <list>
                <value>java:v280.MoveHarvesterSettingsToHigherNumber</value>
                <value>WEB-INF/classes/setup/sql/migrate/v2100/migrate-db-</value>
                <value>WEB-INF/classes/setup/sql/migrate/v2100/migrate-</value>
            </list>
        </entry>
        <entry key="2.11.0">
            <list>
                <value>WEB-INF/classes/setup/sql/migrate/v2110/1-migrate-db-</value>
                <value>java:v2110.MoveHarvesterSettings</value>
                <value>WEB-INF/classes/setup/sql/migrate/v2110/2-migrate-</value>
                <value>WEB-INF/classes/setup/sql/migrate/v2110/3-create-tmp-tables-</value>
                <value>WEB-INF/classes/setup/sql/migrate/v2110/4-copy-to-tmp-</value>
                <value>WEB-INF/classes/setup/sql/migrate/v2110/5-recreate-old-tables-</value>
                <value>WEB-INF/classes/setup/sql/migrate/v2110/6-copy-from-tmp-</value>
            </list>
        </entry>
        <entry key="3.0.0">
            <list>
              <value>java:v300.SetSequenceValueToMaxOfMetadataAndStats</value>
              <value>WEB-INF/classes/setup/sql/migrate/v300/migrate-</value>
              <value>WEB-INF/classes/setup/sql/migrate/v300/migrate-cswservice-</value>
            </list>
        </entry>
        <entry key="3.0.1">
          <list>
            <value>WEB-INF/classes/setup/sql/migrate/v301/migrate-</value>
          </list>
        </entry>
        <entry key="3.0.2">
          <list>
            <value>WEB-INF/classes/setup/sql/migrate/v302/migrate-</value>
          </list>
        </entry>
<<<<<<< HEAD
        <entry key="3.1.0">
          <list>
            <value>WEB-INF/classes/setup/sql/migrate/v310/migrate-</value>
=======
        <entry key="3.0.3">
          <list>
            <value>WEB-INF/classes/setup/sql/migrate/v303/migrate-</value>
>>>>>>> f0287a91
          </list>
        </entry>
    </util:map>
</beans><|MERGE_RESOLUTION|>--- conflicted
+++ resolved
@@ -109,15 +109,14 @@
             <value>WEB-INF/classes/setup/sql/migrate/v302/migrate-</value>
           </list>
         </entry>
-<<<<<<< HEAD
+        <entry key="3.0.3">
+          <list>
+            <value>WEB-INF/classes/setup/sql/migrate/v303/migrate-</value>
+          </list>
+        </entry>
         <entry key="3.1.0">
           <list>
             <value>WEB-INF/classes/setup/sql/migrate/v310/migrate-</value>
-=======
-        <entry key="3.0.3">
-          <list>
-            <value>WEB-INF/classes/setup/sql/migrate/v303/migrate-</value>
->>>>>>> f0287a91
           </list>
         </entry>
     </util:map>
