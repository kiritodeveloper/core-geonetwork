<?xml version="1.0" encoding="UTF-8"?>
<!--
  ~ Copyright (C) 2001-2016 Food and Agriculture Organization of the
  ~ United Nations (FAO-UN), United Nations World Food Programme (WFP)
  ~ and United Nations Environment Programme (UNEP)
  ~
  ~ This program is free software; you can redistribute it and/or modify
  ~ it under the terms of the GNU General Public License as published by
  ~ the Free Software Foundation; either version 2 of the License, or (at
  ~ your option) any later version.
  ~
  ~ This program is distributed in the hope that it will be useful, but
  ~ WITHOUT ANY WARRANTY; without even the implied warranty of
  ~ MERCHANTABILITY or FITNESS FOR A PARTICULAR PURPOSE. See the GNU
  ~ General Public License for more details.
  ~
  ~ You should have received a copy of the GNU General Public License
  ~ along with this program; if not, write to the Free Software
  ~ Foundation, Inc., 51 Franklin St, Fifth Floor, Boston, MA 02110-1301, USA
  ~
  ~ Contact: Jeroen Ticheler - FAO - Viale delle Terme di Caracalla 2,
  ~ Rome - Italy. email: geonetwork@osgeo.org
  -->

<beans xmlns:xsi="http://www.w3.org/2001/XMLSchema-instance"
       xmlns:util="http://www.springframework.org/schema/util"
       default-lazy-init="true"
       xmlns="http://www.springframework.org/schema/beans"
       xsi:schemaLocation="
		http://www.springframework.org/schema/beans http://www.springframework.org/schema/beans/spring-beans.xsd
		http://www.springframework.org/schema/util http://www.springframework.org/schema/util/spring-util.xsd
	">
  <bean id="database-migration-bean" class="org.fao.geonet.DatabaseMigration">
    <property name="migration" ref="migrationMap"/>
    <property name="initAfter" value="javax.sql.DataSource"/>
  </bean>
  <bean id="database-data-migration-bean" class="org.fao.geonet.DatabaseMigration">
    <property name="migration" ref="dataMigrationMap"/>
    <property name="initAfter" value="org.springframework.orm.jpa.JpaTransactionManager"/>
  </bean>

  <util:map id="migrationMap"
            map-class="java.util.LinkedHashMap"
            key-type="java.lang.String"
            value-type="java.lang.String">
    <entry key="2.4.3">
      <list>
        <value>WEB-INF/classes/setup/sql/migrate/v243/migrate-</value>
      </list>
    </entry>
    <entry key="2.6.0">
      <list>
        <value>WEB-INF/classes/setup/sql/migrate/v260/migrate-db-</value>
        <value>WEB-INF/classes/setup/sql/migrate/v260/migrate-</value>
      </list>
    </entry>
    <entry key="2.6.1">
      <list>
        <value>WEB-INF/classes/setup/sql/migrate/v261/migrate-</value>
      </list>
    </entry>
    <entry key="2.6.2">
      <list>
        <value>WEB-INF/classes/setup/sql/migrate/v262/migrate-</value>
      </list>
    </entry>
    <entry key="2.6.3">
      <list>
        <value>WEB-INF/classes/setup/sql/migrate/vv263243/migrate-</value>
      </list>
    </entry>
    <entry key="2.6.4">
      <list>
        <value>WEB-INF/classes/setup/sql/migrate/v264/migrate-db-</value>
        <value>WEB-INF/classes/setup/sql/migrate/v264/migrate-</value>
      </list>
    </entry>
    <entry key="2.6.5">
      <list>
        <value>WEB-INF/classes/setup/sql/migrate/v265/migrate-</value>
      </list>
    </entry>
    <entry key="2.8.0">
      <list>
        <value>java:v280.MoveHarvesterSettingsToHigherNumber</value>
        <value>WEB-INF/classes/setup/sql/migrate/v280/migrate-db-</value>
        <value>WEB-INF/classes/setup/sql/migrate/v280/migrate-</value>
        <value>WEB-INF/classes/setup/sql/migrate/v280/loc-eng-</value>
        <value>WEB-INF/classes/setup/sql/migrate/v280/loc-fre-</value>
        <value>WEB-INF/classes/setup/sql/migrate/v280/loc-ger-</value>
        <value>WEB-INF/classes/setup/sql/migrate/v280/loc-spa-</value>
        <value>WEB-INF/classes/setup/sql/migrate/v280/loc-cat-</value>
        <value>WEB-INF/classes/setup/sql/migrate/v280/loc-rus-</value>
        <value>WEB-INF/classes/setup/sql/migrate/v280/loc-por-</value>
        <value>WEB-INF/classes/setup/sql/migrate/v280/loc-chi-</value>
        <value>WEB-INF/classes/setup/sql/migrate/v280/loc-dut-</value>
        <value>WEB-INF/classes/setup/sql/migrate/v280/loc-nor-</value>
        <value>WEB-INF/classes/setup/sql/migrate/v280/loc-fin-</value>
        <value>WEB-INF/classes/setup/sql/migrate/v280/loc-ara-</value>
        <value>WEB-INF/classes/setup/sql/migrate/v280/loc-ita-</value>
        <value>WEB-INF/classes/setup/sql/migrate/v280/loc-tur-</value>
        <value>WEB-INF/classes/setup/sql/migrate/v280/loc-vie-</value>
        <value>WEB-INF/classes/setup/sql/migrate/v280/loc-pol-</value>
      </list>
    </entry>
    <entry key="2.10.0">
      <list>
        <value>java:v280.MoveHarvesterSettingsToHigherNumber</value>
        <value>WEB-INF/classes/setup/sql/migrate/v2100/migrate-db-</value>
        <value>WEB-INF/classes/setup/sql/migrate/v2100/migrate-</value>
      </list>
    </entry>
    <entry key="2.11.0">
      <list>
        <value>WEB-INF/classes/setup/sql/migrate/v2110/1-migrate-db-</value>
        <value>java:v2110.MoveHarvesterSettings</value>
        <value>WEB-INF/classes/setup/sql/migrate/v2110/2-migrate-</value>
        <value>WEB-INF/classes/setup/sql/migrate/v2110/3-create-tmp-tables-</value>
        <value>WEB-INF/classes/setup/sql/migrate/v2110/4-copy-to-tmp-</value>
        <value>WEB-INF/classes/setup/sql/migrate/v2110/5-recreate-old-tables-</value>
        <value>WEB-INF/classes/setup/sql/migrate/v2110/6-copy-from-tmp-</value>
      </list>
    </entry>
    <entry key="3.0.0">
      <list>
        <value>java:SetSequenceValueToMaxOfMetadataAndStats</value>
        <value>WEB-INF/classes/setup/sql/migrate/v300/migrate-</value>
        <value>WEB-INF/classes/setup/sql/migrate/v300/migrate-cswservice-</value>
      </list>
    </entry>
    <entry key="3.0.1">
      <list>
        <value>WEB-INF/classes/setup/sql/migrate/v301/migrate-</value>
      </list>
    </entry>
    <entry key="3.0.2">
      <list>
        <value>WEB-INF/classes/setup/sql/migrate/v302/migrate-</value>
      </list>
    </entry>
<<<<<<< HEAD
    <entry key="3.0.6">
      <list>
        <value>WEB-INF/classes/setup/sql/migrate/v306/migrate-</value>
      </list>
   </entry>
=======
    <entry key="3.0.5">
      <list>
        <value>WEB-INF/classes/setup/sql/migrate/v305/migrate-</value>
      </list>
    </entry>
>>>>>>> 6988ffbc
  </util:map>


  <util:map id="dataMigrationMap"
            map-class="java.util.LinkedHashMap"
            key-type="java.lang.String"
            value-type="java.lang.String">
    <entry key="3.0.3">
      <list>
        <value>WEB-INF/classes/setup/sql/migrate/v303/migrate-</value>
      </list>
    </entry>
    <entry key="3.0.4">
      <list>
        <value>WEB-INF/classes/setup/sql/migrate/v304/migrate-</value>
      </list>
    </entry>
    <entry key="3.1.0">
      <list>
        <value>java:org.fao.geonet.api.records.attachments.MetadataResourceDatabaseMigration</value>
        <value>WEB-INF/classes/setup/sql/migrate/v310/migrate-</value>
      </list>
    </entry>
    <entry key="3.2.0">
      <list>
        <value>WEB-INF/classes/setup/sql/migrate/v320/migrate-</value>
      </list>
    </entry>
    <entry key="3.2.1">
      <list>
        <value>WEB-INF/classes/setup/sql/migrate/v321/migrate-</value>
      </list>
    </entry>
  </util:map>
</beans><|MERGE_RESOLUTION|>--- conflicted
+++ resolved
@@ -138,19 +138,16 @@
         <value>WEB-INF/classes/setup/sql/migrate/v302/migrate-</value>
       </list>
     </entry>
-<<<<<<< HEAD
+    <entry key="3.0.5">
+      <list>
+        <value>WEB-INF/classes/setup/sql/migrate/v305/migrate-</value>
+      </list>
+    </entry>
     <entry key="3.0.6">
       <list>
         <value>WEB-INF/classes/setup/sql/migrate/v306/migrate-</value>
       </list>
    </entry>
-=======
-    <entry key="3.0.5">
-      <list>
-        <value>WEB-INF/classes/setup/sql/migrate/v305/migrate-</value>
-      </list>
-    </entry>
->>>>>>> 6988ffbc
   </util:map>
 
 
