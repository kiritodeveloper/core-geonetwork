--- conflicted
+++ resolved
@@ -359,10 +359,6 @@
         id="csrfTokenRepository">
     <property name="cookieHttpOnly" value="false"/>
   </bean>
-<<<<<<< HEAD
-
-=======
->>>>>>> 1b6bb828
 
   <!-- RequestMatcher to exclude CSRF token from CSW requests -->
   <bean id="geonetworkCsrfSecurityRequestMatcher"
