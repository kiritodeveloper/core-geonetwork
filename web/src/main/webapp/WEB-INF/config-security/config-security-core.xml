<?xml version="1.0" encoding="UTF-8"?>
<!--
  ~ Copyright (C) 2001-2016 Food and Agriculture Organization of the
  ~ United Nations (FAO-UN), United Nations World Food Programme (WFP)
  ~ and United Nations Environment Programme (UNEP)
  ~
  ~ This program is free software; you can redistribute it and/or modify
  ~ it under the terms of the GNU General Public License as published by
  ~ the Free Software Foundation; either version 2 of the License, or (at
  ~ your option) any later version.
  ~
  ~ This program is distributed in the hope that it will be useful, but
  ~ WITHOUT ANY WARRANTY; without even the implied warranty of
  ~ MERCHANTABILITY or FITNESS FOR A PARTICULAR PURPOSE. See the GNU
  ~ General Public License for more details.
  ~
  ~ You should have received a copy of the GNU General Public License
  ~ along with this program; if not, write to the Free Software
  ~ Foundation, Inc., 51 Franklin St, Fifth Floor, Boston, MA 02110-1301, USA
  ~
  ~ Contact: Jeroen Ticheler - FAO - Viale delle Terme di Caracalla 2,
  ~ Rome - Italy. email: geonetwork@osgeo.org
  -->

<beans
	xsi:schemaLocation="http://www.springframework.org/schema/beans
          http://www.springframework.org/schema/beans/spring-beans-3.0.xsd
          http://www.springframework.org/schema/context
          http://www.springframework.org/schema/context/spring-context-3.0.xsd
          http://www.springframework.org/schema/security
          http://www.springframework.org/schema/security/spring-security-3.2.xsd"
          xmlns:sec="http://www.springframework.org/schema/security"
          xmlns:ctx="http://www.springframework.org/schema/context"
          xmlns:xsi="http://www.w3.org/2001/XMLSchema-instance"
          xmlns="http://www.springframework.org/schema/beans">

	<alias name="filterChainProxy" alias="springSecurityFilterChain" />

  <bean id="filterChainProxy" class="org.springframework.security.web.FilterChainProxy">
		<constructor-arg>
			<list>
				<sec:filter-chain pattern="/srv/swagger-resources/**" filters="" />
				<sec:filter-chain pattern="/srv/v2/**" filters="" />
        <sec:filter-chain pattern="/doc/**" filters="" />
        <sec:filter-chain pattern="/api-doc/**" filters="" />
        <sec:filter-chain pattern="/proxy**" filters="" />
<<<<<<< HEAD
				<sec:filter-chain pattern="/static/**" filters="" />
=======
        <!-- wroAPI is protected for admin only -->
				<sec:filter-chain pattern="/static/(!wroAPI)" filters="" />
>>>>>>> 278705d8
			    <sec:filter-chain pattern="/catalog/**" filters="" />
			    <sec:filter-chain pattern="/test/**" filters="" />
				<sec:filter-chain pattern="/" filters="" />
				<sec:filter-chain pattern="/*.html" filters="" />
				<sec:filter-chain pattern="/*.jsp" filters="" />
				<sec:filter-chain pattern="/*.css" filters="" />
				<sec:filter-chain pattern="/images/**" filters="" />
				<sec:filter-chain pattern="/map/**" filters="" />
				<sec:filter-chain pattern="/wmc/**" filters="" />
				<sec:filter-chain pattern="/htmlcache/**" filters="" />
				<sec:filter-chain pattern="/pdf/**" filters="" />
				<sec:filter-chain pattern="/loc/**" filters="" />
				<sec:filter-chain pattern="/xml/csw/test/*" filters="" />
				<sec:filter-chain pattern="/xml/schemas/**" filters="" />
				<sec:filter-chain pattern="/xsl/harvesting/**" filters="" />
				<sec:filter-chain pattern="/xsl/ownership/**" filters="" />
				<ref bean="coreFilterChain"/>
 				<!-- <sec:filter-chain pattern="/**" filters="securityContextPersistenceFilter,
 				logoutFilter,
 				formLoginFilter,
	            basicAuthenticationFilter,
 				requestCacheFilter,
 				anonymousFilter,
 				sessionMgmtFilter,
	            exceptionTranslationFilter,
	            filterSecurityInterceptor" /> -->
			</list>
		</constructor-arg>
	</bean>

	<bean id="coreFilterChain" class="org.springframework.security.web.DefaultSecurityFilterChain">
		<constructor-arg>
			<bean class="org.springframework.security.web.util.AntPathRequestMatcher">
				<constructor-arg value="/**"/>
			</bean>
		</constructor-arg>
		<constructor-arg>
			<ref bean="filterChainFilters"/>
		</constructor-arg>
	</bean>
	<bean id="filterChainFilters" class="java.util.ArrayList">
		<constructor-arg>
			<list>
				<ref bean="securityContextPersistenceFilter" />
				<ref bean="logoutFilter" />
				<!-- A filter that check if an external service already authenticated user
					 (default implementation does nothing but can be overridden) -->
				<ref bean="multiNodeAuthenticationFilter" />
				<ref bean="preAuthenticationFilter" />
				<ref bean="basicAuthenticationFilter" />
				<ref bean="formLoginFilter" />
				<ref bean="requestCacheFilter" />
				<ref bean="anonymousFilter" />
				<ref bean="sessionMgmtFilter" />
				<ref bean="exceptionTranslationFilter" />
				<ref bean="filterSecurityInterceptor" />
			</list>
		</constructor-arg>
	</bean>
	<!-- A filter that check if an external service already authenticated user
					 (default implementation does nothing but can be overridden) -->
	<bean id="multiNodeAuthenticationFilter" class="jeeves.config.springutil.MultiNodeAuthenticationFilter">
        <property name="location" value="${wrongNodeRedirectURL}" />
    </bean>
	<bean id="preAuthenticationFilter" class="jeeves.config.springutil.PassthroughFilter"/>
	<bean id="securityContextPersistenceFilter" class="org.springframework.security.web.context.SecurityContextPersistenceFilter">
		<property name="securityContextRepository" ref="securityContextRepository" />
	</bean>

	<bean id="authenticationManager"
		class="org.springframework.security.authentication.ProviderManager">
		<property name="providers">
			<list>
				<!-- Check if the preAuthenticationFilter has already authenticated user -->
				<ref bean="preFilterAuthenticationProvider" />
				<ref bean="geonetworkAuthenticationProvider" />
			</list>
		</property>
	</bean>

	<bean id="securityContextRepository" class='org.springframework.security.web.context.HttpSessionSecurityContextRepository'>
      <property name="allowSessionCreation" value="true" />
    </bean>

	<bean id="formLoginFilter"
		class="org.springframework.security.web.authentication.UsernamePasswordAuthenticationFilter">
		<property name="postOnly" value="true" />
		<property name="usernameParameter" value="username" />
		<property name="passwordParameter" value="password" />
		<property name="authenticationManager" ref="authenticationManager" />
		<property name="filterProcessesUrl" value="/j_spring_security_check" />
		<property name="authenticationDetailsSource" ref="authenticationDetailsSource" />
		<property name="authenticationFailureHandler">
			<bean class="org.springframework.security.web.authentication.SimpleUrlAuthenticationFailureHandler">
				<constructor-arg value="${loginErrorForm}"></constructor-arg>
                <property name="redirectStrategy">
                    <bean class="jeeves.config.springutil.JeevesNodeAwareRedirectStrategy"/>
                </property>
			</bean>
		</property>
		<property name="authenticationSuccessHandler">
			<bean class="org.springframework.security.web.authentication.SavedRequestAwareAuthenticationSuccessHandler">
				<property name="defaultTargetUrl" value="/" />
				<property name="targetUrlParameter" value="redirectUrl" />
			</bean>
		</property>
		<property name="sessionAuthenticationStrategy">
			<bean class="org.springframework.security.web.authentication.session.SessionFixationProtectionStrategy" />
		</property>
	</bean>

	<bean id="basicAuthenticationFilter"
		class="org.springframework.security.web.authentication.www.BasicAuthenticationFilter">
        <constructor-arg index="0" ref="authenticationManager"/>
        <constructor-arg index="1" ref="basicAuthenticationEntryPoint"/>
        <property name="authenticationDetailsSource" ref="authenticationDetailsSource" />
	</bean>

	<bean id="authenticationDetailsSource"
		class="jeeves.config.springutil.JeevesAuthenticationDetailSource"/>

	<bean id="basicAuthenticationEntryPoint"
		class="org.springframework.security.web.authentication.www.BasicAuthenticationEntryPoint">
		<property name="realmName" value="Geonetwork" />
	</bean>

	<bean id="logoutFilter"
		class="org.springframework.security.web.authentication.logout.LogoutFilter">
		<constructor-arg ref="logoutSuccessHandler" />
		<constructor-arg>
			<list>
				<bean class="org.springframework.security.web.authentication.logout.SecurityContextLogoutHandler" />
				<bean class="org.springframework.security.web.authentication.logout.CookieClearingLogoutHandler">
				  <constructor-arg>
				  	<array>
				  		<value>JSESSIONID</value>
				  	</array>
				  </constructor-arg>
				</bean>
			</list>
		</constructor-arg>
		<property name="filterProcessesUrl" value="/j_spring_security_logout"/>
	</bean>

    <bean id="logoutSuccessHandler" class="jeeves.config.springutil.JeevesNodeAwareLogoutSuccessHandler">
    	<property name="defaultTargetUrl" value="${logout.success.url}"></property>
    </bean>
    <bean id="requestCacheFilter" class="org.springframework.security.web.savedrequest.RequestCacheAwareFilter" />

	<bean id="exceptionTranslationFilter"
		class="org.springframework.security.web.access.ExceptionTranslationFilter">
        <constructor-arg index="0" ref="authenticationEntryPoint" />
		<property name="accessDeniedHandler" ref="accessDeniedHandler" />
	</bean>

	<bean id="authenticationEntryPoint"
		class="jeeves.config.springutil.JeevesNodeAwareLoginUrlEntryPoint">
        <constructor-arg index="0" value="${loginForm}" />
	</bean>

	<bean id="accessDeniedHandler"
		class="jeeves.config.springutil.JeevesAccessDeniedHandler">
		<property name="errorPage" value="/accessDenied.jsp" />
	</bean>

<!-- TODO remember me.
	<bean id="rememberMeFilter"
		class="org.springframework.security.web.authentication.rememberme.RememberMeAuthenticationFilter">
		<property name="rememberMeServices" ref="rememberMeServices" />
		<property name="authenticationManager" ref="authenticationManager" />
	</bean>

	<bean id="rememberMeServices" class="org.springframework.security.web.authentication.rememberme.TokenBasedRememberMeServices">
		<property name="userDetailsService" ref="myUserDetailsService" />
		<property name="key" value="rememberGeonetwork" />
	</bean>

	<bean id="rememberMeAuthenticationProvider" class="org.springframework.security.authentication.rememberme.RememberMeAuthenticationProvider">
		<property name="key" value="rememberGeonetwork" />
	</bean>
	 -->
	<!-- TODO session management -->

	    <!-- Note: the id is critical since other components of the system will look up the encoder by its id -->
    <bean class="org.springframework.security.crypto.password.StandardPasswordEncoder" id="geonetworkEncoder">
        <constructor-arg value="${passwordSalt}"/>
    </bean>

    <bean class="org.fao.geonet.kernel.security.GeonetworkAuthenticationProvider" id="geonetworkAuthenticationProvider">
      <property name="checkUserNameOrEmail" value="true"/>
    </bean>

    <!-- Check if the preAuthenticationFilter has already authenticated user -->
    <bean class="org.springframework.security.web.authentication.preauth.PreAuthenticatedAuthenticationProvider" id="preFilterAuthenticationProvider">
    	<property name="preAuthenticatedUserDetailsService">
			<bean id="preAuthenticatedUserDetailsService" class="org.springframework.security.core.userdetails.UserDetailsByNameServiceWrapper">
				<property name="userDetailsService" ref="geonetworkAuthenticationProvider"/>
		    </bean>
    	</property>
    </bean>


	<bean id="roleHierarchy"
	        class="org.springframework.security.access.hierarchicalroles.RoleHierarchyImpl">
	    <property name="hierarchy">
	        <value>
	            Administrator > UserAdmin
	            UserAdmin > Reviewer
	            Reviewer > Editor
	            Editor > RegisteredUser
	            RegisteredUser > Guest
	        </value>
	    </property>
	</bean>

    <bean id="accessDecisionManager" class="org.springframework.security.access.vote.AffirmativeBased">
	    <property name="decisionVoters">
	        <list>
		<bean  class="org.springframework.security.access.vote.RoleHierarchyVoter">
		    <constructor-arg ref="roleHierarchy" />
		</bean>
	            <bean class="org.springframework.security.access.vote.RoleVoter"/>
	            <bean class="org.springframework.security.web.access.expression.WebExpressionVoter"/>
	            <bean class="org.springframework.security.access.vote.AuthenticatedVoter"/>
	        </list>
	    </property>
	</bean>

	<bean id="anonymousFilter" class="org.springframework.security.web.authentication.AnonymousAuthenticationFilter" >
	    <property name="key" value="GeonetworkAnonymousUser" />
	    <property name="userAttribute" value="anonymousUser,ROLE_ANONYMOUS" />
	</bean>

    <bean id="anonymousProvider" class="org.springframework.security.authentication.AnonymousAuthenticationProvider">
        <property name="key" value="GeonetworkAnonymousUser" />
    </bean>

	<bean id="sessionMgmtFilter" class="org.springframework.security.web.session.SessionManagementFilter" >
	    <constructor-arg ref="securityContextRepository" />
	</bean>

	<!-- This bean is here to allow evaluation permissions of the current user by Geonetwork -->
	<bean id="webPrivilegeEvaluatorCore" class="org.springframework.security.web.access.DefaultWebInvocationPrivilegeEvaluator">
		<constructor-arg ref="filterSecurityInterceptor"/>
	</bean>

  <!-- Listener to log the last login date in the database -->
  <bean class="org.fao.geonet.kernel.security.listener.UpdateTimestampListener" id="updateTimestampListener">
  </bean>
</beans><|MERGE_RESOLUTION|>--- conflicted
+++ resolved
@@ -44,12 +44,8 @@
         <sec:filter-chain pattern="/doc/**" filters="" />
         <sec:filter-chain pattern="/api-doc/**" filters="" />
         <sec:filter-chain pattern="/proxy**" filters="" />
-<<<<<<< HEAD
-				<sec:filter-chain pattern="/static/**" filters="" />
-=======
         <!-- wroAPI is protected for admin only -->
 				<sec:filter-chain pattern="/static/(!wroAPI)" filters="" />
->>>>>>> 278705d8
 			    <sec:filter-chain pattern="/catalog/**" filters="" />
 			    <sec:filter-chain pattern="/test/**" filters="" />
 				<sec:filter-chain pattern="/" filters="" />
