<!--
  ~ Copyright (C) 2001-2016 Food and Agriculture Organization of the
  ~ United Nations (FAO-UN), United Nations World Food Programme (WFP)
  ~ and United Nations Environment Programme (UNEP)
  ~
  ~ This program is free software; you can redistribute it and/or modify
  ~ it under the terms of the GNU General Public License as published by
  ~ the Free Software Foundation; either version 2 of the License, or (at
  ~ your option) any later version.
  ~
  ~ This program is distributed in the hope that it will be useful, but
  ~ WITHOUT ANY WARRANTY; without even the implied warranty of
  ~ MERCHANTABILITY or FITNESS FOR A PARTICULAR PURPOSE. See the GNU
  ~ General Public License for more details.
  ~
  ~ You should have received a copy of the GNU General Public License
  ~ along with this program; if not, write to the Free Software
  ~ Foundation, Inc., 51 Franklin St, Fifth Floor, Boston, MA 02110-1301, USA
  ~
  ~ Contact: Jeroen Ticheler - FAO - Viale delle Terme di Caracalla 2,
  ~ Rome - Italy. email: geonetwork@osgeo.org
  -->

<beans
  xsi:schemaLocation="http://www.springframework.org/schema/beans
          http://www.springframework.org/schema/beans/spring-beans-3.0.xsd


          http://www.springframework.org/schema/security
<<<<<<< HEAD
          http://www.springframework.org/schema/security/spring-security-3.2.xsd" xmlns:sec="http://www.springframework.org/schema/security" xmlns:ctx="http://www.springframework.org/schema/context" xmlns:xsi="http://www.w3.org/2001/XMLSchema-instance" xmlns="http://www.springframework.org/schema/beans">
    <bean class="org.springframework.security.web.access.intercept.FilterSecurityInterceptor" id="filterSecurityInterceptor">
        <property name="authenticationManager" ref="authenticationManager"></property>
        <property name="accessDecisionManager" ref="accessDecisionManager"></property>
        <property name="securityMetadataSource">
            <sec:filter-security-metadata-source use-expressions="true" request-matcher="regex">
                <sec:intercept-url pattern="/metadata/.*" access="permitAll"/>
                <sec:intercept-url pattern="/[a-zA-Z0-9_\-]+" access="permitAll"/>
                <sec:intercept-url pattern="/[a-zA-Z0-9_\-]+/metadata/.*" access="permitAll"/>
                <sec:intercept-url pattern="/static/wroAPI/.*" access="hasRole('Administrator')"/>
                <sec:intercept-url pattern="/static/.*" access="permitAll"/>
                <sec:intercept-url pattern="/[a-zA-Z0-9_\-]+/[a-z]{2,3}/xml.thesaurus.getList!?.*" access="permitAll"></sec:intercept-url>
                <sec:intercept-url pattern="/monitor/.*" access="hasRole('Monitor')"></sec:intercept-url>
                <sec:intercept-url pattern="/monitor" access="hasRole('Monitor')"></sec:intercept-url>
                <sec:intercept-url pattern="/\w*healthcheck" access="hasRole('Monitor')"></sec:intercept-url>
                <sec:intercept-url pattern="/[a-zA-Z0-9_\-]+/[a-z]{2,3}/service-not-allowed!?.*" access="permitAll"></sec:intercept-url>
                <sec:intercept-url pattern="/[a-zA-Z0-9_\-]+/[a-z]{2,3}/.+\?casLogin.*" access="hasRole('RegisteredUser')"></sec:intercept-url>
                <sec:intercept-url pattern="/[a-zA-Z0-9_\-]+/[a-z]{2,3}/util.import!?.*" access="hasRole('Administrator')"></sec:intercept-url>
                <sec:intercept-url pattern="/[a-zA-Z0-9_\-]+/[a-z]{2,3}/util.empty!?.*" access="hasRole('Administrator')"></sec:intercept-url>
                <sec:intercept-url pattern="/[a-zA-Z0-9_\-]+/[a-z]{2,3}/util.select!?.*" access="hasRole('Administrator')"></sec:intercept-url>
                <sec:intercept-url pattern="/[a-zA-Z0-9_\-]+/[a-z]{2,3}/help.edit.form!?.*" access="hasRole('Administrator')"></sec:intercept-url>
                <sec:intercept-url pattern="/[a-zA-Z0-9_\-]+/[a-z]{2,3}/help.update!?.*" access="hasRole('Administrator')"></sec:intercept-url>
                <sec:intercept-url pattern="/[a-zA-Z0-9_\-]+/[a-z]{2,3}/thesaurus.add.register!?.*" access="hasRole('Administrator')"></sec:intercept-url>
                <sec:intercept-url pattern="/[a-zA-Z0-9_\-]+/[a-z]{2,3}/xml.config.info!?.*" access="hasRole('Administrator')"></sec:intercept-url>
                <sec:intercept-url pattern="/[a-zA-Z0-9_\-]+/[a-z]{2,3}/config.info!?.*" access="hasRole('Administrator')"></sec:intercept-url>



                <sec:intercept-url pattern="/[a-zA-Z0-9_\-]+/[a-z]{2,3}/debug.openconnection.accessors!?.*" access="hasRole('Administrator')"></sec:intercept-url>
                <sec:intercept-url pattern="/[a-zA-Z0-9_\-]+/[a-z]{2,3}/debug.filehandles!?.*" access="hasRole('Administrator')"></sec:intercept-url>
                <sec:intercept-url pattern="/[a-zA-Z0-9_\-]+/[a-z]{2,3}/metadata.batch.newowner!?.*" access="hasRole('UserAdmin')"></sec:intercept-url>
                <sec:intercept-url pattern="/[a-zA-Z0-9_\-]+/[a-z]{2,3}/metadata.batch.newowner.form!?.*" access="hasRole('UserAdmin')"></sec:intercept-url>
                <sec:intercept-url pattern="/[a-zA-Z0-9_\-]+/[a-z]{2,3}/xml.usergroups.list!?.*" access="hasRole('UserAdmin')"></sec:intercept-url>
                <sec:intercept-url pattern="/[a-zA-Z0-9_\-]+/[a-z]{2,3}/group.get!?.*" access="hasRole('Editor')"></sec:intercept-url>
                <sec:intercept-url pattern="/[a-zA-Z0-9_\-]+/[a-z]{2,3}/xml.metadata.status.set!?.*" access="hasRole('Editor')"></sec:intercept-url>
                <sec:intercept-url pattern="/[a-zA-Z0-9_\-]+/[a-z]{2,3}/metadata.add!?.*" access="hasRole('Editor')"></sec:intercept-url>
                <sec:intercept-url pattern="/[a-zA-Z0-9_\-]+/[a-z]{2,3}/metadata.add.form!?.*" access="hasRole('Editor')"></sec:intercept-url>
                <sec:intercept-url pattern="/[a-zA-Z0-9_\-]+/[a-z]{2,3}/xml.metadata.admin.form!?.*" access="hasRole('Editor')"></sec:intercept-url>
                <sec:intercept-url pattern="/[a-zA-Z0-9_\-]+/[a-z]{2,3}/xml.metadata.batch.update.privileges!?.*" access="hasRole('Editor')"></sec:intercept-url>
                <sec:intercept-url pattern="/[a-zA-Z0-9_\-]+/[a-z]{2,3}/md.publish!?.*" access="hasRole('Editor')"></sec:intercept-url>
                <sec:intercept-url pattern="/[a-zA-Z0-9_\-]+/[a-z]{2,3}/md.unpublish!?.*" access="hasRole('Editor')"></sec:intercept-url>
                <sec:intercept-url pattern="/[a-zA-Z0-9_\-]+/[a-z]{2,3}/metadata.batch.admin.form!?.*" access="hasRole('Editor')"></sec:intercept-url>
                <sec:intercept-url pattern="/[a-zA-Z0-9_\-]+/[a-z]{2,3}/metadata.create.edit!?.*" access="hasRole('Editor')"></sec:intercept-url>
                <sec:intercept-url pattern="/[a-zA-Z0-9_\-]+/[a-z]{2,3}/xml.metadata.validate!?.*" access="hasRole('Editor')"></sec:intercept-url>
                <sec:intercept-url pattern="/[a-zA-Z0-9_\-]+/[a-z]{2,3}/metadata.processing.new!?.*" access="hasRole('Editor')"></sec:intercept-url>
                <sec:intercept-url pattern="/[a-zA-Z0-9_\-]+/[a-z]{2,3}/xml.metadata.processing!?.*" access="hasRole('Editor')"></sec:intercept-url>
                <sec:intercept-url pattern="/[a-zA-Z0-9_\-]+/[a-z]{2,3}/xml.user.metadata!?.*" access="hasRole('Editor')"></sec:intercept-url>
                <sec:intercept-url pattern="/[a-zA-Z0-9_\-]+/[a-z]{2,3}/metadata.insert.paste!?.*" access="hasRole('Editor')"></sec:intercept-url>
                <sec:intercept-url pattern="/[a-zA-Z0-9_\-]+/[a-z]{2,3}/xml.metadata.insert.paste!?.*" access="hasRole('Editor')"></sec:intercept-url>
                <sec:intercept-url pattern="/[a-zA-Z0-9_\-]+/[a-z]{2,3}/file.upload!?.*" access="hasRole('Editor')"></sec:intercept-url>
                <sec:intercept-url pattern="/[a-zA-Z0-9_\-]+/[a-z]{2,3}/metadata.thumbnail.set.new!?.*" access="hasRole('Editor')"></sec:intercept-url>
                <sec:intercept-url pattern="/[a-zA-Z0-9_\-]+/[a-z]{2,3}/xml.metadata.insert!?.*" access="hasRole('Editor')"></sec:intercept-url>
                <sec:intercept-url pattern="/[a-zA-Z0-9_\-]+/[a-z]{2,3}/xml.metadata.delete!?.*" access="hasRole('Editor')"></sec:intercept-url>
                <sec:intercept-url pattern="/[a-zA-Z0-9_\-]+/[a-z]{2,3}/mef.import!?.*" access="hasRole('Editor')"></sec:intercept-url>
                <sec:intercept-url pattern="/[a-zA-Z0-9_\-]+/[a-z]{2,3}/mef.import.ui!?.*" access="hasRole('Editor')"></sec:intercept-url>
                <sec:intercept-url pattern="/[a-zA-Z0-9_\-]+/[a-z]{2,3}/xml.mef.import.ui!?.*" access="hasRole('Editor')"></sec:intercept-url>
                <sec:intercept-url pattern="/[a-zA-Z0-9_\-]+/[a-z]{2,3}/map.import!?.*" access="hasRole('Editor')"></sec:intercept-url>
                <sec:intercept-url pattern="/[a-zA-Z0-9_\-]+/[a-z]{2,3}/xml.relation.insert!?.*" access="hasRole('Editor')"></sec:intercept-url>
                <sec:intercept-url pattern="/[a-zA-Z0-9_\-]+/[a-z]{2,3}/xml.relation.delete!?.*" access="hasRole('Editor')"></sec:intercept-url>
                <sec:intercept-url pattern="/[a-zA-Z0-9_\-]+/[a-z]{2,3}/geoserver.publisher!?.*" access="hasRole('Editor')"></sec:intercept-url>
                <sec:intercept-url pattern="/[a-zA-Z0-9_\-]+/[a-z]{2,3}/home!?.*" access="permitAll"></sec:intercept-url>
                <sec:intercept-url pattern="/[a-zA-Z0-9_\-]+/[a-z]{2,3}/main.error!?.*" access="permitAll"></sec:intercept-url>
                <sec:intercept-url pattern="/[a-zA-Z0-9_\-]+/[a-z]{2,3}/xml.relation!?.*" access="permitAll"></sec:intercept-url>
                <sec:intercept-url pattern="/[a-zA-Z0-9_\-]+/[a-z]{2,3}/user.logout!?.*" access="permitAll"></sec:intercept-url>
                <sec:intercept-url pattern="/[a-zA-Z0-9_\-]+/[a-z]{2,3}/user.privileges.error!?.*" access="permitAll"></sec:intercept-url>
                <sec:intercept-url pattern="/[a-zA-Z0-9_\-]+/[a-z]{2,3}/res!?.*" access="permitAll"></sec:intercept-url>
                <sec:intercept-url pattern="/[a-zA-Z0-9_\-]+/[a-z]{2,3}/feedback.download.insert!?.*" access="permitAll"></sec:intercept-url>
                <sec:intercept-url pattern="/[a-zA-Z0-9_\-]+/[a-z]{2,3}/resources.get.archive!?.*" access="permitAll"></sec:intercept-url>
                <sec:intercept-url pattern="/[a-zA-Z0-9_\-]+/[a-z]{2,3}/external.getmetadata!?.*" access="permitAll"></sec:intercept-url>
                <sec:intercept-url pattern="/[a-zA-Z0-9_\-]+/[a-z]{2,3}/pdf.selection.search!?.*" access="permitAll"></sec:intercept-url>
                <sec:intercept-url pattern="/[a-zA-Z0-9_\-]+/[a-z]{2,3}/pdf.present!?.*" access="permitAll"></sec:intercept-url>
                <sec:intercept-url pattern="/[a-zA-Z0-9_\-]+/[a-z]{2,3}/xml.search!?.*" access="permitAll"></sec:intercept-url>
                <sec:intercept-url pattern="/[a-zA-Z0-9_\-]+/[a-z]{2,3}/xml.search.keywords!?.*" access="permitAll"></sec:intercept-url>
                <sec:intercept-url pattern="/[a-zA-Z0-9_\-]+/[a-z]{2,3}/xml.metadata.get!?.*" access="permitAll"></sec:intercept-url>
                <sec:intercept-url pattern="/[a-zA-Z0-9_\-]+/[a-z]{2,3}/rdf.metadata.get!?.*" access="permitAll"></sec:intercept-url>
                <sec:intercept-url pattern="/[a-zA-Z0-9_\-]+/[a-z]{2,3}/rdf.search!?.*" access="permitAll"></sec:intercept-url>
                <sec:intercept-url pattern="/[a-zA-Z0-9_\-]+/[a-z]{2,3}/xml.metadocument.snippet!?.*" access="permitAll"></sec:intercept-url>
                <sec:intercept-url pattern="/[a-zA-Z0-9_\-]+/[a-z]{2,3}/xml.metadocument.get!?.*" access="permitAll"></sec:intercept-url>
                <sec:intercept-url pattern="/[a-zA-Z0-9_\-]+/[a-z]{2,3}/xml.info!?.*" access="permitAll"></sec:intercept-url>
                <sec:intercept-url pattern="/[a-zA-Z0-9_\-]+/[a-z]{2,3}/xml.keyword.get!?.*" access="permitAll"></sec:intercept-url>
                <sec:intercept-url pattern="/[a-zA-Z0-9_\-]+/[a-z]{2,3}/xml.file.disclaimer!?.*" access="permitAll"></sec:intercept-url>
                <sec:intercept-url pattern="/[a-zA-Z0-9_\-]+/[a-z]{2,3}/xml.file.download!?.*" access="permitAll"></sec:intercept-url>
                <sec:intercept-url pattern="/[a-zA-Z0-9_\-]+/[a-z]{2,3}/xml.metadata.status.get!?.*" access="permitAll"></sec:intercept-url>
                <sec:intercept-url pattern="/[a-zA-Z0-9_\-]+/[a-z]{2,3}/view!?.*" access="permitAll"></sec:intercept-url>
                <sec:intercept-url pattern="/[a-zA-Z0-9_\-]+/[a-z]{2,3}/edit!?.*" access="hasRole('Editor')"></sec:intercept-url>
                <sec:intercept-url pattern="/[a-zA-Z0-9_\-]+/[a-z]{2,3}/portal.search!?.*" access="permitAll"></sec:intercept-url>
                <sec:intercept-url pattern="/[a-zA-Z0-9_\-]+/[a-z]{2,3}/portal.opensearch!?.*" access="permitAll"></sec:intercept-url>
                <sec:intercept-url pattern="/[a-zA-Z0-9_\-]+/[a-z]{2,3}/portal.sitemap!?.*" access="permitAll"></sec:intercept-url>
                <sec:intercept-url pattern="/[a-zA-Z0-9_\-]+/[a-z]{2,3}/pdf.search!?.*" access="permitAll"></sec:intercept-url>
                <sec:intercept-url pattern="/[a-zA-Z0-9_\-]+/[a-z]{2,3}/xml_dublin-core!?.*" access="permitAll"></sec:intercept-url>
                <sec:intercept-url pattern="/[a-zA-Z0-9_\-]+/[a-z]{2,3}/xml_dublin-coreTooai_dc!?.*" access="permitAll"></sec:intercept-url>
                <sec:intercept-url pattern="/[a-zA-Z0-9_\-]+/[a-z]{2,3}/xml_iso19139!?.*" access="permitAll"></sec:intercept-url>
                <sec:intercept-url pattern="/[a-zA-Z0-9_\-]+/[a-z]{2,3}/xml_iso19139Tooai_dc!?.*" access="permitAll"></sec:intercept-url>
                <sec:intercept-url pattern="/[a-zA-Z0-9_\-]+/[a-z]{2,3}/xml_iso19110!?.*" access="permitAll"></sec:intercept-url>
                <sec:intercept-url pattern="/[a-zA-Z0-9_\-]+/[a-z]{2,3}/xml_iso19110Tooai_dc!?.*" access="permitAll"></sec:intercept-url>
                <sec:intercept-url pattern="/[a-zA-Z0-9_\-]+/[a-z]{2,3}/xml_csw-record!?.*" access="permitAll"></sec:intercept-url>
                <sec:intercept-url pattern="/[a-zA-Z0-9_\-]+/[a-z]{2,3}/xml_csw-recordTooai_dc!?.*" access="permitAll"></sec:intercept-url>
                <sec:intercept-url pattern="/[a-zA-Z0-9_\-]+/[a-z]{2,3}/rss.latest!?.*" access="permitAll"></sec:intercept-url>
                <sec:intercept-url pattern="/[a-zA-Z0-9_\-]+/[a-z]{2,3}/rss.search!?.*" access="permitAll"></sec:intercept-url>
                <sec:intercept-url pattern="/[a-zA-Z0-9_\-]+/[a-z]{2,3}/rss.present!?.*" access="permitAll"></sec:intercept-url>
                <sec:intercept-url pattern="/[a-zA-Z0-9_\-]+/[a-z]{2,3}/csv.search!?.*" access="permitAll"></sec:intercept-url>
                <sec:intercept-url pattern="/[a-zA-Z0-9_\-]+/[a-z]{2,3}/csv.present!?.*" access="permitAll"></sec:intercept-url>
                <sec:intercept-url pattern="/[a-zA-Z0-9_\-]+/[a-z]{2,3}/google.kml!?.*" access="permitAll"></sec:intercept-url>
                <sec:intercept-url pattern="/[a-zA-Z0-9_\-]+/[a-z]{2,3}/xml.group.list!?.*" access="permitAll"></sec:intercept-url>
                <sec:intercept-url pattern="/[a-zA-Z0-9_\-]+/[a-z]{2,3}/mef.export!?.*" access="permitAll"></sec:intercept-url>
                <sec:intercept-url pattern="/[a-zA-Z0-9_\-]+/[a-z]{2,3}/xml.relation.get!?.*" access="permitAll"></sec:intercept-url>
                <sec:intercept-url pattern="/[a-zA-Z0-9_\-]+/[a-z]{2,3}/xml.schema.info!?.*" access="permitAll"></sec:intercept-url>
                <sec:intercept-url pattern="/[a-zA-Z0-9_\-]+/[a-z]{2,3}/xml.metadata.rate!?.*" access="permitAll"></sec:intercept-url>
                <sec:intercept-url pattern="/[a-zA-Z0-9_\-]+/[a-z]{2,3}/keywords.editsearch!?.*" access="permitAll"></sec:intercept-url>
                <sec:intercept-url pattern="/[a-zA-Z0-9_\-]+/[a-z]{2,3}/thesaurus.list!?.*" access="permitAll"></sec:intercept-url>
                <sec:intercept-url pattern="/[a-zA-Z0-9_\-]+/[a-z]{2,3}/thesaurus.view!?.*" access="permitAll"></sec:intercept-url>
                <sec:intercept-url pattern="/[a-zA-Z0-9_\-]+/[a-z]{2,3}/contacts.search!?.*" access="permitAll"></sec:intercept-url>
                <sec:intercept-url pattern="/[a-zA-Z0-9_\-]+/[a-z]{2,3}/contacts.sort!?.*" access="permitAll"></sec:intercept-url>
                <sec:intercept-url pattern="/[a-zA-Z0-9_\-]+/[a-z]{2,3}/contacts.select!?.*" access="permitAll"></sec:intercept-url>
                <sec:intercept-url pattern="/[a-zA-Z0-9_\-]+/[a-z]{2,3}/contacts.editsearch!?.*" access="permitAll"></sec:intercept-url>
                <sec:intercept-url pattern="/[a-zA-Z0-9_\-]+/[a-z]{2,3}/contacts.getselected!?.*" access="permitAll"></sec:intercept-url>
                <sec:intercept-url pattern="/[a-zA-Z0-9_\-]+/[a-z]{2,3}/contacts.getRole!?.*" access="permitAll"></sec:intercept-url>
                <sec:intercept-url pattern="/[a-zA-Z0-9_\-]+/[a-z]{2,3}/isolanguages!?.*" access="permitAll"></sec:intercept-url>

                <sec:intercept-url pattern="/wmc/load.wmc" access="permitAll"></sec:intercept-url>
                <sec:intercept-url pattern="/[a-zA-Z0-9_\-]+/[a-z]{2,3}/selection.layers!?.*" access="permitAll"></sec:intercept-url>
                <sec:intercept-url pattern="/[a-zA-Z0-9_\-]+/[a-z]{2,3}/robots.txt" access="permitAll"></sec:intercept-url>
                <sec:intercept-url pattern="/robots.txt" access="permitAll"></sec:intercept-url>

                <!-- Region services -->
                <sec:intercept-url pattern="/[a-zA-Z0-9_\-]+/[a-z]{2,3}/xml.region.get!?.*" access="permitAll"></sec:intercept-url>
                <sec:intercept-url pattern="/[a-zA-Z0-9_\-]+/[a-z]{2,3}/xml.regions.list!?.*" access="permitAll"></sec:intercept-url>
                <sec:intercept-url pattern="/[a-zA-Z0-9_\-]+/[a-z]{2,3}/xml.regions.category.list!?.*" access="permitAll"></sec:intercept-url>
                <sec:intercept-url pattern="/[a-zA-Z0-9_\-]+/[a-z]{2,3}/region.getmap.\w\w\w\?.*" access="permitAll"></sec:intercept-url>
                <sec:intercept-url pattern="/[a-zA-Z0-9_\-]+/[a-z]{2,3}/region\.geom\.\w\w\w!?.*" access="permitAll"></sec:intercept-url>



              <!-- New section of services based on refactoring
              guideline https://github.com/geonetwork/core-geonetwork/wiki/RefactoringXSLTAndUserInterface -->
                <sec:intercept-url pattern="/[a-zA-Z0-9_\-]+/[a-z]{2,3}/q!?.*" access="permitAll"/>
                <sec:intercept-url pattern="/[a-zA-Z0-9_\-]+/[a-z]{2,3}/qi!?.*" access="permitAll"/>
                <sec:intercept-url pattern="/[a-zA-Z0-9_\-]+/[a-z]{2,3}/suggest!?.*" access="permitAll"/>

                <sec:intercept-url pattern="/[a-zA-Z0-9_\-]+/[a-z]{2,3}/info!?.*" access="permitAll"/>
                <sec:intercept-url pattern="/[a-zA-Z0-9_\-]+/[a-z]{2,3}/translation/db!?.*" access="permitAll"/>

                <sec:intercept-url pattern="/[a-zA-Z0-9_\-]+/[a-z]{2,3}/oaipmh!?.*" access="permitAll"/>

                <sec:intercept-url pattern="/[a-zA-Z0-9_\-]+/[a-z]{2,3}/admin.group.list!?.*" access="hasRole('Editor')"/>
                <sec:intercept-url pattern="/[a-zA-Z0-9_\-]+/[a-z]{2,3}/admin.group.get!?.*" access="hasRole('Editor')"/>
                <sec:intercept-url pattern="/[a-zA-Z0-9_\-]+/[a-z]{2,3}/admin.group.update!?.*" access="hasRole('UserAdmin')"/>
                <sec:intercept-url pattern="/[a-zA-Z0-9_\-]+/[a-z]{2,3}/admin.group.update.labels!?.*" access="hasRole('Administrator')"/>
                <sec:intercept-url pattern="/[a-zA-Z0-9_\-]+/[a-z]{2,3}/admin.group.remove!?.*" access="hasRole('Administrator')"/>

                <sec:intercept-url pattern="/[a-zA-Z0-9_\-]+/[a-z]{2,3}/admin.user!?\?.*" access="hasRole('RegisteredUser')"/>
                <sec:intercept-url pattern="/[a-zA-Z0-9_\-]+/[a-z]{2,3}/admin.user.list!?.*" access="hasRole('RegisteredUser')"/>
                <sec:intercept-url pattern="/[a-zA-Z0-9_\-]+/[a-z]{2,3}/admin.user.update!?.*" access="hasRole('RegisteredUser')"/>
                <sec:intercept-url pattern="/[a-zA-Z0-9_\-]+/[a-z]{2,3}/admin.user.resetpassword\?.*" access="hasRole('RegisteredUser')"/>
                <sec:intercept-url pattern="/[a-zA-Z0-9_\-]+/[a-z]{2,3}/admin.user.remove!?.*" access="hasRole('UserAdmin')"/>

                <sec:intercept-url pattern="/[a-zA-Z0-9_\-]+/[a-z]{2,3}/admin.usergroups.list!?.*" access="hasRole('RegisteredUser')"/>

                <sec:intercept-url pattern="/[a-zA-Z0-9_\-]+/[a-z]{2,3}/admin.category.update!?.*" access="hasRole('UserAdmin')"/>
                <sec:intercept-url pattern="/[a-zA-Z0-9_\-]+/[a-z]{2,3}/admin.category.remove!?.*" access="hasRole('UserAdmin')"/>
                <sec:intercept-url pattern="/[a-zA-Z0-9_\-]+/[a-z]{2,3}/admin.category.update.labels!?.*" access="hasRole('UserAdmin')"/>

                <sec:intercept-url pattern="/[a-zA-Z0-9_\-]+/[a-z]{2,3}/admin.logo.list!?.*" access="permitAll"/>
                <sec:intercept-url pattern="/[a-zA-Z0-9_\-]+/[a-z]{2,3}/admin.logo.update!?.*" access="hasRole('UserAdmin')"/>
                <sec:intercept-url pattern="/[a-zA-Z0-9_\-]+/[a-z]{2,3}/admin.logo.remove!?.*" access="hasRole('UserAdmin')"/>
                <sec:intercept-url pattern="/[a-zA-Z0-9_\-]+/[a-z]{2,3}/admin.logo.upload!?.*" access="hasRole('UserAdmin')"/>

                <sec:intercept-url pattern="/[a-zA-Z0-9_\-]+/[a-z]{2,3}/admin.config.list!?.*" access="hasRole('Administrator')"/>
                <sec:intercept-url pattern="/[a-zA-Z0-9_\-]+/[a-z]{2,3}/admin.config.save!?.*" access="hasRole('Administrator')"/>


                <sec:intercept-url pattern="/[a-zA-Z0-9_\-]+/[a-z]{2,3}/admin.notifications.list!?.*" access="hasRole('Administrator')"/>
                <sec:intercept-url pattern="/[a-zA-Z0-9_\-]+/[a-z]{2,3}/admin.notifications.save!?.*" access="hasRole('Administrator')"/>


                <sec:intercept-url pattern="/[a-zA-Z0-9_\-]+/[a-z]{2,3}/admin.config.csw!?.*" access="hasRole('Administrator')"/>
                <sec:intercept-url pattern="/[a-zA-Z0-9_\-]+/[a-z]{2,3}/admin.config.csw.save!?.*" access="hasRole('Administrator')"/>
                <sec:intercept-url pattern="/[a-zA-Z0-9_\-]+/[a-z]{2,3}/admin.config.csw.customelementset!?.*" access="hasRole('Administrator')"/>
                <sec:intercept-url pattern="/[a-zA-Z0-9_\-]+/[a-z]{2,3}/admin.config.csw.customelementset.save!?.*" access="hasRole('Administrator')"/>


                <sec:intercept-url pattern="/[a-zA-Z0-9_\-]+/[a-z]{2,3}/admin.config.virtualcsw.list!?.*" access="hasRole('Administrator')"/>
                <sec:intercept-url pattern="/[a-zA-Z0-9_\-]+/[a-z]{2,3}/admin.config.virtualcsw.get!?.*" access="hasRole('Administrator')"/>
                <sec:intercept-url pattern="/[a-zA-Z0-9_\-]+/[a-z]{2,3}/admin.config.virtualcsw.update!?.*" access="hasRole('Administrator')"/>
                <sec:intercept-url pattern="/[a-zA-Z0-9_\-]+/[a-z]{2,3}/admin.config.virtualcsw.remove!?.*" access="hasRole('Administrator')"/>

                <sec:intercept-url pattern="/[a-zA-Z0-9_\-]+/[a-z]{2,3}/admin.schema.list!?.*" access="hasRole('Administrator')"/>
                <sec:intercept-url pattern="/[a-zA-Z0-9_\-]+/[a-z]{2,3}/admin.schema.update!?.*" access="hasRole('Administrator')"/>
                <sec:intercept-url pattern="/[a-zA-Z0-9_\-]+/[a-z]{2,3}/admin.schema.add!?.*" access="hasRole('Administrator')"/>
                <sec:intercept-url pattern="/[a-zA-Z0-9_\-]+/[a-z]{2,3}/admin.schema.remove!?.*" access="hasRole('Administrator')"/>

                <sec:intercept-url pattern="/[a-zA-Z0-9_\-]+/[a-z]{2,3}/admin.load.samples!?.*" access="hasRole('Administrator')"/>
                <sec:intercept-url pattern="/[a-zA-Z0-9_\-]+/[a-z]{2,3}/admin.load.templates!?.*" access="hasRole('Administrator')"/>
                <sec:intercept-url pattern="/[a-zA-Z0-9_\-]+/[a-z]{2,3}/admin.templates.save.order!?.*" access="hasRole('Reviewer')"/>
                <sec:intercept-url pattern="/[a-zA-Z0-9_\-]+/[a-z]{2,3}/admin.harvester.list!?.*" access="hasRole('UserAdmin')"/>
                <sec:intercept-url pattern="/[a-zA-Z0-9_\-]+/[a-z]{2,3}/admin.harvester.add!?.*" access="hasRole('UserAdmin')"/>
                <sec:intercept-url pattern="/[a-zA-Z0-9_\-]+/[a-z]{2,3}/admin.harvester.update!?.*" access="hasRole('UserAdmin')"/>
                <sec:intercept-url pattern="/[a-zA-Z0-9_\-]+/[a-z]{2,3}/admin.harvester.clone!?.*" access="hasRole('UserAdmin')"/>
                <sec:intercept-url pattern="/[a-zA-Z0-9_\-]+/[a-z]{2,3}/admin.harvester.remove!?.*" access="hasRole('UserAdmin')"/>
                <sec:intercept-url pattern="/[a-zA-Z0-9_\-]+/[a-z]{2,3}/admin.harvester.clear!?.*" access="hasRole('UserAdmin')"/>
                <sec:intercept-url pattern="/[a-zA-Z0-9_\-]+/[a-z]{2,3}/admin.harvester.stop!?.*" access="hasRole('UserAdmin')"/>
                <sec:intercept-url pattern="/[a-zA-Z0-9_\-]+/[a-z]{2,3}/admin.harvester.start!?.*" access="hasRole('UserAdmin')"/>
                <sec:intercept-url pattern="/[a-zA-Z0-9_\-]+/[a-z]{2,3}/admin.harvester.run!?.*" access="hasRole('UserAdmin')"/>
                <sec:intercept-url pattern="/[a-zA-Z0-9_\-]+/[a-z]{2,3}/admin.harvester.info!?.*" access="hasRole('UserAdmin')"/>
                <sec:intercept-url pattern="/[a-zA-Z0-9_\-]+/[a-z]{2,3}/admin.harvester.history!?.*" access="hasRole('UserAdmin')"/>
                <sec:intercept-url pattern="/[a-zA-Z0-9_\-]+/[a-z]{2,3}/admin.harvester.history.full!?.*" access="hasRole('UserAdmin')"/>
                <sec:intercept-url pattern="/[a-zA-Z0-9_\-]+/[a-z]{2,3}/admin.harvester.history.delete!?.*" access="hasRole('UserAdmin')"/>
                <sec:intercept-url pattern="/[a-zA-Z0-9_\-]+/[a-z]{2,3}/admin.harvester.log!?.*" access="hasRole('UserAdmin')"/>
                <sec:intercept-url pattern="/[a-zA-Z0-9_\-]+/[a-z]{2,3}/admin.harvester.notifier.save!?.*" access="hasRole('UserAdmin')"/>
                <sec:intercept-url pattern="/[a-zA-Z0-9_\-]+/[a-z]{2,3}/admin.harvester.notifier.get!?.*" access="hasRole('UserAdmin')"/>


                <sec:intercept-url pattern="/[a-zA-Z0-9_\-]+/[a-z]{2,3}/keywords!?.*" access="permitAll"/>
                <sec:intercept-url pattern="/[a-zA-Z0-9_\-]+/[a-z]{2,3}/thesaurus!?.*" access="permitAll"/>
                <sec:intercept-url pattern="/[a-zA-Z0-9_\-]+/[a-z]{2,3}/thesaurus.upload!?.*" access="hasRole('Administrator')"/>
                <sec:intercept-url pattern="/[a-zA-Z0-9_\-]+/[a-z]{2,3}/thesaurus.download!?.*" access="permitAll"/>
                <sec:intercept-url pattern="/[a-zA-Z0-9_\-]+/[a-z]{2,3}/thesaurus.add.from.register!?.*" access="hasRole('Administrator')"/>
                <sec:intercept-url pattern="/[a-zA-Z0-9_\-]+/[a-z]{2,3}/thesaurus.clear!?.*" access="hasRole('Administrator')"/>
                <sec:intercept-url pattern="/[a-zA-Z0-9_\-]+/[a-z]{2,3}/thesaurus.update!?.*" access="hasRole('Administrator')"/>
                <sec:intercept-url pattern="/[a-zA-Z0-9_\-]+/[a-z]{2,3}/thesaurus.remove!?.*" access="hasRole('Administrator')"/>
                <sec:intercept-url pattern="/[a-zA-Z0-9_\-]+/[a-z]{2,3}/thesaurus.enable!?.*" access="hasRole('Administrator')"/>
                <sec:intercept-url pattern="/[a-zA-Z0-9_\-]+/[a-z]{2,3}/thesaurus.topconcept!?.*" access="permitAll"/>
                <sec:intercept-url pattern="/[a-zA-Z0-9_\-]+/[a-z]{2,3}/thesaurus.concept!?.*" access="permitAll"/>
                <sec:intercept-url pattern="/[a-zA-Z0-9_\-]+/[a-z]{2,3}/thesaurus.keyword!?.*" access="permitAll"/>
                <sec:intercept-url pattern="/[a-zA-Z0-9_\-]+/[a-z]{2,3}/thesaurus.keyword.links!?.*" access="permitAll"/>
                <sec:intercept-url pattern="/[a-zA-Z0-9_\-]+/[a-z]{2,3}/thesaurus.keyword.add!?.*" access="hasRole('Administrator')"/>
                <sec:intercept-url pattern="/[a-zA-Z0-9_\-]+/[a-z]{2,3}/thesaurus.keyword.update!?.*" access="hasRole('Administrator')"/>
                <sec:intercept-url pattern="/[a-zA-Z0-9_\-]+/[a-z]{2,3}/thesaurus.keyword.remove!?.*" access="hasRole('Administrator')"/>

                <sec:intercept-url pattern="/[a-zA-Z0-9_\-]+/[a-z]{2,3}/subtemplate!?.*" access="permitAll"/>
                <sec:intercept-url pattern="/[a-zA-Z0-9_\-]+/[a-z]{2,3}/md.select!?.*" access="permitAll"/>
                <sec:intercept-url pattern="/[a-zA-Z0-9_\-]+/[a-z]{2,3}/md.selected!?.*" access="permitAll"/>

                <sec:intercept-url pattern="/[a-zA-Z0-9_\-]+/[a-z]{2,3}/md.create!?.*" access="hasRole('Editor')"/>
                <sec:intercept-url pattern="/[a-zA-Z0-9_\-]+/[a-z]{2,3}/md.delete!?.*" access="hasRole('Editor')"/>
                <sec:intercept-url pattern="/[a-zA-Z0-9_\-]+/[a-z]{2,3}/md.delete.batch!?.*" access="hasRole('Editor')"/>
                <sec:intercept-url pattern="/[a-zA-Z0-9_\-]+/[a-z]{2,3}/md.insert!?.*" access="hasRole('Editor')"/>
                <sec:intercept-url pattern="/[a-zA-Z0-9_\-]+/[a-z]{2,3}/md.import!?.*" access="hasRole('Editor')"/>

                <sec:intercept-url pattern="/[a-zA-Z0-9_\-]+/api/.*" access="permitAll"/>
                <sec:intercept-url pattern="/[a-zA-Z0-9_\-]+/[a-z]{2,3}/md.rate!?.*" access="permitAll"/>
                <sec:intercept-url pattern="/[a-zA-Z0-9_\-]+/[a-z]{2,3}/md.view!?(\?.*)?" access="hasRole('Editor')"/>
                <sec:intercept-url pattern="/[a-zA-Z0-9_\-]+/[a-z]{2,3}/md.edit.batch.config!?.*" access="hasRole('Editor')"/>
                <sec:intercept-url pattern="/[a-zA-Z0-9_\-]+/[a-z]{2,3}/md.edit.batch!?.*" access="hasRole('Editor')"/>
                <sec:intercept-url pattern="/[a-zA-Z0-9_\-]+/[a-z]{2,3}/md.edit!?.*" access="hasRole('Editor')"/>
                <sec:intercept-url pattern="/[a-zA-Z0-9_\-]+/[a-z]{2,3}/md.edit.save!?.*" access="hasRole('Editor')"/>
                <sec:intercept-url pattern="/[a-zA-Z0-9_\-]+/[a-z]{2,3}/md.edit.saveonly!?.*" access="hasRole('Editor')"/>
                <sec:intercept-url pattern="/[a-zA-Z0-9_\-]+/[a-z]{2,3}/md.edit.save.and.close!?.*" access="hasRole('Editor')"/>
                <sec:intercept-url pattern="/[a-zA-Z0-9_\-]+/[a-z]{2,3}/md.edit.cancel!?.*" access="hasRole('Editor')"/>
                <sec:intercept-url pattern="/[a-zA-Z0-9_\-]+/[a-z]{2,3}/md.edit.commit!?.*" access="hasRole('Editor')"/>
                <sec:intercept-url pattern="/[a-zA-Z0-9_\-]+/[a-z]{2,3}/md.element.add!?.*" access="hasRole('Editor')"/>
                <sec:intercept-url pattern="/[a-zA-Z0-9_\-]+/[a-z]{2,3}/md.element.remove!?.*" access="hasRole('Editor')"/>
                <sec:intercept-url pattern="/[a-zA-Z0-9_\-]+/[a-z]{2,3}/md.element.up!?.*" access="hasRole('Editor')"/>
                <sec:intercept-url pattern="/[a-zA-Z0-9_\-]+/[a-z]{2,3}/md.element.down!?.*" access="hasRole('Editor')"/>
                <sec:intercept-url pattern="/[a-zA-Z0-9_\-]+/[a-z]{2,3}/md.element.info!?.*" access="permitAll"/>
                <sec:intercept-url pattern="/[a-zA-Z0-9_\-]+/[a-z]{2,3}/md.attribute.remove!?.*" access="hasRole('Editor')"/>
                <sec:intercept-url pattern="/[a-zA-Z0-9_\-]+/[a-z]{2,3}/md.thumbnail.generate!?.*" access="hasRole('Editor')"/>
                <sec:intercept-url pattern="/[a-zA-Z0-9_\-]+/[a-z]{2,3}/md.thumbnail.upload!?.*" access="hasRole('Editor')"/>
                <sec:intercept-url pattern="/[a-zA-Z0-9_\-]+/[a-z]{2,3}/md.validate!?.*" access="hasRole('Editor')"/>
                <sec:intercept-url pattern="/[a-zA-Z0-9_\-]+/[a-z]{2,3}/md.validation!?.*" access="hasRole('Editor')"/>
                <sec:intercept-url pattern="/[a-zA-Z0-9_\-]+/[a-z]{2,3}/md.status.list!?.*" access="hasRole('Editor')"/>
                <sec:intercept-url pattern="/[a-zA-Z0-9_\-]+/[a-z]{2,3}/md.status.update!?.*" access="hasRole('Editor')"/>
                <sec:intercept-url pattern="/[a-zA-Z0-9_\-]+/[a-z]{2,3}/md.group.update!?.*" access="hasRole('Editor')"/>
                <sec:intercept-url pattern="/[a-zA-Z0-9_\-]+/[a-z]{2,3}/md.category.update!?.*" access="hasRole('Editor')"/>
                <sec:intercept-url pattern="/[a-zA-Z0-9_\-]+/[a-z]{2,3}/md.category.batch.update!?.*" access="hasRole('Editor')"/>
                <sec:intercept-url pattern="/[a-zA-Z0-9_\-]+/[a-z]{2,3}/md.versioning.start!?.*" access="hasRole('Editor')"/>
                <sec:intercept-url pattern="/[a-zA-Z0-9_\-]+/[a-z]{2,3}/md.versioning.batch.start!?.*" access="hasRole('Editor')"/>
                <sec:intercept-url pattern="/[a-zA-Z0-9_\-]+/[a-z]{2,3}/md.privileges!?.*" access="hasRole('Editor')"/>
                <sec:intercept-url pattern="/[a-zA-Z0-9_\-]+/[a-z]{2,3}/md.privileges.update!?.*" access="hasRole('Editor')"/>
                <sec:intercept-url pattern="/[a-zA-Z0-9_\-]+/[a-z]{2,3}/md.privileges.batch!?.*" access="hasRole('Editor')"/>
                <sec:intercept-url pattern="/[a-zA-Z0-9_\-]+/[a-z]{2,3}/md.privileges.batch.update!?.*" access="hasRole('Editor')"/>

                <sec:intercept-url pattern="/[a-zA-Z0-9_\-]+/[a-z]{2,3}/md.processing.batch!?.*" access="hasRole('Editor')"/>
                <sec:intercept-url pattern="/[a-zA-Z0-9_\-]+/[a-z]{2,3}/md.processing!?.*" access="hasRole('Editor')"/>
                <sec:intercept-url pattern="/[a-zA-Z0-9_\-]+/[a-z]{2,3}/md.processing.batch.report!?.*" access="hasRole('Editor')"/>

                <sec:intercept-url pattern="/[a-zA-Z0-9_\-]+/[a-z]{2,3}/md.relations!?.*" access="permitAll"/>
                <sec:intercept-url pattern="/[a-zA-Z0-9_\-]+/[a-z]{2,3}/md.suggestion!?.*" access="hasRole('Editor')"/>
                <sec:intercept-url pattern="/[a-zA-Z0-9_\-]+/[a-z]{2,3}/resource.upload.and.link!?.*" access="hasRole('Editor')"/>
                <sec:intercept-url pattern="/[a-zA-Z0-9_\-]+/[a-z]{2,3}/resource-onlinesrc-upload!?.*" access="hasRole('Editor')"/>
                <sec:intercept-url pattern="/[a-zA-Z0-9_\-]+/[a-z]{2,3}/resource.del.and.detach!?.*" access="hasRole('Editor')"/>

                <sec:intercept-url pattern="/[a-zA-Z0-9_\-]+/[a-z]{2,3}/versioning.logdata!?.*" access="hasRole('Editor')"/>

                <sec:intercept-url pattern="/[a-zA-Z0-9_\-]+/[a-z]{2,3}/config-service-admin-batchprocess.xml!?.*" access="hasRole('Editor')"/>

                <sec:intercept-url pattern="/[a-zA-Z0-9_\-]+/[a-z]{2,3}/csw-publication!?.*" access="hasRole('Editor')"/>
                <sec:intercept-url pattern="/[a-zA-Z0-9_\-]+/[a-z]{2,3}/csw-.*" access="permitAll"/>
                <sec:intercept-url pattern="/[a-zA-Z0-9_\-]+/[a-z]{2,3}/csw!?.*" access="permitAll"/>

                <sec:intercept-url pattern="/[a-zA-Z0-9_\-]+/[a-z]{2,3}/region.get!?.*" access="permitAll"/>
                <sec:intercept-url pattern="/[a-zA-Z0-9_\-]+/[a-z]{2,3}/regions.list!?.*" access="permitAll"/>
                <sec:intercept-url pattern="/[a-zA-Z0-9_\-]+/[a-z]{2,3}/regions.category.list!?.*" access="permitAll"/>

                <sec:intercept-url pattern="/[a-zA-Z0-9_\-]+/[a-z]{2,3}/lang!?.*" access="permitAll"/>

                <sec:intercept-url pattern="/[a-zA-Z0-9_\-]+/[a-z]{2,3}/portal.sru!?.*" access="permitAll"/>

                <sec:intercept-url pattern="/[a-zA-Z0-9_\-]+/[a-z]{2,3}/catalog.search!?.*" access="permitAll"/>
                <sec:intercept-url pattern="/[a-zA-Z0-9_\-]+/[a-z]{2,3}/catalog.search.nojs!?.*" access="permitAll"/>
                <sec:intercept-url pattern="/[a-zA-Z0-9_\-]+/[a-z]{2,3}/catalog.signin!?.*" access="permitAll"/>
                <sec:intercept-url pattern="/[a-zA-Z0-9_\-]+/[a-z]{2,3}/contact.us!?.*" access="permitAll"/>
                <sec:intercept-url pattern="/[a-zA-Z0-9_\-]+/[a-z]{2,3}/contact.send!?.*" access="permitAll"/>

                <sec:intercept-url pattern="/[a-zA-Z0-9_\-]+/[a-z]{2,3}/admin.ownership.editors!?.*" access="hasRole('Administrator')"/>
                <sec:intercept-url pattern="/[a-zA-Z0-9_\-]+/[a-z]{2,3}/admin.ownership.groups!?.*" access="hasRole('Administrator')"/>
                <sec:intercept-url pattern="/[a-zA-Z0-9_\-]+/[a-z]{2,3}/admin.ownership.transfer!?.*" access="hasRole('Administrator')"/>


                <sec:intercept-url pattern="/[a-zA-Z0-9_\-]+/[a-z]{2,3}/admin.languages.get!?.*" access="permitAll"/>

                <sec:intercept-url pattern="/[a-zA-Z0-9_\-]+/[a-z]{2,3}/admin.console!?.*" access="hasRole('RegisteredUser')"/>

                <!-- Formatter services -->
                <sec:intercept-url pattern="/[a-zA-Z0-9_\-]+/[a-z]{2,3}/xml.format.[^?]+(\?.*)?" access="permitAll"/>
                <sec:intercept-url pattern="/[a-zA-Z0-9_\-]+/[a-z]{2,3}/md.format.[^?]+(\?.*)?" access="permitAll"/>
                <sec:intercept-url pattern="/[a-zA-Z0-9_\-]+/[a-z]{2,3}/md.format.public..[^?]+(\?.*)?" access="permitAll"/>
                <sec:intercept-url pattern="/[a-zA-Z0-9_\-]+/[a-z]{2,3}/md.formatter.resource!?.*" access="permitAll"/>
                <sec:intercept-url pattern="/[a-zA-Z0-9_\-]+/[a-z]{2,3}/md.formatter.list!?.*" access="permitAll"/>
                <sec:intercept-url pattern="/[a-zA-Z0-9_\-]+/[a-z]{2,3}/md.formatter.register!?.*" access="hasRole('UserAdmin')"/>
                <sec:intercept-url pattern="/[a-zA-Z0-9_\-]+/[a-z]{2,3}/md.formatter.remove!?.*" access="hasRole('UserAdmin')"/>
                <sec:intercept-url pattern="/[a-zA-Z0-9_\-]+/[a-z]{2,3}/md.formatter.download!?.*" access="hasRole('UserAdmin')"/>
                <sec:intercept-url pattern="/[a-zA-Z0-9_\-]+/[a-z]{2,3}/md.formatter.update!?.*" access="hasRole('UserAdmin')"/>
                <sec:intercept-url pattern="/[a-zA-Z0-9_\-]+/[a-z]{2,3}/md.formatter.files!?.*" access="hasRole('UserAdmin')"/>
                <sec:intercept-url pattern="/[a-zA-Z0-9_\-]+/[a-z]{2,3}/md.formatter.edit!?.*" access="hasRole('UserAdmin')"/>
                <sec:intercept-url pattern="/[a-zA-Z0-9_\-]+/[a-z]{2,3}/admin.format.clear" access="hasRole('Administrator')"/>
                <sec:intercept-url pattern="/[a-zA-Z0-9_\-]+/[a-z]{2,3}/md.viewer(\?debug)?" access="permitAll"/>

                <sec:intercept-url pattern="/[a-zA-Z0-9_\-]+/[a-z]{2,3}/crs.search!?.*" access="permitAll"/>

                <sec:intercept-url pattern="/[a-zA-Z0-9_\-]+/[a-z]{2,3}/new.account!?.*" access="permitAll"/>
                <sec:intercept-url pattern="/[a-zA-Z0-9_\-]+/[a-z]{2,3}/new.password!?.*" access="permitAll"/>

                <sec:intercept-url pattern="/[a-zA-Z0-9_\-]+/[a-z]{2,3}/catalog.edit!?.*" access="hasRole('Editor')"/>
                <sec:intercept-url pattern="/[a-zA-Z0-9_\-]+/[a-z]{2,3}/catalog.viewer!?.*" access="permitAll"/>
                <sec:intercept-url pattern="/[a-zA-Z0-9_\-]+/[a-z]{2,3}/node-change-warning!?.*" access="permitAll"/>

                <sec:intercept-url pattern="/[a-zA-Z0-9_\-]+/[a-z]{2,3}/system.properties.set!?.*" access="hasRole('Administrator')"/>

                <sec:intercept-url pattern="/[a-zA-Z0-9_\-]+/[a-z]{2,3}/admin.schematrontype!?.*" access="hasRole('Administrator')"/>

                <sec:intercept-url pattern="/[a-zA-Z0-9_\-]+/[a-z]{2,3}/admin.schematron.list!?.*" access="hasRole('Administrator')"/>
                <sec:intercept-url pattern="/[a-zA-Z0-9_\-]+/[a-z]{2,3}/admin.schematron.exists!?.*" access="hasRole('Administrator')"/>
                <sec:intercept-url pattern="/[a-zA-Z0-9_\-]+/[a-z]{2,3}/admin.schematron.update!?.*" access="hasRole('Administrator')"/>

                <sec:intercept-url pattern="/[a-zA-Z0-9_\-]+/[a-z]{2,3}/admin.schematroncriteria.list!?.*" access="hasRole('Administrator')"/>
                <sec:intercept-url pattern="/[a-zA-Z0-9_\-]+/[a-z]{2,3}/admin.schematroncriteria.exists!?.*" access="hasRole('Administrator')"/>
                <sec:intercept-url pattern="/[a-zA-Z0-9_\-]+/[a-z]{2,3}/admin.schematroncriteria.add!?.*" access="hasRole('Administrator')"/>
                <sec:intercept-url pattern="/[a-zA-Z0-9_\-]+/[a-z]{2,3}/admin.schematroncriteria.update!?.*" access="hasRole('Administrator')"/>
                <sec:intercept-url pattern="/[a-zA-Z0-9_\-]+/[a-z]{2,3}/admin.schematroncriteria.delete!?.*" access="hasRole('Administrator')"/>

                <sec:intercept-url pattern="/[a-zA-Z0-9_\-]+/[a-z]{2,3}/admin.schematroncriteriagroup.list!?.*" access="hasRole('Administrator')"/>
                <sec:intercept-url pattern="/[a-zA-Z0-9_\-]+/[a-z]{2,3}/admin.schematroncriteriagroup.exists!?.*" access="hasRole('Administrator')"/>
                <sec:intercept-url pattern="/[a-zA-Z0-9_\-]+/[a-z]{2,3}/admin.schematroncriteriagroup.add!?.*" access="hasRole('Administrator')"/>
                <sec:intercept-url pattern="/[a-zA-Z0-9_\-]+/[a-z]{2,3}/admin.schematroncriteriagroup.update!?.*" access="hasRole('Administrator')"/>
                <sec:intercept-url pattern="/[a-zA-Z0-9_\-]+/[a-z]{2,3}/admin.schematroncriteriagroup.delete!?.*" access="hasRole('Administrator')"/>

                <sec:intercept-url pattern="/[a-zA-Z0-9_\-]+/[a-z]{2,3}/admin.logfile.list!?.*" access="hasRole('Administrator')"/>

                <sec:intercept-url pattern="/[a-zA-Z0-9_\-]+/[a-z]{2,3}/systeminfo/.+" access="hasRole('Administrator')"/>
                <sec:intercept-url pattern="/[a-zA-Z0-9_\-]+/[a-z]{2,3}/source/.+" access="hasRole('Administrator')"/>
                <sec:intercept-url pattern="/[a-zA-Z0-9_\-]+/[a-z]{2,3}/thread/status" access="hasRole('Administrator')"/>
                <sec:intercept-url pattern="/[a-zA-Z0-9_\-]+/[a-z]{2,3}/thread/trace/.+" access="hasRole('Administrator')"/>
                <sec:intercept-url pattern="/[a-zA-Z0-9_\-]+/[a-z]{2,3}/thread/debugging/.+" access="hasRole('Administrator')"/>
                <sec:intercept-url pattern="/[a-zA-Z0-9_\-]+/[a-z]{2,3}/log/.+" access="hasRole('Administrator')"/>

                <!-- Direct links -->
                <sec:intercept-url pattern="/resource/.*" access="permitAll"></sec:intercept-url>
                <sec:intercept-url pattern="/organization/.*" access="permitAll"></sec:intercept-url>
                <sec:intercept-url pattern="/thesaurus/.*" access="permitAll"></sec:intercept-url>

                <sec:intercept-url pattern="/sitemap/.*" access="permitAll"></sec:intercept-url>


                <!-- Reports -->
                <sec:intercept-url pattern="/[a-zA-Z0-9_\-]+/[a-z]{2,3}/recordsupdated.csv!?.*" access="hasRole('UserAdmin')"/>
                <sec:intercept-url pattern="/[a-zA-Z0-9_\-]+/[a-z]{2,3}/recordsinternal.csv!?.*" access="hasRole('UserAdmin')"/>
                <sec:intercept-url pattern="/[a-zA-Z0-9_\-]+/[a-z]{2,3}/users.csv!?.*" access="hasRole('UserAdmin')"/>
                <sec:intercept-url pattern="/[a-zA-Z0-9_\-]+/[a-z]{2,3}/datauploads.csv!?.*" access="hasRole('UserAdmin')"/>
                <sec:intercept-url pattern="/[a-zA-Z0-9_\-]+/[a-z]{2,3}/datadownloads.csv!?.*" access="hasRole('UserAdmin')"/>

              <!-- INSPIRE Atom -->
                <sec:intercept-url pattern="/[a-zA-Z0-9_\-]+/[a-z]{2,3}/atomharvester!?.*" access="hasRole('Administrator')"/>
                <sec:intercept-url pattern="/[a-zA-Z0-9_\-]+/[a-z]{2,3}/atom.get!?.*" access="permitAll"/>
                <sec:intercept-url pattern="/[a-zA-Z0-9_\-]+/[a-z]{2,3}/atom.description!?.*" access="permitAll"/>
                <sec:intercept-url pattern="/opensearch/[a-z]{2,3}/!?.*" access="permitAll"/>
                <sec:intercept-url pattern="/[a-zA-Z0-9_\-]+/[a-z]{2,3}/atom.describe!?.*" access="permitAll"/>
                <sec:intercept-url pattern="/[a-zA-Z0-9_\-]+/[a-z]{2,3}/atom.download!?.*" access="permitAll"/>
                <sec:intercept-url pattern="/[a-zA-Z0-9_\-]+/[a-z]{2,3}/atom.search!?.*" access="permitAll"/>

                <!-- Metadata identifier templates -->
                <sec:intercept-url pattern="/[a-zA-Z0-9_\-]+/[a-z]{2,3}/metadataIdentifierTemplates!?.*" access="hasRole('Editor')"/>

                <!-- Retrieve public metadata as RDF  -->
                <sec:intercept-url pattern="/srv/[a-z]{2,3}/rdf.metadata.public.get!?.*" access="permitAll"></sec:intercept-url>

                <sec:intercept-url pattern="/error" access="permitAll"/>
                <sec:intercept-url pattern="/home\?.*" access="permitAll"/>
                <sec:intercept-url pattern="/home" access="permitAll"/>
                <sec:intercept-url pattern="/rewritestatus" access="permitAll"/>

                <!-- SLD helpers -->
                <sec:intercept-url pattern="/[a-zA-Z0-9_\-]+/[a-z]{2,3}/generateSLD!?.*" access="permitAll"/>
                <sec:intercept-url pattern="/[a-zA-Z0-9_\-]+/[a-z]{2,3}/getSLD/.*" access="permitAll"/>

                <sec:intercept-url pattern="/.*" access="denyAll"/>
            </sec:filter-security-metadata-source>
        </property>
    </bean>
=======
          http://www.springframework.org/schema/security/spring-security-3.2.xsd"
  xmlns:sec="http://www.springframework.org/schema/security"
  xmlns:xsi="http://www.w3.org/2001/XMLSchema-instance"
  xmlns="http://www.springframework.org/schema/beans">
  <bean class="org.springframework.security.web.access.intercept.FilterSecurityInterceptor"
        id="filterSecurityInterceptor">
    <property name="authenticationManager" ref="authenticationManager"></property>
    <property name="accessDecisionManager" ref="accessDecisionManager"></property>
    <property name="securityMetadataSource">
      <sec:filter-security-metadata-source use-expressions="true" request-matcher="regex">
        <sec:intercept-url pattern="/metadata/.*" access="permitAll"/>
        <sec:intercept-url pattern="/[a-zA-Z0-9_\-]+" access="permitAll"/>
        <sec:intercept-url pattern="/[a-zA-Z0-9_\-]+/metadata/.*" access="permitAll"/>
        <sec:intercept-url pattern="/static/wroAPI/.*" access="hasRole('Administrator')"/>
        <sec:intercept-url pattern="/static/.*" access="permitAll"/>
        <sec:intercept-url pattern="/[a-zA-Z0-9_\-]+/[a-z]{2,3}/xml.thesaurus.getList!?.*"
                           access="permitAll"/>
        <sec:intercept-url pattern="/monitor/.*" access="hasRole('Monitor')"/>
        <sec:intercept-url pattern="/monitor" access="hasRole('Monitor')"/>
        <sec:intercept-url pattern="/\w*healthcheck"
                           access="hasRole('Monitor')"/>
        <sec:intercept-url pattern="/[a-zA-Z0-9_\-]+/[a-z]{2,3}/service-not-allowed!?.*"
                           access="permitAll"/>
        <sec:intercept-url pattern="/[a-zA-Z0-9_\-]+/[a-z]{2,3}/.+\?casLogin.*"
                           access="hasRole('RegisteredUser')"/>
        <sec:intercept-url pattern="/[a-zA-Z0-9_\-]+/[a-z]{2,3}/util.import!?.*"
                           access="hasRole('Administrator')"/>
        <sec:intercept-url pattern="/[a-zA-Z0-9_\-]+/[a-z]{2,3}/util.ping!?.*"
                           access="hasRole('Administrator')"/>
        <sec:intercept-url pattern="/[a-zA-Z0-9_\-]+/[a-z]{2,3}/util.empty!?.*"
                           access="hasRole('Administrator')"/>
        <sec:intercept-url pattern="/[a-zA-Z0-9_\-]+/[a-z]{2,3}/util.select!?.*"
                           access="hasRole('Administrator')"/>
        <sec:intercept-url pattern="/[a-zA-Z0-9_\-]+/[a-z]{2,3}/help.edit.form!?.*"
                           access="hasRole('Administrator')"/>
        <sec:intercept-url pattern="/[a-zA-Z0-9_\-]+/[a-z]{2,3}/help.update!?.*"
                           access="hasRole('Administrator')"/>
        <sec:intercept-url pattern="/[a-zA-Z0-9_\-]+/[a-z]{2,3}/thesaurus.add.register!?.*"
                           access="hasRole('Administrator')"/>
        <sec:intercept-url pattern="/[a-zA-Z0-9_\-]+/[a-z]{2,3}/xml.config.info!?.*"
                           access="hasRole('Administrator')"/>
        <sec:intercept-url pattern="/[a-zA-Z0-9_\-]+/[a-z]{2,3}/config.info!?.*"
                           access="hasRole('Administrator')"/>


        <sec:intercept-url pattern="/[a-zA-Z0-9_\-]+/[a-z]{2,3}/debug.openconnection.accessors!?.*"
                           access="hasRole('Administrator')"/>
        <sec:intercept-url pattern="/[a-zA-Z0-9_\-]+/[a-z]{2,3}/debug.filehandles!?.*"
                           access="hasRole('Administrator')"/>
        <sec:intercept-url pattern="/[a-zA-Z0-9_\-]+/[a-z]{2,3}/metadata.batch.newowner!?.*"
                           access="hasRole('UserAdmin')"/>
        <sec:intercept-url pattern="/[a-zA-Z0-9_\-]+/[a-z]{2,3}/metadata.batch.newowner.form!?.*"
                           access="hasRole('UserAdmin')"/>
        <sec:intercept-url pattern="/[a-zA-Z0-9_\-]+/[a-z]{2,3}/xml.usergroups.list!?.*"
                           access="hasRole('UserAdmin')"/>
        <sec:intercept-url pattern="/[a-zA-Z0-9_\-]+/[a-z]{2,3}/group.get!?.*"
                           access="hasRole('Editor')"/>
        <sec:intercept-url pattern="/[a-zA-Z0-9_\-]+/[a-z]{2,3}/metadata.category!?.*"
                           access="hasRole('Editor')"/>
        <sec:intercept-url pattern="/[a-zA-Z0-9_\-]+/[a-z]{2,3}/metadata.category.form!?.*"
                           access="hasRole('Editor')"/>
        <sec:intercept-url pattern="/[a-zA-Z0-9_\-]+/[a-z]{2,3}/metadata.batch.category.form!?.*"
                           access="hasRole('Editor')"/>
        <sec:intercept-url
          pattern="/[a-zA-Z0-9_\-]+/[a-z]{2,3}/metadata.batch.update.categories!?.*"
          access="hasRole('Editor')"/>
        <sec:intercept-url pattern="/[a-zA-Z0-9_\-]+/[a-z]{2,3}/metadata.status!?.*"
                           access="hasRole('Editor')"/>
        <sec:intercept-url pattern="/[a-zA-Z0-9_\-]+/[a-z]{2,3}/metadata.status.form!?.*"
                           access="hasRole('Editor')"/>
        <sec:intercept-url pattern="/[a-zA-Z0-9_\-]+/[a-z]{2,3}/xml.metadata.status.set!?.*"
                           access="hasRole('Editor')"/>
        <sec:intercept-url pattern="/[a-zA-Z0-9_\-]+/[a-z]{2,3}/metadata.batch.status.form!?.*"
                           access="hasRole('Editor')"/>
        <sec:intercept-url pattern="/[a-zA-Z0-9_\-]+/[a-z]{2,3}/metadata.batch.update.status!?.*"
                           access="hasRole('Editor')"/>
        <sec:intercept-url pattern="/[a-zA-Z0-9_\-]+/[a-z]{2,3}/metadata.add!?.*"
                           access="hasRole('Editor')"/>
        <sec:intercept-url pattern="/[a-zA-Z0-9_\-]+/[a-z]{2,3}/metadata.add.form!?.*"
                           access="hasRole('Editor')"/>
        <sec:intercept-url pattern="/[a-zA-Z0-9_\-]+/[a-z]{2,3}/xml.metadata.admin.form!?.*"
                           access="hasRole('Editor')"/>
        <sec:intercept-url
          pattern="/[a-zA-Z0-9_\-]+/[a-z]{2,3}/xml.metadata.batch.update.privileges!?.*"
          access="hasRole('Editor')"/>
        <sec:intercept-url pattern="/[a-zA-Z0-9_\-]+/[a-z]{2,3}/md.publish!?.*"
                           access="hasRole('Editor')"/>
        <sec:intercept-url pattern="/[a-zA-Z0-9_\-]+/[a-z]{2,3}/md.unpublish!?.*"
                           access="hasRole('Editor')"/>
        <sec:intercept-url pattern="/[a-zA-Z0-9_\-]+/[a-z]{2,3}/metadata.batch.admin.form!?.*"
                           access="hasRole('Editor')"/>
        <sec:intercept-url pattern="/[a-zA-Z0-9_\-]+/[a-z]{2,3}/metadata.version!?.*"
                           access="hasRole('Editor')"/>
        <sec:intercept-url pattern="/[a-zA-Z0-9_\-]+/[a-z]{2,3}/metadata.batch.version!?.*"
                           access="hasRole('Editor')"/>
        <sec:intercept-url pattern="/[a-zA-Z0-9_\-]+/[a-z]{2,3}/metadata.delete!?.*"
                           access="hasRole('Editor')"/>
        <sec:intercept-url pattern="/[a-zA-Z0-9_\-]+/[a-z]{2,3}/metadata.batch.delete!?.*"
                           access="hasRole('Editor')"/>
        <sec:intercept-url pattern="/[a-zA-Z0-9_\-]+/[a-z]{2,3}/metadata.create.thesaurus.form!?.*"
                           access="hasRole('Editor')"/>
        <sec:intercept-url pattern="/[a-zA-Z0-9_\-]+/[a-z]{2,3}/metadata.create.new!?.*"
                           access="hasRole('Editor')"/>
        <sec:intercept-url pattern="/[a-zA-Z0-9_\-]+/[a-z]{2,3}/metadata.create.edit!?.*"
                           access="hasRole('Editor')"/>
        <sec:intercept-url pattern="/[a-zA-Z0-9_\-]+/[a-z]{2,3}/metadata.elem.add.new!?.*"
                           access="hasRole('Editor')"/>
        <sec:intercept-url pattern="/[a-zA-Z0-9_\-]+/[a-z]{2,3}/metadata.elem.delete.new!?.*"
                           access="hasRole('Editor')"/>
        <sec:intercept-url pattern="/[a-zA-Z0-9_\-]+/[a-z]{2,3}/metadata.elem.down!?.*"
                           access="hasRole('Editor')"/>
        <sec:intercept-url pattern="/[a-zA-Z0-9_\-]+/[a-z]{2,3}/metadata.elem.up!?.*"
                           access="hasRole('Editor')"/>
        <sec:intercept-url pattern="/[a-zA-Z0-9_\-]+/[a-z]{2,3}/metadata.attr.delete!?.*"
                           access="hasRole('Editor')"/>
        <sec:intercept-url pattern="/[a-zA-Z0-9_\-]+/[a-z]{2,3}/metadata.update.new!?.*"
                           access="hasRole('Editor')"/>
        <sec:intercept-url pattern="/[a-zA-Z0-9_\-]+/[a-z]{2,3}/metadata.update.finish!?.*"
                           access="hasRole('Editor')"/>
        <sec:intercept-url pattern="/[a-zA-Z0-9_\-]+/[a-z]{2,3}/metadata.update.forget!?.*"
                           access="hasRole('Editor')"/>
        <sec:intercept-url pattern="/[a-zA-Z0-9_\-]+/[a-z]{2,3}/metadata.update.forget.new!?.*"
                           access="hasRole('Editor')"/>
        <sec:intercept-url pattern="/[a-zA-Z0-9_\-]+/[a-z]{2,3}/metadata.update.forgetandfinish!?.*"
                           access="hasRole('Editor')"/>
        <sec:intercept-url pattern="/[a-zA-Z0-9_\-]+/[a-z]{2,3}/metadata.batch.children.form!?.*"
                           access="hasRole('Editor')"/>
        <sec:intercept-url pattern="/[a-zA-Z0-9_\-]+/[a-z]{2,3}/metadata.batch.update.children!?.*"
                           access="hasRole('Editor')"/>
        <sec:intercept-url pattern="/[a-zA-Z0-9_\-]+/[a-z]{2,3}/metadata.suggestion!?.*"
                           access="hasRole('Editor')"/>
        <sec:intercept-url pattern="/[a-zA-Z0-9_\-]+/[a-z]{2,3}/xml.metadata.validate!?.*"
                           access="hasRole('Editor')"/>
        <sec:intercept-url pattern="/[a-zA-Z0-9_\-]+/[a-z]{2,3}/metadata.processing.new!?.*"
                           access="hasRole('Editor')"/>
        <sec:intercept-url pattern="/[a-zA-Z0-9_\-]+/[a-z]{2,3}/xml.metadata.processing!?.*"
                           access="hasRole('Editor')"/>
        <sec:intercept-url
          pattern="/[a-zA-Z0-9_\-]+/[a-z]{2,3}/metadata.batch.extract.subtemplates.form!?.*"
          access="hasRole('Editor')"/>
        <sec:intercept-url
          pattern="/[a-zA-Z0-9_\-]+/[a-z]{2,3}/metadata.batch.extract.subtemplates!?.*"
          access="hasRole('Editor')"/>
        <sec:intercept-url pattern="/[a-zA-Z0-9_\-]+/[a-z]{2,3}/xml.user.metadata!?.*"
                           access="hasRole('Editor')"/>
        <sec:intercept-url pattern="/[a-zA-Z0-9_\-]+/[a-z]{2,3}/metadata.insert.paste!?.*"
                           access="hasRole('Editor')"/>
        <sec:intercept-url pattern="/[a-zA-Z0-9_\-]+/[a-z]{2,3}/xml.metadata.insert.paste!?.*"
                           access="hasRole('Editor')"/>
        <sec:intercept-url pattern="/[a-zA-Z0-9_\-]+/[a-z]{2,3}/file.upload!?.*"
                           access="hasRole('Editor')"/>
        <sec:intercept-url pattern="/[a-zA-Z0-9_\-]+/[a-z]{2,3}/resources.upload.new!?.*"
                           access="hasRole('Editor')"/>
        <sec:intercept-url pattern="/[a-zA-Z0-9_\-]+/[a-z]{2,3}/resources.del.new!?.*"
                           access="hasRole('Editor')"/>
        <sec:intercept-url pattern="/[a-zA-Z0-9_\-]+/[a-z]{2,3}/metadata.thumbnail.set.new!?.*"
                           access="hasRole('Editor')"/>
        <sec:intercept-url pattern="/[a-zA-Z0-9_\-]+/[a-z]{2,3}/metadata.thumbnail.unset.new!?.*"
                           access="hasRole('Editor')"/>
        <sec:intercept-url pattern="/[a-zA-Z0-9_\-]+/[a-z]{2,3}/xml.metadata.insert!?.*"
                           access="hasRole('Editor')"/>
        <sec:intercept-url pattern="/[a-zA-Z0-9_\-]+/[a-z]{2,3}/xml.metadata.delete!?.*"
                           access="hasRole('Editor')"/>
        <sec:intercept-url pattern="/[a-zA-Z0-9_\-]+/[a-z]{2,3}/mef.import!?.*"
                           access="hasRole('Editor')"/>
        <sec:intercept-url pattern="/[a-zA-Z0-9_\-]+/[a-z]{2,3}/mef.import.ui!?.*"
                           access="hasRole('Editor')"/>
        <sec:intercept-url pattern="/[a-zA-Z0-9_\-]+/[a-z]{2,3}/xml.mef.import.ui!?.*"
                           access="hasRole('Editor')"/>
        <sec:intercept-url pattern="/[a-zA-Z0-9_\-]+/[a-z]{2,3}/map.import!?.*"
                           access="hasRole('Editor')"/>
        <sec:intercept-url pattern="/[a-zA-Z0-9_\-]+/[a-z]{2,3}/get.conversions.xsl!?.*"
                           access="hasRole('Editor')"/>
        <sec:intercept-url pattern="/[a-zA-Z0-9_\-]+/[a-z]{2,3}/xml.relation.insert!?.*"
                           access="hasRole('Editor')"/>
        <sec:intercept-url pattern="/[a-zA-Z0-9_\-]+/[a-z]{2,3}/xml.relation.delete!?.*"
                           access="hasRole('Editor')"/>
        <sec:intercept-url pattern="/[a-zA-Z0-9_\-]+/[a-z]{2,3}/geoserver.publisher!?.*"
                           access="hasRole('Editor')"/>
        <sec:intercept-url pattern="/[a-zA-Z0-9_\-]+/[a-z]{2,3}/home!?.*"
                           access="permitAll"/>
        <sec:intercept-url pattern="/[a-zA-Z0-9_\-]+/[a-z]{2,3}/main.error!?.*"
                           access="permitAll"/>
        <sec:intercept-url pattern="/[a-zA-Z0-9_\-]+/[a-z]{2,3}/metadata.thumbnail!?.*"
                           access="permitAll"/>
        <sec:intercept-url pattern="/[a-zA-Z0-9_\-]+/[a-z]{2,3}/metadata.relation!?.*"
                           access="permitAll"/>
        <sec:intercept-url pattern="/[a-zA-Z0-9_\-]+/[a-z]{2,3}/xml.relation!?.*"
                           access="permitAll"/>
        <sec:intercept-url pattern="/[a-zA-Z0-9_\-]+/[a-z]{2,3}/user.logout!?.*"
                           access="permitAll"/>
        <sec:intercept-url pattern="/[a-zA-Z0-9_\-]+/[a-z]{2,3}/user.privileges.error!?.*"
                           access="permitAll"/>
        <sec:intercept-url pattern="/[a-zA-Z0-9_\-]+/[a-z]{2,3}/res!?.*"
                           access="permitAll"/>
        <sec:intercept-url pattern="/[a-zA-Z0-9_\-]+/[a-z]{2,3}/feedback.send!?.*"
                           access="permitAll"/>
        <sec:intercept-url pattern="/[a-zA-Z0-9_\-]+/[a-z]{2,3}/file.download!?.*"
                           access="permitAll"/>
        <sec:intercept-url pattern="/[a-zA-Z0-9_\-]+/[a-z]{2,3}/file.disclaimer!?.*"
                           access="permitAll"/>
        <sec:intercept-url pattern="/[a-zA-Z0-9_\-]+/[a-z]{2,3}/feedback.download.insert!?.*"
                           access="permitAll"/>
        <sec:intercept-url pattern="/[a-zA-Z0-9_\-]+/[a-z]{2,3}/resources.get!?.*"
                           access="permitAll"/>
        <sec:intercept-url pattern="/[a-zA-Z0-9_\-]+/[a-z]{2,3}/resources.get.archive!?.*"
                           access="permitAll"/>
        <sec:intercept-url pattern="/[a-zA-Z0-9_\-]+/[a-z]{2,3}/prepare.file.download!?.*"
                           access="permitAll"/>
        <sec:intercept-url pattern="/[a-zA-Z0-9_\-]+/[a-z]{2,3}/external.getmetadata!?.*"
                           access="permitAll"/>
        <sec:intercept-url pattern="/[a-zA-Z0-9_\-]+/[a-z]{2,3}/resources.getgraphover!?.*"
                           access="permitAll"/>
        <sec:intercept-url pattern="/[a-zA-Z0-9_\-]+/[a-z]{2,3}/graphover.show!?.*"
                           access="permitAll"/>
        <sec:intercept-url pattern="/[a-zA-Z0-9_\-]+/[a-z]{2,3}/metadata.select!?.*"
                           access="permitAll"/>
        <sec:intercept-url pattern="/[a-zA-Z0-9_\-]+/[a-z]{2,3}/pdf.selection.search!?.*"
                           access="permitAll"/>
        <sec:intercept-url pattern="/[a-zA-Z0-9_\-]+/[a-z]{2,3}/pdf.present!?.*"
                           access="permitAll"/>
        <sec:intercept-url pattern="/[a-zA-Z0-9_\-]+/[a-z]{2,3}/pdf!?.*"
                           access="permitAll"/>
        <sec:intercept-url pattern="/[a-zA-Z0-9_\-]+/[a-z]{2,3}/xml.search!?.*"
                           access="permitAll"/>
        <sec:intercept-url pattern="/[a-zA-Z0-9_\-]+/[a-z]{2,3}/xml.search.keywords!?.*"
                           access="permitAll"/>
        <sec:intercept-url pattern="/[a-zA-Z0-9_\-]+/[a-z]{2,3}/xml.metadata.get!?.*"
                           access="permitAll"/>
        <sec:intercept-url pattern="/[a-zA-Z0-9_\-]+/[a-z]{2,3}/rdf.metadata.get!?.*"
                           access="permitAll"/>
        <sec:intercept-url pattern="/[a-zA-Z0-9_\-]+/[a-z]{2,3}/rdf.search!?.*"
                           access="permitAll"/>
        <sec:intercept-url pattern="/[a-zA-Z0-9_\-]+/[a-z]{2,3}/xml.metadocument.snippet!?.*"
                           access="permitAll"/>
        <sec:intercept-url pattern="/[a-zA-Z0-9_\-]+/[a-z]{2,3}/xml.metadocument.get!?.*"
                           access="permitAll"/>
        <sec:intercept-url pattern="/[a-zA-Z0-9_\-]+/[a-z]{2,3}/xml.info!?.*"
                           access="permitAll"/>
        <sec:intercept-url pattern="/[a-zA-Z0-9_\-]+/[a-z]{2,3}/xml.keyword.get!?.*"
                           access="permitAll"/>
        <sec:intercept-url pattern="/[a-zA-Z0-9_\-]+/[a-z]{2,3}/xml.file.disclaimer!?.*"
                           access="permitAll"/>
        <sec:intercept-url pattern="/[a-zA-Z0-9_\-]+/[a-z]{2,3}/xml.file.download!?.*"
                           access="permitAll"/>
        <sec:intercept-url pattern="/[a-zA-Z0-9_\-]+/[a-z]{2,3}/xml.metadata.status.get!?.*"
                           access="permitAll"/>
        <sec:intercept-url pattern="/[a-zA-Z0-9_\-]+/[a-z]{2,3}/view!?.*"
                           access="permitAll"/>
        <sec:intercept-url pattern="/[a-zA-Z0-9_\-]+/[a-z]{2,3}/edit!?.*"
                           access="hasRole('Editor')"/>
        <sec:intercept-url pattern="/[a-zA-Z0-9_\-]+/[a-z]{2,3}/portal.search!?.*"
                           access="permitAll"/>
        <sec:intercept-url pattern="/[a-zA-Z0-9_\-]+/[a-z]{2,3}/portal.opensearch!?.*"
                           access="permitAll"/>
        <sec:intercept-url pattern="/[a-zA-Z0-9_\-]+/[a-z]{2,3}/portal.search.keywords!?.*"
                           access="permitAll"/>
        <sec:intercept-url pattern="/[a-zA-Z0-9_\-]+/[a-z]{2,3}/portal.search.credits!?.*"
                           access="permitAll"/>
        <sec:intercept-url pattern="/[a-zA-Z0-9_\-]+/[a-z]{2,3}/portal.search.present!?.*"
                           access="permitAll"/>
        <sec:intercept-url pattern="/[a-zA-Z0-9_\-]+/[a-z]{2,3}/portal.present!?.*"
                           access="permitAll"/>
        <sec:intercept-url pattern="/[a-zA-Z0-9_\-]+/[a-z]{2,3}/portal.full!?.*"
                           access="permitAll"/>
        <sec:intercept-url pattern="/[a-zA-Z0-9_\-]+/[a-z]{2,3}/portal.get!?.*"
                           access="permitAll"/>
        <sec:intercept-url pattern="/[a-zA-Z0-9_\-]+/[a-z]{2,3}/portal.latest.updated!?.*"
                           access="permitAll"/>
        <sec:intercept-url pattern="/[a-zA-Z0-9_\-]+/[a-z]{2,3}/portal.featured!?.*"
                           access="permitAll"/>
        <sec:intercept-url pattern="/[a-zA-Z0-9_\-]+/[a-z]{2,3}/portal.categories!?.*"
                           access="permitAll"/>
        <sec:intercept-url pattern="/[a-zA-Z0-9_\-]+/[a-z]{2,3}/portal.sources!?.*"
                           access="permitAll"/>
        <sec:intercept-url pattern="/[a-zA-Z0-9_\-]+/[a-z]{2,3}/portal.sitemap!?.*"
                           access="permitAll"/>
        <sec:intercept-url pattern="/[a-zA-Z0-9_\-]+/[a-z]{2,3}/pdf.search!?.*"
                           access="permitAll"/>
        <sec:intercept-url pattern="/[a-zA-Z0-9_\-]+/[a-z]{2,3}/xml_dublin-core!?.*"
                           access="permitAll"/>
        <sec:intercept-url pattern="/[a-zA-Z0-9_\-]+/[a-z]{2,3}/xml_dublin-coreTooai_dc!?.*"
                           access="permitAll"/>
        <sec:intercept-url pattern="/[a-zA-Z0-9_\-]+/[a-z]{2,3}/xml_fgdc-std!?.*"
                           access="permitAll"/>
        <sec:intercept-url pattern="/[a-zA-Z0-9_\-]+/[a-z]{2,3}/xml_fgdc-stdTooai_dc!?.*"
                           access="permitAll"/>
        <sec:intercept-url pattern="/[a-zA-Z0-9_\-]+/[a-z]{2,3}/xml_iso19115to19139!?.*"
                           access="permitAll"/>
        <sec:intercept-url pattern="/[a-zA-Z0-9_\-]+/[a-z]{2,3}/xml_iso19115toarccatalog8!?.*"
                           access="permitAll"/>
        <sec:intercept-url pattern="/[a-zA-Z0-9_\-]+/[a-z]{2,3}/xml_iso19115Tooai_dc!?.*"
                           access="permitAll"/>
        <sec:intercept-url pattern="/[a-zA-Z0-9_\-]+/[a-z]{2,3}/xml_iso19139!?.*"
                           access="permitAll"/>
        <sec:intercept-url pattern="/[a-zA-Z0-9_\-]+/[a-z]{2,3}/xml_iso19139Tooai_dc!?.*"
                           access="permitAll"/>
        <sec:intercept-url pattern="/[a-zA-Z0-9_\-]+/[a-z]{2,3}/xml_iso19110!?.*"
                           access="permitAll"/>
        <sec:intercept-url pattern="/[a-zA-Z0-9_\-]+/[a-z]{2,3}/xml_iso19110Tooai_dc!?.*"
                           access="permitAll"/>
        <sec:intercept-url pattern="/[a-zA-Z0-9_\-]+/[a-z]{2,3}/xml_csw-record!?.*"
                           access="permitAll"/>
        <sec:intercept-url pattern="/[a-zA-Z0-9_\-]+/[a-z]{2,3}/xml_csw-recordTooai_dc!?.*"
                           access="permitAll"/>
        <sec:intercept-url pattern="/[a-zA-Z0-9_\-]+/[a-z]{2,3}/rss.latest!?.*"
                           access="permitAll"/>
        <sec:intercept-url pattern="/[a-zA-Z0-9_\-]+/[a-z]{2,3}/rss.search!?.*"
                           access="permitAll"/>
        <sec:intercept-url pattern="/[a-zA-Z0-9_\-]+/[a-z]{2,3}/rss.present!?.*"
                           access="permitAll"/>
        <sec:intercept-url pattern="/[a-zA-Z0-9_\-]+/[a-z]{2,3}/csv.search!?.*"
                           access="permitAll"/>
        <sec:intercept-url pattern="/[a-zA-Z0-9_\-]+/[a-z]{2,3}/csv.present!?.*"
                           access="permitAll"/>
        <sec:intercept-url pattern="/[a-zA-Z0-9_\-]+/[a-z]{2,3}/google.kml!?.*"
                           access="permitAll"/>
        <sec:intercept-url pattern="/[a-zA-Z0-9_\-]+/[a-z]{2,3}/xml.group.list!?.*"
                           access="permitAll"/>
        <sec:intercept-url pattern="/[a-zA-Z0-9_\-]+/[a-z]{2,3}/mef.export!?.*"
                           access="permitAll"/>
        <sec:intercept-url pattern="/[a-zA-Z0-9_\-]+/[a-z]{2,3}/xml.relation.get!?.*"
                           access="permitAll"/>
        <sec:intercept-url pattern="/[a-zA-Z0-9_\-]+/[a-z]{2,3}/xml.schema.info!?.*"
                           access="permitAll"/>
        <sec:intercept-url pattern="/[a-zA-Z0-9_\-]+/[a-z]{2,3}/xml.metadata.rate!?.*"
                           access="permitAll"/>
        <sec:intercept-url pattern="/[a-zA-Z0-9_\-]+/[a-z]{2,3}/keywords.editsearch!?.*"
                           access="permitAll"/>
        <sec:intercept-url pattern="/[a-zA-Z0-9_\-]+/[a-z]{2,3}/thesaurus.list!?.*"
                           access="permitAll"/>
        <sec:intercept-url pattern="/[a-zA-Z0-9_\-]+/[a-z]{2,3}/thesaurus.view!?.*"
                           access="permitAll"/>
        <sec:intercept-url pattern="/[a-zA-Z0-9_\-]+/[a-z]{2,3}/crs.types!?.*"
                           access="permitAll"/>
        <sec:intercept-url pattern="/[a-zA-Z0-9_\-]+/[a-z]{2,3}/crs.get!?.*"
                           access="permitAll"/>
        <sec:intercept-url pattern="/[a-zA-Z0-9_\-]+/[a-z]{2,3}/contacts.search!?.*"
                           access="permitAll"/>
        <sec:intercept-url pattern="/[a-zA-Z0-9_\-]+/[a-z]{2,3}/contacts.sort!?.*"
                           access="permitAll"/>
        <sec:intercept-url pattern="/[a-zA-Z0-9_\-]+/[a-z]{2,3}/contacts.select!?.*"
                           access="permitAll"/>
        <sec:intercept-url pattern="/[a-zA-Z0-9_\-]+/[a-z]{2,3}/contacts.editsearch!?.*"
                           access="permitAll"/>
        <sec:intercept-url pattern="/[a-zA-Z0-9_\-]+/[a-z]{2,3}/contacts.getselected!?.*"
                           access="permitAll"/>
        <sec:intercept-url pattern="/[a-zA-Z0-9_\-]+/[a-z]{2,3}/contacts.getRole!?.*"
                           access="permitAll"/>
        <sec:intercept-url pattern="/[a-zA-Z0-9_\-]+/[a-z]{2,3}/isolanguages!?.*"
                           access="permitAll"/>
        <sec:intercept-url pattern="/[a-zA-Z0-9_\-]+/[a-z]{2,3}/search/facet/config"
                           access="permitAll"/>

        <sec:intercept-url pattern="/wmc/load.wmc" access="permitAll"/>
        <sec:intercept-url pattern="/[a-zA-Z0-9_\-]+/[a-z]{2,3}/selection.layers!?.*"
                           access="permitAll"/>
        <sec:intercept-url pattern="/[a-zA-Z0-9_\-]+/[a-z]{2,3}/robots.txt"
                           access="permitAll"/>
        <sec:intercept-url pattern="/robots.txt" access="permitAll"/>

        <!-- Region services -->
        <sec:intercept-url pattern="/[a-zA-Z0-9_\-]+/[a-z]{2,3}/xml.region.get!?.*"
                           access="permitAll"/>
        <sec:intercept-url pattern="/[a-zA-Z0-9_\-]+/[a-z]{2,3}/xml.regions.list!?.*"
                           access="permitAll"/>
        <sec:intercept-url pattern="/[a-zA-Z0-9_\-]+/[a-z]{2,3}/xml.regions.category.list!?.*"
                           access="permitAll"/>
        <sec:intercept-url pattern="/[a-zA-Z0-9_\-]+/[a-z]{2,3}/region.getmap.\w\w\w\?.*"
                           access="permitAll"/>
        <sec:intercept-url pattern="/[a-zA-Z0-9_\-]+/[a-z]{2,3}/region\.geom\.\w\w\w!?.*"
                           access="permitAll"/>

        <sec:intercept-url pattern="/[a-zA-Z0-9_\-]+/[a-z]{2,3}/metadata.batch.replace.form!?.*"
                           access="hasRole('Editor')"/>


        <!-- New section of services based on refactoring
        guideline https://github.com/geonetwork/core-geonetwork/wiki/RefactoringXSLTAndUserInterface -->
        <sec:intercept-url pattern="/[a-zA-Z0-9_\-]+/[a-z]{2,3}/q!?.*" access="permitAll"/>
        <sec:intercept-url pattern="/[a-zA-Z0-9_\-]+/[a-z]{2,3}/qi!?.*" access="permitAll"/>
        <sec:intercept-url pattern="/[a-zA-Z0-9_\-]+/[a-z]{2,3}/suggest!?.*" access="permitAll"/>

        <sec:intercept-url pattern="/[a-zA-Z0-9_\-]+/[a-z]{2,3}/info!?.*" access="permitAll"/>
        <sec:intercept-url pattern="/[a-zA-Z0-9_\-]+/[a-z]{2,3}/translation/db!?.*"
                           access="permitAll"/>

        <sec:intercept-url pattern="/[a-zA-Z0-9_\-]+/[a-z]{2,3}/oaipmh!?.*" access="permitAll"/>

        <sec:intercept-url pattern="/[a-zA-Z0-9_\-]+/[a-z]{2,3}/admin.group.list!?.*"
                           access="hasRole('Editor')"/>
        <sec:intercept-url pattern="/[a-zA-Z0-9_\-]+/[a-z]{2,3}/admin.group.get!?.*"
                           access="hasRole('Editor')"/>
        <sec:intercept-url pattern="/[a-zA-Z0-9_\-]+/[a-z]{2,3}/admin.group.update!?.*"
                           access="hasRole('UserAdmin')"/>
        <sec:intercept-url pattern="/[a-zA-Z0-9_\-]+/[a-z]{2,3}/admin.group.update.labels!?.*"
                           access="hasRole('Administrator')"/>
        <sec:intercept-url pattern="/[a-zA-Z0-9_\-]+/[a-z]{2,3}/admin.group.remove!?.*"
                           access="hasRole('Administrator')"/>

        <sec:intercept-url pattern="/[a-zA-Z0-9_\-]+/[a-z]{2,3}/admin.user!?\?.*"
                           access="hasRole('RegisteredUser')"/>
        <sec:intercept-url pattern="/[a-zA-Z0-9_\-]+/[a-z]{2,3}/admin.user.list!?.*"
                           access="hasRole('RegisteredUser')"/>
        <sec:intercept-url pattern="/[a-zA-Z0-9_\-]+/[a-z]{2,3}/admin.user.update!?.*"
                           access="hasRole('RegisteredUser')"/>
        <sec:intercept-url pattern="/[a-zA-Z0-9_\-]+/[a-z]{2,3}/admin.user.resetpassword\?.*"
                           access="hasRole('RegisteredUser')"/>
        <sec:intercept-url pattern="/[a-zA-Z0-9_\-]+/[a-z]{2,3}/admin.user.remove!?.*"
                           access="hasRole('UserAdmin')"/>

        <sec:intercept-url pattern="/[a-zA-Z0-9_\-]+/[a-z]{2,3}/admin.usergroups.list!?.*"
                           access="hasRole('RegisteredUser')"/>

        <sec:intercept-url pattern="/[a-zA-Z0-9_\-]+/[a-z]{2,3}/admin.category.update!?.*"
                           access="hasRole('UserAdmin')"/>
        <sec:intercept-url pattern="/[a-zA-Z0-9_\-]+/[a-z]{2,3}/admin.category.remove!?.*"
                           access="hasRole('UserAdmin')"/>
        <sec:intercept-url pattern="/[a-zA-Z0-9_\-]+/[a-z]{2,3}/admin.category.update.labels!?.*"
                           access="hasRole('UserAdmin')"/>

        <sec:intercept-url pattern="/[a-zA-Z0-9_\-]+/[a-z]{2,3}/admin.logo.list!?.*"
                           access="permitAll"/>
        <sec:intercept-url pattern="/[a-zA-Z0-9_\-]+/[a-z]{2,3}/admin.logo.update!?.*"
                           access="hasRole('UserAdmin')"/>
        <sec:intercept-url pattern="/[a-zA-Z0-9_\-]+/[a-z]{2,3}/admin.logo.remove!?.*"
                           access="hasRole('UserAdmin')"/>
        <sec:intercept-url pattern="/[a-zA-Z0-9_\-]+/[a-z]{2,3}/admin.logo.upload!?.*"
                           access="hasRole('UserAdmin')"/>

        <sec:intercept-url pattern="/[a-zA-Z0-9_\-]+/[a-z]{2,3}/admin.config.list!?.*"
                           access="hasRole('Administrator')"/>
        <sec:intercept-url pattern="/[a-zA-Z0-9_\-]+/[a-z]{2,3}/admin.config.save!?.*"
                           access="hasRole('Administrator')"/>


        <sec:intercept-url pattern="/[a-zA-Z0-9_\-]+/[a-z]{2,3}/admin.notifications.list!?.*"
                           access="hasRole('Administrator')"/>
        <sec:intercept-url pattern="/[a-zA-Z0-9_\-]+/[a-z]{2,3}/admin.notifications.save!?.*"
                           access="hasRole('Administrator')"/>


        <sec:intercept-url pattern="/[a-zA-Z0-9_\-]+/[a-z]{2,3}/admin.config.csw!?.*"
                           access="hasRole('Administrator')"/>
        <sec:intercept-url pattern="/[a-zA-Z0-9_\-]+/[a-z]{2,3}/admin.config.csw.save!?.*"
                           access="hasRole('Administrator')"/>
        <sec:intercept-url
          pattern="/[a-zA-Z0-9_\-]+/[a-z]{2,3}/admin.config.csw.customelementset!?.*"
          access="hasRole('Administrator')"/>
        <sec:intercept-url
          pattern="/[a-zA-Z0-9_\-]+/[a-z]{2,3}/admin.config.csw.customelementset.save!?.*"
          access="hasRole('Administrator')"/>


        <sec:intercept-url pattern="/[a-zA-Z0-9_\-]+/[a-z]{2,3}/admin.config.virtualcsw.list!?.*"
                           access="hasRole('Administrator')"/>
        <sec:intercept-url pattern="/[a-zA-Z0-9_\-]+/[a-z]{2,3}/admin.config.virtualcsw.get!?.*"
                           access="hasRole('Administrator')"/>
        <sec:intercept-url pattern="/[a-zA-Z0-9_\-]+/[a-z]{2,3}/admin.config.virtualcsw.update!?.*"
                           access="hasRole('Administrator')"/>
        <sec:intercept-url pattern="/[a-zA-Z0-9_\-]+/[a-z]{2,3}/admin.config.virtualcsw.remove!?.*"
                           access="hasRole('Administrator')"/>

        <sec:intercept-url pattern="/[a-zA-Z0-9_\-]+/[a-z]{2,3}/admin.index.rebuild!?.*"
                           access="hasRole('Administrator')"/>
        <sec:intercept-url pattern="/[a-zA-Z0-9_\-]+/[a-z]{2,3}/admin.index.optimize!?.*"
                           access="hasRole('Administrator')"/>
        <sec:intercept-url pattern="/[a-zA-Z0-9_\-]+/[a-z]{2,3}/admin.index.rebuildxlinks!?.*"
                           access="hasRole('Administrator')"/>
        <sec:intercept-url pattern="/[a-zA-Z0-9_\-]+/[a-z]{2,3}/admin.index.config.reload!?.*"
                           access="hasRole('Administrator')"/>

        <sec:intercept-url pattern="/[a-zA-Z0-9_\-]+/[a-z]{2,3}/admin.schema.list!?.*"
                           access="hasRole('Administrator')"/>
        <sec:intercept-url pattern="/[a-zA-Z0-9_\-]+/[a-z]{2,3}/admin.schema.update!?.*"
                           access="hasRole('Administrator')"/>
        <sec:intercept-url pattern="/[a-zA-Z0-9_\-]+/[a-z]{2,3}/admin.schema.add!?.*"
                           access="hasRole('Administrator')"/>
        <sec:intercept-url pattern="/[a-zA-Z0-9_\-]+/[a-z]{2,3}/admin.schema.remove!?.*"
                           access="hasRole('Administrator')"/>

        <sec:intercept-url pattern="/[a-zA-Z0-9_\-]+/[a-z]{2,3}/admin.load.samples!?.*"
                           access="hasRole('Administrator')"/>
        <sec:intercept-url pattern="/[a-zA-Z0-9_\-]+/[a-z]{2,3}/admin.load.templates!?.*"
                           access="hasRole('Administrator')"/>

        <sec:intercept-url pattern="/[a-zA-Z0-9_\-]+/[a-z]{2,3}/admin.templates.list!?.*"
                           access="hasRole('Reviewer')"/>
        <sec:intercept-url pattern="/[a-zA-Z0-9_\-]+/[a-z]{2,3}/admin.templates.save.order!?.*"
                           access="hasRole('Reviewer')"/>

        <sec:intercept-url pattern="/[a-zA-Z0-9_\-]+/[a-z]{2,3}/admin.harvester.list!?.*"
                           access="hasRole('UserAdmin')"/>
        <sec:intercept-url pattern="/[a-zA-Z0-9_\-]+/[a-z]{2,3}/admin.harvester.add!?.*"
                           access="hasRole('UserAdmin')"/>
        <sec:intercept-url pattern="/[a-zA-Z0-9_\-]+/[a-z]{2,3}/admin.harvester.update!?.*"
                           access="hasRole('UserAdmin')"/>
        <sec:intercept-url pattern="/[a-zA-Z0-9_\-]+/[a-z]{2,3}/admin.harvester.clone!?.*"
                           access="hasRole('UserAdmin')"/>
        <sec:intercept-url pattern="/[a-zA-Z0-9_\-]+/[a-z]{2,3}/admin.harvester.remove!?.*"
                           access="hasRole('UserAdmin')"/>
        <sec:intercept-url pattern="/[a-zA-Z0-9_\-]+/[a-z]{2,3}/admin.harvester.clear!?.*"
                           access="hasRole('UserAdmin')"/>
        <sec:intercept-url pattern="/[a-zA-Z0-9_\-]+/[a-z]{2,3}/admin.harvester.stop!?.*"
                           access="hasRole('UserAdmin')"/>
        <sec:intercept-url pattern="/[a-zA-Z0-9_\-]+/[a-z]{2,3}/admin.harvester.start!?.*"
                           access="hasRole('UserAdmin')"/>
        <sec:intercept-url pattern="/[a-zA-Z0-9_\-]+/[a-z]{2,3}/admin.harvester.run!?.*"
                           access="hasRole('UserAdmin')"/>
        <sec:intercept-url pattern="/[a-zA-Z0-9_\-]+/[a-z]{2,3}/admin.harvester.info!?.*"
                           access="hasRole('UserAdmin')"/>
        <sec:intercept-url pattern="/[a-zA-Z0-9_\-]+/[a-z]{2,3}/admin.harvester.history!?.*"
                           access="hasRole('UserAdmin')"/>
        <sec:intercept-url pattern="/[a-zA-Z0-9_\-]+/[a-z]{2,3}/admin.harvester.history.full!?.*"
                           access="hasRole('UserAdmin')"/>
        <sec:intercept-url pattern="/[a-zA-Z0-9_\-]+/[a-z]{2,3}/admin.harvester.history.delete!?.*"
                           access="hasRole('UserAdmin')"/>
        <sec:intercept-url pattern="/[a-zA-Z0-9_\-]+/[a-z]{2,3}/admin.harvester.log!?.*"
                           access="hasRole('UserAdmin')"/>
        <sec:intercept-url pattern="/[a-zA-Z0-9_\-]+/[a-z]{2,3}/admin.harvester.notifier.save!?.*"
                           access="hasRole('UserAdmin')"/>
        <sec:intercept-url pattern="/[a-zA-Z0-9_\-]+/[a-z]{2,3}/admin.harvester.notifier.get!?.*"
                           access="hasRole('UserAdmin')"/>

        <sec:intercept-url pattern="/[a-zA-Z0-9_\-]+/[a-z]{2,3}/statistics-search-ip?.*"
                           access="hasRole('Administrator')"/>
        <sec:intercept-url
          pattern="/[a-zA-Z0-9_\-]+/[a-z]{2,3}/statistics-search-by-service-type?.*"
          access="hasRole('Administrator')"/>
        <sec:intercept-url pattern="/[a-zA-Z0-9_\-]+/[a-z]{2,3}/statistics-search-by-date?.*"
                           access="hasRole('Administrator')"/>
        <sec:intercept-url pattern="/[a-zA-Z0-9_\-]+/[a-z]{2,3}/statistics-search-fields?.*"
                           access="hasRole('Administrator')"/>
        <sec:intercept-url pattern="/[a-zA-Z0-9_\-]+/[a-z]{2,3}/statistics-search-terms?.*"
                           access="hasRole('Administrator')"/>
        <sec:intercept-url pattern="/[a-zA-Z0-9_\-]+/[a-z]{2,3}/statistics-search?.*"
                           access="hasRole('Administrator')"/>
        <sec:intercept-url pattern="/[a-zA-Z0-9_\-]+/[a-z]{2,3}/statistics-search-export?.*"
                           access="hasRole('Administrator')"/>
        <sec:intercept-url pattern="/[a-zA-Z0-9_\-]+/[a-z]{2,3}/statistics-content?.*"
                           access="hasRole('Editor')"/>
        <sec:intercept-url pattern="/[a-zA-Z0-9_\-]+/[a-z]{2,3}/statistics-content-metadata?.*"
                           access="hasRole('Editor')"/>

        <sec:intercept-url pattern="/[a-zA-Z0-9_\-]+/[a-z]{2,3}/keywords!?.*" access="permitAll"/>
        <sec:intercept-url pattern="/[a-zA-Z0-9_\-]+/[a-z]{2,3}/thesaurus!?.*" access="permitAll"/>
        <sec:intercept-url pattern="/[a-zA-Z0-9_\-]+/[a-z]{2,3}/thesaurus.upload!?.*"
                           access="hasRole('Administrator')"/>
        <sec:intercept-url pattern="/[a-zA-Z0-9_\-]+/[a-z]{2,3}/thesaurus.download!?.*"
                           access="permitAll"/>
        <sec:intercept-url pattern="/[a-zA-Z0-9_\-]+/[a-z]{2,3}/thesaurus.add.from.register!?.*"
                           access="hasRole('Administrator')"/>
        <sec:intercept-url pattern="/[a-zA-Z0-9_\-]+/[a-z]{2,3}/thesaurus.clear!?.*"
                           access="hasRole('Administrator')"/>
        <sec:intercept-url pattern="/[a-zA-Z0-9_\-]+/[a-z]{2,3}/thesaurus.update!?.*"
                           access="hasRole('Administrator')"/>
        <sec:intercept-url pattern="/[a-zA-Z0-9_\-]+/[a-z]{2,3}/thesaurus.remove!?.*"
                           access="hasRole('Administrator')"/>
        <sec:intercept-url pattern="/[a-zA-Z0-9_\-]+/[a-z]{2,3}/thesaurus.enable!?.*"
                           access="hasRole('Administrator')"/>
        <sec:intercept-url pattern="/[a-zA-Z0-9_\-]+/[a-z]{2,3}/thesaurus.topconcept!?.*"
                           access="permitAll"/>
        <sec:intercept-url pattern="/[a-zA-Z0-9_\-]+/[a-z]{2,3}/thesaurus.concept!?.*"
                           access="permitAll"/>
        <sec:intercept-url pattern="/[a-zA-Z0-9_\-]+/[a-z]{2,3}/thesaurus.keyword!?.*"
                           access="permitAll"/>
        <sec:intercept-url pattern="/[a-zA-Z0-9_\-]+/[a-z]{2,3}/thesaurus.keyword.links!?.*"
                           access="permitAll"/>
        <sec:intercept-url pattern="/[a-zA-Z0-9_\-]+/[a-z]{2,3}/thesaurus.keyword.add!?.*"
                           access="hasRole('Administrator')"/>
        <sec:intercept-url pattern="/[a-zA-Z0-9_\-]+/[a-z]{2,3}/thesaurus.keyword.update!?.*"
                           access="hasRole('Administrator')"/>
        <sec:intercept-url pattern="/[a-zA-Z0-9_\-]+/[a-z]{2,3}/thesaurus.keyword.remove!?.*"
                           access="hasRole('Administrator')"/>

        <sec:intercept-url pattern="/[a-zA-Z0-9_\-]+/[a-z]{2,3}/subtemplate!?.*"
                           access="permitAll"/>
        <sec:intercept-url pattern="/[a-zA-Z0-9_\-]+/[a-z]{2,3}/md.select!?.*" access="permitAll"/>
        <sec:intercept-url pattern="/[a-zA-Z0-9_\-]+/[a-z]{2,3}/md.selected!?.*"
                           access="permitAll"/>

        <sec:intercept-url pattern="/[a-zA-Z0-9_\-]+/[a-z]{2,3}/md.create!?.*"
                           access="hasRole('Editor')"/>
        <sec:intercept-url pattern="/[a-zA-Z0-9_\-]+/[a-z]{2,3}/md.delete!?.*"
                           access="hasRole('Editor')"/>
        <sec:intercept-url pattern="/[a-zA-Z0-9_\-]+/[a-z]{2,3}/md.delete.batch!?.*"
                           access="hasRole('Editor')"/>
        <sec:intercept-url pattern="/[a-zA-Z0-9_\-]+/[a-z]{2,3}/md.insert!?.*"
                           access="hasRole('Editor')"/>
        <sec:intercept-url pattern="/[a-zA-Z0-9_\-]+/[a-z]{2,3}/md.import!?.*"
                           access="hasRole('Editor')"/>

        <sec:intercept-url pattern="/[a-zA-Z0-9_\-]+/api/.*" access="permitAll"/>
        <sec:intercept-url pattern="/[a-zA-Z0-9_\-]+/[a-z]{2,3}/md.rate!?.*" access="permitAll"/>
        <sec:intercept-url pattern="/[a-zA-Z0-9_\-]+/[a-z]{2,3}/md.view!?(\?.*)?"
                           access="hasRole('Editor')"/>
        <sec:intercept-url pattern="/[a-zA-Z0-9_\-]+/[a-z]{2,3}/md.edit.batch.config!?.*"
                           access="hasRole('Editor')"/>
        <sec:intercept-url pattern="/[a-zA-Z0-9_\-]+/[a-z]{2,3}/md.edit.batch!?.*"
                           access="hasRole('Editor')"/>
        <sec:intercept-url pattern="/[a-zA-Z0-9_\-]+/[a-z]{2,3}/md.edit!?.*"
                           access="hasRole('Editor')"/>
        <sec:intercept-url pattern="/[a-zA-Z0-9_\-]+/[a-z]{2,3}/md.edit.save!?.*"
                           access="hasRole('Editor')"/>
        <sec:intercept-url pattern="/[a-zA-Z0-9_\-]+/[a-z]{2,3}/md.edit.saveonly!?.*"
                           access="hasRole('Editor')"/>
        <sec:intercept-url pattern="/[a-zA-Z0-9_\-]+/[a-z]{2,3}/md.edit.save.and.close!?.*"
                           access="hasRole('Editor')"/>
        <sec:intercept-url pattern="/[a-zA-Z0-9_\-]+/[a-z]{2,3}/md.edit.cancel!?.*"
                           access="hasRole('Editor')"/>
        <sec:intercept-url pattern="/[a-zA-Z0-9_\-]+/[a-z]{2,3}/md.edit.commit!?.*"
                           access="hasRole('Editor')"/>
        <sec:intercept-url pattern="/[a-zA-Z0-9_\-]+/[a-z]{2,3}/md.element.add!?.*"
                           access="hasRole('Editor')"/>
        <sec:intercept-url pattern="/[a-zA-Z0-9_\-]+/[a-z]{2,3}/md.element.remove!?.*"
                           access="hasRole('Editor')"/>
        <sec:intercept-url pattern="/[a-zA-Z0-9_\-]+/[a-z]{2,3}/md.element.up!?.*"
                           access="hasRole('Editor')"/>
        <sec:intercept-url pattern="/[a-zA-Z0-9_\-]+/[a-z]{2,3}/md.element.down!?.*"
                           access="hasRole('Editor')"/>
        <sec:intercept-url pattern="/[a-zA-Z0-9_\-]+/[a-z]{2,3}/md.element.info!?.*"
                           access="permitAll"/>
        <sec:intercept-url pattern="/[a-zA-Z0-9_\-]+/[a-z]{2,3}/md.attribute.remove!?.*"
                           access="hasRole('Editor')"/>
        <sec:intercept-url pattern="/[a-zA-Z0-9_\-]+/[a-z]{2,3}/md.thumbnail.generate!?.*"
                           access="hasRole('Editor')"/>
        <sec:intercept-url pattern="/[a-zA-Z0-9_\-]+/[a-z]{2,3}/md.thumbnail.upload!?.*"
                           access="hasRole('Editor')"/>
        <sec:intercept-url pattern="/[a-zA-Z0-9_\-]+/[a-z]{2,3}/md.thumbnail.remove!?.*"
                           access="hasRole('Editor')"/>
        <sec:intercept-url pattern="/[a-zA-Z0-9_\-]+/[a-z]{2,3}/md.validate!?.*"
                           access="hasRole('Editor')"/>
        <sec:intercept-url pattern="/[a-zA-Z0-9_\-]+/[a-z]{2,3}/md.validation!?.*"
                           access="hasRole('Editor')"/>
        <sec:intercept-url pattern="/[a-zA-Z0-9_\-]+/[a-z]{2,3}/md.status.list!?.*"
                           access="hasRole('Editor')"/>
        <sec:intercept-url pattern="/[a-zA-Z0-9_\-]+/[a-z]{2,3}/md.status.update!?.*"
                           access="hasRole('Editor')"/>
        <sec:intercept-url pattern="/[a-zA-Z0-9_\-]+/[a-z]{2,3}/md.group.update!?.*"
                           access="hasRole('Editor')"/>
        <sec:intercept-url pattern="/[a-zA-Z0-9_\-]+/[a-z]{2,3}/md.category.update!?.*"
                           access="hasRole('Editor')"/>
        <sec:intercept-url pattern="/[a-zA-Z0-9_\-]+/[a-z]{2,3}/md.category.batch.update!?.*"
                           access="hasRole('Editor')"/>
        <sec:intercept-url pattern="/[a-zA-Z0-9_\-]+/[a-z]{2,3}/md.versioning.start!?.*"
                           access="hasRole('Editor')"/>
        <sec:intercept-url pattern="/[a-zA-Z0-9_\-]+/[a-z]{2,3}/md.versioning.batch.start!?.*"
                           access="hasRole('Editor')"/>
        <sec:intercept-url pattern="/[a-zA-Z0-9_\-]+/[a-z]{2,3}/md.privileges!?.*"
                           access="hasRole('Editor')"/>
        <sec:intercept-url pattern="/[a-zA-Z0-9_\-]+/[a-z]{2,3}/md.privileges.update!?.*"
                           access="hasRole('Editor')"/>
        <sec:intercept-url pattern="/[a-zA-Z0-9_\-]+/[a-z]{2,3}/md.privileges.batch!?.*"
                           access="hasRole('Editor')"/>
        <sec:intercept-url pattern="/[a-zA-Z0-9_\-]+/[a-z]{2,3}/md.privileges.batch.update!?.*"
                           access="hasRole('Editor')"/>

        <sec:intercept-url pattern="/[a-zA-Z0-9_\-]+/[a-z]{2,3}/md.processing.batch!?.*"
                           access="hasRole('Editor')"/>
        <sec:intercept-url pattern="/[a-zA-Z0-9_\-]+/[a-z]{2,3}/md.processing!?.*"
                           access="hasRole('Editor')"/>
        <sec:intercept-url pattern="/[a-zA-Z0-9_\-]+/[a-z]{2,3}/md.processing.batch.report!?.*"
                           access="hasRole('Editor')"/>

        <sec:intercept-url pattern="/[a-zA-Z0-9_\-]+/[a-z]{2,3}/md.relations!?.*"
                           access="permitAll"/>
        <sec:intercept-url pattern="/[a-zA-Z0-9_\-]+/[a-z]{2,3}/md.suggestion!?.*"
                           access="hasRole('Editor')"/>
        <sec:intercept-url pattern="/[a-zA-Z0-9_\-]+/[a-z]{2,3}/resource.upload.and.link!?.*"
                           access="hasRole('Editor')"/>
        <sec:intercept-url pattern="/[a-zA-Z0-9_\-]+/[a-z]{2,3}/resource-onlinesrc-upload!?.*"
                           access="hasRole('Editor')"/>
        <sec:intercept-url pattern="/[a-zA-Z0-9_\-]+/[a-z]{2,3}/resource.del.and.detach!?.*"
                           access="hasRole('Editor')"/>

        <sec:intercept-url pattern="/[a-zA-Z0-9_\-]+/[a-z]{2,3}/versioning.logdata!?.*"
                           access="hasRole('Editor')"/>

        <sec:intercept-url
          pattern="/[a-zA-Z0-9_\-]+/[a-z]{2,3}/config-service-admin-batchprocess.xml!?.*"
          access="hasRole('Editor')"/>

        <sec:intercept-url pattern="/[a-zA-Z0-9_\-]+/[a-z]{2,3}/csw-publication!?.*"
                           access="hasRole('Editor')"/>
        <sec:intercept-url pattern="/[a-zA-Z0-9_\-]+/[a-z]{2,3}/csw-.*" access="permitAll"/>
        <sec:intercept-url pattern="/[a-zA-Z0-9_\-]+/[a-z]{2,3}/csw!?.*" access="permitAll"/>

        <sec:intercept-url pattern="/[a-zA-Z0-9_\-]+/[a-z]{2,3}/region.get!?.*" access="permitAll"/>
        <sec:intercept-url pattern="/[a-zA-Z0-9_\-]+/[a-z]{2,3}/regions.list!?.*"
                           access="permitAll"/>
        <sec:intercept-url pattern="/[a-zA-Z0-9_\-]+/[a-z]{2,3}/regions.category.list!?.*"
                           access="permitAll"/>

        <sec:intercept-url pattern="/[a-zA-Z0-9_\-]+/[a-z]{2,3}/lang!?.*" access="permitAll"/>

        <sec:intercept-url pattern="/[a-zA-Z0-9_\-]+/[a-z]{2,3}/portal.sru!?.*" access="permitAll"/>

        <sec:intercept-url pattern="/[a-zA-Z0-9_\-]+/[a-z]{2,3}/catalog.search!?.*"
                           access="permitAll"/>
        <sec:intercept-url pattern="/[a-zA-Z0-9_\-]+/[a-z]{2,3}/catalog.search.nojs!?.*"
                           access="permitAll"/>
        <sec:intercept-url pattern="/[a-zA-Z0-9_\-]+/[a-z]{2,3}/catalog.signin!?.*"
                           access="permitAll"/>
        <sec:intercept-url pattern="/[a-zA-Z0-9_\-]+/[a-z]{2,3}/contact.us!?.*" access="permitAll"/>
        <sec:intercept-url pattern="/[a-zA-Z0-9_\-]+/[a-z]{2,3}/contact.send!?.*"
                           access="permitAll"/>

        <sec:intercept-url pattern="/[a-zA-Z0-9_\-]+/[a-z]{2,3}/admin.ownership.editors!?.*"
                           access="hasRole('Administrator')"/>
        <sec:intercept-url pattern="/[a-zA-Z0-9_\-]+/[a-z]{2,3}/admin.ownership.groups!?.*"
                           access="hasRole('Administrator')"/>
        <sec:intercept-url pattern="/[a-zA-Z0-9_\-]+/[a-z]{2,3}/admin.ownership.transfer!?.*"
                           access="hasRole('Administrator')"/>


        <sec:intercept-url pattern="/[a-zA-Z0-9_\-]+/[a-z]{2,3}/admin.languages.get!?.*"
                           access="permitAll"/>

        <sec:intercept-url pattern="/[a-zA-Z0-9_\-]+/[a-z]{2,3}/admin.console!?.*"
                           access="hasRole('RegisteredUser')"/>

        <!-- Formatter services -->
        <sec:intercept-url pattern="/[a-zA-Z0-9_\-]+/[a-z]{2,3}/xml.format.[^?]+(\?.*)?"
                           access="permitAll"/>
        <sec:intercept-url pattern="/[a-zA-Z0-9_\-]+/[a-z]{2,3}/md.format.[^?]+(\?.*)?"
                           access="permitAll"/>
        <sec:intercept-url pattern="/[a-zA-Z0-9_\-]+/[a-z]{2,3}/md.format.public..[^?]+(\?.*)?"
                           access="permitAll"/>
        <sec:intercept-url pattern="/[a-zA-Z0-9_\-]+/[a-z]{2,3}/md.formatter.resource!?.*"
                           access="permitAll"/>
        <sec:intercept-url pattern="/[a-zA-Z0-9_\-]+/[a-z]{2,3}/md.formatter.list!?.*"
                           access="permitAll"/>
        <sec:intercept-url pattern="/[a-zA-Z0-9_\-]+/[a-z]{2,3}/md.formatter.register!?.*"
                           access="hasRole('UserAdmin')"/>
        <sec:intercept-url pattern="/[a-zA-Z0-9_\-]+/[a-z]{2,3}/md.formatter.remove!?.*"
                           access="hasRole('UserAdmin')"/>
        <sec:intercept-url pattern="/[a-zA-Z0-9_\-]+/[a-z]{2,3}/md.formatter.download!?.*"
                           access="hasRole('UserAdmin')"/>
        <sec:intercept-url pattern="/[a-zA-Z0-9_\-]+/[a-z]{2,3}/md.formatter.update!?.*"
                           access="hasRole('UserAdmin')"/>
        <sec:intercept-url pattern="/[a-zA-Z0-9_\-]+/[a-z]{2,3}/md.formatter.files!?.*"
                           access="hasRole('UserAdmin')"/>
        <sec:intercept-url pattern="/[a-zA-Z0-9_\-]+/[a-z]{2,3}/md.formatter.edit!?.*"
                           access="hasRole('UserAdmin')"/>
        <sec:intercept-url pattern="/[a-zA-Z0-9_\-]+/[a-z]{2,3}/admin.format.clear"
                           access="hasRole('Administrator')"/>
        <sec:intercept-url pattern="/[a-zA-Z0-9_\-]+/[a-z]{2,3}/md.viewer(\?debug)?"
                           access="permitAll"/>

        <sec:intercept-url pattern="/[a-zA-Z0-9_\-]+/[a-z]{2,3}/crs.search!?.*" access="permitAll"/>

        <sec:intercept-url pattern="/[a-zA-Z0-9_\-]+/[a-z]{2,3}/new.account!?.*"
                           access="permitAll"/>
        <sec:intercept-url pattern="/[a-zA-Z0-9_\-]+/[a-z]{2,3}/create.account!?.*"
                           access="permitAll"/>
        <sec:intercept-url pattern="/[a-zA-Z0-9_\-]+/[a-z]{2,3}/new.password!?.*"
                           access="permitAll"/>
        <sec:intercept-url pattern="/[a-zA-Z0-9_\-]+/[a-z]{2,3}/password.reminder!?.*"
                           access="permitAll"/>
        <sec:intercept-url pattern="/[a-zA-Z0-9_\-]+/[a-z]{2,3}/password.change!?.*"
                           access="permitAll"/>

        <sec:intercept-url pattern="/[a-zA-Z0-9_\-]+/[a-z]{2,3}/catalog.edit!?.*"
                           access="hasRole('Editor')"/>
        <sec:intercept-url pattern="/[a-zA-Z0-9_\-]+/[a-z]{2,3}/catalog.viewer!?.*"
                           access="permitAll"/>
        <sec:intercept-url pattern="/[a-zA-Z0-9_\-]+/[a-z]{2,3}/node-change-warning!?.*"
                           access="permitAll"/>

        <sec:intercept-url pattern="/[a-zA-Z0-9_\-]+/[a-z]{2,3}/system.properties.set!?.*"
                           access="hasRole('Administrator')"/>

        <sec:intercept-url pattern="/[a-zA-Z0-9_\-]+/[a-z]{2,3}/admin.schematrontype!?.*"
                           access="hasRole('Administrator')"/>

        <sec:intercept-url pattern="/[a-zA-Z0-9_\-]+/[a-z]{2,3}/admin.schematron.list!?.*"
                           access="hasRole('Administrator')"/>
        <sec:intercept-url pattern="/[a-zA-Z0-9_\-]+/[a-z]{2,3}/admin.schematron.exists!?.*"
                           access="hasRole('Administrator')"/>
        <sec:intercept-url pattern="/[a-zA-Z0-9_\-]+/[a-z]{2,3}/admin.schematron.update!?.*"
                           access="hasRole('Administrator')"/>

        <sec:intercept-url pattern="/[a-zA-Z0-9_\-]+/[a-z]{2,3}/admin.schematroncriteria.list!?.*"
                           access="hasRole('Administrator')"/>
        <sec:intercept-url pattern="/[a-zA-Z0-9_\-]+/[a-z]{2,3}/admin.schematroncriteria.exists!?.*"
                           access="hasRole('Administrator')"/>
        <sec:intercept-url pattern="/[a-zA-Z0-9_\-]+/[a-z]{2,3}/admin.schematroncriteria.add!?.*"
                           access="hasRole('Administrator')"/>
        <sec:intercept-url pattern="/[a-zA-Z0-9_\-]+/[a-z]{2,3}/admin.schematroncriteria.update!?.*"
                           access="hasRole('Administrator')"/>
        <sec:intercept-url pattern="/[a-zA-Z0-9_\-]+/[a-z]{2,3}/admin.schematroncriteria.delete!?.*"
                           access="hasRole('Administrator')"/>

        <sec:intercept-url
          pattern="/[a-zA-Z0-9_\-]+/[a-z]{2,3}/admin.schematroncriteriagroup.list!?.*"
          access="hasRole('Administrator')"/>
        <sec:intercept-url
          pattern="/[a-zA-Z0-9_\-]+/[a-z]{2,3}/admin.schematroncriteriagroup.exists!?.*"
          access="hasRole('Administrator')"/>
        <sec:intercept-url
          pattern="/[a-zA-Z0-9_\-]+/[a-z]{2,3}/admin.schematroncriteriagroup.add!?.*"
          access="hasRole('Administrator')"/>
        <sec:intercept-url
          pattern="/[a-zA-Z0-9_\-]+/[a-z]{2,3}/admin.schematroncriteriagroup.update!?.*"
          access="hasRole('Administrator')"/>
        <sec:intercept-url
          pattern="/[a-zA-Z0-9_\-]+/[a-z]{2,3}/admin.schematroncriteriagroup.delete!?.*"
          access="hasRole('Administrator')"/>

        <sec:intercept-url pattern="/[a-zA-Z0-9_\-]+/[a-z]{2,3}/admin.logfile.list!?.*"
                           access="hasRole('Administrator')"/>

        <sec:intercept-url pattern="/[a-zA-Z0-9_\-]+/[a-z]{2,3}/systeminfo/.+"
                           access="hasRole('Administrator')"/>
        <sec:intercept-url pattern="/[a-zA-Z0-9_\-]+/[a-z]{2,3}/source/.+"
                           access="hasRole('Administrator')"/>
        <sec:intercept-url pattern="/[a-zA-Z0-9_\-]+/[a-z]{2,3}/thread/status"
                           access="hasRole('Administrator')"/>
        <sec:intercept-url pattern="/[a-zA-Z0-9_\-]+/[a-z]{2,3}/thread/trace/.+"
                           access="hasRole('Administrator')"/>
        <sec:intercept-url pattern="/[a-zA-Z0-9_\-]+/[a-z]{2,3}/thread/debugging/.+"
                           access="hasRole('Administrator')"/>
        <sec:intercept-url pattern="/[a-zA-Z0-9_\-]+/[a-z]{2,3}/log/.+"
                           access="hasRole('Administrator')"/>

        <!-- Direct links -->
        <sec:intercept-url pattern="/resource/.*" access="permitAll"/>
        <sec:intercept-url pattern="/organization/.*" access="permitAll"/>
        <sec:intercept-url pattern="/thesaurus/.*" access="permitAll"/>

        <sec:intercept-url pattern="/sitemap/.*" access="permitAll"/>


        <!-- Reports -->
        <sec:intercept-url pattern="/[a-zA-Z0-9_\-]+/[a-z]{2,3}/recordsupdated.csv!?.*"
                           access="hasRole('UserAdmin')"/>
        <sec:intercept-url pattern="/[a-zA-Z0-9_\-]+/[a-z]{2,3}/recordsinternal.csv!?.*"
                           access="hasRole('UserAdmin')"/>
        <sec:intercept-url pattern="/[a-zA-Z0-9_\-]+/[a-z]{2,3}/users.csv!?.*"
                           access="hasRole('UserAdmin')"/>
        <sec:intercept-url pattern="/[a-zA-Z0-9_\-]+/[a-z]{2,3}/datauploads.csv!?.*"
                           access="hasRole('UserAdmin')"/>
        <sec:intercept-url pattern="/[a-zA-Z0-9_\-]+/[a-z]{2,3}/datadownloads.csv!?.*"
                           access="hasRole('UserAdmin')"/>

        <!-- INSPIRE Atom -->
        <sec:intercept-url pattern="/[a-zA-Z0-9_\-]+/[a-z]{2,3}/atomharvester!?.*"
                           access="hasRole('Administrator')"/>
        <sec:intercept-url pattern="/[a-zA-Z0-9_\-]+/[a-z]{2,3}/atom.get!?.*" access="permitAll"/>
        <sec:intercept-url pattern="/[a-zA-Z0-9_\-]+/[a-z]{2,3}/atom.description!?.*"
                           access="permitAll"/>
        <sec:intercept-url pattern="/opensearch/[a-z]{2,3}/!?.*" access="permitAll"/>
        <sec:intercept-url pattern="/[a-zA-Z0-9_\-]+/[a-z]{2,3}/atom.describe!?.*"
                           access="permitAll"/>
        <sec:intercept-url pattern="/[a-zA-Z0-9_\-]+/[a-z]{2,3}/atom.download!?.*"
                           access="permitAll"/>
        <sec:intercept-url pattern="/[a-zA-Z0-9_\-]+/[a-z]{2,3}/atom.search!?.*"
                           access="permitAll"/>

        <!-- Metadata identifier templates -->
        <sec:intercept-url pattern="/[a-zA-Z0-9_\-]+/[a-z]{2,3}/metadataIdentifierTemplates!?.*"
                           access="hasRole('Editor')"/>

        <!-- Retrieve public metadata as RDF  -->
        <sec:intercept-url pattern="/srv/[a-z]{2,3}/rdf.metadata.public.get!?.*"
                           access="permitAll"/>

        <sec:intercept-url pattern="/error" access="permitAll"/>
        <sec:intercept-url pattern="/home\?.*" access="permitAll"/>
        <sec:intercept-url pattern="/home" access="permitAll"/>
        <sec:intercept-url pattern="/rewritestatus" access="permitAll"/>

        <!-- SLD helpers -->
        <sec:intercept-url pattern="/[a-zA-Z0-9_\-]+/[a-z]{2,3}/generateSLD!?.*"
                           access="permitAll"/>
        <sec:intercept-url pattern="/[a-zA-Z0-9_\-]+/[a-z]{2,3}/getSLD/.*" access="permitAll"/>

        <sec:intercept-url pattern="/.*" access="denyAll"/>
      </sec:filter-security-metadata-source>
    </property>
  </bean>
>>>>>>> 8f8044c8
</beans><|MERGE_RESOLUTION|>--- conflicted
+++ resolved
@@ -24,426 +24,11 @@
 <beans
   xsi:schemaLocation="http://www.springframework.org/schema/beans
           http://www.springframework.org/schema/beans/spring-beans-3.0.xsd
-
-
+          http://www.springframework.org/schema/context
+          http://www.springframework.org/schema/context/spring-context-3.0.xsd
           http://www.springframework.org/schema/security
-<<<<<<< HEAD
           http://www.springframework.org/schema/security/spring-security-3.2.xsd" xmlns:sec="http://www.springframework.org/schema/security" xmlns:ctx="http://www.springframework.org/schema/context" xmlns:xsi="http://www.w3.org/2001/XMLSchema-instance" xmlns="http://www.springframework.org/schema/beans">
-    <bean class="org.springframework.security.web.access.intercept.FilterSecurityInterceptor" id="filterSecurityInterceptor">
-        <property name="authenticationManager" ref="authenticationManager"></property>
-        <property name="accessDecisionManager" ref="accessDecisionManager"></property>
-        <property name="securityMetadataSource">
-            <sec:filter-security-metadata-source use-expressions="true" request-matcher="regex">
-                <sec:intercept-url pattern="/metadata/.*" access="permitAll"/>
-                <sec:intercept-url pattern="/[a-zA-Z0-9_\-]+" access="permitAll"/>
-                <sec:intercept-url pattern="/[a-zA-Z0-9_\-]+/metadata/.*" access="permitAll"/>
-                <sec:intercept-url pattern="/static/wroAPI/.*" access="hasRole('Administrator')"/>
-                <sec:intercept-url pattern="/static/.*" access="permitAll"/>
-                <sec:intercept-url pattern="/[a-zA-Z0-9_\-]+/[a-z]{2,3}/xml.thesaurus.getList!?.*" access="permitAll"></sec:intercept-url>
-                <sec:intercept-url pattern="/monitor/.*" access="hasRole('Monitor')"></sec:intercept-url>
-                <sec:intercept-url pattern="/monitor" access="hasRole('Monitor')"></sec:intercept-url>
-                <sec:intercept-url pattern="/\w*healthcheck" access="hasRole('Monitor')"></sec:intercept-url>
-                <sec:intercept-url pattern="/[a-zA-Z0-9_\-]+/[a-z]{2,3}/service-not-allowed!?.*" access="permitAll"></sec:intercept-url>
-                <sec:intercept-url pattern="/[a-zA-Z0-9_\-]+/[a-z]{2,3}/.+\?casLogin.*" access="hasRole('RegisteredUser')"></sec:intercept-url>
-                <sec:intercept-url pattern="/[a-zA-Z0-9_\-]+/[a-z]{2,3}/util.import!?.*" access="hasRole('Administrator')"></sec:intercept-url>
-                <sec:intercept-url pattern="/[a-zA-Z0-9_\-]+/[a-z]{2,3}/util.empty!?.*" access="hasRole('Administrator')"></sec:intercept-url>
-                <sec:intercept-url pattern="/[a-zA-Z0-9_\-]+/[a-z]{2,3}/util.select!?.*" access="hasRole('Administrator')"></sec:intercept-url>
-                <sec:intercept-url pattern="/[a-zA-Z0-9_\-]+/[a-z]{2,3}/help.edit.form!?.*" access="hasRole('Administrator')"></sec:intercept-url>
-                <sec:intercept-url pattern="/[a-zA-Z0-9_\-]+/[a-z]{2,3}/help.update!?.*" access="hasRole('Administrator')"></sec:intercept-url>
-                <sec:intercept-url pattern="/[a-zA-Z0-9_\-]+/[a-z]{2,3}/thesaurus.add.register!?.*" access="hasRole('Administrator')"></sec:intercept-url>
-                <sec:intercept-url pattern="/[a-zA-Z0-9_\-]+/[a-z]{2,3}/xml.config.info!?.*" access="hasRole('Administrator')"></sec:intercept-url>
-                <sec:intercept-url pattern="/[a-zA-Z0-9_\-]+/[a-z]{2,3}/config.info!?.*" access="hasRole('Administrator')"></sec:intercept-url>
-
-
-
-                <sec:intercept-url pattern="/[a-zA-Z0-9_\-]+/[a-z]{2,3}/debug.openconnection.accessors!?.*" access="hasRole('Administrator')"></sec:intercept-url>
-                <sec:intercept-url pattern="/[a-zA-Z0-9_\-]+/[a-z]{2,3}/debug.filehandles!?.*" access="hasRole('Administrator')"></sec:intercept-url>
-                <sec:intercept-url pattern="/[a-zA-Z0-9_\-]+/[a-z]{2,3}/metadata.batch.newowner!?.*" access="hasRole('UserAdmin')"></sec:intercept-url>
-                <sec:intercept-url pattern="/[a-zA-Z0-9_\-]+/[a-z]{2,3}/metadata.batch.newowner.form!?.*" access="hasRole('UserAdmin')"></sec:intercept-url>
-                <sec:intercept-url pattern="/[a-zA-Z0-9_\-]+/[a-z]{2,3}/xml.usergroups.list!?.*" access="hasRole('UserAdmin')"></sec:intercept-url>
-                <sec:intercept-url pattern="/[a-zA-Z0-9_\-]+/[a-z]{2,3}/group.get!?.*" access="hasRole('Editor')"></sec:intercept-url>
-                <sec:intercept-url pattern="/[a-zA-Z0-9_\-]+/[a-z]{2,3}/xml.metadata.status.set!?.*" access="hasRole('Editor')"></sec:intercept-url>
-                <sec:intercept-url pattern="/[a-zA-Z0-9_\-]+/[a-z]{2,3}/metadata.add!?.*" access="hasRole('Editor')"></sec:intercept-url>
-                <sec:intercept-url pattern="/[a-zA-Z0-9_\-]+/[a-z]{2,3}/metadata.add.form!?.*" access="hasRole('Editor')"></sec:intercept-url>
-                <sec:intercept-url pattern="/[a-zA-Z0-9_\-]+/[a-z]{2,3}/xml.metadata.admin.form!?.*" access="hasRole('Editor')"></sec:intercept-url>
-                <sec:intercept-url pattern="/[a-zA-Z0-9_\-]+/[a-z]{2,3}/xml.metadata.batch.update.privileges!?.*" access="hasRole('Editor')"></sec:intercept-url>
-                <sec:intercept-url pattern="/[a-zA-Z0-9_\-]+/[a-z]{2,3}/md.publish!?.*" access="hasRole('Editor')"></sec:intercept-url>
-                <sec:intercept-url pattern="/[a-zA-Z0-9_\-]+/[a-z]{2,3}/md.unpublish!?.*" access="hasRole('Editor')"></sec:intercept-url>
-                <sec:intercept-url pattern="/[a-zA-Z0-9_\-]+/[a-z]{2,3}/metadata.batch.admin.form!?.*" access="hasRole('Editor')"></sec:intercept-url>
-                <sec:intercept-url pattern="/[a-zA-Z0-9_\-]+/[a-z]{2,3}/metadata.create.edit!?.*" access="hasRole('Editor')"></sec:intercept-url>
-                <sec:intercept-url pattern="/[a-zA-Z0-9_\-]+/[a-z]{2,3}/xml.metadata.validate!?.*" access="hasRole('Editor')"></sec:intercept-url>
-                <sec:intercept-url pattern="/[a-zA-Z0-9_\-]+/[a-z]{2,3}/metadata.processing.new!?.*" access="hasRole('Editor')"></sec:intercept-url>
-                <sec:intercept-url pattern="/[a-zA-Z0-9_\-]+/[a-z]{2,3}/xml.metadata.processing!?.*" access="hasRole('Editor')"></sec:intercept-url>
-                <sec:intercept-url pattern="/[a-zA-Z0-9_\-]+/[a-z]{2,3}/xml.user.metadata!?.*" access="hasRole('Editor')"></sec:intercept-url>
-                <sec:intercept-url pattern="/[a-zA-Z0-9_\-]+/[a-z]{2,3}/metadata.insert.paste!?.*" access="hasRole('Editor')"></sec:intercept-url>
-                <sec:intercept-url pattern="/[a-zA-Z0-9_\-]+/[a-z]{2,3}/xml.metadata.insert.paste!?.*" access="hasRole('Editor')"></sec:intercept-url>
-                <sec:intercept-url pattern="/[a-zA-Z0-9_\-]+/[a-z]{2,3}/file.upload!?.*" access="hasRole('Editor')"></sec:intercept-url>
-                <sec:intercept-url pattern="/[a-zA-Z0-9_\-]+/[a-z]{2,3}/metadata.thumbnail.set.new!?.*" access="hasRole('Editor')"></sec:intercept-url>
-                <sec:intercept-url pattern="/[a-zA-Z0-9_\-]+/[a-z]{2,3}/xml.metadata.insert!?.*" access="hasRole('Editor')"></sec:intercept-url>
-                <sec:intercept-url pattern="/[a-zA-Z0-9_\-]+/[a-z]{2,3}/xml.metadata.delete!?.*" access="hasRole('Editor')"></sec:intercept-url>
-                <sec:intercept-url pattern="/[a-zA-Z0-9_\-]+/[a-z]{2,3}/mef.import!?.*" access="hasRole('Editor')"></sec:intercept-url>
-                <sec:intercept-url pattern="/[a-zA-Z0-9_\-]+/[a-z]{2,3}/mef.import.ui!?.*" access="hasRole('Editor')"></sec:intercept-url>
-                <sec:intercept-url pattern="/[a-zA-Z0-9_\-]+/[a-z]{2,3}/xml.mef.import.ui!?.*" access="hasRole('Editor')"></sec:intercept-url>
-                <sec:intercept-url pattern="/[a-zA-Z0-9_\-]+/[a-z]{2,3}/map.import!?.*" access="hasRole('Editor')"></sec:intercept-url>
-                <sec:intercept-url pattern="/[a-zA-Z0-9_\-]+/[a-z]{2,3}/xml.relation.insert!?.*" access="hasRole('Editor')"></sec:intercept-url>
-                <sec:intercept-url pattern="/[a-zA-Z0-9_\-]+/[a-z]{2,3}/xml.relation.delete!?.*" access="hasRole('Editor')"></sec:intercept-url>
-                <sec:intercept-url pattern="/[a-zA-Z0-9_\-]+/[a-z]{2,3}/geoserver.publisher!?.*" access="hasRole('Editor')"></sec:intercept-url>
-                <sec:intercept-url pattern="/[a-zA-Z0-9_\-]+/[a-z]{2,3}/home!?.*" access="permitAll"></sec:intercept-url>
-                <sec:intercept-url pattern="/[a-zA-Z0-9_\-]+/[a-z]{2,3}/main.error!?.*" access="permitAll"></sec:intercept-url>
-                <sec:intercept-url pattern="/[a-zA-Z0-9_\-]+/[a-z]{2,3}/xml.relation!?.*" access="permitAll"></sec:intercept-url>
-                <sec:intercept-url pattern="/[a-zA-Z0-9_\-]+/[a-z]{2,3}/user.logout!?.*" access="permitAll"></sec:intercept-url>
-                <sec:intercept-url pattern="/[a-zA-Z0-9_\-]+/[a-z]{2,3}/user.privileges.error!?.*" access="permitAll"></sec:intercept-url>
-                <sec:intercept-url pattern="/[a-zA-Z0-9_\-]+/[a-z]{2,3}/res!?.*" access="permitAll"></sec:intercept-url>
-                <sec:intercept-url pattern="/[a-zA-Z0-9_\-]+/[a-z]{2,3}/feedback.download.insert!?.*" access="permitAll"></sec:intercept-url>
-                <sec:intercept-url pattern="/[a-zA-Z0-9_\-]+/[a-z]{2,3}/resources.get.archive!?.*" access="permitAll"></sec:intercept-url>
-                <sec:intercept-url pattern="/[a-zA-Z0-9_\-]+/[a-z]{2,3}/external.getmetadata!?.*" access="permitAll"></sec:intercept-url>
-                <sec:intercept-url pattern="/[a-zA-Z0-9_\-]+/[a-z]{2,3}/pdf.selection.search!?.*" access="permitAll"></sec:intercept-url>
-                <sec:intercept-url pattern="/[a-zA-Z0-9_\-]+/[a-z]{2,3}/pdf.present!?.*" access="permitAll"></sec:intercept-url>
-                <sec:intercept-url pattern="/[a-zA-Z0-9_\-]+/[a-z]{2,3}/xml.search!?.*" access="permitAll"></sec:intercept-url>
-                <sec:intercept-url pattern="/[a-zA-Z0-9_\-]+/[a-z]{2,3}/xml.search.keywords!?.*" access="permitAll"></sec:intercept-url>
-                <sec:intercept-url pattern="/[a-zA-Z0-9_\-]+/[a-z]{2,3}/xml.metadata.get!?.*" access="permitAll"></sec:intercept-url>
-                <sec:intercept-url pattern="/[a-zA-Z0-9_\-]+/[a-z]{2,3}/rdf.metadata.get!?.*" access="permitAll"></sec:intercept-url>
-                <sec:intercept-url pattern="/[a-zA-Z0-9_\-]+/[a-z]{2,3}/rdf.search!?.*" access="permitAll"></sec:intercept-url>
-                <sec:intercept-url pattern="/[a-zA-Z0-9_\-]+/[a-z]{2,3}/xml.metadocument.snippet!?.*" access="permitAll"></sec:intercept-url>
-                <sec:intercept-url pattern="/[a-zA-Z0-9_\-]+/[a-z]{2,3}/xml.metadocument.get!?.*" access="permitAll"></sec:intercept-url>
-                <sec:intercept-url pattern="/[a-zA-Z0-9_\-]+/[a-z]{2,3}/xml.info!?.*" access="permitAll"></sec:intercept-url>
-                <sec:intercept-url pattern="/[a-zA-Z0-9_\-]+/[a-z]{2,3}/xml.keyword.get!?.*" access="permitAll"></sec:intercept-url>
-                <sec:intercept-url pattern="/[a-zA-Z0-9_\-]+/[a-z]{2,3}/xml.file.disclaimer!?.*" access="permitAll"></sec:intercept-url>
-                <sec:intercept-url pattern="/[a-zA-Z0-9_\-]+/[a-z]{2,3}/xml.file.download!?.*" access="permitAll"></sec:intercept-url>
-                <sec:intercept-url pattern="/[a-zA-Z0-9_\-]+/[a-z]{2,3}/xml.metadata.status.get!?.*" access="permitAll"></sec:intercept-url>
-                <sec:intercept-url pattern="/[a-zA-Z0-9_\-]+/[a-z]{2,3}/view!?.*" access="permitAll"></sec:intercept-url>
-                <sec:intercept-url pattern="/[a-zA-Z0-9_\-]+/[a-z]{2,3}/edit!?.*" access="hasRole('Editor')"></sec:intercept-url>
-                <sec:intercept-url pattern="/[a-zA-Z0-9_\-]+/[a-z]{2,3}/portal.search!?.*" access="permitAll"></sec:intercept-url>
-                <sec:intercept-url pattern="/[a-zA-Z0-9_\-]+/[a-z]{2,3}/portal.opensearch!?.*" access="permitAll"></sec:intercept-url>
-                <sec:intercept-url pattern="/[a-zA-Z0-9_\-]+/[a-z]{2,3}/portal.sitemap!?.*" access="permitAll"></sec:intercept-url>
-                <sec:intercept-url pattern="/[a-zA-Z0-9_\-]+/[a-z]{2,3}/pdf.search!?.*" access="permitAll"></sec:intercept-url>
-                <sec:intercept-url pattern="/[a-zA-Z0-9_\-]+/[a-z]{2,3}/xml_dublin-core!?.*" access="permitAll"></sec:intercept-url>
-                <sec:intercept-url pattern="/[a-zA-Z0-9_\-]+/[a-z]{2,3}/xml_dublin-coreTooai_dc!?.*" access="permitAll"></sec:intercept-url>
-                <sec:intercept-url pattern="/[a-zA-Z0-9_\-]+/[a-z]{2,3}/xml_iso19139!?.*" access="permitAll"></sec:intercept-url>
-                <sec:intercept-url pattern="/[a-zA-Z0-9_\-]+/[a-z]{2,3}/xml_iso19139Tooai_dc!?.*" access="permitAll"></sec:intercept-url>
-                <sec:intercept-url pattern="/[a-zA-Z0-9_\-]+/[a-z]{2,3}/xml_iso19110!?.*" access="permitAll"></sec:intercept-url>
-                <sec:intercept-url pattern="/[a-zA-Z0-9_\-]+/[a-z]{2,3}/xml_iso19110Tooai_dc!?.*" access="permitAll"></sec:intercept-url>
-                <sec:intercept-url pattern="/[a-zA-Z0-9_\-]+/[a-z]{2,3}/xml_csw-record!?.*" access="permitAll"></sec:intercept-url>
-                <sec:intercept-url pattern="/[a-zA-Z0-9_\-]+/[a-z]{2,3}/xml_csw-recordTooai_dc!?.*" access="permitAll"></sec:intercept-url>
-                <sec:intercept-url pattern="/[a-zA-Z0-9_\-]+/[a-z]{2,3}/rss.latest!?.*" access="permitAll"></sec:intercept-url>
-                <sec:intercept-url pattern="/[a-zA-Z0-9_\-]+/[a-z]{2,3}/rss.search!?.*" access="permitAll"></sec:intercept-url>
-                <sec:intercept-url pattern="/[a-zA-Z0-9_\-]+/[a-z]{2,3}/rss.present!?.*" access="permitAll"></sec:intercept-url>
-                <sec:intercept-url pattern="/[a-zA-Z0-9_\-]+/[a-z]{2,3}/csv.search!?.*" access="permitAll"></sec:intercept-url>
-                <sec:intercept-url pattern="/[a-zA-Z0-9_\-]+/[a-z]{2,3}/csv.present!?.*" access="permitAll"></sec:intercept-url>
-                <sec:intercept-url pattern="/[a-zA-Z0-9_\-]+/[a-z]{2,3}/google.kml!?.*" access="permitAll"></sec:intercept-url>
-                <sec:intercept-url pattern="/[a-zA-Z0-9_\-]+/[a-z]{2,3}/xml.group.list!?.*" access="permitAll"></sec:intercept-url>
-                <sec:intercept-url pattern="/[a-zA-Z0-9_\-]+/[a-z]{2,3}/mef.export!?.*" access="permitAll"></sec:intercept-url>
-                <sec:intercept-url pattern="/[a-zA-Z0-9_\-]+/[a-z]{2,3}/xml.relation.get!?.*" access="permitAll"></sec:intercept-url>
-                <sec:intercept-url pattern="/[a-zA-Z0-9_\-]+/[a-z]{2,3}/xml.schema.info!?.*" access="permitAll"></sec:intercept-url>
-                <sec:intercept-url pattern="/[a-zA-Z0-9_\-]+/[a-z]{2,3}/xml.metadata.rate!?.*" access="permitAll"></sec:intercept-url>
-                <sec:intercept-url pattern="/[a-zA-Z0-9_\-]+/[a-z]{2,3}/keywords.editsearch!?.*" access="permitAll"></sec:intercept-url>
-                <sec:intercept-url pattern="/[a-zA-Z0-9_\-]+/[a-z]{2,3}/thesaurus.list!?.*" access="permitAll"></sec:intercept-url>
-                <sec:intercept-url pattern="/[a-zA-Z0-9_\-]+/[a-z]{2,3}/thesaurus.view!?.*" access="permitAll"></sec:intercept-url>
-                <sec:intercept-url pattern="/[a-zA-Z0-9_\-]+/[a-z]{2,3}/contacts.search!?.*" access="permitAll"></sec:intercept-url>
-                <sec:intercept-url pattern="/[a-zA-Z0-9_\-]+/[a-z]{2,3}/contacts.sort!?.*" access="permitAll"></sec:intercept-url>
-                <sec:intercept-url pattern="/[a-zA-Z0-9_\-]+/[a-z]{2,3}/contacts.select!?.*" access="permitAll"></sec:intercept-url>
-                <sec:intercept-url pattern="/[a-zA-Z0-9_\-]+/[a-z]{2,3}/contacts.editsearch!?.*" access="permitAll"></sec:intercept-url>
-                <sec:intercept-url pattern="/[a-zA-Z0-9_\-]+/[a-z]{2,3}/contacts.getselected!?.*" access="permitAll"></sec:intercept-url>
-                <sec:intercept-url pattern="/[a-zA-Z0-9_\-]+/[a-z]{2,3}/contacts.getRole!?.*" access="permitAll"></sec:intercept-url>
-                <sec:intercept-url pattern="/[a-zA-Z0-9_\-]+/[a-z]{2,3}/isolanguages!?.*" access="permitAll"></sec:intercept-url>
-
-                <sec:intercept-url pattern="/wmc/load.wmc" access="permitAll"></sec:intercept-url>
-                <sec:intercept-url pattern="/[a-zA-Z0-9_\-]+/[a-z]{2,3}/selection.layers!?.*" access="permitAll"></sec:intercept-url>
-                <sec:intercept-url pattern="/[a-zA-Z0-9_\-]+/[a-z]{2,3}/robots.txt" access="permitAll"></sec:intercept-url>
-                <sec:intercept-url pattern="/robots.txt" access="permitAll"></sec:intercept-url>
-
-                <!-- Region services -->
-                <sec:intercept-url pattern="/[a-zA-Z0-9_\-]+/[a-z]{2,3}/xml.region.get!?.*" access="permitAll"></sec:intercept-url>
-                <sec:intercept-url pattern="/[a-zA-Z0-9_\-]+/[a-z]{2,3}/xml.regions.list!?.*" access="permitAll"></sec:intercept-url>
-                <sec:intercept-url pattern="/[a-zA-Z0-9_\-]+/[a-z]{2,3}/xml.regions.category.list!?.*" access="permitAll"></sec:intercept-url>
-                <sec:intercept-url pattern="/[a-zA-Z0-9_\-]+/[a-z]{2,3}/region.getmap.\w\w\w\?.*" access="permitAll"></sec:intercept-url>
-                <sec:intercept-url pattern="/[a-zA-Z0-9_\-]+/[a-z]{2,3}/region\.geom\.\w\w\w!?.*" access="permitAll"></sec:intercept-url>
-
-
-
-              <!-- New section of services based on refactoring
-              guideline https://github.com/geonetwork/core-geonetwork/wiki/RefactoringXSLTAndUserInterface -->
-                <sec:intercept-url pattern="/[a-zA-Z0-9_\-]+/[a-z]{2,3}/q!?.*" access="permitAll"/>
-                <sec:intercept-url pattern="/[a-zA-Z0-9_\-]+/[a-z]{2,3}/qi!?.*" access="permitAll"/>
-                <sec:intercept-url pattern="/[a-zA-Z0-9_\-]+/[a-z]{2,3}/suggest!?.*" access="permitAll"/>
-
-                <sec:intercept-url pattern="/[a-zA-Z0-9_\-]+/[a-z]{2,3}/info!?.*" access="permitAll"/>
-                <sec:intercept-url pattern="/[a-zA-Z0-9_\-]+/[a-z]{2,3}/translation/db!?.*" access="permitAll"/>
-
-                <sec:intercept-url pattern="/[a-zA-Z0-9_\-]+/[a-z]{2,3}/oaipmh!?.*" access="permitAll"/>
-
-                <sec:intercept-url pattern="/[a-zA-Z0-9_\-]+/[a-z]{2,3}/admin.group.list!?.*" access="hasRole('Editor')"/>
-                <sec:intercept-url pattern="/[a-zA-Z0-9_\-]+/[a-z]{2,3}/admin.group.get!?.*" access="hasRole('Editor')"/>
-                <sec:intercept-url pattern="/[a-zA-Z0-9_\-]+/[a-z]{2,3}/admin.group.update!?.*" access="hasRole('UserAdmin')"/>
-                <sec:intercept-url pattern="/[a-zA-Z0-9_\-]+/[a-z]{2,3}/admin.group.update.labels!?.*" access="hasRole('Administrator')"/>
-                <sec:intercept-url pattern="/[a-zA-Z0-9_\-]+/[a-z]{2,3}/admin.group.remove!?.*" access="hasRole('Administrator')"/>
-
-                <sec:intercept-url pattern="/[a-zA-Z0-9_\-]+/[a-z]{2,3}/admin.user!?\?.*" access="hasRole('RegisteredUser')"/>
-                <sec:intercept-url pattern="/[a-zA-Z0-9_\-]+/[a-z]{2,3}/admin.user.list!?.*" access="hasRole('RegisteredUser')"/>
-                <sec:intercept-url pattern="/[a-zA-Z0-9_\-]+/[a-z]{2,3}/admin.user.update!?.*" access="hasRole('RegisteredUser')"/>
-                <sec:intercept-url pattern="/[a-zA-Z0-9_\-]+/[a-z]{2,3}/admin.user.resetpassword\?.*" access="hasRole('RegisteredUser')"/>
-                <sec:intercept-url pattern="/[a-zA-Z0-9_\-]+/[a-z]{2,3}/admin.user.remove!?.*" access="hasRole('UserAdmin')"/>
-
-                <sec:intercept-url pattern="/[a-zA-Z0-9_\-]+/[a-z]{2,3}/admin.usergroups.list!?.*" access="hasRole('RegisteredUser')"/>
-
-                <sec:intercept-url pattern="/[a-zA-Z0-9_\-]+/[a-z]{2,3}/admin.category.update!?.*" access="hasRole('UserAdmin')"/>
-                <sec:intercept-url pattern="/[a-zA-Z0-9_\-]+/[a-z]{2,3}/admin.category.remove!?.*" access="hasRole('UserAdmin')"/>
-                <sec:intercept-url pattern="/[a-zA-Z0-9_\-]+/[a-z]{2,3}/admin.category.update.labels!?.*" access="hasRole('UserAdmin')"/>
-
-                <sec:intercept-url pattern="/[a-zA-Z0-9_\-]+/[a-z]{2,3}/admin.logo.list!?.*" access="permitAll"/>
-                <sec:intercept-url pattern="/[a-zA-Z0-9_\-]+/[a-z]{2,3}/admin.logo.update!?.*" access="hasRole('UserAdmin')"/>
-                <sec:intercept-url pattern="/[a-zA-Z0-9_\-]+/[a-z]{2,3}/admin.logo.remove!?.*" access="hasRole('UserAdmin')"/>
-                <sec:intercept-url pattern="/[a-zA-Z0-9_\-]+/[a-z]{2,3}/admin.logo.upload!?.*" access="hasRole('UserAdmin')"/>
-
-                <sec:intercept-url pattern="/[a-zA-Z0-9_\-]+/[a-z]{2,3}/admin.config.list!?.*" access="hasRole('Administrator')"/>
-                <sec:intercept-url pattern="/[a-zA-Z0-9_\-]+/[a-z]{2,3}/admin.config.save!?.*" access="hasRole('Administrator')"/>
-
-
-                <sec:intercept-url pattern="/[a-zA-Z0-9_\-]+/[a-z]{2,3}/admin.notifications.list!?.*" access="hasRole('Administrator')"/>
-                <sec:intercept-url pattern="/[a-zA-Z0-9_\-]+/[a-z]{2,3}/admin.notifications.save!?.*" access="hasRole('Administrator')"/>
-
-
-                <sec:intercept-url pattern="/[a-zA-Z0-9_\-]+/[a-z]{2,3}/admin.config.csw!?.*" access="hasRole('Administrator')"/>
-                <sec:intercept-url pattern="/[a-zA-Z0-9_\-]+/[a-z]{2,3}/admin.config.csw.save!?.*" access="hasRole('Administrator')"/>
-                <sec:intercept-url pattern="/[a-zA-Z0-9_\-]+/[a-z]{2,3}/admin.config.csw.customelementset!?.*" access="hasRole('Administrator')"/>
-                <sec:intercept-url pattern="/[a-zA-Z0-9_\-]+/[a-z]{2,3}/admin.config.csw.customelementset.save!?.*" access="hasRole('Administrator')"/>
-
-
-                <sec:intercept-url pattern="/[a-zA-Z0-9_\-]+/[a-z]{2,3}/admin.config.virtualcsw.list!?.*" access="hasRole('Administrator')"/>
-                <sec:intercept-url pattern="/[a-zA-Z0-9_\-]+/[a-z]{2,3}/admin.config.virtualcsw.get!?.*" access="hasRole('Administrator')"/>
-                <sec:intercept-url pattern="/[a-zA-Z0-9_\-]+/[a-z]{2,3}/admin.config.virtualcsw.update!?.*" access="hasRole('Administrator')"/>
-                <sec:intercept-url pattern="/[a-zA-Z0-9_\-]+/[a-z]{2,3}/admin.config.virtualcsw.remove!?.*" access="hasRole('Administrator')"/>
-
-                <sec:intercept-url pattern="/[a-zA-Z0-9_\-]+/[a-z]{2,3}/admin.schema.list!?.*" access="hasRole('Administrator')"/>
-                <sec:intercept-url pattern="/[a-zA-Z0-9_\-]+/[a-z]{2,3}/admin.schema.update!?.*" access="hasRole('Administrator')"/>
-                <sec:intercept-url pattern="/[a-zA-Z0-9_\-]+/[a-z]{2,3}/admin.schema.add!?.*" access="hasRole('Administrator')"/>
-                <sec:intercept-url pattern="/[a-zA-Z0-9_\-]+/[a-z]{2,3}/admin.schema.remove!?.*" access="hasRole('Administrator')"/>
-
-                <sec:intercept-url pattern="/[a-zA-Z0-9_\-]+/[a-z]{2,3}/admin.load.samples!?.*" access="hasRole('Administrator')"/>
-                <sec:intercept-url pattern="/[a-zA-Z0-9_\-]+/[a-z]{2,3}/admin.load.templates!?.*" access="hasRole('Administrator')"/>
-                <sec:intercept-url pattern="/[a-zA-Z0-9_\-]+/[a-z]{2,3}/admin.templates.save.order!?.*" access="hasRole('Reviewer')"/>
-                <sec:intercept-url pattern="/[a-zA-Z0-9_\-]+/[a-z]{2,3}/admin.harvester.list!?.*" access="hasRole('UserAdmin')"/>
-                <sec:intercept-url pattern="/[a-zA-Z0-9_\-]+/[a-z]{2,3}/admin.harvester.add!?.*" access="hasRole('UserAdmin')"/>
-                <sec:intercept-url pattern="/[a-zA-Z0-9_\-]+/[a-z]{2,3}/admin.harvester.update!?.*" access="hasRole('UserAdmin')"/>
-                <sec:intercept-url pattern="/[a-zA-Z0-9_\-]+/[a-z]{2,3}/admin.harvester.clone!?.*" access="hasRole('UserAdmin')"/>
-                <sec:intercept-url pattern="/[a-zA-Z0-9_\-]+/[a-z]{2,3}/admin.harvester.remove!?.*" access="hasRole('UserAdmin')"/>
-                <sec:intercept-url pattern="/[a-zA-Z0-9_\-]+/[a-z]{2,3}/admin.harvester.clear!?.*" access="hasRole('UserAdmin')"/>
-                <sec:intercept-url pattern="/[a-zA-Z0-9_\-]+/[a-z]{2,3}/admin.harvester.stop!?.*" access="hasRole('UserAdmin')"/>
-                <sec:intercept-url pattern="/[a-zA-Z0-9_\-]+/[a-z]{2,3}/admin.harvester.start!?.*" access="hasRole('UserAdmin')"/>
-                <sec:intercept-url pattern="/[a-zA-Z0-9_\-]+/[a-z]{2,3}/admin.harvester.run!?.*" access="hasRole('UserAdmin')"/>
-                <sec:intercept-url pattern="/[a-zA-Z0-9_\-]+/[a-z]{2,3}/admin.harvester.info!?.*" access="hasRole('UserAdmin')"/>
-                <sec:intercept-url pattern="/[a-zA-Z0-9_\-]+/[a-z]{2,3}/admin.harvester.history!?.*" access="hasRole('UserAdmin')"/>
-                <sec:intercept-url pattern="/[a-zA-Z0-9_\-]+/[a-z]{2,3}/admin.harvester.history.full!?.*" access="hasRole('UserAdmin')"/>
-                <sec:intercept-url pattern="/[a-zA-Z0-9_\-]+/[a-z]{2,3}/admin.harvester.history.delete!?.*" access="hasRole('UserAdmin')"/>
-                <sec:intercept-url pattern="/[a-zA-Z0-9_\-]+/[a-z]{2,3}/admin.harvester.log!?.*" access="hasRole('UserAdmin')"/>
-                <sec:intercept-url pattern="/[a-zA-Z0-9_\-]+/[a-z]{2,3}/admin.harvester.notifier.save!?.*" access="hasRole('UserAdmin')"/>
-                <sec:intercept-url pattern="/[a-zA-Z0-9_\-]+/[a-z]{2,3}/admin.harvester.notifier.get!?.*" access="hasRole('UserAdmin')"/>
-
-
-                <sec:intercept-url pattern="/[a-zA-Z0-9_\-]+/[a-z]{2,3}/keywords!?.*" access="permitAll"/>
-                <sec:intercept-url pattern="/[a-zA-Z0-9_\-]+/[a-z]{2,3}/thesaurus!?.*" access="permitAll"/>
-                <sec:intercept-url pattern="/[a-zA-Z0-9_\-]+/[a-z]{2,3}/thesaurus.upload!?.*" access="hasRole('Administrator')"/>
-                <sec:intercept-url pattern="/[a-zA-Z0-9_\-]+/[a-z]{2,3}/thesaurus.download!?.*" access="permitAll"/>
-                <sec:intercept-url pattern="/[a-zA-Z0-9_\-]+/[a-z]{2,3}/thesaurus.add.from.register!?.*" access="hasRole('Administrator')"/>
-                <sec:intercept-url pattern="/[a-zA-Z0-9_\-]+/[a-z]{2,3}/thesaurus.clear!?.*" access="hasRole('Administrator')"/>
-                <sec:intercept-url pattern="/[a-zA-Z0-9_\-]+/[a-z]{2,3}/thesaurus.update!?.*" access="hasRole('Administrator')"/>
-                <sec:intercept-url pattern="/[a-zA-Z0-9_\-]+/[a-z]{2,3}/thesaurus.remove!?.*" access="hasRole('Administrator')"/>
-                <sec:intercept-url pattern="/[a-zA-Z0-9_\-]+/[a-z]{2,3}/thesaurus.enable!?.*" access="hasRole('Administrator')"/>
-                <sec:intercept-url pattern="/[a-zA-Z0-9_\-]+/[a-z]{2,3}/thesaurus.topconcept!?.*" access="permitAll"/>
-                <sec:intercept-url pattern="/[a-zA-Z0-9_\-]+/[a-z]{2,3}/thesaurus.concept!?.*" access="permitAll"/>
-                <sec:intercept-url pattern="/[a-zA-Z0-9_\-]+/[a-z]{2,3}/thesaurus.keyword!?.*" access="permitAll"/>
-                <sec:intercept-url pattern="/[a-zA-Z0-9_\-]+/[a-z]{2,3}/thesaurus.keyword.links!?.*" access="permitAll"/>
-                <sec:intercept-url pattern="/[a-zA-Z0-9_\-]+/[a-z]{2,3}/thesaurus.keyword.add!?.*" access="hasRole('Administrator')"/>
-                <sec:intercept-url pattern="/[a-zA-Z0-9_\-]+/[a-z]{2,3}/thesaurus.keyword.update!?.*" access="hasRole('Administrator')"/>
-                <sec:intercept-url pattern="/[a-zA-Z0-9_\-]+/[a-z]{2,3}/thesaurus.keyword.remove!?.*" access="hasRole('Administrator')"/>
-
-                <sec:intercept-url pattern="/[a-zA-Z0-9_\-]+/[a-z]{2,3}/subtemplate!?.*" access="permitAll"/>
-                <sec:intercept-url pattern="/[a-zA-Z0-9_\-]+/[a-z]{2,3}/md.select!?.*" access="permitAll"/>
-                <sec:intercept-url pattern="/[a-zA-Z0-9_\-]+/[a-z]{2,3}/md.selected!?.*" access="permitAll"/>
-
-                <sec:intercept-url pattern="/[a-zA-Z0-9_\-]+/[a-z]{2,3}/md.create!?.*" access="hasRole('Editor')"/>
-                <sec:intercept-url pattern="/[a-zA-Z0-9_\-]+/[a-z]{2,3}/md.delete!?.*" access="hasRole('Editor')"/>
-                <sec:intercept-url pattern="/[a-zA-Z0-9_\-]+/[a-z]{2,3}/md.delete.batch!?.*" access="hasRole('Editor')"/>
-                <sec:intercept-url pattern="/[a-zA-Z0-9_\-]+/[a-z]{2,3}/md.insert!?.*" access="hasRole('Editor')"/>
-                <sec:intercept-url pattern="/[a-zA-Z0-9_\-]+/[a-z]{2,3}/md.import!?.*" access="hasRole('Editor')"/>
-
-                <sec:intercept-url pattern="/[a-zA-Z0-9_\-]+/api/.*" access="permitAll"/>
-                <sec:intercept-url pattern="/[a-zA-Z0-9_\-]+/[a-z]{2,3}/md.rate!?.*" access="permitAll"/>
-                <sec:intercept-url pattern="/[a-zA-Z0-9_\-]+/[a-z]{2,3}/md.view!?(\?.*)?" access="hasRole('Editor')"/>
-                <sec:intercept-url pattern="/[a-zA-Z0-9_\-]+/[a-z]{2,3}/md.edit.batch.config!?.*" access="hasRole('Editor')"/>
-                <sec:intercept-url pattern="/[a-zA-Z0-9_\-]+/[a-z]{2,3}/md.edit.batch!?.*" access="hasRole('Editor')"/>
-                <sec:intercept-url pattern="/[a-zA-Z0-9_\-]+/[a-z]{2,3}/md.edit!?.*" access="hasRole('Editor')"/>
-                <sec:intercept-url pattern="/[a-zA-Z0-9_\-]+/[a-z]{2,3}/md.edit.save!?.*" access="hasRole('Editor')"/>
-                <sec:intercept-url pattern="/[a-zA-Z0-9_\-]+/[a-z]{2,3}/md.edit.saveonly!?.*" access="hasRole('Editor')"/>
-                <sec:intercept-url pattern="/[a-zA-Z0-9_\-]+/[a-z]{2,3}/md.edit.save.and.close!?.*" access="hasRole('Editor')"/>
-                <sec:intercept-url pattern="/[a-zA-Z0-9_\-]+/[a-z]{2,3}/md.edit.cancel!?.*" access="hasRole('Editor')"/>
-                <sec:intercept-url pattern="/[a-zA-Z0-9_\-]+/[a-z]{2,3}/md.edit.commit!?.*" access="hasRole('Editor')"/>
-                <sec:intercept-url pattern="/[a-zA-Z0-9_\-]+/[a-z]{2,3}/md.element.add!?.*" access="hasRole('Editor')"/>
-                <sec:intercept-url pattern="/[a-zA-Z0-9_\-]+/[a-z]{2,3}/md.element.remove!?.*" access="hasRole('Editor')"/>
-                <sec:intercept-url pattern="/[a-zA-Z0-9_\-]+/[a-z]{2,3}/md.element.up!?.*" access="hasRole('Editor')"/>
-                <sec:intercept-url pattern="/[a-zA-Z0-9_\-]+/[a-z]{2,3}/md.element.down!?.*" access="hasRole('Editor')"/>
-                <sec:intercept-url pattern="/[a-zA-Z0-9_\-]+/[a-z]{2,3}/md.element.info!?.*" access="permitAll"/>
-                <sec:intercept-url pattern="/[a-zA-Z0-9_\-]+/[a-z]{2,3}/md.attribute.remove!?.*" access="hasRole('Editor')"/>
-                <sec:intercept-url pattern="/[a-zA-Z0-9_\-]+/[a-z]{2,3}/md.thumbnail.generate!?.*" access="hasRole('Editor')"/>
-                <sec:intercept-url pattern="/[a-zA-Z0-9_\-]+/[a-z]{2,3}/md.thumbnail.upload!?.*" access="hasRole('Editor')"/>
-                <sec:intercept-url pattern="/[a-zA-Z0-9_\-]+/[a-z]{2,3}/md.validate!?.*" access="hasRole('Editor')"/>
-                <sec:intercept-url pattern="/[a-zA-Z0-9_\-]+/[a-z]{2,3}/md.validation!?.*" access="hasRole('Editor')"/>
-                <sec:intercept-url pattern="/[a-zA-Z0-9_\-]+/[a-z]{2,3}/md.status.list!?.*" access="hasRole('Editor')"/>
-                <sec:intercept-url pattern="/[a-zA-Z0-9_\-]+/[a-z]{2,3}/md.status.update!?.*" access="hasRole('Editor')"/>
-                <sec:intercept-url pattern="/[a-zA-Z0-9_\-]+/[a-z]{2,3}/md.group.update!?.*" access="hasRole('Editor')"/>
-                <sec:intercept-url pattern="/[a-zA-Z0-9_\-]+/[a-z]{2,3}/md.category.update!?.*" access="hasRole('Editor')"/>
-                <sec:intercept-url pattern="/[a-zA-Z0-9_\-]+/[a-z]{2,3}/md.category.batch.update!?.*" access="hasRole('Editor')"/>
-                <sec:intercept-url pattern="/[a-zA-Z0-9_\-]+/[a-z]{2,3}/md.versioning.start!?.*" access="hasRole('Editor')"/>
-                <sec:intercept-url pattern="/[a-zA-Z0-9_\-]+/[a-z]{2,3}/md.versioning.batch.start!?.*" access="hasRole('Editor')"/>
-                <sec:intercept-url pattern="/[a-zA-Z0-9_\-]+/[a-z]{2,3}/md.privileges!?.*" access="hasRole('Editor')"/>
-                <sec:intercept-url pattern="/[a-zA-Z0-9_\-]+/[a-z]{2,3}/md.privileges.update!?.*" access="hasRole('Editor')"/>
-                <sec:intercept-url pattern="/[a-zA-Z0-9_\-]+/[a-z]{2,3}/md.privileges.batch!?.*" access="hasRole('Editor')"/>
-                <sec:intercept-url pattern="/[a-zA-Z0-9_\-]+/[a-z]{2,3}/md.privileges.batch.update!?.*" access="hasRole('Editor')"/>
-
-                <sec:intercept-url pattern="/[a-zA-Z0-9_\-]+/[a-z]{2,3}/md.processing.batch!?.*" access="hasRole('Editor')"/>
-                <sec:intercept-url pattern="/[a-zA-Z0-9_\-]+/[a-z]{2,3}/md.processing!?.*" access="hasRole('Editor')"/>
-                <sec:intercept-url pattern="/[a-zA-Z0-9_\-]+/[a-z]{2,3}/md.processing.batch.report!?.*" access="hasRole('Editor')"/>
-
-                <sec:intercept-url pattern="/[a-zA-Z0-9_\-]+/[a-z]{2,3}/md.relations!?.*" access="permitAll"/>
-                <sec:intercept-url pattern="/[a-zA-Z0-9_\-]+/[a-z]{2,3}/md.suggestion!?.*" access="hasRole('Editor')"/>
-                <sec:intercept-url pattern="/[a-zA-Z0-9_\-]+/[a-z]{2,3}/resource.upload.and.link!?.*" access="hasRole('Editor')"/>
-                <sec:intercept-url pattern="/[a-zA-Z0-9_\-]+/[a-z]{2,3}/resource-onlinesrc-upload!?.*" access="hasRole('Editor')"/>
-                <sec:intercept-url pattern="/[a-zA-Z0-9_\-]+/[a-z]{2,3}/resource.del.and.detach!?.*" access="hasRole('Editor')"/>
-
-                <sec:intercept-url pattern="/[a-zA-Z0-9_\-]+/[a-z]{2,3}/versioning.logdata!?.*" access="hasRole('Editor')"/>
-
-                <sec:intercept-url pattern="/[a-zA-Z0-9_\-]+/[a-z]{2,3}/config-service-admin-batchprocess.xml!?.*" access="hasRole('Editor')"/>
-
-                <sec:intercept-url pattern="/[a-zA-Z0-9_\-]+/[a-z]{2,3}/csw-publication!?.*" access="hasRole('Editor')"/>
-                <sec:intercept-url pattern="/[a-zA-Z0-9_\-]+/[a-z]{2,3}/csw-.*" access="permitAll"/>
-                <sec:intercept-url pattern="/[a-zA-Z0-9_\-]+/[a-z]{2,3}/csw!?.*" access="permitAll"/>
-
-                <sec:intercept-url pattern="/[a-zA-Z0-9_\-]+/[a-z]{2,3}/region.get!?.*" access="permitAll"/>
-                <sec:intercept-url pattern="/[a-zA-Z0-9_\-]+/[a-z]{2,3}/regions.list!?.*" access="permitAll"/>
-                <sec:intercept-url pattern="/[a-zA-Z0-9_\-]+/[a-z]{2,3}/regions.category.list!?.*" access="permitAll"/>
-
-                <sec:intercept-url pattern="/[a-zA-Z0-9_\-]+/[a-z]{2,3}/lang!?.*" access="permitAll"/>
-
-                <sec:intercept-url pattern="/[a-zA-Z0-9_\-]+/[a-z]{2,3}/portal.sru!?.*" access="permitAll"/>
-
-                <sec:intercept-url pattern="/[a-zA-Z0-9_\-]+/[a-z]{2,3}/catalog.search!?.*" access="permitAll"/>
-                <sec:intercept-url pattern="/[a-zA-Z0-9_\-]+/[a-z]{2,3}/catalog.search.nojs!?.*" access="permitAll"/>
-                <sec:intercept-url pattern="/[a-zA-Z0-9_\-]+/[a-z]{2,3}/catalog.signin!?.*" access="permitAll"/>
-                <sec:intercept-url pattern="/[a-zA-Z0-9_\-]+/[a-z]{2,3}/contact.us!?.*" access="permitAll"/>
-                <sec:intercept-url pattern="/[a-zA-Z0-9_\-]+/[a-z]{2,3}/contact.send!?.*" access="permitAll"/>
-
-                <sec:intercept-url pattern="/[a-zA-Z0-9_\-]+/[a-z]{2,3}/admin.ownership.editors!?.*" access="hasRole('Administrator')"/>
-                <sec:intercept-url pattern="/[a-zA-Z0-9_\-]+/[a-z]{2,3}/admin.ownership.groups!?.*" access="hasRole('Administrator')"/>
-                <sec:intercept-url pattern="/[a-zA-Z0-9_\-]+/[a-z]{2,3}/admin.ownership.transfer!?.*" access="hasRole('Administrator')"/>
-
-
-                <sec:intercept-url pattern="/[a-zA-Z0-9_\-]+/[a-z]{2,3}/admin.languages.get!?.*" access="permitAll"/>
-
-                <sec:intercept-url pattern="/[a-zA-Z0-9_\-]+/[a-z]{2,3}/admin.console!?.*" access="hasRole('RegisteredUser')"/>
-
-                <!-- Formatter services -->
-                <sec:intercept-url pattern="/[a-zA-Z0-9_\-]+/[a-z]{2,3}/xml.format.[^?]+(\?.*)?" access="permitAll"/>
-                <sec:intercept-url pattern="/[a-zA-Z0-9_\-]+/[a-z]{2,3}/md.format.[^?]+(\?.*)?" access="permitAll"/>
-                <sec:intercept-url pattern="/[a-zA-Z0-9_\-]+/[a-z]{2,3}/md.format.public..[^?]+(\?.*)?" access="permitAll"/>
-                <sec:intercept-url pattern="/[a-zA-Z0-9_\-]+/[a-z]{2,3}/md.formatter.resource!?.*" access="permitAll"/>
-                <sec:intercept-url pattern="/[a-zA-Z0-9_\-]+/[a-z]{2,3}/md.formatter.list!?.*" access="permitAll"/>
-                <sec:intercept-url pattern="/[a-zA-Z0-9_\-]+/[a-z]{2,3}/md.formatter.register!?.*" access="hasRole('UserAdmin')"/>
-                <sec:intercept-url pattern="/[a-zA-Z0-9_\-]+/[a-z]{2,3}/md.formatter.remove!?.*" access="hasRole('UserAdmin')"/>
-                <sec:intercept-url pattern="/[a-zA-Z0-9_\-]+/[a-z]{2,3}/md.formatter.download!?.*" access="hasRole('UserAdmin')"/>
-                <sec:intercept-url pattern="/[a-zA-Z0-9_\-]+/[a-z]{2,3}/md.formatter.update!?.*" access="hasRole('UserAdmin')"/>
-                <sec:intercept-url pattern="/[a-zA-Z0-9_\-]+/[a-z]{2,3}/md.formatter.files!?.*" access="hasRole('UserAdmin')"/>
-                <sec:intercept-url pattern="/[a-zA-Z0-9_\-]+/[a-z]{2,3}/md.formatter.edit!?.*" access="hasRole('UserAdmin')"/>
-                <sec:intercept-url pattern="/[a-zA-Z0-9_\-]+/[a-z]{2,3}/admin.format.clear" access="hasRole('Administrator')"/>
-                <sec:intercept-url pattern="/[a-zA-Z0-9_\-]+/[a-z]{2,3}/md.viewer(\?debug)?" access="permitAll"/>
-
-                <sec:intercept-url pattern="/[a-zA-Z0-9_\-]+/[a-z]{2,3}/crs.search!?.*" access="permitAll"/>
-
-                <sec:intercept-url pattern="/[a-zA-Z0-9_\-]+/[a-z]{2,3}/new.account!?.*" access="permitAll"/>
-                <sec:intercept-url pattern="/[a-zA-Z0-9_\-]+/[a-z]{2,3}/new.password!?.*" access="permitAll"/>
-
-                <sec:intercept-url pattern="/[a-zA-Z0-9_\-]+/[a-z]{2,3}/catalog.edit!?.*" access="hasRole('Editor')"/>
-                <sec:intercept-url pattern="/[a-zA-Z0-9_\-]+/[a-z]{2,3}/catalog.viewer!?.*" access="permitAll"/>
-                <sec:intercept-url pattern="/[a-zA-Z0-9_\-]+/[a-z]{2,3}/node-change-warning!?.*" access="permitAll"/>
-
-                <sec:intercept-url pattern="/[a-zA-Z0-9_\-]+/[a-z]{2,3}/system.properties.set!?.*" access="hasRole('Administrator')"/>
-
-                <sec:intercept-url pattern="/[a-zA-Z0-9_\-]+/[a-z]{2,3}/admin.schematrontype!?.*" access="hasRole('Administrator')"/>
-
-                <sec:intercept-url pattern="/[a-zA-Z0-9_\-]+/[a-z]{2,3}/admin.schematron.list!?.*" access="hasRole('Administrator')"/>
-                <sec:intercept-url pattern="/[a-zA-Z0-9_\-]+/[a-z]{2,3}/admin.schematron.exists!?.*" access="hasRole('Administrator')"/>
-                <sec:intercept-url pattern="/[a-zA-Z0-9_\-]+/[a-z]{2,3}/admin.schematron.update!?.*" access="hasRole('Administrator')"/>
-
-                <sec:intercept-url pattern="/[a-zA-Z0-9_\-]+/[a-z]{2,3}/admin.schematroncriteria.list!?.*" access="hasRole('Administrator')"/>
-                <sec:intercept-url pattern="/[a-zA-Z0-9_\-]+/[a-z]{2,3}/admin.schematroncriteria.exists!?.*" access="hasRole('Administrator')"/>
-                <sec:intercept-url pattern="/[a-zA-Z0-9_\-]+/[a-z]{2,3}/admin.schematroncriteria.add!?.*" access="hasRole('Administrator')"/>
-                <sec:intercept-url pattern="/[a-zA-Z0-9_\-]+/[a-z]{2,3}/admin.schematroncriteria.update!?.*" access="hasRole('Administrator')"/>
-                <sec:intercept-url pattern="/[a-zA-Z0-9_\-]+/[a-z]{2,3}/admin.schematroncriteria.delete!?.*" access="hasRole('Administrator')"/>
-
-                <sec:intercept-url pattern="/[a-zA-Z0-9_\-]+/[a-z]{2,3}/admin.schematroncriteriagroup.list!?.*" access="hasRole('Administrator')"/>
-                <sec:intercept-url pattern="/[a-zA-Z0-9_\-]+/[a-z]{2,3}/admin.schematroncriteriagroup.exists!?.*" access="hasRole('Administrator')"/>
-                <sec:intercept-url pattern="/[a-zA-Z0-9_\-]+/[a-z]{2,3}/admin.schematroncriteriagroup.add!?.*" access="hasRole('Administrator')"/>
-                <sec:intercept-url pattern="/[a-zA-Z0-9_\-]+/[a-z]{2,3}/admin.schematroncriteriagroup.update!?.*" access="hasRole('Administrator')"/>
-                <sec:intercept-url pattern="/[a-zA-Z0-9_\-]+/[a-z]{2,3}/admin.schematroncriteriagroup.delete!?.*" access="hasRole('Administrator')"/>
-
-                <sec:intercept-url pattern="/[a-zA-Z0-9_\-]+/[a-z]{2,3}/admin.logfile.list!?.*" access="hasRole('Administrator')"/>
-
-                <sec:intercept-url pattern="/[a-zA-Z0-9_\-]+/[a-z]{2,3}/systeminfo/.+" access="hasRole('Administrator')"/>
-                <sec:intercept-url pattern="/[a-zA-Z0-9_\-]+/[a-z]{2,3}/source/.+" access="hasRole('Administrator')"/>
-                <sec:intercept-url pattern="/[a-zA-Z0-9_\-]+/[a-z]{2,3}/thread/status" access="hasRole('Administrator')"/>
-                <sec:intercept-url pattern="/[a-zA-Z0-9_\-]+/[a-z]{2,3}/thread/trace/.+" access="hasRole('Administrator')"/>
-                <sec:intercept-url pattern="/[a-zA-Z0-9_\-]+/[a-z]{2,3}/thread/debugging/.+" access="hasRole('Administrator')"/>
-                <sec:intercept-url pattern="/[a-zA-Z0-9_\-]+/[a-z]{2,3}/log/.+" access="hasRole('Administrator')"/>
-
-                <!-- Direct links -->
-                <sec:intercept-url pattern="/resource/.*" access="permitAll"></sec:intercept-url>
-                <sec:intercept-url pattern="/organization/.*" access="permitAll"></sec:intercept-url>
-                <sec:intercept-url pattern="/thesaurus/.*" access="permitAll"></sec:intercept-url>
-
-                <sec:intercept-url pattern="/sitemap/.*" access="permitAll"></sec:intercept-url>
-
-
-                <!-- Reports -->
-                <sec:intercept-url pattern="/[a-zA-Z0-9_\-]+/[a-z]{2,3}/recordsupdated.csv!?.*" access="hasRole('UserAdmin')"/>
-                <sec:intercept-url pattern="/[a-zA-Z0-9_\-]+/[a-z]{2,3}/recordsinternal.csv!?.*" access="hasRole('UserAdmin')"/>
-                <sec:intercept-url pattern="/[a-zA-Z0-9_\-]+/[a-z]{2,3}/users.csv!?.*" access="hasRole('UserAdmin')"/>
-                <sec:intercept-url pattern="/[a-zA-Z0-9_\-]+/[a-z]{2,3}/datauploads.csv!?.*" access="hasRole('UserAdmin')"/>
-                <sec:intercept-url pattern="/[a-zA-Z0-9_\-]+/[a-z]{2,3}/datadownloads.csv!?.*" access="hasRole('UserAdmin')"/>
-
-              <!-- INSPIRE Atom -->
-                <sec:intercept-url pattern="/[a-zA-Z0-9_\-]+/[a-z]{2,3}/atomharvester!?.*" access="hasRole('Administrator')"/>
-                <sec:intercept-url pattern="/[a-zA-Z0-9_\-]+/[a-z]{2,3}/atom.get!?.*" access="permitAll"/>
-                <sec:intercept-url pattern="/[a-zA-Z0-9_\-]+/[a-z]{2,3}/atom.description!?.*" access="permitAll"/>
-                <sec:intercept-url pattern="/opensearch/[a-z]{2,3}/!?.*" access="permitAll"/>
-                <sec:intercept-url pattern="/[a-zA-Z0-9_\-]+/[a-z]{2,3}/atom.describe!?.*" access="permitAll"/>
-                <sec:intercept-url pattern="/[a-zA-Z0-9_\-]+/[a-z]{2,3}/atom.download!?.*" access="permitAll"/>
-                <sec:intercept-url pattern="/[a-zA-Z0-9_\-]+/[a-z]{2,3}/atom.search!?.*" access="permitAll"/>
-
-                <!-- Metadata identifier templates -->
-                <sec:intercept-url pattern="/[a-zA-Z0-9_\-]+/[a-z]{2,3}/metadataIdentifierTemplates!?.*" access="hasRole('Editor')"/>
-
-                <!-- Retrieve public metadata as RDF  -->
-                <sec:intercept-url pattern="/srv/[a-z]{2,3}/rdf.metadata.public.get!?.*" access="permitAll"></sec:intercept-url>
-
-                <sec:intercept-url pattern="/error" access="permitAll"/>
-                <sec:intercept-url pattern="/home\?.*" access="permitAll"/>
-                <sec:intercept-url pattern="/home" access="permitAll"/>
-                <sec:intercept-url pattern="/rewritestatus" access="permitAll"/>
-
-                <!-- SLD helpers -->
-                <sec:intercept-url pattern="/[a-zA-Z0-9_\-]+/[a-z]{2,3}/generateSLD!?.*" access="permitAll"/>
-                <sec:intercept-url pattern="/[a-zA-Z0-9_\-]+/[a-z]{2,3}/getSLD/.*" access="permitAll"/>
-
-                <sec:intercept-url pattern="/.*" access="denyAll"/>
-            </sec:filter-security-metadata-source>
-        </property>
-    </bean>
-=======
-          http://www.springframework.org/schema/security/spring-security-3.2.xsd"
-  xmlns:sec="http://www.springframework.org/schema/security"
-  xmlns:xsi="http://www.w3.org/2001/XMLSchema-instance"
-  xmlns="http://www.springframework.org/schema/beans">
-  <bean class="org.springframework.security.web.access.intercept.FilterSecurityInterceptor"
-        id="filterSecurityInterceptor">
+  <bean class="org.springframework.security.web.access.intercept.FilterSecurityInterceptor" id="filterSecurityInterceptor">
     <property name="authenticationManager" ref="authenticationManager"></property>
     <property name="accessDecisionManager" ref="accessDecisionManager"></property>
     <property name="securityMetadataSource">
@@ -453,366 +38,126 @@
         <sec:intercept-url pattern="/[a-zA-Z0-9_\-]+/metadata/.*" access="permitAll"/>
         <sec:intercept-url pattern="/static/wroAPI/.*" access="hasRole('Administrator')"/>
         <sec:intercept-url pattern="/static/.*" access="permitAll"/>
-        <sec:intercept-url pattern="/[a-zA-Z0-9_\-]+/[a-z]{2,3}/xml.thesaurus.getList!?.*"
-                           access="permitAll"/>
-        <sec:intercept-url pattern="/monitor/.*" access="hasRole('Monitor')"/>
-        <sec:intercept-url pattern="/monitor" access="hasRole('Monitor')"/>
-        <sec:intercept-url pattern="/\w*healthcheck"
-                           access="hasRole('Monitor')"/>
-        <sec:intercept-url pattern="/[a-zA-Z0-9_\-]+/[a-z]{2,3}/service-not-allowed!?.*"
-                           access="permitAll"/>
-        <sec:intercept-url pattern="/[a-zA-Z0-9_\-]+/[a-z]{2,3}/.+\?casLogin.*"
-                           access="hasRole('RegisteredUser')"/>
-        <sec:intercept-url pattern="/[a-zA-Z0-9_\-]+/[a-z]{2,3}/util.import!?.*"
-                           access="hasRole('Administrator')"/>
-        <sec:intercept-url pattern="/[a-zA-Z0-9_\-]+/[a-z]{2,3}/util.ping!?.*"
-                           access="hasRole('Administrator')"/>
-        <sec:intercept-url pattern="/[a-zA-Z0-9_\-]+/[a-z]{2,3}/util.empty!?.*"
-                           access="hasRole('Administrator')"/>
-        <sec:intercept-url pattern="/[a-zA-Z0-9_\-]+/[a-z]{2,3}/util.select!?.*"
-                           access="hasRole('Administrator')"/>
-        <sec:intercept-url pattern="/[a-zA-Z0-9_\-]+/[a-z]{2,3}/help.edit.form!?.*"
-                           access="hasRole('Administrator')"/>
-        <sec:intercept-url pattern="/[a-zA-Z0-9_\-]+/[a-z]{2,3}/help.update!?.*"
-                           access="hasRole('Administrator')"/>
-        <sec:intercept-url pattern="/[a-zA-Z0-9_\-]+/[a-z]{2,3}/thesaurus.add.register!?.*"
-                           access="hasRole('Administrator')"/>
-        <sec:intercept-url pattern="/[a-zA-Z0-9_\-]+/[a-z]{2,3}/xml.config.info!?.*"
-                           access="hasRole('Administrator')"/>
-        <sec:intercept-url pattern="/[a-zA-Z0-9_\-]+/[a-z]{2,3}/config.info!?.*"
-                           access="hasRole('Administrator')"/>
-
-
-        <sec:intercept-url pattern="/[a-zA-Z0-9_\-]+/[a-z]{2,3}/debug.openconnection.accessors!?.*"
-                           access="hasRole('Administrator')"/>
-        <sec:intercept-url pattern="/[a-zA-Z0-9_\-]+/[a-z]{2,3}/debug.filehandles!?.*"
-                           access="hasRole('Administrator')"/>
-        <sec:intercept-url pattern="/[a-zA-Z0-9_\-]+/[a-z]{2,3}/metadata.batch.newowner!?.*"
-                           access="hasRole('UserAdmin')"/>
-        <sec:intercept-url pattern="/[a-zA-Z0-9_\-]+/[a-z]{2,3}/metadata.batch.newowner.form!?.*"
-                           access="hasRole('UserAdmin')"/>
-        <sec:intercept-url pattern="/[a-zA-Z0-9_\-]+/[a-z]{2,3}/xml.usergroups.list!?.*"
-                           access="hasRole('UserAdmin')"/>
-        <sec:intercept-url pattern="/[a-zA-Z0-9_\-]+/[a-z]{2,3}/group.get!?.*"
-                           access="hasRole('Editor')"/>
-        <sec:intercept-url pattern="/[a-zA-Z0-9_\-]+/[a-z]{2,3}/metadata.category!?.*"
-                           access="hasRole('Editor')"/>
-        <sec:intercept-url pattern="/[a-zA-Z0-9_\-]+/[a-z]{2,3}/metadata.category.form!?.*"
-                           access="hasRole('Editor')"/>
-        <sec:intercept-url pattern="/[a-zA-Z0-9_\-]+/[a-z]{2,3}/metadata.batch.category.form!?.*"
-                           access="hasRole('Editor')"/>
-        <sec:intercept-url
-          pattern="/[a-zA-Z0-9_\-]+/[a-z]{2,3}/metadata.batch.update.categories!?.*"
-          access="hasRole('Editor')"/>
-        <sec:intercept-url pattern="/[a-zA-Z0-9_\-]+/[a-z]{2,3}/metadata.status!?.*"
-                           access="hasRole('Editor')"/>
-        <sec:intercept-url pattern="/[a-zA-Z0-9_\-]+/[a-z]{2,3}/metadata.status.form!?.*"
-                           access="hasRole('Editor')"/>
-        <sec:intercept-url pattern="/[a-zA-Z0-9_\-]+/[a-z]{2,3}/xml.metadata.status.set!?.*"
-                           access="hasRole('Editor')"/>
-        <sec:intercept-url pattern="/[a-zA-Z0-9_\-]+/[a-z]{2,3}/metadata.batch.status.form!?.*"
-                           access="hasRole('Editor')"/>
-        <sec:intercept-url pattern="/[a-zA-Z0-9_\-]+/[a-z]{2,3}/metadata.batch.update.status!?.*"
-                           access="hasRole('Editor')"/>
-        <sec:intercept-url pattern="/[a-zA-Z0-9_\-]+/[a-z]{2,3}/metadata.add!?.*"
-                           access="hasRole('Editor')"/>
-        <sec:intercept-url pattern="/[a-zA-Z0-9_\-]+/[a-z]{2,3}/metadata.add.form!?.*"
-                           access="hasRole('Editor')"/>
-        <sec:intercept-url pattern="/[a-zA-Z0-9_\-]+/[a-z]{2,3}/xml.metadata.admin.form!?.*"
-                           access="hasRole('Editor')"/>
-        <sec:intercept-url
-          pattern="/[a-zA-Z0-9_\-]+/[a-z]{2,3}/xml.metadata.batch.update.privileges!?.*"
-          access="hasRole('Editor')"/>
-        <sec:intercept-url pattern="/[a-zA-Z0-9_\-]+/[a-z]{2,3}/md.publish!?.*"
-                           access="hasRole('Editor')"/>
-        <sec:intercept-url pattern="/[a-zA-Z0-9_\-]+/[a-z]{2,3}/md.unpublish!?.*"
-                           access="hasRole('Editor')"/>
-        <sec:intercept-url pattern="/[a-zA-Z0-9_\-]+/[a-z]{2,3}/metadata.batch.admin.form!?.*"
-                           access="hasRole('Editor')"/>
-        <sec:intercept-url pattern="/[a-zA-Z0-9_\-]+/[a-z]{2,3}/metadata.version!?.*"
-                           access="hasRole('Editor')"/>
-        <sec:intercept-url pattern="/[a-zA-Z0-9_\-]+/[a-z]{2,3}/metadata.batch.version!?.*"
-                           access="hasRole('Editor')"/>
-        <sec:intercept-url pattern="/[a-zA-Z0-9_\-]+/[a-z]{2,3}/metadata.delete!?.*"
-                           access="hasRole('Editor')"/>
-        <sec:intercept-url pattern="/[a-zA-Z0-9_\-]+/[a-z]{2,3}/metadata.batch.delete!?.*"
-                           access="hasRole('Editor')"/>
-        <sec:intercept-url pattern="/[a-zA-Z0-9_\-]+/[a-z]{2,3}/metadata.create.thesaurus.form!?.*"
-                           access="hasRole('Editor')"/>
-        <sec:intercept-url pattern="/[a-zA-Z0-9_\-]+/[a-z]{2,3}/metadata.create.new!?.*"
-                           access="hasRole('Editor')"/>
-        <sec:intercept-url pattern="/[a-zA-Z0-9_\-]+/[a-z]{2,3}/metadata.create.edit!?.*"
-                           access="hasRole('Editor')"/>
-        <sec:intercept-url pattern="/[a-zA-Z0-9_\-]+/[a-z]{2,3}/metadata.elem.add.new!?.*"
-                           access="hasRole('Editor')"/>
-        <sec:intercept-url pattern="/[a-zA-Z0-9_\-]+/[a-z]{2,3}/metadata.elem.delete.new!?.*"
-                           access="hasRole('Editor')"/>
-        <sec:intercept-url pattern="/[a-zA-Z0-9_\-]+/[a-z]{2,3}/metadata.elem.down!?.*"
-                           access="hasRole('Editor')"/>
-        <sec:intercept-url pattern="/[a-zA-Z0-9_\-]+/[a-z]{2,3}/metadata.elem.up!?.*"
-                           access="hasRole('Editor')"/>
-        <sec:intercept-url pattern="/[a-zA-Z0-9_\-]+/[a-z]{2,3}/metadata.attr.delete!?.*"
-                           access="hasRole('Editor')"/>
-        <sec:intercept-url pattern="/[a-zA-Z0-9_\-]+/[a-z]{2,3}/metadata.update.new!?.*"
-                           access="hasRole('Editor')"/>
-        <sec:intercept-url pattern="/[a-zA-Z0-9_\-]+/[a-z]{2,3}/metadata.update.finish!?.*"
-                           access="hasRole('Editor')"/>
-        <sec:intercept-url pattern="/[a-zA-Z0-9_\-]+/[a-z]{2,3}/metadata.update.forget!?.*"
-                           access="hasRole('Editor')"/>
-        <sec:intercept-url pattern="/[a-zA-Z0-9_\-]+/[a-z]{2,3}/metadata.update.forget.new!?.*"
-                           access="hasRole('Editor')"/>
-        <sec:intercept-url pattern="/[a-zA-Z0-9_\-]+/[a-z]{2,3}/metadata.update.forgetandfinish!?.*"
-                           access="hasRole('Editor')"/>
-        <sec:intercept-url pattern="/[a-zA-Z0-9_\-]+/[a-z]{2,3}/metadata.batch.children.form!?.*"
-                           access="hasRole('Editor')"/>
-        <sec:intercept-url pattern="/[a-zA-Z0-9_\-]+/[a-z]{2,3}/metadata.batch.update.children!?.*"
-                           access="hasRole('Editor')"/>
-        <sec:intercept-url pattern="/[a-zA-Z0-9_\-]+/[a-z]{2,3}/metadata.suggestion!?.*"
-                           access="hasRole('Editor')"/>
-        <sec:intercept-url pattern="/[a-zA-Z0-9_\-]+/[a-z]{2,3}/xml.metadata.validate!?.*"
-                           access="hasRole('Editor')"/>
-        <sec:intercept-url pattern="/[a-zA-Z0-9_\-]+/[a-z]{2,3}/metadata.processing.new!?.*"
-                           access="hasRole('Editor')"/>
-        <sec:intercept-url pattern="/[a-zA-Z0-9_\-]+/[a-z]{2,3}/xml.metadata.processing!?.*"
-                           access="hasRole('Editor')"/>
-        <sec:intercept-url
-          pattern="/[a-zA-Z0-9_\-]+/[a-z]{2,3}/metadata.batch.extract.subtemplates.form!?.*"
-          access="hasRole('Editor')"/>
-        <sec:intercept-url
-          pattern="/[a-zA-Z0-9_\-]+/[a-z]{2,3}/metadata.batch.extract.subtemplates!?.*"
-          access="hasRole('Editor')"/>
-        <sec:intercept-url pattern="/[a-zA-Z0-9_\-]+/[a-z]{2,3}/xml.user.metadata!?.*"
-                           access="hasRole('Editor')"/>
-        <sec:intercept-url pattern="/[a-zA-Z0-9_\-]+/[a-z]{2,3}/metadata.insert.paste!?.*"
-                           access="hasRole('Editor')"/>
-        <sec:intercept-url pattern="/[a-zA-Z0-9_\-]+/[a-z]{2,3}/xml.metadata.insert.paste!?.*"
-                           access="hasRole('Editor')"/>
-        <sec:intercept-url pattern="/[a-zA-Z0-9_\-]+/[a-z]{2,3}/file.upload!?.*"
-                           access="hasRole('Editor')"/>
-        <sec:intercept-url pattern="/[a-zA-Z0-9_\-]+/[a-z]{2,3}/resources.upload.new!?.*"
-                           access="hasRole('Editor')"/>
-        <sec:intercept-url pattern="/[a-zA-Z0-9_\-]+/[a-z]{2,3}/resources.del.new!?.*"
-                           access="hasRole('Editor')"/>
-        <sec:intercept-url pattern="/[a-zA-Z0-9_\-]+/[a-z]{2,3}/metadata.thumbnail.set.new!?.*"
-                           access="hasRole('Editor')"/>
-        <sec:intercept-url pattern="/[a-zA-Z0-9_\-]+/[a-z]{2,3}/metadata.thumbnail.unset.new!?.*"
-                           access="hasRole('Editor')"/>
-        <sec:intercept-url pattern="/[a-zA-Z0-9_\-]+/[a-z]{2,3}/xml.metadata.insert!?.*"
-                           access="hasRole('Editor')"/>
-        <sec:intercept-url pattern="/[a-zA-Z0-9_\-]+/[a-z]{2,3}/xml.metadata.delete!?.*"
-                           access="hasRole('Editor')"/>
-        <sec:intercept-url pattern="/[a-zA-Z0-9_\-]+/[a-z]{2,3}/mef.import!?.*"
-                           access="hasRole('Editor')"/>
-        <sec:intercept-url pattern="/[a-zA-Z0-9_\-]+/[a-z]{2,3}/mef.import.ui!?.*"
-                           access="hasRole('Editor')"/>
-        <sec:intercept-url pattern="/[a-zA-Z0-9_\-]+/[a-z]{2,3}/xml.mef.import.ui!?.*"
-                           access="hasRole('Editor')"/>
-        <sec:intercept-url pattern="/[a-zA-Z0-9_\-]+/[a-z]{2,3}/map.import!?.*"
-                           access="hasRole('Editor')"/>
-        <sec:intercept-url pattern="/[a-zA-Z0-9_\-]+/[a-z]{2,3}/get.conversions.xsl!?.*"
-                           access="hasRole('Editor')"/>
-        <sec:intercept-url pattern="/[a-zA-Z0-9_\-]+/[a-z]{2,3}/xml.relation.insert!?.*"
-                           access="hasRole('Editor')"/>
-        <sec:intercept-url pattern="/[a-zA-Z0-9_\-]+/[a-z]{2,3}/xml.relation.delete!?.*"
-                           access="hasRole('Editor')"/>
-        <sec:intercept-url pattern="/[a-zA-Z0-9_\-]+/[a-z]{2,3}/geoserver.publisher!?.*"
-                           access="hasRole('Editor')"/>
-        <sec:intercept-url pattern="/[a-zA-Z0-9_\-]+/[a-z]{2,3}/home!?.*"
-                           access="permitAll"/>
-        <sec:intercept-url pattern="/[a-zA-Z0-9_\-]+/[a-z]{2,3}/main.error!?.*"
-                           access="permitAll"/>
-        <sec:intercept-url pattern="/[a-zA-Z0-9_\-]+/[a-z]{2,3}/metadata.thumbnail!?.*"
-                           access="permitAll"/>
-        <sec:intercept-url pattern="/[a-zA-Z0-9_\-]+/[a-z]{2,3}/metadata.relation!?.*"
-                           access="permitAll"/>
-        <sec:intercept-url pattern="/[a-zA-Z0-9_\-]+/[a-z]{2,3}/xml.relation!?.*"
-                           access="permitAll"/>
-        <sec:intercept-url pattern="/[a-zA-Z0-9_\-]+/[a-z]{2,3}/user.logout!?.*"
-                           access="permitAll"/>
-        <sec:intercept-url pattern="/[a-zA-Z0-9_\-]+/[a-z]{2,3}/user.privileges.error!?.*"
-                           access="permitAll"/>
-        <sec:intercept-url pattern="/[a-zA-Z0-9_\-]+/[a-z]{2,3}/res!?.*"
-                           access="permitAll"/>
-        <sec:intercept-url pattern="/[a-zA-Z0-9_\-]+/[a-z]{2,3}/feedback.send!?.*"
-                           access="permitAll"/>
-        <sec:intercept-url pattern="/[a-zA-Z0-9_\-]+/[a-z]{2,3}/file.download!?.*"
-                           access="permitAll"/>
-        <sec:intercept-url pattern="/[a-zA-Z0-9_\-]+/[a-z]{2,3}/file.disclaimer!?.*"
-                           access="permitAll"/>
-        <sec:intercept-url pattern="/[a-zA-Z0-9_\-]+/[a-z]{2,3}/feedback.download.insert!?.*"
-                           access="permitAll"/>
-        <sec:intercept-url pattern="/[a-zA-Z0-9_\-]+/[a-z]{2,3}/resources.get!?.*"
-                           access="permitAll"/>
-        <sec:intercept-url pattern="/[a-zA-Z0-9_\-]+/[a-z]{2,3}/resources.get.archive!?.*"
-                           access="permitAll"/>
-        <sec:intercept-url pattern="/[a-zA-Z0-9_\-]+/[a-z]{2,3}/prepare.file.download!?.*"
-                           access="permitAll"/>
-        <sec:intercept-url pattern="/[a-zA-Z0-9_\-]+/[a-z]{2,3}/external.getmetadata!?.*"
-                           access="permitAll"/>
-        <sec:intercept-url pattern="/[a-zA-Z0-9_\-]+/[a-z]{2,3}/resources.getgraphover!?.*"
-                           access="permitAll"/>
-        <sec:intercept-url pattern="/[a-zA-Z0-9_\-]+/[a-z]{2,3}/graphover.show!?.*"
-                           access="permitAll"/>
-        <sec:intercept-url pattern="/[a-zA-Z0-9_\-]+/[a-z]{2,3}/metadata.select!?.*"
-                           access="permitAll"/>
-        <sec:intercept-url pattern="/[a-zA-Z0-9_\-]+/[a-z]{2,3}/pdf.selection.search!?.*"
-                           access="permitAll"/>
-        <sec:intercept-url pattern="/[a-zA-Z0-9_\-]+/[a-z]{2,3}/pdf.present!?.*"
-                           access="permitAll"/>
-        <sec:intercept-url pattern="/[a-zA-Z0-9_\-]+/[a-z]{2,3}/pdf!?.*"
-                           access="permitAll"/>
-        <sec:intercept-url pattern="/[a-zA-Z0-9_\-]+/[a-z]{2,3}/xml.search!?.*"
-                           access="permitAll"/>
-        <sec:intercept-url pattern="/[a-zA-Z0-9_\-]+/[a-z]{2,3}/xml.search.keywords!?.*"
-                           access="permitAll"/>
-        <sec:intercept-url pattern="/[a-zA-Z0-9_\-]+/[a-z]{2,3}/xml.metadata.get!?.*"
-                           access="permitAll"/>
-        <sec:intercept-url pattern="/[a-zA-Z0-9_\-]+/[a-z]{2,3}/rdf.metadata.get!?.*"
-                           access="permitAll"/>
-        <sec:intercept-url pattern="/[a-zA-Z0-9_\-]+/[a-z]{2,3}/rdf.search!?.*"
-                           access="permitAll"/>
-        <sec:intercept-url pattern="/[a-zA-Z0-9_\-]+/[a-z]{2,3}/xml.metadocument.snippet!?.*"
-                           access="permitAll"/>
-        <sec:intercept-url pattern="/[a-zA-Z0-9_\-]+/[a-z]{2,3}/xml.metadocument.get!?.*"
-                           access="permitAll"/>
-        <sec:intercept-url pattern="/[a-zA-Z0-9_\-]+/[a-z]{2,3}/xml.info!?.*"
-                           access="permitAll"/>
-        <sec:intercept-url pattern="/[a-zA-Z0-9_\-]+/[a-z]{2,3}/xml.keyword.get!?.*"
-                           access="permitAll"/>
-        <sec:intercept-url pattern="/[a-zA-Z0-9_\-]+/[a-z]{2,3}/xml.file.disclaimer!?.*"
-                           access="permitAll"/>
-        <sec:intercept-url pattern="/[a-zA-Z0-9_\-]+/[a-z]{2,3}/xml.file.download!?.*"
-                           access="permitAll"/>
-        <sec:intercept-url pattern="/[a-zA-Z0-9_\-]+/[a-z]{2,3}/xml.metadata.status.get!?.*"
-                           access="permitAll"/>
-        <sec:intercept-url pattern="/[a-zA-Z0-9_\-]+/[a-z]{2,3}/view!?.*"
-                           access="permitAll"/>
-        <sec:intercept-url pattern="/[a-zA-Z0-9_\-]+/[a-z]{2,3}/edit!?.*"
-                           access="hasRole('Editor')"/>
-        <sec:intercept-url pattern="/[a-zA-Z0-9_\-]+/[a-z]{2,3}/portal.search!?.*"
-                           access="permitAll"/>
-        <sec:intercept-url pattern="/[a-zA-Z0-9_\-]+/[a-z]{2,3}/portal.opensearch!?.*"
-                           access="permitAll"/>
-        <sec:intercept-url pattern="/[a-zA-Z0-9_\-]+/[a-z]{2,3}/portal.search.keywords!?.*"
-                           access="permitAll"/>
-        <sec:intercept-url pattern="/[a-zA-Z0-9_\-]+/[a-z]{2,3}/portal.search.credits!?.*"
-                           access="permitAll"/>
-        <sec:intercept-url pattern="/[a-zA-Z0-9_\-]+/[a-z]{2,3}/portal.search.present!?.*"
-                           access="permitAll"/>
-        <sec:intercept-url pattern="/[a-zA-Z0-9_\-]+/[a-z]{2,3}/portal.present!?.*"
-                           access="permitAll"/>
-        <sec:intercept-url pattern="/[a-zA-Z0-9_\-]+/[a-z]{2,3}/portal.full!?.*"
-                           access="permitAll"/>
-        <sec:intercept-url pattern="/[a-zA-Z0-9_\-]+/[a-z]{2,3}/portal.get!?.*"
-                           access="permitAll"/>
-        <sec:intercept-url pattern="/[a-zA-Z0-9_\-]+/[a-z]{2,3}/portal.latest.updated!?.*"
-                           access="permitAll"/>
-        <sec:intercept-url pattern="/[a-zA-Z0-9_\-]+/[a-z]{2,3}/portal.featured!?.*"
-                           access="permitAll"/>
-        <sec:intercept-url pattern="/[a-zA-Z0-9_\-]+/[a-z]{2,3}/portal.categories!?.*"
-                           access="permitAll"/>
-        <sec:intercept-url pattern="/[a-zA-Z0-9_\-]+/[a-z]{2,3}/portal.sources!?.*"
-                           access="permitAll"/>
-        <sec:intercept-url pattern="/[a-zA-Z0-9_\-]+/[a-z]{2,3}/portal.sitemap!?.*"
-                           access="permitAll"/>
-        <sec:intercept-url pattern="/[a-zA-Z0-9_\-]+/[a-z]{2,3}/pdf.search!?.*"
-                           access="permitAll"/>
-        <sec:intercept-url pattern="/[a-zA-Z0-9_\-]+/[a-z]{2,3}/xml_dublin-core!?.*"
-                           access="permitAll"/>
-        <sec:intercept-url pattern="/[a-zA-Z0-9_\-]+/[a-z]{2,3}/xml_dublin-coreTooai_dc!?.*"
-                           access="permitAll"/>
-        <sec:intercept-url pattern="/[a-zA-Z0-9_\-]+/[a-z]{2,3}/xml_fgdc-std!?.*"
-                           access="permitAll"/>
-        <sec:intercept-url pattern="/[a-zA-Z0-9_\-]+/[a-z]{2,3}/xml_fgdc-stdTooai_dc!?.*"
-                           access="permitAll"/>
-        <sec:intercept-url pattern="/[a-zA-Z0-9_\-]+/[a-z]{2,3}/xml_iso19115to19139!?.*"
-                           access="permitAll"/>
-        <sec:intercept-url pattern="/[a-zA-Z0-9_\-]+/[a-z]{2,3}/xml_iso19115toarccatalog8!?.*"
-                           access="permitAll"/>
-        <sec:intercept-url pattern="/[a-zA-Z0-9_\-]+/[a-z]{2,3}/xml_iso19115Tooai_dc!?.*"
-                           access="permitAll"/>
-        <sec:intercept-url pattern="/[a-zA-Z0-9_\-]+/[a-z]{2,3}/xml_iso19139!?.*"
-                           access="permitAll"/>
-        <sec:intercept-url pattern="/[a-zA-Z0-9_\-]+/[a-z]{2,3}/xml_iso19139Tooai_dc!?.*"
-                           access="permitAll"/>
-        <sec:intercept-url pattern="/[a-zA-Z0-9_\-]+/[a-z]{2,3}/xml_iso19110!?.*"
-                           access="permitAll"/>
-        <sec:intercept-url pattern="/[a-zA-Z0-9_\-]+/[a-z]{2,3}/xml_iso19110Tooai_dc!?.*"
-                           access="permitAll"/>
-        <sec:intercept-url pattern="/[a-zA-Z0-9_\-]+/[a-z]{2,3}/xml_csw-record!?.*"
-                           access="permitAll"/>
-        <sec:intercept-url pattern="/[a-zA-Z0-9_\-]+/[a-z]{2,3}/xml_csw-recordTooai_dc!?.*"
-                           access="permitAll"/>
-        <sec:intercept-url pattern="/[a-zA-Z0-9_\-]+/[a-z]{2,3}/rss.latest!?.*"
-                           access="permitAll"/>
-        <sec:intercept-url pattern="/[a-zA-Z0-9_\-]+/[a-z]{2,3}/rss.search!?.*"
-                           access="permitAll"/>
-        <sec:intercept-url pattern="/[a-zA-Z0-9_\-]+/[a-z]{2,3}/rss.present!?.*"
-                           access="permitAll"/>
-        <sec:intercept-url pattern="/[a-zA-Z0-9_\-]+/[a-z]{2,3}/csv.search!?.*"
-                           access="permitAll"/>
-        <sec:intercept-url pattern="/[a-zA-Z0-9_\-]+/[a-z]{2,3}/csv.present!?.*"
-                           access="permitAll"/>
-        <sec:intercept-url pattern="/[a-zA-Z0-9_\-]+/[a-z]{2,3}/google.kml!?.*"
-                           access="permitAll"/>
-        <sec:intercept-url pattern="/[a-zA-Z0-9_\-]+/[a-z]{2,3}/xml.group.list!?.*"
-                           access="permitAll"/>
-        <sec:intercept-url pattern="/[a-zA-Z0-9_\-]+/[a-z]{2,3}/mef.export!?.*"
-                           access="permitAll"/>
-        <sec:intercept-url pattern="/[a-zA-Z0-9_\-]+/[a-z]{2,3}/xml.relation.get!?.*"
-                           access="permitAll"/>
-        <sec:intercept-url pattern="/[a-zA-Z0-9_\-]+/[a-z]{2,3}/xml.schema.info!?.*"
-                           access="permitAll"/>
-        <sec:intercept-url pattern="/[a-zA-Z0-9_\-]+/[a-z]{2,3}/xml.metadata.rate!?.*"
-                           access="permitAll"/>
-        <sec:intercept-url pattern="/[a-zA-Z0-9_\-]+/[a-z]{2,3}/keywords.editsearch!?.*"
-                           access="permitAll"/>
-        <sec:intercept-url pattern="/[a-zA-Z0-9_\-]+/[a-z]{2,3}/thesaurus.list!?.*"
-                           access="permitAll"/>
-        <sec:intercept-url pattern="/[a-zA-Z0-9_\-]+/[a-z]{2,3}/thesaurus.view!?.*"
-                           access="permitAll"/>
-        <sec:intercept-url pattern="/[a-zA-Z0-9_\-]+/[a-z]{2,3}/crs.types!?.*"
-                           access="permitAll"/>
-        <sec:intercept-url pattern="/[a-zA-Z0-9_\-]+/[a-z]{2,3}/crs.get!?.*"
-                           access="permitAll"/>
-        <sec:intercept-url pattern="/[a-zA-Z0-9_\-]+/[a-z]{2,3}/contacts.search!?.*"
-                           access="permitAll"/>
-        <sec:intercept-url pattern="/[a-zA-Z0-9_\-]+/[a-z]{2,3}/contacts.sort!?.*"
-                           access="permitAll"/>
-        <sec:intercept-url pattern="/[a-zA-Z0-9_\-]+/[a-z]{2,3}/contacts.select!?.*"
-                           access="permitAll"/>
-        <sec:intercept-url pattern="/[a-zA-Z0-9_\-]+/[a-z]{2,3}/contacts.editsearch!?.*"
-                           access="permitAll"/>
-        <sec:intercept-url pattern="/[a-zA-Z0-9_\-]+/[a-z]{2,3}/contacts.getselected!?.*"
-                           access="permitAll"/>
-        <sec:intercept-url pattern="/[a-zA-Z0-9_\-]+/[a-z]{2,3}/contacts.getRole!?.*"
-                           access="permitAll"/>
-        <sec:intercept-url pattern="/[a-zA-Z0-9_\-]+/[a-z]{2,3}/isolanguages!?.*"
-                           access="permitAll"/>
-        <sec:intercept-url pattern="/[a-zA-Z0-9_\-]+/[a-z]{2,3}/search/facet/config"
-                           access="permitAll"/>
-
-        <sec:intercept-url pattern="/wmc/load.wmc" access="permitAll"/>
-        <sec:intercept-url pattern="/[a-zA-Z0-9_\-]+/[a-z]{2,3}/selection.layers!?.*"
-                           access="permitAll"/>
-        <sec:intercept-url pattern="/[a-zA-Z0-9_\-]+/[a-z]{2,3}/robots.txt"
-                           access="permitAll"/>
-        <sec:intercept-url pattern="/robots.txt" access="permitAll"/>
+        <sec:intercept-url pattern="/[a-zA-Z0-9_\-]+/[a-z]{2,3}/xml.thesaurus.getList!?.*" access="permitAll"></sec:intercept-url>
+        <sec:intercept-url pattern="/monitor/.*" access="hasRole('Monitor')"></sec:intercept-url>
+        <sec:intercept-url pattern="/monitor" access="hasRole('Monitor')"></sec:intercept-url>
+        <sec:intercept-url pattern="/\w*healthcheck" access="hasRole('Monitor')"></sec:intercept-url>
+        <sec:intercept-url pattern="/[a-zA-Z0-9_\-]+/[a-z]{2,3}/service-not-allowed!?.*" access="permitAll"></sec:intercept-url>
+        <sec:intercept-url pattern="/[a-zA-Z0-9_\-]+/[a-z]{2,3}/.+\?casLogin.*" access="hasRole('RegisteredUser')"></sec:intercept-url>
+        <sec:intercept-url pattern="/[a-zA-Z0-9_\-]+/[a-z]{2,3}/util.import!?.*" access="hasRole('Administrator')"></sec:intercept-url>
+        <sec:intercept-url pattern="/[a-zA-Z0-9_\-]+/[a-z]{2,3}/util.empty!?.*" access="hasRole('Administrator')"></sec:intercept-url>
+        <sec:intercept-url pattern="/[a-zA-Z0-9_\-]+/[a-z]{2,3}/util.select!?.*" access="hasRole('Administrator')"></sec:intercept-url>
+        <sec:intercept-url pattern="/[a-zA-Z0-9_\-]+/[a-z]{2,3}/help.edit.form!?.*" access="hasRole('Administrator')"></sec:intercept-url>
+        <sec:intercept-url pattern="/[a-zA-Z0-9_\-]+/[a-z]{2,3}/help.update!?.*" access="hasRole('Administrator')"></sec:intercept-url>
+        <sec:intercept-url pattern="/[a-zA-Z0-9_\-]+/[a-z]{2,3}/thesaurus.add.register!?.*" access="hasRole('Administrator')"></sec:intercept-url>
+        <sec:intercept-url pattern="/[a-zA-Z0-9_\-]+/[a-z]{2,3}/xml.config.info!?.*" access="hasRole('Administrator')"></sec:intercept-url>
+        <sec:intercept-url pattern="/[a-zA-Z0-9_\-]+/[a-z]{2,3}/config.info!?.*" access="hasRole('Administrator')"></sec:intercept-url>
+
+
+
+        <sec:intercept-url pattern="/[a-zA-Z0-9_\-]+/[a-z]{2,3}/debug.openconnection.accessors!?.*" access="hasRole('Administrator')"></sec:intercept-url>
+        <sec:intercept-url pattern="/[a-zA-Z0-9_\-]+/[a-z]{2,3}/debug.filehandles!?.*" access="hasRole('Administrator')"></sec:intercept-url>
+        <sec:intercept-url pattern="/[a-zA-Z0-9_\-]+/[a-z]{2,3}/metadata.batch.newowner!?.*" access="hasRole('UserAdmin')"></sec:intercept-url>
+        <sec:intercept-url pattern="/[a-zA-Z0-9_\-]+/[a-z]{2,3}/metadata.batch.newowner.form!?.*" access="hasRole('UserAdmin')"></sec:intercept-url>
+        <sec:intercept-url pattern="/[a-zA-Z0-9_\-]+/[a-z]{2,3}/xml.usergroups.list!?.*" access="hasRole('UserAdmin')"></sec:intercept-url>
+        <sec:intercept-url pattern="/[a-zA-Z0-9_\-]+/[a-z]{2,3}/group.get!?.*" access="hasRole('Editor')"></sec:intercept-url>
+        <sec:intercept-url pattern="/[a-zA-Z0-9_\-]+/[a-z]{2,3}/xml.metadata.status.set!?.*" access="hasRole('Editor')"></sec:intercept-url>
+        <sec:intercept-url pattern="/[a-zA-Z0-9_\-]+/[a-z]{2,3}/metadata.add!?.*" access="hasRole('Editor')"></sec:intercept-url>
+        <sec:intercept-url pattern="/[a-zA-Z0-9_\-]+/[a-z]{2,3}/metadata.add.form!?.*" access="hasRole('Editor')"></sec:intercept-url>
+        <sec:intercept-url pattern="/[a-zA-Z0-9_\-]+/[a-z]{2,3}/xml.metadata.admin.form!?.*" access="hasRole('Editor')"></sec:intercept-url>
+        <sec:intercept-url pattern="/[a-zA-Z0-9_\-]+/[a-z]{2,3}/xml.metadata.batch.update.privileges!?.*" access="hasRole('Editor')"></sec:intercept-url>
+        <sec:intercept-url pattern="/[a-zA-Z0-9_\-]+/[a-z]{2,3}/md.publish!?.*" access="hasRole('Editor')"></sec:intercept-url>
+        <sec:intercept-url pattern="/[a-zA-Z0-9_\-]+/[a-z]{2,3}/md.unpublish!?.*" access="hasRole('Editor')"></sec:intercept-url>
+        <sec:intercept-url pattern="/[a-zA-Z0-9_\-]+/[a-z]{2,3}/metadata.batch.admin.form!?.*" access="hasRole('Editor')"></sec:intercept-url>
+        <sec:intercept-url pattern="/[a-zA-Z0-9_\-]+/[a-z]{2,3}/metadata.create.edit!?.*" access="hasRole('Editor')"></sec:intercept-url>
+        <sec:intercept-url pattern="/[a-zA-Z0-9_\-]+/[a-z]{2,3}/xml.metadata.validate!?.*" access="hasRole('Editor')"></sec:intercept-url>
+        <sec:intercept-url pattern="/[a-zA-Z0-9_\-]+/[a-z]{2,3}/metadata.processing.new!?.*" access="hasRole('Editor')"></sec:intercept-url>
+        <sec:intercept-url pattern="/[a-zA-Z0-9_\-]+/[a-z]{2,3}/xml.metadata.processing!?.*" access="hasRole('Editor')"></sec:intercept-url>
+        <sec:intercept-url pattern="/[a-zA-Z0-9_\-]+/[a-z]{2,3}/xml.user.metadata!?.*" access="hasRole('Editor')"></sec:intercept-url>
+        <sec:intercept-url pattern="/[a-zA-Z0-9_\-]+/[a-z]{2,3}/metadata.insert.paste!?.*" access="hasRole('Editor')"></sec:intercept-url>
+        <sec:intercept-url pattern="/[a-zA-Z0-9_\-]+/[a-z]{2,3}/xml.metadata.insert.paste!?.*" access="hasRole('Editor')"></sec:intercept-url>
+        <sec:intercept-url pattern="/[a-zA-Z0-9_\-]+/[a-z]{2,3}/file.upload!?.*" access="hasRole('Editor')"></sec:intercept-url>
+        <sec:intercept-url pattern="/[a-zA-Z0-9_\-]+/[a-z]{2,3}/metadata.thumbnail.set.new!?.*" access="hasRole('Editor')"></sec:intercept-url>
+        <sec:intercept-url pattern="/[a-zA-Z0-9_\-]+/[a-z]{2,3}/xml.metadata.insert!?.*" access="hasRole('Editor')"></sec:intercept-url>
+        <sec:intercept-url pattern="/[a-zA-Z0-9_\-]+/[a-z]{2,3}/xml.metadata.delete!?.*" access="hasRole('Editor')"></sec:intercept-url>
+        <sec:intercept-url pattern="/[a-zA-Z0-9_\-]+/[a-z]{2,3}/mef.import!?.*" access="hasRole('Editor')"></sec:intercept-url>
+        <sec:intercept-url pattern="/[a-zA-Z0-9_\-]+/[a-z]{2,3}/mef.import.ui!?.*" access="hasRole('Editor')"></sec:intercept-url>
+        <sec:intercept-url pattern="/[a-zA-Z0-9_\-]+/[a-z]{2,3}/xml.mef.import.ui!?.*" access="hasRole('Editor')"></sec:intercept-url>
+        <sec:intercept-url pattern="/[a-zA-Z0-9_\-]+/[a-z]{2,3}/map.import!?.*" access="hasRole('Editor')"></sec:intercept-url>
+        <sec:intercept-url pattern="/[a-zA-Z0-9_\-]+/[a-z]{2,3}/xml.relation.insert!?.*" access="hasRole('Editor')"></sec:intercept-url>
+        <sec:intercept-url pattern="/[a-zA-Z0-9_\-]+/[a-z]{2,3}/xml.relation.delete!?.*" access="hasRole('Editor')"></sec:intercept-url>
+        <sec:intercept-url pattern="/[a-zA-Z0-9_\-]+/[a-z]{2,3}/geoserver.publisher!?.*" access="hasRole('Editor')"></sec:intercept-url>
+        <sec:intercept-url pattern="/[a-zA-Z0-9_\-]+/[a-z]{2,3}/home!?.*" access="permitAll"></sec:intercept-url>
+        <sec:intercept-url pattern="/[a-zA-Z0-9_\-]+/[a-z]{2,3}/main.error!?.*" access="permitAll"></sec:intercept-url>
+        <sec:intercept-url pattern="/[a-zA-Z0-9_\-]+/[a-z]{2,3}/xml.relation!?.*" access="permitAll"></sec:intercept-url>
+        <sec:intercept-url pattern="/[a-zA-Z0-9_\-]+/[a-z]{2,3}/user.logout!?.*" access="permitAll"></sec:intercept-url>
+        <sec:intercept-url pattern="/[a-zA-Z0-9_\-]+/[a-z]{2,3}/user.privileges.error!?.*" access="permitAll"></sec:intercept-url>
+        <sec:intercept-url pattern="/[a-zA-Z0-9_\-]+/[a-z]{2,3}/res!?.*" access="permitAll"></sec:intercept-url>
+        <sec:intercept-url pattern="/[a-zA-Z0-9_\-]+/[a-z]{2,3}/feedback.download.insert!?.*" access="permitAll"></sec:intercept-url>
+        <sec:intercept-url pattern="/[a-zA-Z0-9_\-]+/[a-z]{2,3}/resources.get.archive!?.*" access="permitAll"></sec:intercept-url>
+        <sec:intercept-url pattern="/[a-zA-Z0-9_\-]+/[a-z]{2,3}/external.getmetadata!?.*" access="permitAll"></sec:intercept-url>
+        <sec:intercept-url pattern="/[a-zA-Z0-9_\-]+/[a-z]{2,3}/pdf.selection.search!?.*" access="permitAll"></sec:intercept-url>
+        <sec:intercept-url pattern="/[a-zA-Z0-9_\-]+/[a-z]{2,3}/pdf.present!?.*" access="permitAll"></sec:intercept-url>
+        <sec:intercept-url pattern="/[a-zA-Z0-9_\-]+/[a-z]{2,3}/xml.search!?.*" access="permitAll"></sec:intercept-url>
+        <sec:intercept-url pattern="/[a-zA-Z0-9_\-]+/[a-z]{2,3}/xml.search.keywords!?.*" access="permitAll"></sec:intercept-url>
+        <sec:intercept-url pattern="/[a-zA-Z0-9_\-]+/[a-z]{2,3}/xml.metadata.get!?.*" access="permitAll"></sec:intercept-url>
+        <sec:intercept-url pattern="/[a-zA-Z0-9_\-]+/[a-z]{2,3}/rdf.metadata.get!?.*" access="permitAll"></sec:intercept-url>
+        <sec:intercept-url pattern="/[a-zA-Z0-9_\-]+/[a-z]{2,3}/rdf.search!?.*" access="permitAll"></sec:intercept-url>
+        <sec:intercept-url pattern="/[a-zA-Z0-9_\-]+/[a-z]{2,3}/xml.metadocument.snippet!?.*" access="permitAll"></sec:intercept-url>
+        <sec:intercept-url pattern="/[a-zA-Z0-9_\-]+/[a-z]{2,3}/xml.metadocument.get!?.*" access="permitAll"></sec:intercept-url>
+        <sec:intercept-url pattern="/[a-zA-Z0-9_\-]+/[a-z]{2,3}/xml.info!?.*" access="permitAll"></sec:intercept-url>
+        <sec:intercept-url pattern="/[a-zA-Z0-9_\-]+/[a-z]{2,3}/xml.keyword.get!?.*" access="permitAll"></sec:intercept-url>
+        <sec:intercept-url pattern="/[a-zA-Z0-9_\-]+/[a-z]{2,3}/xml.file.disclaimer!?.*" access="permitAll"></sec:intercept-url>
+        <sec:intercept-url pattern="/[a-zA-Z0-9_\-]+/[a-z]{2,3}/xml.file.download!?.*" access="permitAll"></sec:intercept-url>
+        <sec:intercept-url pattern="/[a-zA-Z0-9_\-]+/[a-z]{2,3}/xml.metadata.status.get!?.*" access="permitAll"></sec:intercept-url>
+        <sec:intercept-url pattern="/[a-zA-Z0-9_\-]+/[a-z]{2,3}/view!?.*" access="permitAll"></sec:intercept-url>
+        <sec:intercept-url pattern="/[a-zA-Z0-9_\-]+/[a-z]{2,3}/edit!?.*" access="hasRole('Editor')"></sec:intercept-url>
+        <sec:intercept-url pattern="/[a-zA-Z0-9_\-]+/[a-z]{2,3}/portal.search!?.*" access="permitAll"></sec:intercept-url>
+        <sec:intercept-url pattern="/[a-zA-Z0-9_\-]+/[a-z]{2,3}/portal.opensearch!?.*" access="permitAll"></sec:intercept-url>
+        <sec:intercept-url pattern="/[a-zA-Z0-9_\-]+/[a-z]{2,3}/portal.sitemap!?.*" access="permitAll"></sec:intercept-url>
+        <sec:intercept-url pattern="/[a-zA-Z0-9_\-]+/[a-z]{2,3}/pdf.search!?.*" access="permitAll"></sec:intercept-url>
+        <sec:intercept-url pattern="/[a-zA-Z0-9_\-]+/[a-z]{2,3}/xml_dublin-core!?.*" access="permitAll"></sec:intercept-url>
+        <sec:intercept-url pattern="/[a-zA-Z0-9_\-]+/[a-z]{2,3}/xml_dublin-coreTooai_dc!?.*" access="permitAll"></sec:intercept-url>
+        <sec:intercept-url pattern="/[a-zA-Z0-9_\-]+/[a-z]{2,3}/xml_iso19139!?.*" access="permitAll"></sec:intercept-url>
+        <sec:intercept-url pattern="/[a-zA-Z0-9_\-]+/[a-z]{2,3}/xml_iso19139Tooai_dc!?.*" access="permitAll"></sec:intercept-url>
+        <sec:intercept-url pattern="/[a-zA-Z0-9_\-]+/[a-z]{2,3}/xml_iso19110!?.*" access="permitAll"></sec:intercept-url>
+        <sec:intercept-url pattern="/[a-zA-Z0-9_\-]+/[a-z]{2,3}/xml_iso19110Tooai_dc!?.*" access="permitAll"></sec:intercept-url>
+        <sec:intercept-url pattern="/[a-zA-Z0-9_\-]+/[a-z]{2,3}/xml_csw-record!?.*" access="permitAll"></sec:intercept-url>
+        <sec:intercept-url pattern="/[a-zA-Z0-9_\-]+/[a-z]{2,3}/xml_csw-recordTooai_dc!?.*" access="permitAll"></sec:intercept-url>
+        <sec:intercept-url pattern="/[a-zA-Z0-9_\-]+/[a-z]{2,3}/rss.latest!?.*" access="permitAll"></sec:intercept-url>
+        <sec:intercept-url pattern="/[a-zA-Z0-9_\-]+/[a-z]{2,3}/rss.search!?.*" access="permitAll"></sec:intercept-url>
+        <sec:intercept-url pattern="/[a-zA-Z0-9_\-]+/[a-z]{2,3}/rss.present!?.*" access="permitAll"></sec:intercept-url>
+        <sec:intercept-url pattern="/[a-zA-Z0-9_\-]+/[a-z]{2,3}/csv.search!?.*" access="permitAll"></sec:intercept-url>
+        <sec:intercept-url pattern="/[a-zA-Z0-9_\-]+/[a-z]{2,3}/csv.present!?.*" access="permitAll"></sec:intercept-url>
+        <sec:intercept-url pattern="/[a-zA-Z0-9_\-]+/[a-z]{2,3}/google.kml!?.*" access="permitAll"></sec:intercept-url>
+        <sec:intercept-url pattern="/[a-zA-Z0-9_\-]+/[a-z]{2,3}/xml.group.list!?.*" access="permitAll"></sec:intercept-url>
+        <sec:intercept-url pattern="/[a-zA-Z0-9_\-]+/[a-z]{2,3}/mef.export!?.*" access="permitAll"></sec:intercept-url>
+        <sec:intercept-url pattern="/[a-zA-Z0-9_\-]+/[a-z]{2,3}/xml.relation.get!?.*" access="permitAll"></sec:intercept-url>
+        <sec:intercept-url pattern="/[a-zA-Z0-9_\-]+/[a-z]{2,3}/xml.schema.info!?.*" access="permitAll"></sec:intercept-url>
+        <sec:intercept-url pattern="/[a-zA-Z0-9_\-]+/[a-z]{2,3}/xml.metadata.rate!?.*" access="permitAll"></sec:intercept-url>
+        <sec:intercept-url pattern="/[a-zA-Z0-9_\-]+/[a-z]{2,3}/keywords.editsearch!?.*" access="permitAll"></sec:intercept-url>
+        <sec:intercept-url pattern="/[a-zA-Z0-9_\-]+/[a-z]{2,3}/thesaurus.list!?.*" access="permitAll"></sec:intercept-url>
+        <sec:intercept-url pattern="/[a-zA-Z0-9_\-]+/[a-z]{2,3}/thesaurus.view!?.*" access="permitAll"></sec:intercept-url>
+        <sec:intercept-url pattern="/[a-zA-Z0-9_\-]+/[a-z]{2,3}/contacts.search!?.*" access="permitAll"></sec:intercept-url>
+        <sec:intercept-url pattern="/[a-zA-Z0-9_\-]+/[a-z]{2,3}/contacts.sort!?.*" access="permitAll"></sec:intercept-url>
+        <sec:intercept-url pattern="/[a-zA-Z0-9_\-]+/[a-z]{2,3}/contacts.select!?.*" access="permitAll"></sec:intercept-url>
+        <sec:intercept-url pattern="/[a-zA-Z0-9_\-]+/[a-z]{2,3}/contacts.editsearch!?.*" access="permitAll"></sec:intercept-url>
+        <sec:intercept-url pattern="/[a-zA-Z0-9_\-]+/[a-z]{2,3}/contacts.getselected!?.*" access="permitAll"></sec:intercept-url>
+        <sec:intercept-url pattern="/[a-zA-Z0-9_\-]+/[a-z]{2,3}/contacts.getRole!?.*" access="permitAll"></sec:intercept-url>
+        <sec:intercept-url pattern="/[a-zA-Z0-9_\-]+/[a-z]{2,3}/isolanguages!?.*" access="permitAll"></sec:intercept-url>
+
+        <sec:intercept-url pattern="/wmc/load.wmc" access="permitAll"></sec:intercept-url>
+        <sec:intercept-url pattern="/[a-zA-Z0-9_\-]+/[a-z]{2,3}/selection.layers!?.*" access="permitAll"></sec:intercept-url>
+        <sec:intercept-url pattern="/[a-zA-Z0-9_\-]+/[a-z]{2,3}/robots.txt" access="permitAll"></sec:intercept-url>
+        <sec:intercept-url pattern="/robots.txt" access="permitAll"></sec:intercept-url>
 
         <!-- Region services -->
-        <sec:intercept-url pattern="/[a-zA-Z0-9_\-]+/[a-z]{2,3}/xml.region.get!?.*"
-                           access="permitAll"/>
-        <sec:intercept-url pattern="/[a-zA-Z0-9_\-]+/[a-z]{2,3}/xml.regions.list!?.*"
-                           access="permitAll"/>
-        <sec:intercept-url pattern="/[a-zA-Z0-9_\-]+/[a-z]{2,3}/xml.regions.category.list!?.*"
-                           access="permitAll"/>
-        <sec:intercept-url pattern="/[a-zA-Z0-9_\-]+/[a-z]{2,3}/region.getmap.\w\w\w\?.*"
-                           access="permitAll"/>
-        <sec:intercept-url pattern="/[a-zA-Z0-9_\-]+/[a-z]{2,3}/region\.geom\.\w\w\w!?.*"
-                           access="permitAll"/>
-
-        <sec:intercept-url pattern="/[a-zA-Z0-9_\-]+/[a-z]{2,3}/metadata.batch.replace.form!?.*"
-                           access="hasRole('Editor')"/>
+        <sec:intercept-url pattern="/[a-zA-Z0-9_\-]+/[a-z]{2,3}/xml.region.get!?.*" access="permitAll"></sec:intercept-url>
+        <sec:intercept-url pattern="/[a-zA-Z0-9_\-]+/[a-z]{2,3}/xml.regions.list!?.*" access="permitAll"></sec:intercept-url>
+        <sec:intercept-url pattern="/[a-zA-Z0-9_\-]+/[a-z]{2,3}/xml.regions.category.list!?.*" access="permitAll"></sec:intercept-url>
+        <sec:intercept-url pattern="/[a-zA-Z0-9_\-]+/[a-z]{2,3}/region.getmap.\w\w\w\?.*" access="permitAll"></sec:intercept-url>
+        <sec:intercept-url pattern="/[a-zA-Z0-9_\-]+/[a-z]{2,3}/region\.geom\.\w\w\w!?.*" access="permitAll"></sec:intercept-url>
+
 
 
         <!-- New section of services based on refactoring
@@ -822,488 +167,261 @@
         <sec:intercept-url pattern="/[a-zA-Z0-9_\-]+/[a-z]{2,3}/suggest!?.*" access="permitAll"/>
 
         <sec:intercept-url pattern="/[a-zA-Z0-9_\-]+/[a-z]{2,3}/info!?.*" access="permitAll"/>
-        <sec:intercept-url pattern="/[a-zA-Z0-9_\-]+/[a-z]{2,3}/translation/db!?.*"
-                           access="permitAll"/>
+        <sec:intercept-url pattern="/[a-zA-Z0-9_\-]+/[a-z]{2,3}/translation/db!?.*" access="permitAll"/>
 
         <sec:intercept-url pattern="/[a-zA-Z0-9_\-]+/[a-z]{2,3}/oaipmh!?.*" access="permitAll"/>
 
-        <sec:intercept-url pattern="/[a-zA-Z0-9_\-]+/[a-z]{2,3}/admin.group.list!?.*"
-                           access="hasRole('Editor')"/>
-        <sec:intercept-url pattern="/[a-zA-Z0-9_\-]+/[a-z]{2,3}/admin.group.get!?.*"
-                           access="hasRole('Editor')"/>
-        <sec:intercept-url pattern="/[a-zA-Z0-9_\-]+/[a-z]{2,3}/admin.group.update!?.*"
-                           access="hasRole('UserAdmin')"/>
-        <sec:intercept-url pattern="/[a-zA-Z0-9_\-]+/[a-z]{2,3}/admin.group.update.labels!?.*"
-                           access="hasRole('Administrator')"/>
-        <sec:intercept-url pattern="/[a-zA-Z0-9_\-]+/[a-z]{2,3}/admin.group.remove!?.*"
-                           access="hasRole('Administrator')"/>
-
-        <sec:intercept-url pattern="/[a-zA-Z0-9_\-]+/[a-z]{2,3}/admin.user!?\?.*"
-                           access="hasRole('RegisteredUser')"/>
-        <sec:intercept-url pattern="/[a-zA-Z0-9_\-]+/[a-z]{2,3}/admin.user.list!?.*"
-                           access="hasRole('RegisteredUser')"/>
-        <sec:intercept-url pattern="/[a-zA-Z0-9_\-]+/[a-z]{2,3}/admin.user.update!?.*"
-                           access="hasRole('RegisteredUser')"/>
-        <sec:intercept-url pattern="/[a-zA-Z0-9_\-]+/[a-z]{2,3}/admin.user.resetpassword\?.*"
-                           access="hasRole('RegisteredUser')"/>
-        <sec:intercept-url pattern="/[a-zA-Z0-9_\-]+/[a-z]{2,3}/admin.user.remove!?.*"
-                           access="hasRole('UserAdmin')"/>
-
-        <sec:intercept-url pattern="/[a-zA-Z0-9_\-]+/[a-z]{2,3}/admin.usergroups.list!?.*"
-                           access="hasRole('RegisteredUser')"/>
-
-        <sec:intercept-url pattern="/[a-zA-Z0-9_\-]+/[a-z]{2,3}/admin.category.update!?.*"
-                           access="hasRole('UserAdmin')"/>
-        <sec:intercept-url pattern="/[a-zA-Z0-9_\-]+/[a-z]{2,3}/admin.category.remove!?.*"
-                           access="hasRole('UserAdmin')"/>
-        <sec:intercept-url pattern="/[a-zA-Z0-9_\-]+/[a-z]{2,3}/admin.category.update.labels!?.*"
-                           access="hasRole('UserAdmin')"/>
-
-        <sec:intercept-url pattern="/[a-zA-Z0-9_\-]+/[a-z]{2,3}/admin.logo.list!?.*"
-                           access="permitAll"/>
-        <sec:intercept-url pattern="/[a-zA-Z0-9_\-]+/[a-z]{2,3}/admin.logo.update!?.*"
-                           access="hasRole('UserAdmin')"/>
-        <sec:intercept-url pattern="/[a-zA-Z0-9_\-]+/[a-z]{2,3}/admin.logo.remove!?.*"
-                           access="hasRole('UserAdmin')"/>
-        <sec:intercept-url pattern="/[a-zA-Z0-9_\-]+/[a-z]{2,3}/admin.logo.upload!?.*"
-                           access="hasRole('UserAdmin')"/>
-
-        <sec:intercept-url pattern="/[a-zA-Z0-9_\-]+/[a-z]{2,3}/admin.config.list!?.*"
-                           access="hasRole('Administrator')"/>
-        <sec:intercept-url pattern="/[a-zA-Z0-9_\-]+/[a-z]{2,3}/admin.config.save!?.*"
-                           access="hasRole('Administrator')"/>
-
-
-        <sec:intercept-url pattern="/[a-zA-Z0-9_\-]+/[a-z]{2,3}/admin.notifications.list!?.*"
-                           access="hasRole('Administrator')"/>
-        <sec:intercept-url pattern="/[a-zA-Z0-9_\-]+/[a-z]{2,3}/admin.notifications.save!?.*"
-                           access="hasRole('Administrator')"/>
-
-
-        <sec:intercept-url pattern="/[a-zA-Z0-9_\-]+/[a-z]{2,3}/admin.config.csw!?.*"
-                           access="hasRole('Administrator')"/>
-        <sec:intercept-url pattern="/[a-zA-Z0-9_\-]+/[a-z]{2,3}/admin.config.csw.save!?.*"
-                           access="hasRole('Administrator')"/>
-        <sec:intercept-url
-          pattern="/[a-zA-Z0-9_\-]+/[a-z]{2,3}/admin.config.csw.customelementset!?.*"
-          access="hasRole('Administrator')"/>
-        <sec:intercept-url
-          pattern="/[a-zA-Z0-9_\-]+/[a-z]{2,3}/admin.config.csw.customelementset.save!?.*"
-          access="hasRole('Administrator')"/>
-
-
-        <sec:intercept-url pattern="/[a-zA-Z0-9_\-]+/[a-z]{2,3}/admin.config.virtualcsw.list!?.*"
-                           access="hasRole('Administrator')"/>
-        <sec:intercept-url pattern="/[a-zA-Z0-9_\-]+/[a-z]{2,3}/admin.config.virtualcsw.get!?.*"
-                           access="hasRole('Administrator')"/>
-        <sec:intercept-url pattern="/[a-zA-Z0-9_\-]+/[a-z]{2,3}/admin.config.virtualcsw.update!?.*"
-                           access="hasRole('Administrator')"/>
-        <sec:intercept-url pattern="/[a-zA-Z0-9_\-]+/[a-z]{2,3}/admin.config.virtualcsw.remove!?.*"
-                           access="hasRole('Administrator')"/>
-
-        <sec:intercept-url pattern="/[a-zA-Z0-9_\-]+/[a-z]{2,3}/admin.index.rebuild!?.*"
-                           access="hasRole('Administrator')"/>
-        <sec:intercept-url pattern="/[a-zA-Z0-9_\-]+/[a-z]{2,3}/admin.index.optimize!?.*"
-                           access="hasRole('Administrator')"/>
-        <sec:intercept-url pattern="/[a-zA-Z0-9_\-]+/[a-z]{2,3}/admin.index.rebuildxlinks!?.*"
-                           access="hasRole('Administrator')"/>
-        <sec:intercept-url pattern="/[a-zA-Z0-9_\-]+/[a-z]{2,3}/admin.index.config.reload!?.*"
-                           access="hasRole('Administrator')"/>
-
-        <sec:intercept-url pattern="/[a-zA-Z0-9_\-]+/[a-z]{2,3}/admin.schema.list!?.*"
-                           access="hasRole('Administrator')"/>
-        <sec:intercept-url pattern="/[a-zA-Z0-9_\-]+/[a-z]{2,3}/admin.schema.update!?.*"
-                           access="hasRole('Administrator')"/>
-        <sec:intercept-url pattern="/[a-zA-Z0-9_\-]+/[a-z]{2,3}/admin.schema.add!?.*"
-                           access="hasRole('Administrator')"/>
-        <sec:intercept-url pattern="/[a-zA-Z0-9_\-]+/[a-z]{2,3}/admin.schema.remove!?.*"
-                           access="hasRole('Administrator')"/>
-
-        <sec:intercept-url pattern="/[a-zA-Z0-9_\-]+/[a-z]{2,3}/admin.load.samples!?.*"
-                           access="hasRole('Administrator')"/>
-        <sec:intercept-url pattern="/[a-zA-Z0-9_\-]+/[a-z]{2,3}/admin.load.templates!?.*"
-                           access="hasRole('Administrator')"/>
-
-        <sec:intercept-url pattern="/[a-zA-Z0-9_\-]+/[a-z]{2,3}/admin.templates.list!?.*"
-                           access="hasRole('Reviewer')"/>
-        <sec:intercept-url pattern="/[a-zA-Z0-9_\-]+/[a-z]{2,3}/admin.templates.save.order!?.*"
-                           access="hasRole('Reviewer')"/>
-
-        <sec:intercept-url pattern="/[a-zA-Z0-9_\-]+/[a-z]{2,3}/admin.harvester.list!?.*"
-                           access="hasRole('UserAdmin')"/>
-        <sec:intercept-url pattern="/[a-zA-Z0-9_\-]+/[a-z]{2,3}/admin.harvester.add!?.*"
-                           access="hasRole('UserAdmin')"/>
-        <sec:intercept-url pattern="/[a-zA-Z0-9_\-]+/[a-z]{2,3}/admin.harvester.update!?.*"
-                           access="hasRole('UserAdmin')"/>
-        <sec:intercept-url pattern="/[a-zA-Z0-9_\-]+/[a-z]{2,3}/admin.harvester.clone!?.*"
-                           access="hasRole('UserAdmin')"/>
-        <sec:intercept-url pattern="/[a-zA-Z0-9_\-]+/[a-z]{2,3}/admin.harvester.remove!?.*"
-                           access="hasRole('UserAdmin')"/>
-        <sec:intercept-url pattern="/[a-zA-Z0-9_\-]+/[a-z]{2,3}/admin.harvester.clear!?.*"
-                           access="hasRole('UserAdmin')"/>
-        <sec:intercept-url pattern="/[a-zA-Z0-9_\-]+/[a-z]{2,3}/admin.harvester.stop!?.*"
-                           access="hasRole('UserAdmin')"/>
-        <sec:intercept-url pattern="/[a-zA-Z0-9_\-]+/[a-z]{2,3}/admin.harvester.start!?.*"
-                           access="hasRole('UserAdmin')"/>
-        <sec:intercept-url pattern="/[a-zA-Z0-9_\-]+/[a-z]{2,3}/admin.harvester.run!?.*"
-                           access="hasRole('UserAdmin')"/>
-        <sec:intercept-url pattern="/[a-zA-Z0-9_\-]+/[a-z]{2,3}/admin.harvester.info!?.*"
-                           access="hasRole('UserAdmin')"/>
-        <sec:intercept-url pattern="/[a-zA-Z0-9_\-]+/[a-z]{2,3}/admin.harvester.history!?.*"
-                           access="hasRole('UserAdmin')"/>
-        <sec:intercept-url pattern="/[a-zA-Z0-9_\-]+/[a-z]{2,3}/admin.harvester.history.full!?.*"
-                           access="hasRole('UserAdmin')"/>
-        <sec:intercept-url pattern="/[a-zA-Z0-9_\-]+/[a-z]{2,3}/admin.harvester.history.delete!?.*"
-                           access="hasRole('UserAdmin')"/>
-        <sec:intercept-url pattern="/[a-zA-Z0-9_\-]+/[a-z]{2,3}/admin.harvester.log!?.*"
-                           access="hasRole('UserAdmin')"/>
-        <sec:intercept-url pattern="/[a-zA-Z0-9_\-]+/[a-z]{2,3}/admin.harvester.notifier.save!?.*"
-                           access="hasRole('UserAdmin')"/>
-        <sec:intercept-url pattern="/[a-zA-Z0-9_\-]+/[a-z]{2,3}/admin.harvester.notifier.get!?.*"
-                           access="hasRole('UserAdmin')"/>
-
-        <sec:intercept-url pattern="/[a-zA-Z0-9_\-]+/[a-z]{2,3}/statistics-search-ip?.*"
-                           access="hasRole('Administrator')"/>
-        <sec:intercept-url
-          pattern="/[a-zA-Z0-9_\-]+/[a-z]{2,3}/statistics-search-by-service-type?.*"
-          access="hasRole('Administrator')"/>
-        <sec:intercept-url pattern="/[a-zA-Z0-9_\-]+/[a-z]{2,3}/statistics-search-by-date?.*"
-                           access="hasRole('Administrator')"/>
-        <sec:intercept-url pattern="/[a-zA-Z0-9_\-]+/[a-z]{2,3}/statistics-search-fields?.*"
-                           access="hasRole('Administrator')"/>
-        <sec:intercept-url pattern="/[a-zA-Z0-9_\-]+/[a-z]{2,3}/statistics-search-terms?.*"
-                           access="hasRole('Administrator')"/>
-        <sec:intercept-url pattern="/[a-zA-Z0-9_\-]+/[a-z]{2,3}/statistics-search?.*"
-                           access="hasRole('Administrator')"/>
-        <sec:intercept-url pattern="/[a-zA-Z0-9_\-]+/[a-z]{2,3}/statistics-search-export?.*"
-                           access="hasRole('Administrator')"/>
-        <sec:intercept-url pattern="/[a-zA-Z0-9_\-]+/[a-z]{2,3}/statistics-content?.*"
-                           access="hasRole('Editor')"/>
-        <sec:intercept-url pattern="/[a-zA-Z0-9_\-]+/[a-z]{2,3}/statistics-content-metadata?.*"
-                           access="hasRole('Editor')"/>
+        <sec:intercept-url pattern="/[a-zA-Z0-9_\-]+/[a-z]{2,3}/admin.group.list!?.*" access="hasRole('Editor')"/>
+        <sec:intercept-url pattern="/[a-zA-Z0-9_\-]+/[a-z]{2,3}/admin.group.get!?.*" access="hasRole('Editor')"/>
+        <sec:intercept-url pattern="/[a-zA-Z0-9_\-]+/[a-z]{2,3}/admin.group.update!?.*" access="hasRole('UserAdmin')"/>
+        <sec:intercept-url pattern="/[a-zA-Z0-9_\-]+/[a-z]{2,3}/admin.group.update.labels!?.*" access="hasRole('Administrator')"/>
+        <sec:intercept-url pattern="/[a-zA-Z0-9_\-]+/[a-z]{2,3}/admin.group.remove!?.*" access="hasRole('Administrator')"/>
+
+        <sec:intercept-url pattern="/[a-zA-Z0-9_\-]+/[a-z]{2,3}/admin.user!?\?.*" access="hasRole('RegisteredUser')"/>
+        <sec:intercept-url pattern="/[a-zA-Z0-9_\-]+/[a-z]{2,3}/admin.user.list!?.*" access="hasRole('RegisteredUser')"/>
+        <sec:intercept-url pattern="/[a-zA-Z0-9_\-]+/[a-z]{2,3}/admin.user.update!?.*" access="hasRole('RegisteredUser')"/>
+        <sec:intercept-url pattern="/[a-zA-Z0-9_\-]+/[a-z]{2,3}/admin.user.resetpassword\?.*" access="hasRole('RegisteredUser')"/>
+        <sec:intercept-url pattern="/[a-zA-Z0-9_\-]+/[a-z]{2,3}/admin.user.remove!?.*" access="hasRole('UserAdmin')"/>
+
+        <sec:intercept-url pattern="/[a-zA-Z0-9_\-]+/[a-z]{2,3}/admin.usergroups.list!?.*" access="hasRole('RegisteredUser')"/>
+
+        <sec:intercept-url pattern="/[a-zA-Z0-9_\-]+/[a-z]{2,3}/admin.category.update!?.*" access="hasRole('UserAdmin')"/>
+        <sec:intercept-url pattern="/[a-zA-Z0-9_\-]+/[a-z]{2,3}/admin.category.remove!?.*" access="hasRole('UserAdmin')"/>
+        <sec:intercept-url pattern="/[a-zA-Z0-9_\-]+/[a-z]{2,3}/admin.category.update.labels!?.*" access="hasRole('UserAdmin')"/>
+
+        <sec:intercept-url pattern="/[a-zA-Z0-9_\-]+/[a-z]{2,3}/admin.logo.list!?.*" access="permitAll"/>
+        <sec:intercept-url pattern="/[a-zA-Z0-9_\-]+/[a-z]{2,3}/admin.logo.update!?.*" access="hasRole('UserAdmin')"/>
+        <sec:intercept-url pattern="/[a-zA-Z0-9_\-]+/[a-z]{2,3}/admin.logo.remove!?.*" access="hasRole('UserAdmin')"/>
+        <sec:intercept-url pattern="/[a-zA-Z0-9_\-]+/[a-z]{2,3}/admin.logo.upload!?.*" access="hasRole('UserAdmin')"/>
+
+        <sec:intercept-url pattern="/[a-zA-Z0-9_\-]+/[a-z]{2,3}/admin.config.list!?.*" access="hasRole('Administrator')"/>
+        <sec:intercept-url pattern="/[a-zA-Z0-9_\-]+/[a-z]{2,3}/admin.config.save!?.*" access="hasRole('Administrator')"/>
+
+
+        <sec:intercept-url pattern="/[a-zA-Z0-9_\-]+/[a-z]{2,3}/admin.notifications.list!?.*" access="hasRole('Administrator')"/>
+        <sec:intercept-url pattern="/[a-zA-Z0-9_\-]+/[a-z]{2,3}/admin.notifications.save!?.*" access="hasRole('Administrator')"/>
+
+
+        <sec:intercept-url pattern="/[a-zA-Z0-9_\-]+/[a-z]{2,3}/admin.config.csw!?.*" access="hasRole('Administrator')"/>
+        <sec:intercept-url pattern="/[a-zA-Z0-9_\-]+/[a-z]{2,3}/admin.config.csw.save!?.*" access="hasRole('Administrator')"/>
+        <sec:intercept-url pattern="/[a-zA-Z0-9_\-]+/[a-z]{2,3}/admin.config.csw.customelementset!?.*" access="hasRole('Administrator')"/>
+        <sec:intercept-url pattern="/[a-zA-Z0-9_\-]+/[a-z]{2,3}/admin.config.csw.customelementset.save!?.*" access="hasRole('Administrator')"/>
+
+
+        <sec:intercept-url pattern="/[a-zA-Z0-9_\-]+/[a-z]{2,3}/admin.config.virtualcsw.list!?.*" access="hasRole('Administrator')"/>
+        <sec:intercept-url pattern="/[a-zA-Z0-9_\-]+/[a-z]{2,3}/admin.config.virtualcsw.get!?.*" access="hasRole('Administrator')"/>
+        <sec:intercept-url pattern="/[a-zA-Z0-9_\-]+/[a-z]{2,3}/admin.config.virtualcsw.update!?.*" access="hasRole('Administrator')"/>
+        <sec:intercept-url pattern="/[a-zA-Z0-9_\-]+/[a-z]{2,3}/admin.config.virtualcsw.remove!?.*" access="hasRole('Administrator')"/>
+
+        <sec:intercept-url pattern="/[a-zA-Z0-9_\-]+/[a-z]{2,3}/admin.schema.list!?.*" access="hasRole('Administrator')"/>
+        <sec:intercept-url pattern="/[a-zA-Z0-9_\-]+/[a-z]{2,3}/admin.schema.update!?.*" access="hasRole('Administrator')"/>
+        <sec:intercept-url pattern="/[a-zA-Z0-9_\-]+/[a-z]{2,3}/admin.schema.add!?.*" access="hasRole('Administrator')"/>
+        <sec:intercept-url pattern="/[a-zA-Z0-9_\-]+/[a-z]{2,3}/admin.schema.remove!?.*" access="hasRole('Administrator')"/>
+
+        <sec:intercept-url pattern="/[a-zA-Z0-9_\-]+/[a-z]{2,3}/admin.load.samples!?.*" access="hasRole('Administrator')"/>
+        <sec:intercept-url pattern="/[a-zA-Z0-9_\-]+/[a-z]{2,3}/admin.load.templates!?.*" access="hasRole('Administrator')"/>
+        <sec:intercept-url pattern="/[a-zA-Z0-9_\-]+/[a-z]{2,3}/admin.templates.save.order!?.*" access="hasRole('Reviewer')"/>
+        <sec:intercept-url pattern="/[a-zA-Z0-9_\-]+/[a-z]{2,3}/admin.harvester.list!?.*" access="hasRole('UserAdmin')"/>
+        <sec:intercept-url pattern="/[a-zA-Z0-9_\-]+/[a-z]{2,3}/admin.harvester.add!?.*" access="hasRole('UserAdmin')"/>
+        <sec:intercept-url pattern="/[a-zA-Z0-9_\-]+/[a-z]{2,3}/admin.harvester.update!?.*" access="hasRole('UserAdmin')"/>
+        <sec:intercept-url pattern="/[a-zA-Z0-9_\-]+/[a-z]{2,3}/admin.harvester.clone!?.*" access="hasRole('UserAdmin')"/>
+        <sec:intercept-url pattern="/[a-zA-Z0-9_\-]+/[a-z]{2,3}/admin.harvester.remove!?.*" access="hasRole('UserAdmin')"/>
+        <sec:intercept-url pattern="/[a-zA-Z0-9_\-]+/[a-z]{2,3}/admin.harvester.clear!?.*" access="hasRole('UserAdmin')"/>
+        <sec:intercept-url pattern="/[a-zA-Z0-9_\-]+/[a-z]{2,3}/admin.harvester.stop!?.*" access="hasRole('UserAdmin')"/>
+        <sec:intercept-url pattern="/[a-zA-Z0-9_\-]+/[a-z]{2,3}/admin.harvester.start!?.*" access="hasRole('UserAdmin')"/>
+        <sec:intercept-url pattern="/[a-zA-Z0-9_\-]+/[a-z]{2,3}/admin.harvester.run!?.*" access="hasRole('UserAdmin')"/>
+        <sec:intercept-url pattern="/[a-zA-Z0-9_\-]+/[a-z]{2,3}/admin.harvester.info!?.*" access="hasRole('UserAdmin')"/>
+        <sec:intercept-url pattern="/[a-zA-Z0-9_\-]+/[a-z]{2,3}/admin.harvester.history!?.*" access="hasRole('UserAdmin')"/>
+        <sec:intercept-url pattern="/[a-zA-Z0-9_\-]+/[a-z]{2,3}/admin.harvester.history.full!?.*" access="hasRole('UserAdmin')"/>
+        <sec:intercept-url pattern="/[a-zA-Z0-9_\-]+/[a-z]{2,3}/admin.harvester.history.delete!?.*" access="hasRole('UserAdmin')"/>
+        <sec:intercept-url pattern="/[a-zA-Z0-9_\-]+/[a-z]{2,3}/admin.harvester.log!?.*" access="hasRole('UserAdmin')"/>
+        <sec:intercept-url pattern="/[a-zA-Z0-9_\-]+/[a-z]{2,3}/admin.harvester.notifier.save!?.*" access="hasRole('UserAdmin')"/>
+        <sec:intercept-url pattern="/[a-zA-Z0-9_\-]+/[a-z]{2,3}/admin.harvester.notifier.get!?.*" access="hasRole('UserAdmin')"/>
+
 
         <sec:intercept-url pattern="/[a-zA-Z0-9_\-]+/[a-z]{2,3}/keywords!?.*" access="permitAll"/>
         <sec:intercept-url pattern="/[a-zA-Z0-9_\-]+/[a-z]{2,3}/thesaurus!?.*" access="permitAll"/>
-        <sec:intercept-url pattern="/[a-zA-Z0-9_\-]+/[a-z]{2,3}/thesaurus.upload!?.*"
-                           access="hasRole('Administrator')"/>
-        <sec:intercept-url pattern="/[a-zA-Z0-9_\-]+/[a-z]{2,3}/thesaurus.download!?.*"
-                           access="permitAll"/>
-        <sec:intercept-url pattern="/[a-zA-Z0-9_\-]+/[a-z]{2,3}/thesaurus.add.from.register!?.*"
-                           access="hasRole('Administrator')"/>
-        <sec:intercept-url pattern="/[a-zA-Z0-9_\-]+/[a-z]{2,3}/thesaurus.clear!?.*"
-                           access="hasRole('Administrator')"/>
-        <sec:intercept-url pattern="/[a-zA-Z0-9_\-]+/[a-z]{2,3}/thesaurus.update!?.*"
-                           access="hasRole('Administrator')"/>
-        <sec:intercept-url pattern="/[a-zA-Z0-9_\-]+/[a-z]{2,3}/thesaurus.remove!?.*"
-                           access="hasRole('Administrator')"/>
-        <sec:intercept-url pattern="/[a-zA-Z0-9_\-]+/[a-z]{2,3}/thesaurus.enable!?.*"
-                           access="hasRole('Administrator')"/>
-        <sec:intercept-url pattern="/[a-zA-Z0-9_\-]+/[a-z]{2,3}/thesaurus.topconcept!?.*"
-                           access="permitAll"/>
-        <sec:intercept-url pattern="/[a-zA-Z0-9_\-]+/[a-z]{2,3}/thesaurus.concept!?.*"
-                           access="permitAll"/>
-        <sec:intercept-url pattern="/[a-zA-Z0-9_\-]+/[a-z]{2,3}/thesaurus.keyword!?.*"
-                           access="permitAll"/>
-        <sec:intercept-url pattern="/[a-zA-Z0-9_\-]+/[a-z]{2,3}/thesaurus.keyword.links!?.*"
-                           access="permitAll"/>
-        <sec:intercept-url pattern="/[a-zA-Z0-9_\-]+/[a-z]{2,3}/thesaurus.keyword.add!?.*"
-                           access="hasRole('Administrator')"/>
-        <sec:intercept-url pattern="/[a-zA-Z0-9_\-]+/[a-z]{2,3}/thesaurus.keyword.update!?.*"
-                           access="hasRole('Administrator')"/>
-        <sec:intercept-url pattern="/[a-zA-Z0-9_\-]+/[a-z]{2,3}/thesaurus.keyword.remove!?.*"
-                           access="hasRole('Administrator')"/>
-
-        <sec:intercept-url pattern="/[a-zA-Z0-9_\-]+/[a-z]{2,3}/subtemplate!?.*"
-                           access="permitAll"/>
+        <sec:intercept-url pattern="/[a-zA-Z0-9_\-]+/[a-z]{2,3}/thesaurus.upload!?.*" access="hasRole('Administrator')"/>
+        <sec:intercept-url pattern="/[a-zA-Z0-9_\-]+/[a-z]{2,3}/thesaurus.download!?.*" access="permitAll"/>
+        <sec:intercept-url pattern="/[a-zA-Z0-9_\-]+/[a-z]{2,3}/thesaurus.add.from.register!?.*" access="hasRole('Administrator')"/>
+        <sec:intercept-url pattern="/[a-zA-Z0-9_\-]+/[a-z]{2,3}/thesaurus.clear!?.*" access="hasRole('Administrator')"/>
+        <sec:intercept-url pattern="/[a-zA-Z0-9_\-]+/[a-z]{2,3}/thesaurus.update!?.*" access="hasRole('Administrator')"/>
+        <sec:intercept-url pattern="/[a-zA-Z0-9_\-]+/[a-z]{2,3}/thesaurus.remove!?.*" access="hasRole('Administrator')"/>
+        <sec:intercept-url pattern="/[a-zA-Z0-9_\-]+/[a-z]{2,3}/thesaurus.enable!?.*" access="hasRole('Administrator')"/>
+        <sec:intercept-url pattern="/[a-zA-Z0-9_\-]+/[a-z]{2,3}/thesaurus.topconcept!?.*" access="permitAll"/>
+        <sec:intercept-url pattern="/[a-zA-Z0-9_\-]+/[a-z]{2,3}/thesaurus.concept!?.*" access="permitAll"/>
+        <sec:intercept-url pattern="/[a-zA-Z0-9_\-]+/[a-z]{2,3}/thesaurus.keyword!?.*" access="permitAll"/>
+        <sec:intercept-url pattern="/[a-zA-Z0-9_\-]+/[a-z]{2,3}/thesaurus.keyword.links!?.*" access="permitAll"/>
+        <sec:intercept-url pattern="/[a-zA-Z0-9_\-]+/[a-z]{2,3}/thesaurus.keyword.add!?.*" access="hasRole('Administrator')"/>
+        <sec:intercept-url pattern="/[a-zA-Z0-9_\-]+/[a-z]{2,3}/thesaurus.keyword.update!?.*" access="hasRole('Administrator')"/>
+        <sec:intercept-url pattern="/[a-zA-Z0-9_\-]+/[a-z]{2,3}/thesaurus.keyword.remove!?.*" access="hasRole('Administrator')"/>
+
+        <sec:intercept-url pattern="/[a-zA-Z0-9_\-]+/[a-z]{2,3}/subtemplate!?.*" access="permitAll"/>
         <sec:intercept-url pattern="/[a-zA-Z0-9_\-]+/[a-z]{2,3}/md.select!?.*" access="permitAll"/>
-        <sec:intercept-url pattern="/[a-zA-Z0-9_\-]+/[a-z]{2,3}/md.selected!?.*"
-                           access="permitAll"/>
-
-        <sec:intercept-url pattern="/[a-zA-Z0-9_\-]+/[a-z]{2,3}/md.create!?.*"
-                           access="hasRole('Editor')"/>
-        <sec:intercept-url pattern="/[a-zA-Z0-9_\-]+/[a-z]{2,3}/md.delete!?.*"
-                           access="hasRole('Editor')"/>
-        <sec:intercept-url pattern="/[a-zA-Z0-9_\-]+/[a-z]{2,3}/md.delete.batch!?.*"
-                           access="hasRole('Editor')"/>
-        <sec:intercept-url pattern="/[a-zA-Z0-9_\-]+/[a-z]{2,3}/md.insert!?.*"
-                           access="hasRole('Editor')"/>
-        <sec:intercept-url pattern="/[a-zA-Z0-9_\-]+/[a-z]{2,3}/md.import!?.*"
-                           access="hasRole('Editor')"/>
+        <sec:intercept-url pattern="/[a-zA-Z0-9_\-]+/[a-z]{2,3}/md.selected!?.*" access="permitAll"/>
+
+        <sec:intercept-url pattern="/[a-zA-Z0-9_\-]+/[a-z]{2,3}/md.create!?.*" access="hasRole('Editor')"/>
+        <sec:intercept-url pattern="/[a-zA-Z0-9_\-]+/[a-z]{2,3}/md.delete!?.*" access="hasRole('Editor')"/>
+        <sec:intercept-url pattern="/[a-zA-Z0-9_\-]+/[a-z]{2,3}/md.delete.batch!?.*" access="hasRole('Editor')"/>
+        <sec:intercept-url pattern="/[a-zA-Z0-9_\-]+/[a-z]{2,3}/md.insert!?.*" access="hasRole('Editor')"/>
+        <sec:intercept-url pattern="/[a-zA-Z0-9_\-]+/[a-z]{2,3}/md.import!?.*" access="hasRole('Editor')"/>
 
         <sec:intercept-url pattern="/[a-zA-Z0-9_\-]+/api/.*" access="permitAll"/>
         <sec:intercept-url pattern="/[a-zA-Z0-9_\-]+/[a-z]{2,3}/md.rate!?.*" access="permitAll"/>
-        <sec:intercept-url pattern="/[a-zA-Z0-9_\-]+/[a-z]{2,3}/md.view!?(\?.*)?"
-                           access="hasRole('Editor')"/>
-        <sec:intercept-url pattern="/[a-zA-Z0-9_\-]+/[a-z]{2,3}/md.edit.batch.config!?.*"
-                           access="hasRole('Editor')"/>
-        <sec:intercept-url pattern="/[a-zA-Z0-9_\-]+/[a-z]{2,3}/md.edit.batch!?.*"
-                           access="hasRole('Editor')"/>
-        <sec:intercept-url pattern="/[a-zA-Z0-9_\-]+/[a-z]{2,3}/md.edit!?.*"
-                           access="hasRole('Editor')"/>
-        <sec:intercept-url pattern="/[a-zA-Z0-9_\-]+/[a-z]{2,3}/md.edit.save!?.*"
-                           access="hasRole('Editor')"/>
-        <sec:intercept-url pattern="/[a-zA-Z0-9_\-]+/[a-z]{2,3}/md.edit.saveonly!?.*"
-                           access="hasRole('Editor')"/>
-        <sec:intercept-url pattern="/[a-zA-Z0-9_\-]+/[a-z]{2,3}/md.edit.save.and.close!?.*"
-                           access="hasRole('Editor')"/>
-        <sec:intercept-url pattern="/[a-zA-Z0-9_\-]+/[a-z]{2,3}/md.edit.cancel!?.*"
-                           access="hasRole('Editor')"/>
-        <sec:intercept-url pattern="/[a-zA-Z0-9_\-]+/[a-z]{2,3}/md.edit.commit!?.*"
-                           access="hasRole('Editor')"/>
-        <sec:intercept-url pattern="/[a-zA-Z0-9_\-]+/[a-z]{2,3}/md.element.add!?.*"
-                           access="hasRole('Editor')"/>
-        <sec:intercept-url pattern="/[a-zA-Z0-9_\-]+/[a-z]{2,3}/md.element.remove!?.*"
-                           access="hasRole('Editor')"/>
-        <sec:intercept-url pattern="/[a-zA-Z0-9_\-]+/[a-z]{2,3}/md.element.up!?.*"
-                           access="hasRole('Editor')"/>
-        <sec:intercept-url pattern="/[a-zA-Z0-9_\-]+/[a-z]{2,3}/md.element.down!?.*"
-                           access="hasRole('Editor')"/>
-        <sec:intercept-url pattern="/[a-zA-Z0-9_\-]+/[a-z]{2,3}/md.element.info!?.*"
-                           access="permitAll"/>
-        <sec:intercept-url pattern="/[a-zA-Z0-9_\-]+/[a-z]{2,3}/md.attribute.remove!?.*"
-                           access="hasRole('Editor')"/>
-        <sec:intercept-url pattern="/[a-zA-Z0-9_\-]+/[a-z]{2,3}/md.thumbnail.generate!?.*"
-                           access="hasRole('Editor')"/>
-        <sec:intercept-url pattern="/[a-zA-Z0-9_\-]+/[a-z]{2,3}/md.thumbnail.upload!?.*"
-                           access="hasRole('Editor')"/>
-        <sec:intercept-url pattern="/[a-zA-Z0-9_\-]+/[a-z]{2,3}/md.thumbnail.remove!?.*"
-                           access="hasRole('Editor')"/>
-        <sec:intercept-url pattern="/[a-zA-Z0-9_\-]+/[a-z]{2,3}/md.validate!?.*"
-                           access="hasRole('Editor')"/>
-        <sec:intercept-url pattern="/[a-zA-Z0-9_\-]+/[a-z]{2,3}/md.validation!?.*"
-                           access="hasRole('Editor')"/>
-        <sec:intercept-url pattern="/[a-zA-Z0-9_\-]+/[a-z]{2,3}/md.status.list!?.*"
-                           access="hasRole('Editor')"/>
-        <sec:intercept-url pattern="/[a-zA-Z0-9_\-]+/[a-z]{2,3}/md.status.update!?.*"
-                           access="hasRole('Editor')"/>
-        <sec:intercept-url pattern="/[a-zA-Z0-9_\-]+/[a-z]{2,3}/md.group.update!?.*"
-                           access="hasRole('Editor')"/>
-        <sec:intercept-url pattern="/[a-zA-Z0-9_\-]+/[a-z]{2,3}/md.category.update!?.*"
-                           access="hasRole('Editor')"/>
-        <sec:intercept-url pattern="/[a-zA-Z0-9_\-]+/[a-z]{2,3}/md.category.batch.update!?.*"
-                           access="hasRole('Editor')"/>
-        <sec:intercept-url pattern="/[a-zA-Z0-9_\-]+/[a-z]{2,3}/md.versioning.start!?.*"
-                           access="hasRole('Editor')"/>
-        <sec:intercept-url pattern="/[a-zA-Z0-9_\-]+/[a-z]{2,3}/md.versioning.batch.start!?.*"
-                           access="hasRole('Editor')"/>
-        <sec:intercept-url pattern="/[a-zA-Z0-9_\-]+/[a-z]{2,3}/md.privileges!?.*"
-                           access="hasRole('Editor')"/>
-        <sec:intercept-url pattern="/[a-zA-Z0-9_\-]+/[a-z]{2,3}/md.privileges.update!?.*"
-                           access="hasRole('Editor')"/>
-        <sec:intercept-url pattern="/[a-zA-Z0-9_\-]+/[a-z]{2,3}/md.privileges.batch!?.*"
-                           access="hasRole('Editor')"/>
-        <sec:intercept-url pattern="/[a-zA-Z0-9_\-]+/[a-z]{2,3}/md.privileges.batch.update!?.*"
-                           access="hasRole('Editor')"/>
-
-        <sec:intercept-url pattern="/[a-zA-Z0-9_\-]+/[a-z]{2,3}/md.processing.batch!?.*"
-                           access="hasRole('Editor')"/>
-        <sec:intercept-url pattern="/[a-zA-Z0-9_\-]+/[a-z]{2,3}/md.processing!?.*"
-                           access="hasRole('Editor')"/>
-        <sec:intercept-url pattern="/[a-zA-Z0-9_\-]+/[a-z]{2,3}/md.processing.batch.report!?.*"
-                           access="hasRole('Editor')"/>
-
-        <sec:intercept-url pattern="/[a-zA-Z0-9_\-]+/[a-z]{2,3}/md.relations!?.*"
-                           access="permitAll"/>
-        <sec:intercept-url pattern="/[a-zA-Z0-9_\-]+/[a-z]{2,3}/md.suggestion!?.*"
-                           access="hasRole('Editor')"/>
-        <sec:intercept-url pattern="/[a-zA-Z0-9_\-]+/[a-z]{2,3}/resource.upload.and.link!?.*"
-                           access="hasRole('Editor')"/>
-        <sec:intercept-url pattern="/[a-zA-Z0-9_\-]+/[a-z]{2,3}/resource-onlinesrc-upload!?.*"
-                           access="hasRole('Editor')"/>
-        <sec:intercept-url pattern="/[a-zA-Z0-9_\-]+/[a-z]{2,3}/resource.del.and.detach!?.*"
-                           access="hasRole('Editor')"/>
-
-        <sec:intercept-url pattern="/[a-zA-Z0-9_\-]+/[a-z]{2,3}/versioning.logdata!?.*"
-                           access="hasRole('Editor')"/>
-
-        <sec:intercept-url
-          pattern="/[a-zA-Z0-9_\-]+/[a-z]{2,3}/config-service-admin-batchprocess.xml!?.*"
-          access="hasRole('Editor')"/>
-
-        <sec:intercept-url pattern="/[a-zA-Z0-9_\-]+/[a-z]{2,3}/csw-publication!?.*"
-                           access="hasRole('Editor')"/>
+        <sec:intercept-url pattern="/[a-zA-Z0-9_\-]+/[a-z]{2,3}/md.view!?(\?.*)?" access="hasRole('Editor')"/>
+        <sec:intercept-url pattern="/[a-zA-Z0-9_\-]+/[a-z]{2,3}/md.edit.batch.config!?.*" access="hasRole('Editor')"/>
+        <sec:intercept-url pattern="/[a-zA-Z0-9_\-]+/[a-z]{2,3}/md.edit.batch!?.*" access="hasRole('Editor')"/>
+        <sec:intercept-url pattern="/[a-zA-Z0-9_\-]+/[a-z]{2,3}/md.edit!?.*" access="hasRole('Editor')"/>
+        <sec:intercept-url pattern="/[a-zA-Z0-9_\-]+/[a-z]{2,3}/md.edit.save!?.*" access="hasRole('Editor')"/>
+        <sec:intercept-url pattern="/[a-zA-Z0-9_\-]+/[a-z]{2,3}/md.edit.saveonly!?.*" access="hasRole('Editor')"/>
+        <sec:intercept-url pattern="/[a-zA-Z0-9_\-]+/[a-z]{2,3}/md.edit.save.and.close!?.*" access="hasRole('Editor')"/>
+        <sec:intercept-url pattern="/[a-zA-Z0-9_\-]+/[a-z]{2,3}/md.edit.cancel!?.*" access="hasRole('Editor')"/>
+        <sec:intercept-url pattern="/[a-zA-Z0-9_\-]+/[a-z]{2,3}/md.edit.commit!?.*" access="hasRole('Editor')"/>
+        <sec:intercept-url pattern="/[a-zA-Z0-9_\-]+/[a-z]{2,3}/md.element.add!?.*" access="hasRole('Editor')"/>
+        <sec:intercept-url pattern="/[a-zA-Z0-9_\-]+/[a-z]{2,3}/md.element.remove!?.*" access="hasRole('Editor')"/>
+        <sec:intercept-url pattern="/[a-zA-Z0-9_\-]+/[a-z]{2,3}/md.element.up!?.*" access="hasRole('Editor')"/>
+        <sec:intercept-url pattern="/[a-zA-Z0-9_\-]+/[a-z]{2,3}/md.element.down!?.*" access="hasRole('Editor')"/>
+        <sec:intercept-url pattern="/[a-zA-Z0-9_\-]+/[a-z]{2,3}/md.element.info!?.*" access="permitAll"/>
+        <sec:intercept-url pattern="/[a-zA-Z0-9_\-]+/[a-z]{2,3}/md.attribute.remove!?.*" access="hasRole('Editor')"/>
+        <sec:intercept-url pattern="/[a-zA-Z0-9_\-]+/[a-z]{2,3}/md.thumbnail.generate!?.*" access="hasRole('Editor')"/>
+        <sec:intercept-url pattern="/[a-zA-Z0-9_\-]+/[a-z]{2,3}/md.thumbnail.upload!?.*" access="hasRole('Editor')"/>
+        <sec:intercept-url pattern="/[a-zA-Z0-9_\-]+/[a-z]{2,3}/md.validate!?.*" access="hasRole('Editor')"/>
+        <sec:intercept-url pattern="/[a-zA-Z0-9_\-]+/[a-z]{2,3}/md.validation!?.*" access="hasRole('Editor')"/>
+        <sec:intercept-url pattern="/[a-zA-Z0-9_\-]+/[a-z]{2,3}/md.status.list!?.*" access="hasRole('Editor')"/>
+        <sec:intercept-url pattern="/[a-zA-Z0-9_\-]+/[a-z]{2,3}/md.status.update!?.*" access="hasRole('Editor')"/>
+        <sec:intercept-url pattern="/[a-zA-Z0-9_\-]+/[a-z]{2,3}/md.group.update!?.*" access="hasRole('Editor')"/>
+        <sec:intercept-url pattern="/[a-zA-Z0-9_\-]+/[a-z]{2,3}/md.category.update!?.*" access="hasRole('Editor')"/>
+        <sec:intercept-url pattern="/[a-zA-Z0-9_\-]+/[a-z]{2,3}/md.category.batch.update!?.*" access="hasRole('Editor')"/>
+        <sec:intercept-url pattern="/[a-zA-Z0-9_\-]+/[a-z]{2,3}/md.versioning.start!?.*" access="hasRole('Editor')"/>
+        <sec:intercept-url pattern="/[a-zA-Z0-9_\-]+/[a-z]{2,3}/md.versioning.batch.start!?.*" access="hasRole('Editor')"/>
+        <sec:intercept-url pattern="/[a-zA-Z0-9_\-]+/[a-z]{2,3}/md.privileges!?.*" access="hasRole('Editor')"/>
+        <sec:intercept-url pattern="/[a-zA-Z0-9_\-]+/[a-z]{2,3}/md.privileges.update!?.*" access="hasRole('Editor')"/>
+        <sec:intercept-url pattern="/[a-zA-Z0-9_\-]+/[a-z]{2,3}/md.privileges.batch!?.*" access="hasRole('Editor')"/>
+        <sec:intercept-url pattern="/[a-zA-Z0-9_\-]+/[a-z]{2,3}/md.privileges.batch.update!?.*" access="hasRole('Editor')"/>
+
+        <sec:intercept-url pattern="/[a-zA-Z0-9_\-]+/[a-z]{2,3}/md.processing.batch!?.*" access="hasRole('Editor')"/>
+        <sec:intercept-url pattern="/[a-zA-Z0-9_\-]+/[a-z]{2,3}/md.processing!?.*" access="hasRole('Editor')"/>
+        <sec:intercept-url pattern="/[a-zA-Z0-9_\-]+/[a-z]{2,3}/md.processing.batch.report!?.*" access="hasRole('Editor')"/>
+
+        <sec:intercept-url pattern="/[a-zA-Z0-9_\-]+/[a-z]{2,3}/md.relations!?.*" access="permitAll"/>
+        <sec:intercept-url pattern="/[a-zA-Z0-9_\-]+/[a-z]{2,3}/md.suggestion!?.*" access="hasRole('Editor')"/>
+        <sec:intercept-url pattern="/[a-zA-Z0-9_\-]+/[a-z]{2,3}/resource.upload.and.link!?.*" access="hasRole('Editor')"/>
+        <sec:intercept-url pattern="/[a-zA-Z0-9_\-]+/[a-z]{2,3}/resource-onlinesrc-upload!?.*" access="hasRole('Editor')"/>
+        <sec:intercept-url pattern="/[a-zA-Z0-9_\-]+/[a-z]{2,3}/resource.del.and.detach!?.*" access="hasRole('Editor')"/>
+
+        <sec:intercept-url pattern="/[a-zA-Z0-9_\-]+/[a-z]{2,3}/versioning.logdata!?.*" access="hasRole('Editor')"/>
+
+        <sec:intercept-url pattern="/[a-zA-Z0-9_\-]+/[a-z]{2,3}/config-service-admin-batchprocess.xml!?.*" access="hasRole('Editor')"/>
+
+        <sec:intercept-url pattern="/[a-zA-Z0-9_\-]+/[a-z]{2,3}/csw-publication!?.*" access="hasRole('Editor')"/>
         <sec:intercept-url pattern="/[a-zA-Z0-9_\-]+/[a-z]{2,3}/csw-.*" access="permitAll"/>
         <sec:intercept-url pattern="/[a-zA-Z0-9_\-]+/[a-z]{2,3}/csw!?.*" access="permitAll"/>
 
         <sec:intercept-url pattern="/[a-zA-Z0-9_\-]+/[a-z]{2,3}/region.get!?.*" access="permitAll"/>
-        <sec:intercept-url pattern="/[a-zA-Z0-9_\-]+/[a-z]{2,3}/regions.list!?.*"
-                           access="permitAll"/>
-        <sec:intercept-url pattern="/[a-zA-Z0-9_\-]+/[a-z]{2,3}/regions.category.list!?.*"
-                           access="permitAll"/>
+        <sec:intercept-url pattern="/[a-zA-Z0-9_\-]+/[a-z]{2,3}/regions.list!?.*" access="permitAll"/>
+        <sec:intercept-url pattern="/[a-zA-Z0-9_\-]+/[a-z]{2,3}/regions.category.list!?.*" access="permitAll"/>
 
         <sec:intercept-url pattern="/[a-zA-Z0-9_\-]+/[a-z]{2,3}/lang!?.*" access="permitAll"/>
 
         <sec:intercept-url pattern="/[a-zA-Z0-9_\-]+/[a-z]{2,3}/portal.sru!?.*" access="permitAll"/>
 
-        <sec:intercept-url pattern="/[a-zA-Z0-9_\-]+/[a-z]{2,3}/catalog.search!?.*"
-                           access="permitAll"/>
-        <sec:intercept-url pattern="/[a-zA-Z0-9_\-]+/[a-z]{2,3}/catalog.search.nojs!?.*"
-                           access="permitAll"/>
-        <sec:intercept-url pattern="/[a-zA-Z0-9_\-]+/[a-z]{2,3}/catalog.signin!?.*"
-                           access="permitAll"/>
+        <sec:intercept-url pattern="/[a-zA-Z0-9_\-]+/[a-z]{2,3}/catalog.search!?.*" access="permitAll"/>
+        <sec:intercept-url pattern="/[a-zA-Z0-9_\-]+/[a-z]{2,3}/catalog.search.nojs!?.*" access="permitAll"/>
+        <sec:intercept-url pattern="/[a-zA-Z0-9_\-]+/[a-z]{2,3}/catalog.signin!?.*" access="permitAll"/>
         <sec:intercept-url pattern="/[a-zA-Z0-9_\-]+/[a-z]{2,3}/contact.us!?.*" access="permitAll"/>
-        <sec:intercept-url pattern="/[a-zA-Z0-9_\-]+/[a-z]{2,3}/contact.send!?.*"
-                           access="permitAll"/>
-
-        <sec:intercept-url pattern="/[a-zA-Z0-9_\-]+/[a-z]{2,3}/admin.ownership.editors!?.*"
-                           access="hasRole('Administrator')"/>
-        <sec:intercept-url pattern="/[a-zA-Z0-9_\-]+/[a-z]{2,3}/admin.ownership.groups!?.*"
-                           access="hasRole('Administrator')"/>
-        <sec:intercept-url pattern="/[a-zA-Z0-9_\-]+/[a-z]{2,3}/admin.ownership.transfer!?.*"
-                           access="hasRole('Administrator')"/>
-
-
-        <sec:intercept-url pattern="/[a-zA-Z0-9_\-]+/[a-z]{2,3}/admin.languages.get!?.*"
-                           access="permitAll"/>
-
-        <sec:intercept-url pattern="/[a-zA-Z0-9_\-]+/[a-z]{2,3}/admin.console!?.*"
-                           access="hasRole('RegisteredUser')"/>
+        <sec:intercept-url pattern="/[a-zA-Z0-9_\-]+/[a-z]{2,3}/contact.send!?.*" access="permitAll"/>
+
+        <sec:intercept-url pattern="/[a-zA-Z0-9_\-]+/[a-z]{2,3}/admin.ownership.editors!?.*" access="hasRole('Administrator')"/>
+        <sec:intercept-url pattern="/[a-zA-Z0-9_\-]+/[a-z]{2,3}/admin.ownership.groups!?.*" access="hasRole('Administrator')"/>
+        <sec:intercept-url pattern="/[a-zA-Z0-9_\-]+/[a-z]{2,3}/admin.ownership.transfer!?.*" access="hasRole('Administrator')"/>
+
+
+        <sec:intercept-url pattern="/[a-zA-Z0-9_\-]+/[a-z]{2,3}/admin.languages.get!?.*" access="permitAll"/>
+
+        <sec:intercept-url pattern="/[a-zA-Z0-9_\-]+/[a-z]{2,3}/admin.console!?.*" access="hasRole('RegisteredUser')"/>
 
         <!-- Formatter services -->
-        <sec:intercept-url pattern="/[a-zA-Z0-9_\-]+/[a-z]{2,3}/xml.format.[^?]+(\?.*)?"
-                           access="permitAll"/>
-        <sec:intercept-url pattern="/[a-zA-Z0-9_\-]+/[a-z]{2,3}/md.format.[^?]+(\?.*)?"
-                           access="permitAll"/>
-        <sec:intercept-url pattern="/[a-zA-Z0-9_\-]+/[a-z]{2,3}/md.format.public..[^?]+(\?.*)?"
-                           access="permitAll"/>
-        <sec:intercept-url pattern="/[a-zA-Z0-9_\-]+/[a-z]{2,3}/md.formatter.resource!?.*"
-                           access="permitAll"/>
-        <sec:intercept-url pattern="/[a-zA-Z0-9_\-]+/[a-z]{2,3}/md.formatter.list!?.*"
-                           access="permitAll"/>
-        <sec:intercept-url pattern="/[a-zA-Z0-9_\-]+/[a-z]{2,3}/md.formatter.register!?.*"
-                           access="hasRole('UserAdmin')"/>
-        <sec:intercept-url pattern="/[a-zA-Z0-9_\-]+/[a-z]{2,3}/md.formatter.remove!?.*"
-                           access="hasRole('UserAdmin')"/>
-        <sec:intercept-url pattern="/[a-zA-Z0-9_\-]+/[a-z]{2,3}/md.formatter.download!?.*"
-                           access="hasRole('UserAdmin')"/>
-        <sec:intercept-url pattern="/[a-zA-Z0-9_\-]+/[a-z]{2,3}/md.formatter.update!?.*"
-                           access="hasRole('UserAdmin')"/>
-        <sec:intercept-url pattern="/[a-zA-Z0-9_\-]+/[a-z]{2,3}/md.formatter.files!?.*"
-                           access="hasRole('UserAdmin')"/>
-        <sec:intercept-url pattern="/[a-zA-Z0-9_\-]+/[a-z]{2,3}/md.formatter.edit!?.*"
-                           access="hasRole('UserAdmin')"/>
-        <sec:intercept-url pattern="/[a-zA-Z0-9_\-]+/[a-z]{2,3}/admin.format.clear"
-                           access="hasRole('Administrator')"/>
-        <sec:intercept-url pattern="/[a-zA-Z0-9_\-]+/[a-z]{2,3}/md.viewer(\?debug)?"
-                           access="permitAll"/>
+        <sec:intercept-url pattern="/[a-zA-Z0-9_\-]+/[a-z]{2,3}/xml.format.[^?]+(\?.*)?" access="permitAll"/>
+        <sec:intercept-url pattern="/[a-zA-Z0-9_\-]+/[a-z]{2,3}/md.format.[^?]+(\?.*)?" access="permitAll"/>
+        <sec:intercept-url pattern="/[a-zA-Z0-9_\-]+/[a-z]{2,3}/md.format.public..[^?]+(\?.*)?" access="permitAll"/>
+        <sec:intercept-url pattern="/[a-zA-Z0-9_\-]+/[a-z]{2,3}/md.formatter.resource!?.*" access="permitAll"/>
+        <sec:intercept-url pattern="/[a-zA-Z0-9_\-]+/[a-z]{2,3}/md.formatter.list!?.*" access="permitAll"/>
+        <sec:intercept-url pattern="/[a-zA-Z0-9_\-]+/[a-z]{2,3}/md.formatter.register!?.*" access="hasRole('UserAdmin')"/>
+        <sec:intercept-url pattern="/[a-zA-Z0-9_\-]+/[a-z]{2,3}/md.formatter.remove!?.*" access="hasRole('UserAdmin')"/>
+        <sec:intercept-url pattern="/[a-zA-Z0-9_\-]+/[a-z]{2,3}/md.formatter.download!?.*" access="hasRole('UserAdmin')"/>
+        <sec:intercept-url pattern="/[a-zA-Z0-9_\-]+/[a-z]{2,3}/md.formatter.update!?.*" access="hasRole('UserAdmin')"/>
+        <sec:intercept-url pattern="/[a-zA-Z0-9_\-]+/[a-z]{2,3}/md.formatter.files!?.*" access="hasRole('UserAdmin')"/>
+        <sec:intercept-url pattern="/[a-zA-Z0-9_\-]+/[a-z]{2,3}/md.formatter.edit!?.*" access="hasRole('UserAdmin')"/>
+        <sec:intercept-url pattern="/[a-zA-Z0-9_\-]+/[a-z]{2,3}/admin.format.clear" access="hasRole('Administrator')"/>
+        <sec:intercept-url pattern="/[a-zA-Z0-9_\-]+/[a-z]{2,3}/md.viewer(\?debug)?" access="permitAll"/>
 
         <sec:intercept-url pattern="/[a-zA-Z0-9_\-]+/[a-z]{2,3}/crs.search!?.*" access="permitAll"/>
 
-        <sec:intercept-url pattern="/[a-zA-Z0-9_\-]+/[a-z]{2,3}/new.account!?.*"
-                           access="permitAll"/>
-        <sec:intercept-url pattern="/[a-zA-Z0-9_\-]+/[a-z]{2,3}/create.account!?.*"
-                           access="permitAll"/>
-        <sec:intercept-url pattern="/[a-zA-Z0-9_\-]+/[a-z]{2,3}/new.password!?.*"
-                           access="permitAll"/>
-        <sec:intercept-url pattern="/[a-zA-Z0-9_\-]+/[a-z]{2,3}/password.reminder!?.*"
-                           access="permitAll"/>
-        <sec:intercept-url pattern="/[a-zA-Z0-9_\-]+/[a-z]{2,3}/password.change!?.*"
-                           access="permitAll"/>
-
-        <sec:intercept-url pattern="/[a-zA-Z0-9_\-]+/[a-z]{2,3}/catalog.edit!?.*"
-                           access="hasRole('Editor')"/>
-        <sec:intercept-url pattern="/[a-zA-Z0-9_\-]+/[a-z]{2,3}/catalog.viewer!?.*"
-                           access="permitAll"/>
-        <sec:intercept-url pattern="/[a-zA-Z0-9_\-]+/[a-z]{2,3}/node-change-warning!?.*"
-                           access="permitAll"/>
-
-        <sec:intercept-url pattern="/[a-zA-Z0-9_\-]+/[a-z]{2,3}/system.properties.set!?.*"
-                           access="hasRole('Administrator')"/>
-
-        <sec:intercept-url pattern="/[a-zA-Z0-9_\-]+/[a-z]{2,3}/admin.schematrontype!?.*"
-                           access="hasRole('Administrator')"/>
-
-        <sec:intercept-url pattern="/[a-zA-Z0-9_\-]+/[a-z]{2,3}/admin.schematron.list!?.*"
-                           access="hasRole('Administrator')"/>
-        <sec:intercept-url pattern="/[a-zA-Z0-9_\-]+/[a-z]{2,3}/admin.schematron.exists!?.*"
-                           access="hasRole('Administrator')"/>
-        <sec:intercept-url pattern="/[a-zA-Z0-9_\-]+/[a-z]{2,3}/admin.schematron.update!?.*"
-                           access="hasRole('Administrator')"/>
-
-        <sec:intercept-url pattern="/[a-zA-Z0-9_\-]+/[a-z]{2,3}/admin.schematroncriteria.list!?.*"
-                           access="hasRole('Administrator')"/>
-        <sec:intercept-url pattern="/[a-zA-Z0-9_\-]+/[a-z]{2,3}/admin.schematroncriteria.exists!?.*"
-                           access="hasRole('Administrator')"/>
-        <sec:intercept-url pattern="/[a-zA-Z0-9_\-]+/[a-z]{2,3}/admin.schematroncriteria.add!?.*"
-                           access="hasRole('Administrator')"/>
-        <sec:intercept-url pattern="/[a-zA-Z0-9_\-]+/[a-z]{2,3}/admin.schematroncriteria.update!?.*"
-                           access="hasRole('Administrator')"/>
-        <sec:intercept-url pattern="/[a-zA-Z0-9_\-]+/[a-z]{2,3}/admin.schematroncriteria.delete!?.*"
-                           access="hasRole('Administrator')"/>
-
-        <sec:intercept-url
-          pattern="/[a-zA-Z0-9_\-]+/[a-z]{2,3}/admin.schematroncriteriagroup.list!?.*"
-          access="hasRole('Administrator')"/>
-        <sec:intercept-url
-          pattern="/[a-zA-Z0-9_\-]+/[a-z]{2,3}/admin.schematroncriteriagroup.exists!?.*"
-          access="hasRole('Administrator')"/>
-        <sec:intercept-url
-          pattern="/[a-zA-Z0-9_\-]+/[a-z]{2,3}/admin.schematroncriteriagroup.add!?.*"
-          access="hasRole('Administrator')"/>
-        <sec:intercept-url
-          pattern="/[a-zA-Z0-9_\-]+/[a-z]{2,3}/admin.schematroncriteriagroup.update!?.*"
-          access="hasRole('Administrator')"/>
-        <sec:intercept-url
-          pattern="/[a-zA-Z0-9_\-]+/[a-z]{2,3}/admin.schematroncriteriagroup.delete!?.*"
-          access="hasRole('Administrator')"/>
-
-        <sec:intercept-url pattern="/[a-zA-Z0-9_\-]+/[a-z]{2,3}/admin.logfile.list!?.*"
-                           access="hasRole('Administrator')"/>
-
-        <sec:intercept-url pattern="/[a-zA-Z0-9_\-]+/[a-z]{2,3}/systeminfo/.+"
-                           access="hasRole('Administrator')"/>
-        <sec:intercept-url pattern="/[a-zA-Z0-9_\-]+/[a-z]{2,3}/source/.+"
-                           access="hasRole('Administrator')"/>
-        <sec:intercept-url pattern="/[a-zA-Z0-9_\-]+/[a-z]{2,3}/thread/status"
-                           access="hasRole('Administrator')"/>
-        <sec:intercept-url pattern="/[a-zA-Z0-9_\-]+/[a-z]{2,3}/thread/trace/.+"
-                           access="hasRole('Administrator')"/>
-        <sec:intercept-url pattern="/[a-zA-Z0-9_\-]+/[a-z]{2,3}/thread/debugging/.+"
-                           access="hasRole('Administrator')"/>
-        <sec:intercept-url pattern="/[a-zA-Z0-9_\-]+/[a-z]{2,3}/log/.+"
-                           access="hasRole('Administrator')"/>
+        <sec:intercept-url pattern="/[a-zA-Z0-9_\-]+/[a-z]{2,3}/new.account!?.*" access="permitAll"/>
+        <sec:intercept-url pattern="/[a-zA-Z0-9_\-]+/[a-z]{2,3}/new.password!?.*" access="permitAll"/>
+
+        <sec:intercept-url pattern="/[a-zA-Z0-9_\-]+/[a-z]{2,3}/catalog.edit!?.*" access="hasRole('Editor')"/>
+        <sec:intercept-url pattern="/[a-zA-Z0-9_\-]+/[a-z]{2,3}/catalog.viewer!?.*" access="permitAll"/>
+        <sec:intercept-url pattern="/[a-zA-Z0-9_\-]+/[a-z]{2,3}/node-change-warning!?.*" access="permitAll"/>
+
+        <sec:intercept-url pattern="/[a-zA-Z0-9_\-]+/[a-z]{2,3}/system.properties.set!?.*" access="hasRole('Administrator')"/>
+
+        <sec:intercept-url pattern="/[a-zA-Z0-9_\-]+/[a-z]{2,3}/admin.schematrontype!?.*" access="hasRole('Administrator')"/>
+
+        <sec:intercept-url pattern="/[a-zA-Z0-9_\-]+/[a-z]{2,3}/admin.schematron.list!?.*" access="hasRole('Administrator')"/>
+        <sec:intercept-url pattern="/[a-zA-Z0-9_\-]+/[a-z]{2,3}/admin.schematron.exists!?.*" access="hasRole('Administrator')"/>
+        <sec:intercept-url pattern="/[a-zA-Z0-9_\-]+/[a-z]{2,3}/admin.schematron.update!?.*" access="hasRole('Administrator')"/>
+
+        <sec:intercept-url pattern="/[a-zA-Z0-9_\-]+/[a-z]{2,3}/admin.schematroncriteria.list!?.*" access="hasRole('Administrator')"/>
+        <sec:intercept-url pattern="/[a-zA-Z0-9_\-]+/[a-z]{2,3}/admin.schematroncriteria.exists!?.*" access="hasRole('Administrator')"/>
+        <sec:intercept-url pattern="/[a-zA-Z0-9_\-]+/[a-z]{2,3}/admin.schematroncriteria.add!?.*" access="hasRole('Administrator')"/>
+        <sec:intercept-url pattern="/[a-zA-Z0-9_\-]+/[a-z]{2,3}/admin.schematroncriteria.update!?.*" access="hasRole('Administrator')"/>
+        <sec:intercept-url pattern="/[a-zA-Z0-9_\-]+/[a-z]{2,3}/admin.schematroncriteria.delete!?.*" access="hasRole('Administrator')"/>
+
+        <sec:intercept-url pattern="/[a-zA-Z0-9_\-]+/[a-z]{2,3}/admin.schematroncriteriagroup.list!?.*" access="hasRole('Administrator')"/>
+        <sec:intercept-url pattern="/[a-zA-Z0-9_\-]+/[a-z]{2,3}/admin.schematroncriteriagroup.exists!?.*" access="hasRole('Administrator')"/>
+        <sec:intercept-url pattern="/[a-zA-Z0-9_\-]+/[a-z]{2,3}/admin.schematroncriteriagroup.add!?.*" access="hasRole('Administrator')"/>
+        <sec:intercept-url pattern="/[a-zA-Z0-9_\-]+/[a-z]{2,3}/admin.schematroncriteriagroup.update!?.*" access="hasRole('Administrator')"/>
+        <sec:intercept-url pattern="/[a-zA-Z0-9_\-]+/[a-z]{2,3}/admin.schematroncriteriagroup.delete!?.*" access="hasRole('Administrator')"/>
+
+        <sec:intercept-url pattern="/[a-zA-Z0-9_\-]+/[a-z]{2,3}/admin.logfile.list!?.*" access="hasRole('Administrator')"/>
+
+        <sec:intercept-url pattern="/[a-zA-Z0-9_\-]+/[a-z]{2,3}/systeminfo/.+" access="hasRole('Administrator')"/>
+        <sec:intercept-url pattern="/[a-zA-Z0-9_\-]+/[a-z]{2,3}/source/.+" access="hasRole('Administrator')"/>
+        <sec:intercept-url pattern="/[a-zA-Z0-9_\-]+/[a-z]{2,3}/thread/status" access="hasRole('Administrator')"/>
+        <sec:intercept-url pattern="/[a-zA-Z0-9_\-]+/[a-z]{2,3}/thread/trace/.+" access="hasRole('Administrator')"/>
+        <sec:intercept-url pattern="/[a-zA-Z0-9_\-]+/[a-z]{2,3}/thread/debugging/.+" access="hasRole('Administrator')"/>
+        <sec:intercept-url pattern="/[a-zA-Z0-9_\-]+/[a-z]{2,3}/log/.+" access="hasRole('Administrator')"/>
 
         <!-- Direct links -->
-        <sec:intercept-url pattern="/resource/.*" access="permitAll"/>
-        <sec:intercept-url pattern="/organization/.*" access="permitAll"/>
-        <sec:intercept-url pattern="/thesaurus/.*" access="permitAll"/>
-
-        <sec:intercept-url pattern="/sitemap/.*" access="permitAll"/>
+        <sec:intercept-url pattern="/resource/.*" access="permitAll"></sec:intercept-url>
+        <sec:intercept-url pattern="/organization/.*" access="permitAll"></sec:intercept-url>
+        <sec:intercept-url pattern="/thesaurus/.*" access="permitAll"></sec:intercept-url>
+
+        <sec:intercept-url pattern="/sitemap/.*" access="permitAll"></sec:intercept-url>
 
 
         <!-- Reports -->
-        <sec:intercept-url pattern="/[a-zA-Z0-9_\-]+/[a-z]{2,3}/recordsupdated.csv!?.*"
-                           access="hasRole('UserAdmin')"/>
-        <sec:intercept-url pattern="/[a-zA-Z0-9_\-]+/[a-z]{2,3}/recordsinternal.csv!?.*"
-                           access="hasRole('UserAdmin')"/>
-        <sec:intercept-url pattern="/[a-zA-Z0-9_\-]+/[a-z]{2,3}/users.csv!?.*"
-                           access="hasRole('UserAdmin')"/>
-        <sec:intercept-url pattern="/[a-zA-Z0-9_\-]+/[a-z]{2,3}/datauploads.csv!?.*"
-                           access="hasRole('UserAdmin')"/>
-        <sec:intercept-url pattern="/[a-zA-Z0-9_\-]+/[a-z]{2,3}/datadownloads.csv!?.*"
-                           access="hasRole('UserAdmin')"/>
+        <sec:intercept-url pattern="/[a-zA-Z0-9_\-]+/[a-z]{2,3}/recordsupdated.csv!?.*" access="hasRole('UserAdmin')"/>
+        <sec:intercept-url pattern="/[a-zA-Z0-9_\-]+/[a-z]{2,3}/recordsinternal.csv!?.*" access="hasRole('UserAdmin')"/>
+        <sec:intercept-url pattern="/[a-zA-Z0-9_\-]+/[a-z]{2,3}/users.csv!?.*" access="hasRole('UserAdmin')"/>
+        <sec:intercept-url pattern="/[a-zA-Z0-9_\-]+/[a-z]{2,3}/datauploads.csv!?.*" access="hasRole('UserAdmin')"/>
+        <sec:intercept-url pattern="/[a-zA-Z0-9_\-]+/[a-z]{2,3}/datadownloads.csv!?.*" access="hasRole('UserAdmin')"/>
 
         <!-- INSPIRE Atom -->
-        <sec:intercept-url pattern="/[a-zA-Z0-9_\-]+/[a-z]{2,3}/atomharvester!?.*"
-                           access="hasRole('Administrator')"/>
+        <sec:intercept-url pattern="/[a-zA-Z0-9_\-]+/[a-z]{2,3}/atomharvester!?.*" access="hasRole('Administrator')"/>
         <sec:intercept-url pattern="/[a-zA-Z0-9_\-]+/[a-z]{2,3}/atom.get!?.*" access="permitAll"/>
-        <sec:intercept-url pattern="/[a-zA-Z0-9_\-]+/[a-z]{2,3}/atom.description!?.*"
-                           access="permitAll"/>
+        <sec:intercept-url pattern="/[a-zA-Z0-9_\-]+/[a-z]{2,3}/atom.description!?.*" access="permitAll"/>
         <sec:intercept-url pattern="/opensearch/[a-z]{2,3}/!?.*" access="permitAll"/>
-        <sec:intercept-url pattern="/[a-zA-Z0-9_\-]+/[a-z]{2,3}/atom.describe!?.*"
-                           access="permitAll"/>
-        <sec:intercept-url pattern="/[a-zA-Z0-9_\-]+/[a-z]{2,3}/atom.download!?.*"
-                           access="permitAll"/>
-        <sec:intercept-url pattern="/[a-zA-Z0-9_\-]+/[a-z]{2,3}/atom.search!?.*"
-                           access="permitAll"/>
+        <sec:intercept-url pattern="/[a-zA-Z0-9_\-]+/[a-z]{2,3}/atom.describe!?.*" access="permitAll"/>
+        <sec:intercept-url pattern="/[a-zA-Z0-9_\-]+/[a-z]{2,3}/atom.download!?.*" access="permitAll"/>
+        <sec:intercept-url pattern="/[a-zA-Z0-9_\-]+/[a-z]{2,3}/atom.search!?.*" access="permitAll"/>
 
         <!-- Metadata identifier templates -->
-        <sec:intercept-url pattern="/[a-zA-Z0-9_\-]+/[a-z]{2,3}/metadataIdentifierTemplates!?.*"
-                           access="hasRole('Editor')"/>
+        <sec:intercept-url pattern="/[a-zA-Z0-9_\-]+/[a-z]{2,3}/metadataIdentifierTemplates!?.*" access="hasRole('Editor')"/>
 
         <!-- Retrieve public metadata as RDF  -->
-        <sec:intercept-url pattern="/srv/[a-z]{2,3}/rdf.metadata.public.get!?.*"
-                           access="permitAll"/>
+        <sec:intercept-url pattern="/srv/[a-z]{2,3}/rdf.metadata.public.get!?.*" access="permitAll"></sec:intercept-url>
 
         <sec:intercept-url pattern="/error" access="permitAll"/>
         <sec:intercept-url pattern="/home\?.*" access="permitAll"/>
@@ -1311,13 +429,11 @@
         <sec:intercept-url pattern="/rewritestatus" access="permitAll"/>
 
         <!-- SLD helpers -->
-        <sec:intercept-url pattern="/[a-zA-Z0-9_\-]+/[a-z]{2,3}/generateSLD!?.*"
-                           access="permitAll"/>
+        <sec:intercept-url pattern="/[a-zA-Z0-9_\-]+/[a-z]{2,3}/generateSLD!?.*" access="permitAll"/>
         <sec:intercept-url pattern="/[a-zA-Z0-9_\-]+/[a-z]{2,3}/getSLD/.*" access="permitAll"/>
 
         <sec:intercept-url pattern="/.*" access="denyAll"/>
       </sec:filter-security-metadata-source>
     </property>
   </bean>
->>>>>>> 8f8044c8
 </beans>