--- conflicted
+++ resolved
@@ -110,12 +110,9 @@
                 <sec:intercept-url pattern="/[a-zA-Z0-9_\-]+/[a-z]{2,3}/xml.file.disclaimer!?.*" access="permitAll"></sec:intercept-url>
                 <sec:intercept-url pattern="/[a-zA-Z0-9_\-]+/[a-z]{2,3}/xml.file.download!?.*" access="permitAll"></sec:intercept-url>
                 <sec:intercept-url pattern="/[a-zA-Z0-9_\-]+/[a-z]{2,3}/xml.metadata.status.get!?.*" access="permitAll"></sec:intercept-url>
-<<<<<<< HEAD
-=======
                 <sec:intercept-url pattern="/[a-zA-Z0-9_\-]+/[a-z]{2,3}/view!?.*" access="permitAll"></sec:intercept-url>
                 <sec:intercept-url pattern="/[a-zA-Z0-9_\-]+/[a-z]{2,3}/edit!?.*" access="hasRole('Editor')"></sec:intercept-url>
                 <sec:intercept-url pattern="/[a-zA-Z0-9_\-]+/[a-z]{2,3}/portal.search!?.*" access="permitAll"></sec:intercept-url>
->>>>>>> 278705d8
                 <sec:intercept-url pattern="/[a-zA-Z0-9_\-]+/[a-z]{2,3}/portal.opensearch!?.*" access="permitAll"></sec:intercept-url>
                 <sec:intercept-url pattern="/[a-zA-Z0-9_\-]+/[a-z]{2,3}/portal.sitemap!?.*" access="permitAll"></sec:intercept-url>
                 <sec:intercept-url pattern="/[a-zA-Z0-9_\-]+/[a-z]{2,3}/pdf.search!?.*" access="permitAll"></sec:intercept-url>
@@ -161,12 +158,6 @@
                 <sec:intercept-url pattern="/[a-zA-Z0-9_\-]+/[a-z]{2,3}/region.getmap.\w\w\w\?.*" access="permitAll"></sec:intercept-url>
                 <sec:intercept-url pattern="/[a-zA-Z0-9_\-]+/[a-z]{2,3}/region\.geom\.\w\w\w!?.*" access="permitAll"></sec:intercept-url>
 
-<<<<<<< HEAD
-=======
-                <sec:intercept-url pattern="/[a-zA-Z0-9_\-]+/[a-z]{2,3}/metadata.batch.replace.form!?.*" access="hasRole('Editor')"/>
-
-
->>>>>>> 278705d8
 
 
               <!-- New section of services based on refactoring
@@ -222,14 +213,6 @@
                 <sec:intercept-url pattern="/[a-zA-Z0-9_\-]+/[a-z]{2,3}/admin.config.virtualcsw.update!?.*" access="hasRole('Administrator')"/>
                 <sec:intercept-url pattern="/[a-zA-Z0-9_\-]+/[a-z]{2,3}/admin.config.virtualcsw.remove!?.*" access="hasRole('Administrator')"/>
 
-<<<<<<< HEAD
-=======
-                <sec:intercept-url pattern="/[a-zA-Z0-9_\-]+/[a-z]{2,3}/admin.index.rebuild!?.*" access="hasRole('Administrator')"/>
-                <sec:intercept-url pattern="/[a-zA-Z0-9_\-]+/[a-z]{2,3}/admin.index.optimize!?.*" access="hasRole('Administrator')"/>
-                <sec:intercept-url pattern="/[a-zA-Z0-9_\-]+/[a-z]{2,3}/admin.index.rebuildxlinks!?.*" access="hasRole('Administrator')"/>
-                <sec:intercept-url pattern="/[a-zA-Z0-9_\-]+/[a-z]{2,3}/admin.index.config.reload!?.*" access="hasRole('Administrator')"/>
-
->>>>>>> 278705d8
                 <sec:intercept-url pattern="/[a-zA-Z0-9_\-]+/[a-z]{2,3}/admin.schema.list!?.*" access="hasRole('Administrator')"/>
                 <sec:intercept-url pattern="/[a-zA-Z0-9_\-]+/[a-z]{2,3}/admin.schema.update!?.*" access="hasRole('Administrator')"/>
                 <sec:intercept-url pattern="/[a-zA-Z0-9_\-]+/[a-z]{2,3}/admin.schema.add!?.*" access="hasRole('Administrator')"/>
@@ -237,14 +220,7 @@
 
                 <sec:intercept-url pattern="/[a-zA-Z0-9_\-]+/[a-z]{2,3}/admin.load.samples!?.*" access="hasRole('Administrator')"/>
                 <sec:intercept-url pattern="/[a-zA-Z0-9_\-]+/[a-z]{2,3}/admin.load.templates!?.*" access="hasRole('Administrator')"/>
-<<<<<<< HEAD
                 <sec:intercept-url pattern="/[a-zA-Z0-9_\-]+/[a-z]{2,3}/admin.templates.save.order!?.*" access="hasRole('Reviewer')"/>
-=======
-
-                <sec:intercept-url pattern="/[a-zA-Z0-9_\-]+/[a-z]{2,3}/admin.templates.list!?.*" access="hasRole('Reviewer')"/>
-                <sec:intercept-url pattern="/[a-zA-Z0-9_\-]+/[a-z]{2,3}/admin.templates.save.order!?.*" access="hasRole('Reviewer')"/>
-
->>>>>>> 278705d8
                 <sec:intercept-url pattern="/[a-zA-Z0-9_\-]+/[a-z]{2,3}/admin.harvester.list!?.*" access="hasRole('UserAdmin')"/>
                 <sec:intercept-url pattern="/[a-zA-Z0-9_\-]+/[a-z]{2,3}/admin.harvester.add!?.*" access="hasRole('UserAdmin')"/>
                 <sec:intercept-url pattern="/[a-zA-Z0-9_\-]+/[a-z]{2,3}/admin.harvester.update!?.*" access="hasRole('UserAdmin')"/>
@@ -262,19 +238,7 @@
                 <sec:intercept-url pattern="/[a-zA-Z0-9_\-]+/[a-z]{2,3}/admin.harvester.notifier.save!?.*" access="hasRole('UserAdmin')"/>
                 <sec:intercept-url pattern="/[a-zA-Z0-9_\-]+/[a-z]{2,3}/admin.harvester.notifier.get!?.*" access="hasRole('UserAdmin')"/>
 
-<<<<<<< HEAD
-=======
-                <sec:intercept-url pattern="/[a-zA-Z0-9_\-]+/[a-z]{2,3}/statistics-search-ip?.*" access="hasRole('Administrator')"/>
-                <sec:intercept-url pattern="/[a-zA-Z0-9_\-]+/[a-z]{2,3}/statistics-search-by-service-type?.*" access="hasRole('Administrator')"/>
-                <sec:intercept-url pattern="/[a-zA-Z0-9_\-]+/[a-z]{2,3}/statistics-search-by-date?.*" access="hasRole('Administrator')"/>
-                <sec:intercept-url pattern="/[a-zA-Z0-9_\-]+/[a-z]{2,3}/statistics-search-fields?.*" access="hasRole('Administrator')"/>
-                <sec:intercept-url pattern="/[a-zA-Z0-9_\-]+/[a-z]{2,3}/statistics-search-terms?.*" access="hasRole('Administrator')"/>
-                <sec:intercept-url pattern="/[a-zA-Z0-9_\-]+/[a-z]{2,3}/statistics-search?.*" access="hasRole('Administrator')"/>
-                <sec:intercept-url pattern="/[a-zA-Z0-9_\-]+/[a-z]{2,3}/statistics-search-export?.*" access="hasRole('Administrator')"/>
-                <sec:intercept-url pattern="/[a-zA-Z0-9_\-]+/[a-z]{2,3}/statistics-content?.*" access="hasRole('Editor')"/>
-                <sec:intercept-url pattern="/[a-zA-Z0-9_\-]+/[a-z]{2,3}/statistics-content-metadata?.*" access="hasRole('Editor')"/>
-
->>>>>>> 278705d8
+
                 <sec:intercept-url pattern="/[a-zA-Z0-9_\-]+/[a-z]{2,3}/keywords!?.*" access="permitAll"/>
                 <sec:intercept-url pattern="/[a-zA-Z0-9_\-]+/[a-z]{2,3}/thesaurus!?.*" access="permitAll"/>
                 <sec:intercept-url pattern="/[a-zA-Z0-9_\-]+/[a-z]{2,3}/thesaurus.upload!?.*" access="hasRole('Administrator')"/>
