<beans 
xsi:schemaLocation="http://www.springframework.org/schema/beans
          http://www.springframework.org/schema/beans/spring-beans-3.0.xsd
          http://www.springframework.org/schema/context
          http://www.springframework.org/schema/context/spring-context-3.0.xsd
          http://www.springframework.org/schema/security
          http://www.springframework.org/schema/security/spring-security-3.1.xsd" xmlns:sec="http://www.springframework.org/schema/security" xmlns:ctx="http://www.springframework.org/schema/context" xmlns:xsi="http://www.w3.org/2001/XMLSchema-instance" xmlns="http://www.springframework.org/schema/beans">
    <bean class="org.springframework.security.web.access.intercept.FilterSecurityInterceptor" id="filterSecurityInterceptor">
        <property name="authenticationManager" ref="authenticationManager"></property>
        <property name="accessDecisionManager" ref="accessDecisionManager"></property>
        <property name="securityMetadataSource">
            <sec:filter-security-metadata-source use-expressions="true" request-matcher="regex">
                <sec:intercept-url pattern="/static/.*" access="permitAll"/>
                <sec:intercept-url pattern="/srv/[a-z]{2,3}/xml.thesaurus.getList!?.*" access="permitAll"></sec:intercept-url>
                <sec:intercept-url pattern="/monitor/.*" access="hasRole('Monitor')"></sec:intercept-url>
                <sec:intercept-url pattern="/monitor" access="hasRole('Monitor')"></sec:intercept-url>
                <sec:intercept-url pattern="/\w*healthcheck" access="hasRole('Monitor')"></sec:intercept-url>
                <sec:intercept-url pattern="/srv/[a-z]{2,3}/service-not-allowed!?\??.*" access="permitAll"></sec:intercept-url>
                <sec:intercept-url pattern="/srv/[a-z]{2,3}/.+\?casLogin.*" access="hasRole('RegisteredUser')"></sec:intercept-url>
                <sec:intercept-url pattern="/srv/[a-z]{2,3}/login.form!?.*" access="permitAll"></sec:intercept-url>
                <sec:intercept-url pattern="/srv/[a-z]{2,3}/group.remove!?.*" access="hasRole('Administrator')"></sec:intercept-url>
                <sec:intercept-url pattern="/srv/[a-z]{2,3}/group.update!?.*" access="hasRole('Administrator')"></sec:intercept-url>
                <sec:intercept-url pattern="/srv/[a-z]{2,3}/category.remove!?.*" access="hasRole('Administrator')"></sec:intercept-url>
                <sec:intercept-url pattern="/srv/[a-z]{2,3}/category.update!?.*" access="hasRole('Administrator')"></sec:intercept-url>
                <sec:intercept-url pattern="/srv/[a-z]{2,3}/notifications.list!?.*" access="hasRole('Administrator')"></sec:intercept-url>
                <sec:intercept-url pattern="/srv/[a-z]{2,3}/notifications.save!?.*" access="hasRole('Administrator')"></sec:intercept-url>
                <sec:intercept-url pattern="/srv/[a-z]{2,3}/localization!?.*" access="hasRole('Administrator')"></sec:intercept-url>
                <sec:intercept-url pattern="/srv/[a-z]{2,3}/xml.group.update!?.*" access="hasRole('Administrator')"></sec:intercept-url>
                <sec:intercept-url pattern="/srv/[a-z]{2,3}/xml.category.update!?.*" access="hasRole('Administrator')"></sec:intercept-url>
                <sec:intercept-url pattern="/srv/[a-z]{2,3}/xml.operation.update!?.*" access="hasRole('Administrator')"></sec:intercept-url>
                <sec:intercept-url pattern="/srv/[a-z]{2,3}/util.import!?.*" access="hasRole('Administrator')"></sec:intercept-url>
                <sec:intercept-url pattern="/srv/[a-z]{2,3}/util.ping!?.*" access="hasRole('Administrator')"></sec:intercept-url>
                <sec:intercept-url pattern="/srv/[a-z]{2,3}/util.empty!?.*" access="hasRole('Administrator')"></sec:intercept-url>
                <sec:intercept-url pattern="/srv/[a-z]{2,3}/util.select!?.*" access="hasRole('Administrator')"></sec:intercept-url>
                <sec:intercept-url pattern="/srv/[a-z]{2,3}/metadata.templates.list!?.*" access="hasRole('Administrator')"></sec:intercept-url>
                <sec:intercept-url pattern="/srv/[a-z]{2,3}/metadata.templates.displayorder.save!?.*" access="hasRole('Administrator')"></sec:intercept-url>
                <sec:intercept-url pattern="/srv/[a-z]{2,3}/metadata.templates.add.default!?.*" access="hasRole('Administrator')"></sec:intercept-url>
                <sec:intercept-url pattern="/srv/[a-z]{2,3}/metadata.samples.add!?.*" access="hasRole('Administrator')"></sec:intercept-url>
                <sec:intercept-url pattern="/srv/[a-z]{2,3}/metadata.schema.add!?.*" access="hasRole('Administrator')"></sec:intercept-url>
                <sec:intercept-url pattern="/srv/[a-z]{2,3}/metadata.schema.add.form!?.*" access="hasRole('Administrator')"></sec:intercept-url>
                <sec:intercept-url pattern="/srv/[a-z]{2,3}/metadata.schema.update!?.*" access="hasRole('Administrator')"></sec:intercept-url>
                <sec:intercept-url pattern="/srv/[a-z]{2,3}/metadata.schema.update.form!?.*" access="hasRole('Administrator')"></sec:intercept-url>
                <sec:intercept-url pattern="/srv/[a-z]{2,3}/metadata.schema.delete!?.*" access="hasRole('Administrator')"></sec:intercept-url>
                <sec:intercept-url pattern="/srv/[a-z]{2,3}/metadata.schema.delete.form!?.*" access="hasRole('Administrator')"></sec:intercept-url>
                <sec:intercept-url pattern="/srv/[a-z]{2,3}/help.edit.form!?.*" access="hasRole('Administrator')"></sec:intercept-url>
                <sec:intercept-url pattern="/srv/[a-z]{2,3}/help.update!?.*" access="hasRole('Administrator')"></sec:intercept-url>
                <sec:intercept-url pattern="/srv/[a-z]{2,3}/metadata.batchimport.form!?.*" access="hasRole('Administrator')"></sec:intercept-url>
                <sec:intercept-url pattern="/srv/[a-z]{2,3}/metadata.searchunused.form!?.*" access="hasRole('Administrator')"></sec:intercept-url>
                <sec:intercept-url pattern="/srv/[a-z]{2,3}/metadata.searchunused!?.*" access="hasRole('Administrator')"></sec:intercept-url>
                <sec:intercept-url pattern="/srv/[a-z]{2,3}/thesaurus.admin!?.*" access="hasRole('Administrator')"></sec:intercept-url>
                <sec:intercept-url pattern="/srv/[a-z]{2,3}/thesaurus.clear!?.*" access="hasRole('Administrator')"></sec:intercept-url>
                <sec:intercept-url pattern="/srv/[a-z]{2,3}/thesaurus.edit!?.*" access="hasRole('Administrator')"></sec:intercept-url>
                <sec:intercept-url pattern="/srv/[a-z]{2,3}/thesaurus.update!?.*" access="hasRole('Administrator')"></sec:intercept-url>
                <sec:intercept-url pattern="/srv/[a-z]{2,3}/thesaurus.upload!?.*" access="hasRole('Administrator')"></sec:intercept-url>
                <sec:intercept-url pattern="/srv/[a-z]{2,3}/xml.thesaurus.upload!?.*" access="hasRole('Administrator')"></sec:intercept-url>
                <sec:intercept-url pattern="/srv/[a-z]{2,3}/thesaurus.download!?.*" access="hasRole('Administrator')"></sec:intercept-url>
                <sec:intercept-url pattern="/srv/[a-z]{2,3}/thesaurus.delete!?.*" access="hasRole('Administrator')"></sec:intercept-url>
                <sec:intercept-url pattern="/srv/[a-z]{2,3}/thesaurus.editelement!?.*" access="hasRole('Administrator')"></sec:intercept-url>
                <sec:intercept-url pattern="/srv/[a-z]{2,3}/thesaurus.addelement!?.*" access="hasRole('Administrator')"></sec:intercept-url>
                <sec:intercept-url pattern="/srv/[a-z]{2,3}/thesaurus.deleteelement!?.*" access="hasRole('Administrator')"></sec:intercept-url>
                <sec:intercept-url pattern="/srv/[a-z]{2,3}/thesaurus.updateelement!?.*" access="hasRole('Administrator')"></sec:intercept-url>
                <sec:intercept-url pattern="/srv/[a-z]{2,3}/thesaurus.add!?.*" access="hasRole('Administrator')"></sec:intercept-url>
                <sec:intercept-url pattern="/srv/[a-z]{2,3}/thesaurus.add.register!?.*" access="hasRole('Administrator')"></sec:intercept-url>
                <sec:intercept-url pattern="/srv/[a-z]{2,3}/thesaurus.activate!?.*" access="hasRole('Administrator')"></sec:intercept-url>
                <sec:intercept-url pattern="/srv/[a-z]{2,3}/config!?.*" access="hasRole('Administrator')"></sec:intercept-url>
                <sec:intercept-url pattern="/srv/[a-z]{2,3}/xml.config.get!?.*" access="hasRole('Administrator')"></sec:intercept-url>
                <sec:intercept-url pattern="/srv/[a-z]{2,3}/xml.config.info!?.*" access="hasRole('Administrator')"></sec:intercept-url>
                <sec:intercept-url pattern="/srv/[a-z]{2,3}/config.info!?.*" access="hasRole('Administrator')"></sec:intercept-url>
                <sec:intercept-url pattern="/srv/[a-z]{2,3}/xml.config.set!?.*" access="hasRole('Administrator')"></sec:intercept-url>
                <sec:intercept-url pattern="/srv/[a-z]{2,3}/xml.config.doActions!?.*" access="hasRole('Administrator')"></sec:intercept-url>
                <sec:intercept-url pattern="/srv/[a-z]{2,3}/lucene.config.reload!?.*" access="hasRole('Administrator')"></sec:intercept-url>
                <sec:intercept-url pattern="/srv/[a-z]{2,3}/system.properties.set!?.*" access="hasRole('Administrator')"></sec:intercept-url>
                <sec:intercept-url pattern="/srv/[a-z]{2,3}/metadata.admin.index.rebuild!?.*" access="hasRole('Administrator')"></sec:intercept-url>
                <sec:intercept-url pattern="/srv/[a-z]{2,3}/metadata.admin.index.rebuildxlinks!?.*" access="hasRole('Administrator')"></sec:intercept-url>
                <sec:intercept-url pattern="/srv/[a-z]{2,3}/metadata.admin.index.optimize!?.*" access="hasRole('Administrator')"></sec:intercept-url>
                
                <sec:intercept-url pattern="/srv/[a-z]{2,3}/stat.main!?.*" access="hasRole('Administrator')"></sec:intercept-url>
                <sec:intercept-url pattern="/srv/[a-z]{2,3}/stat.numberOfSearchByMonth!?.*" access="hasRole('Administrator')"></sec:intercept-url>
                <sec:intercept-url pattern="/srv/[a-z]{2,3}/stat.searchesNoHit!?.*" access="hasRole('Administrator')"></sec:intercept-url>
                <sec:intercept-url pattern="/srv/[a-z]{2,3}/stat.uniqueIP!?.*" access="hasRole('Administrator')"></sec:intercept-url>
                <sec:intercept-url pattern="/srv/[a-z]{2,3}/stat.graphByDate!?.*" access="hasRole('Administrator')"></sec:intercept-url>
                <sec:intercept-url pattern="/srv/[a-z]{2,3}/stat.lastMonthSummary!?.*" access="hasRole('Administrator')"></sec:intercept-url>
                <sec:intercept-url pattern="/srv/[a-z]{2,3}/stat.mostSearchedKeyword!?.*" access="hasRole('Administrator')"></sec:intercept-url>
                <sec:intercept-url pattern="/srv/[a-z]{2,3}/stat.mostSearchedCategory!?.*" access="hasRole('Administrator')"></sec:intercept-url>
                <sec:intercept-url pattern="/srv/[a-z]{2,3}/stat.simpleAdvancedSearch!?.*" access="hasRole('Administrator')"></sec:intercept-url>
                <sec:intercept-url pattern="/srv/[a-z]{2,3}/stat.mdPopularity!?.*" access="hasRole('Administrator')"></sec:intercept-url>
                <sec:intercept-url pattern="/srv/[a-z]{2,3}/stat.requests.csv!?.*" access="hasRole('Administrator')"></sec:intercept-url>
                <sec:intercept-url pattern="/srv/[a-z]{2,3}/stat.params.csv!?.*" access="hasRole('Administrator')"></sec:intercept-url>
                <sec:intercept-url pattern="/srv/[a-z]{2,3}/stat.tagCloud!?.*" access="hasRole('Administrator')"></sec:intercept-url>
                <sec:intercept-url pattern="/srv/[a-z]{2,3}/stat.groupPopularity!?.*" access="hasRole('Administrator')"></sec:intercept-url>
                <sec:intercept-url pattern="/srv/[a-z]{2,3}/stat.categoryPopularity!?.*" access="hasRole('Administrator')"></sec:intercept-url>
                <sec:intercept-url pattern="/srv/[a-z]{2,3}/stat.catalogPopularity!?.*" access="hasRole('Administrator')"></sec:intercept-url>
                <sec:intercept-url pattern="/srv/[a-z]{2,3}/stat.deleteTmpGraphics!?.*" access="hasRole('Administrator')"></sec:intercept-url>
                <sec:intercept-url pattern="/srv/[a-z]{2,3}/stat.tableExport!?.*" access="hasRole('Administrator')"></sec:intercept-url>
                
                
                <sec:intercept-url pattern="/srv/[a-z]{2,3}/statistics-search-ip?.*" access="hasRole('Administrator')"/>
                <sec:intercept-url pattern="/srv/[a-z]{2,3}/statistics-search-by-service-type?.*" access="hasRole('Administrator')"/>
                <sec:intercept-url pattern="/srv/[a-z]{2,3}/statistics-search-by-date?.*" access="hasRole('Administrator')"/>
                <sec:intercept-url pattern="/srv/[a-z]{2,3}/statistics-search-fields?.*" access="hasRole('Administrator')"/>
                <sec:intercept-url pattern="/srv/[a-z]{2,3}/statistics-search-terms?.*" access="hasRole('Administrator')"/>
                <sec:intercept-url pattern="/srv/[a-z]{2,3}/statistics-search?.*" access="hasRole('Administrator')"/>
                <sec:intercept-url pattern="/srv/[a-z]{2,3}/statistics-content?.*" access="hasRole('Editor')"/>
                <sec:intercept-url pattern="/srv/[a-z]{2,3}/statistics-content-metadata?.*" access="hasRole('Editor')"/>
                
                <sec:intercept-url pattern="/srv/[a-z]{2,3}/csw.config.get!?.*" access="hasRole('Administrator')"></sec:intercept-url>
                <sec:intercept-url pattern="/srv/[a-z]{2,3}/virtualcsw.config!?.*" access="hasRole('Administrator')"></sec:intercept-url>
                <sec:intercept-url pattern="/srv/[a-z]{2,3}/virtualcsw.config.add!?.*" access="hasRole('Administrator')"></sec:intercept-url>
                <sec:intercept-url pattern="/srv/[a-z]{2,3}/virtualcsw.config.get!?.*" access="hasRole('Administrator')"></sec:intercept-url>
                <sec:intercept-url pattern="/srv/[a-z]{2,3}/virtualcsw.config.update!?.*" access="hasRole('Administrator')"></sec:intercept-url>
                <sec:intercept-url pattern="/srv/[a-z]{2,3}/virtualcsw.config.edit!?.*" access="hasRole('Administrator')"></sec:intercept-url>
                <sec:intercept-url pattern="/srv/[a-z]{2,3}/virtualcsw.config.delete!?.*" access="hasRole('Administrator')"></sec:intercept-url>
                <sec:intercept-url pattern="/srv/[a-z]{2,3}/csw.config.set!?.*" access="hasRole('Administrator')"></sec:intercept-url>
                <sec:intercept-url pattern="/srv/[a-z]{2,3}/csw.customelementset.get!?.*" access="hasRole('Administrator')"></sec:intercept-url>
                <sec:intercept-url pattern="/srv/[a-z]{2,3}/csw.customelementset.set!?.*" access="hasRole('Administrator')"></sec:intercept-url>
                <sec:intercept-url pattern="/srv/[a-z]{2,3}/test.i18n!?.*" access="hasRole('Administrator')"></sec:intercept-url>
                <sec:intercept-url pattern="/srv/[a-z]{2,3}/test.i18n.xml!?.*" access="hasRole('Administrator')"></sec:intercept-url>
                <sec:intercept-url pattern="/srv/[a-z]{2,3}/logo!?.*" access="hasRole('Administrator')"></sec:intercept-url>
                <sec:intercept-url pattern="/srv/[a-z]{2,3}/logo.add!?.*" access="hasRole('Administrator')"></sec:intercept-url>
                <sec:intercept-url pattern="/srv/[a-z]{2,3}/logo.delete!?.*" access="hasRole('Administrator')"></sec:intercept-url>
                <sec:intercept-url pattern="/srv/[a-z]{2,3}/logo.set!?.*" access="hasRole('Administrator')"></sec:intercept-url>
                <sec:intercept-url pattern="/srv/[a-z]{2,3}/debug.openconnection.accessors!?.*" access="hasRole('Administrator')"></sec:intercept-url>
                <sec:intercept-url pattern="/srv/[a-z]{2,3}/debug.filehandles!?.*" access="hasRole('Administrator')"></sec:intercept-url>
                <sec:intercept-url pattern="/srv/[a-z]{2,3}/versioning.log!?.*" access="hasRole('Administrator')"></sec:intercept-url>
                <sec:intercept-url pattern="/srv/[a-z]{2,3}/versioning.logdata!?.*" access="hasRole('Administrator')"></sec:intercept-url>
                <sec:intercept-url pattern="/srv/[a-z]{2,3}/user.get!?.*" access="hasRole('UserAdmin')"></sec:intercept-url>
                <sec:intercept-url pattern="/srv/[a-z]{2,3}/user.resetpw!?.*" access="hasRole('UserAdmin')"></sec:intercept-url>
                <sec:intercept-url pattern="/srv/[a-z]{2,3}/user.edit!?.*" access="hasRole('UserAdmin')"></sec:intercept-url>
                <sec:intercept-url pattern="/srv/[a-z]{2,3}/user.list!?.*" access="hasRole('UserAdmin')"></sec:intercept-url>
                <sec:intercept-url pattern="/srv/[a-z]{2,3}/user.remove!?.*" access="hasRole('UserAdmin')"></sec:intercept-url>
                <sec:intercept-url pattern="/srv/[a-z]{2,3}/user.update!?.*" access="hasRole('UserAdmin')"></sec:intercept-url>
                <sec:intercept-url pattern="/srv/[a-z]{2,3}/transfer.ownership!?.*" access="hasRole('UserAdmin')"></sec:intercept-url>
                <sec:intercept-url pattern="/srv/[a-z]{2,3}/xml.ownership.editors!?.*" access="hasRole('UserAdmin')"></sec:intercept-url>
                <sec:intercept-url pattern="/srv/[a-z]{2,3}/xml.ownership.groups!?.*" access="hasRole('UserAdmin')"></sec:intercept-url>
                <sec:intercept-url pattern="/srv/[a-z]{2,3}/xml.ownership.transfer!?.*" access="hasRole('UserAdmin')"></sec:intercept-url>
                <sec:intercept-url pattern="/srv/[a-z]{2,3}/metadata.batch.newowner!?.*" access="hasRole('UserAdmin')"></sec:intercept-url>
                <sec:intercept-url pattern="/srv/[a-z]{2,3}/metadata.batch.newowner.form!?.*" access="hasRole('UserAdmin')"></sec:intercept-url>
                <sec:intercept-url pattern="/srv/[a-z]{2,3}/xml.usergroups.list!?.*" access="hasRole('UserAdmin')"></sec:intercept-url>
                <sec:intercept-url pattern="/srv/[a-z]{2,3}/metadata.batch.processing!?.*" access="hasRole('UserAdmin')"></sec:intercept-url>
                <sec:intercept-url pattern="/srv/[a-z]{2,3}/metadata.formatter.register!?.*" access="hasRole('UserAdmin')"></sec:intercept-url>
                <sec:intercept-url pattern="/srv/[a-z]{2,3}/metadata.formatter.remove!?.*" access="hasRole('UserAdmin')"></sec:intercept-url>
                <sec:intercept-url pattern="/srv/[a-z]{2,3}/metadata.formatter.download!?.*" access="hasRole('UserAdmin')"></sec:intercept-url>
                <sec:intercept-url pattern="/srv/[a-z]{2,3}/metadata.formatter.admin!?.*" access="hasRole('UserAdmin')"></sec:intercept-url>
                <sec:intercept-url pattern="/srv/[a-z]{2,3}/metadata.formatter.update!?.*" access="hasRole('UserAdmin')"></sec:intercept-url>
                <sec:intercept-url pattern="/srv/[a-z]{2,3}/metadata.formatter.files!?.*" access="hasRole('UserAdmin')"></sec:intercept-url>
                <sec:intercept-url pattern="/srv/[a-z]{2,3}/metadata.formatter.edit!?.*" access="hasRole('UserAdmin')"></sec:intercept-url>
                <sec:intercept-url pattern="/srv/[a-z]{2,3}/harvesting!?.*" access="hasRole('UserAdmin')"></sec:intercept-url>
                <sec:intercept-url pattern="/srv/[a-z]{2,3}/xml.harvesting.get!?.*" access="hasRole('UserAdmin')"></sec:intercept-url>
                <sec:intercept-url pattern="/srv/[a-z]{2,3}/xml.harvesting.add!?.*" access="hasRole('UserAdmin')"></sec:intercept-url>
                <sec:intercept-url pattern="/srv/[a-z]{2,3}/xml.harvesting.update!?.*" access="hasRole('UserAdmin')"></sec:intercept-url>
                <sec:intercept-url pattern="/srv/[a-z]{2,3}/xml.harvesting.remove!?.*" access="hasRole('UserAdmin')"></sec:intercept-url>
                <sec:intercept-url pattern="/srv/[a-z]{2,3}/xml.harvesting.start!?.*" access="hasRole('UserAdmin')"></sec:intercept-url>
                <sec:intercept-url pattern="/srv/[a-z]{2,3}/xml.harvesting.stop!?.*" access="hasRole('UserAdmin')"></sec:intercept-url>
                <sec:intercept-url pattern="/srv/[a-z]{2,3}/xml.harvesting.run!?.*" access="hasRole('UserAdmin')"></sec:intercept-url>
                <sec:intercept-url pattern="/srv/[a-z]{2,3}/xml.harvesting.info!?.*" access="hasRole('UserAdmin')"></sec:intercept-url>
                <sec:intercept-url pattern="/srv/[a-z]{2,3}/xml.harvesting.clone!?.*" access="hasRole('UserAdmin')"></sec:intercept-url>
                <sec:intercept-url pattern="/srv/[a-z]{2,3}/xml.harvesting.clear!?.*" access="hasRole('UserAdmin')"></sec:intercept-url>
                <sec:intercept-url pattern="/srv/[a-z]{2,3}/harvesting.history.full!?.*" access="hasRole('UserAdmin')"></sec:intercept-url>
                <sec:intercept-url pattern="/srv/[a-z]{2,3}/harvesting.history!?.*" access="hasRole('UserAdmin')"></sec:intercept-url>
                <sec:intercept-url pattern="/srv/[a-z]{2,3}/harvesting.history.delete!?.*" access="hasRole('UserAdmin')"></sec:intercept-url>
                <sec:intercept-url pattern="/srv/[a-z]{2,3}/harvesting.log!?.*" access="hasRole('UserAdmin')"></sec:intercept-url>
                <sec:intercept-url pattern="/srv/[a-z]{2,3}/harvesting.notifier.save!?.*" access="hasRole('UserAdmin')"></sec:intercept-url>
                <sec:intercept-url pattern="/srv/[a-z]{2,3}/harvesting.notifier.get!?.*" access="hasRole('UserAdmin')"></sec:intercept-url>
                <sec:intercept-url pattern="/srv/[a-z]{2,3}/group.list!?.*" access="hasRole('Editor')"></sec:intercept-url>
                <sec:intercept-url pattern="/srv/[a-z]{2,3}/group.get!?.*" access="hasRole('Editor')"></sec:intercept-url>
                <sec:intercept-url pattern="/srv/[a-z]{2,3}/metadata.category!?.*" access="hasRole('Editor')"></sec:intercept-url>
                <sec:intercept-url pattern="/srv/[a-z]{2,3}/metadata.category.form!?.*" access="hasRole('Editor')"></sec:intercept-url>
                <sec:intercept-url pattern="/srv/[a-z]{2,3}/category.list!?.*" access="hasRole('Editor')"></sec:intercept-url>
                <sec:intercept-url pattern="/srv/[a-z]{2,3}/category.get!?.*" access="hasRole('Editor')"></sec:intercept-url>
                <sec:intercept-url pattern="/srv/[a-z]{2,3}/metadata.batch.category.form!?.*" access="hasRole('Editor')"></sec:intercept-url>
                <sec:intercept-url pattern="/srv/[a-z]{2,3}/metadata.batch.update.categories!?.*" access="hasRole('Editor')"></sec:intercept-url>
                <sec:intercept-url pattern="/srv/[a-z]{2,3}/metadata.status!?.*" access="hasRole('Editor')"></sec:intercept-url>
                <sec:intercept-url pattern="/srv/[a-z]{2,3}/metadata.status.form!?.*" access="hasRole('Editor')"></sec:intercept-url>
                <sec:intercept-url pattern="/srv/[a-z]{2,3}/xml.metadata.status.set!?.*" access="hasRole('Editor')"></sec:intercept-url>
                <sec:intercept-url pattern="/srv/[a-z]{2,3}/metadata.batch.status.form!?.*" access="hasRole('Editor')"></sec:intercept-url>
                <sec:intercept-url pattern="/srv/[a-z]{2,3}/metadata.batch.update.status!?.*" access="hasRole('Editor')"></sec:intercept-url>
                <sec:intercept-url pattern="/srv/[a-z]{2,3}/metadata.add!?.*" access="hasRole('Editor')"></sec:intercept-url>
                <sec:intercept-url pattern="/srv/[a-z]{2,3}/metadata.add.form!?.*" access="hasRole('Editor')"></sec:intercept-url>
                <sec:intercept-url pattern="/srv/[a-z]{2,3}/metadata.admin!?.*" access="hasRole('Editor')"></sec:intercept-url>
                <sec:intercept-url pattern="/srv/[a-z]{2,3}/xml.metadata.admin.form!?.*" access="hasRole('Editor')"></sec:intercept-url>
                <sec:intercept-url pattern="/srv/[a-z]{2,3}/xml.metadata.batch.admin.form!?.*" access="hasRole('Editor')"></sec:intercept-url>
                <sec:intercept-url pattern="/srv/[a-z]{2,3}/xml.metadata.batch.update.privileges!?.*" access="hasRole('Editor')"></sec:intercept-url>
                <sec:intercept-url pattern="/srv/[a-z]{2,3}/metadata.admin.form!?.*" access="hasRole('Editor')"></sec:intercept-url>
                <sec:intercept-url pattern="/srv/[a-z]{2,3}/metadata.batch.admin.form!?.*" access="hasRole('Editor')"></sec:intercept-url>
                <sec:intercept-url pattern="/srv/[a-z]{2,3}/metadata.batch.update.privileges!?.*" access="hasRole('Editor')"></sec:intercept-url>
                <sec:intercept-url pattern="/srv/[a-z]{2,3}/metadata.version!?.*" access="hasRole('Editor')"></sec:intercept-url>
                <sec:intercept-url pattern="/srv/[a-z]{2,3}/metadata.batch.version!?.*" access="hasRole('Editor')"></sec:intercept-url>
                <sec:intercept-url pattern="/srv/[a-z]{2,3}/metadata.delete!?.*" access="hasRole('Editor')"></sec:intercept-url>
                <sec:intercept-url pattern="/srv/[a-z]{2,3}/metadata.quiet.delete!?.*" access="hasRole('Editor')"></sec:intercept-url>
                <sec:intercept-url pattern="/srv/[a-z]{2,3}/metadata.batch.delete!?.*" access="hasRole('Editor')"></sec:intercept-url>
                <sec:intercept-url pattern="/srv/[a-z]{2,3}/metadata.duplicate.form!?.*" access="hasRole('Editor')"></sec:intercept-url>
                <sec:intercept-url pattern="/srv/[a-z]{2,3}/metadata.create.form!?.*" access="hasRole('Editor')"></sec:intercept-url>
                <sec:intercept-url pattern="/srv/[a-z]{2,3}/metadata.create.thesaurus.form!?.*" access="hasRole('Editor')"></sec:intercept-url>
                <sec:intercept-url pattern="/srv/[a-z]{2,3}/metadata.create!?.*" access="hasRole('Editor')"></sec:intercept-url>
                <sec:intercept-url pattern="/srv/[a-z]{2,3}/metadata.create.new!?.*" access="hasRole('Editor')"></sec:intercept-url>
                <sec:intercept-url pattern="/srv/[a-z]{2,3}/metadata.create.edit!?.*" access="hasRole('Editor')"></sec:intercept-url>
                <sec:intercept-url pattern="/srv/[a-z]{2,3}/metadata.edit!?.*" access="hasRole('Editor')"></sec:intercept-url>
                <sec:intercept-url pattern="/srv/[a-z]{2,3}/metadata.elem.add.new!?.*" access="hasRole('Editor')"></sec:intercept-url>
                <sec:intercept-url pattern="/srv/[a-z]{2,3}/metadata.elem.add!?.*" access="hasRole('Editor')"></sec:intercept-url>
                <sec:intercept-url pattern="/srv/[a-z]{2,3}/metadata.elem.delete!?.*" access="hasRole('Editor')"></sec:intercept-url>
                <sec:intercept-url pattern="/srv/[a-z]{2,3}/metadata.elem.delete.new!?.*" access="hasRole('Editor')"></sec:intercept-url>
                <sec:intercept-url pattern="/srv/[a-z]{2,3}/metadata.elem.down!?.*" access="hasRole('Editor')"></sec:intercept-url>
                <sec:intercept-url pattern="/srv/[a-z]{2,3}/metadata.elem.up!?.*" access="hasRole('Editor')"></sec:intercept-url>
                <sec:intercept-url pattern="/srv/[a-z]{2,3}/metadata.attr.delete!?.*" access="hasRole('Editor')"></sec:intercept-url>
                <sec:intercept-url pattern="/srv/[a-z]{2,3}/metadata.update!?.*" access="hasRole('Editor')"></sec:intercept-url>
                <sec:intercept-url pattern="/srv/[a-z]{2,3}/metadata.update.new!?.*" access="hasRole('Editor')"></sec:intercept-url>
                <sec:intercept-url pattern="/srv/[a-z]{2,3}/metadata.update.finish!?.*" access="hasRole('Editor')"></sec:intercept-url>
                <sec:intercept-url pattern="/srv/[a-z]{2,3}/metadata.update.forget!?.*" access="hasRole('Editor')"></sec:intercept-url>
                <sec:intercept-url pattern="/srv/[a-z]{2,3}/metadata.update.forget.new!?.*" access="hasRole('Editor')"></sec:intercept-url>
                <sec:intercept-url pattern="/srv/[a-z]{2,3}/metadata.update.forgetandfinish!?.*" access="hasRole('Editor')"></sec:intercept-url>
                <sec:intercept-url pattern="/srv/[a-z]{2,3}/metadata.batch.children.form!?.*" access="hasRole('Editor')"></sec:intercept-url>
                <sec:intercept-url pattern="/srv/[a-z]{2,3}/metadata.batch.update.children!?.*" access="hasRole('Editor')"></sec:intercept-url>
                <sec:intercept-url pattern="/srv/[a-z]{2,3}/metadata.validate!?.*" access="hasRole('Editor')"></sec:intercept-url>
                <sec:intercept-url pattern="/srv/[a-z]{2,3}/metadata.suggestion!?.*" access="hasRole('Editor')"></sec:intercept-url>
                <sec:intercept-url pattern="/srv/[a-z]{2,3}/xml.metadata.validate!?.*" access="hasRole('Editor')"></sec:intercept-url>
                <sec:intercept-url pattern="/srv/[a-z]{2,3}/metadata.processing!?.*" access="hasRole('Editor')"></sec:intercept-url>
                <sec:intercept-url pattern="/srv/[a-z]{2,3}/metadata.batch.processing.report!?.*" access="hasRole('Editor')"></sec:intercept-url>
                <sec:intercept-url pattern="/srv/[a-z]{2,3}/metadata.processing.new!?.*" access="hasRole('Editor')"></sec:intercept-url>
                <sec:intercept-url pattern="/srv/[a-z]{2,3}/xml.metadata.processing!?.*" access="hasRole('Editor')"></sec:intercept-url>
                <sec:intercept-url pattern="/srv/[a-z]{2,3}/metadata.batch.extract.subtemplates.form!?.*" access="hasRole('Editor')"></sec:intercept-url>
                <sec:intercept-url pattern="/srv/[a-z]{2,3}/metadata.batch.extract.subtemplates!?.*" access="hasRole('Editor')"></sec:intercept-url>
                <sec:intercept-url pattern="/srv/[a-z]{2,3}/xml.user.metadata!?.*" access="hasRole('Editor')"></sec:intercept-url>
                <sec:intercept-url pattern="/srv/[a-z]{2,3}/metadata.xmlinsert.form!?.*" access="hasRole('Editor')"></sec:intercept-url>
                <sec:intercept-url pattern="/srv/[a-z]{2,3}/metadata.insert!?.*" access="hasRole('Editor')"></sec:intercept-url>
                <sec:intercept-url pattern="/srv/[a-z]{2,3}/metadata.insert.paste!?.*" access="hasRole('Editor')"></sec:intercept-url>
                <sec:intercept-url pattern="/srv/[a-z]{2,3}/xml.metadata.insert.paste!?.*" access="hasRole('Editor')"></sec:intercept-url>
                <sec:intercept-url pattern="/srv/[a-z]{2,3}/file.upload!?.*" access="hasRole('Editor')"></sec:intercept-url>
                <sec:intercept-url pattern="/srv/[a-z]{2,3}/resources.upload!?.*" access="hasRole('Editor')"></sec:intercept-url>
                <sec:intercept-url pattern="/srv/[a-z]{2,3}/resources.upload.new!?.*" access="hasRole('Editor')"></sec:intercept-url>
                <sec:intercept-url pattern="/srv/[a-z]{2,3}/resources.prepare.upload!?.*" access="hasRole('Editor')"></sec:intercept-url>
                <sec:intercept-url pattern="/srv/[a-z]{2,3}/resources.del!?.*" access="hasRole('Editor')"></sec:intercept-url>
                <sec:intercept-url pattern="/srv/[a-z]{2,3}/resources.del.new!?.*" access="hasRole('Editor')"></sec:intercept-url>
                <sec:intercept-url pattern="/srv/[a-z]{2,3}/metadata.thumbnail.form!?.*" access="hasRole('Editor')"></sec:intercept-url>
                <sec:intercept-url pattern="/srv/[a-z]{2,3}/metadata.thumbnail.set!?.*" access="hasRole('Editor')"></sec:intercept-url>
                <sec:intercept-url pattern="/srv/[a-z]{2,3}/metadata.thumbnail.set.new!?.*" access="hasRole('Editor')"></sec:intercept-url>
                <sec:intercept-url pattern="/srv/[a-z]{2,3}/metadata.thumbnail.unset!?.*" access="hasRole('Editor')"></sec:intercept-url>
                <sec:intercept-url pattern="/srv/[a-z]{2,3}/metadata.thumbnail.unset.new!?.*" access="hasRole('Editor')"></sec:intercept-url>
                <sec:intercept-url pattern="/srv/[a-z]{2,3}/xml.metadata.insert!?.*" access="hasRole('Editor')"></sec:intercept-url>
                <sec:intercept-url pattern="/srv/[a-z]{2,3}/xml.metadata.delete!?.*" access="hasRole('Editor')"></sec:intercept-url>
                <sec:intercept-url pattern="/srv/[a-z]{2,3}/xml.user.list!?.*" access="hasRole('Editor')"></sec:intercept-url>
                <sec:intercept-url pattern="/srv/[a-z]{2,3}/mef.import!?.*" access="hasRole('Editor')"></sec:intercept-url>
                <sec:intercept-url pattern="/srv/[a-z]{2,3}/mef.import.ui!?.*" access="hasRole('Editor')"></sec:intercept-url>
                <sec:intercept-url pattern="/srv/[a-z]{2,3}/xml.mef.import.ui!?.*" access="hasRole('Editor')"></sec:intercept-url>
                <sec:intercept-url pattern="/srv/[a-z]{2,3}/get.conversions.xsl!?.*" access="hasRole('Editor')"></sec:intercept-url>
                <sec:intercept-url pattern="/srv/[a-z]{2,3}/xml.relation.insert!?.*" access="hasRole('Editor')"></sec:intercept-url>
                <sec:intercept-url pattern="/srv/[a-z]{2,3}/xml.relation.delete!?.*" access="hasRole('Editor')"></sec:intercept-url>
                <sec:intercept-url pattern="/srv/[a-z]{2,3}/geoserver.publisher!?.*" access="hasRole('Editor')"></sec:intercept-url>
                <sec:intercept-url pattern="/srv/[a-z]{2,3}/subtemplate.types!?.*" access="hasRole('Editor')"></sec:intercept-url>
                <sec:intercept-url pattern="/srv/[a-z]{2,3}/subtemplate.admin!?.*" access="hasRole('Editor')"></sec:intercept-url>
                <sec:intercept-url pattern="/srv/[a-z]{2,3}/admin!?.*" access="hasRole('RegisteredUser')"></sec:intercept-url>
                <sec:intercept-url pattern="/srv/[a-z]{2,3}/user.pwedit!?.*" access="hasRole('RegisteredUser')"></sec:intercept-url>
                <sec:intercept-url pattern="/srv/[a-z]{2,3}/user.pwupdate!?.*" access="hasRole('RegisteredUser')"></sec:intercept-url>
                <sec:intercept-url pattern="/srv/[a-z]{2,3}/user.infoedit!?.*" access="hasRole('RegisteredUser')"></sec:intercept-url>
                <sec:intercept-url pattern="/srv/[a-z]{2,3}/user.infoupdate!?.*" access="hasRole('RegisteredUser')"></sec:intercept-url>
                <sec:intercept-url pattern="/srv/[a-z]{2,3}/home!?.*" access="permitAll"></sec:intercept-url>
                <sec:intercept-url pattern="/srv/[a-z]{2,3}/main.home!?.*" access="permitAll"></sec:intercept-url>
                <sec:intercept-url pattern="/srv/[a-z]{2,3}/main.error!?.*" access="permitAll"></sec:intercept-url>
                <sec:intercept-url pattern="/srv/[a-z]{2,3}/xml.main.error!?.*" access="permitAll"></sec:intercept-url>
                <sec:intercept-url pattern="/srv/[a-z]{2,3}/main.searchform.simple.embedded!?.*" access="permitAll"></sec:intercept-url>
                <sec:intercept-url pattern="/srv/[a-z]{2,3}/main.searchform.advanced.embedded!?.*" access="permitAll"></sec:intercept-url>
                <sec:intercept-url pattern="/srv/[a-z]{2,3}/main.searchform.remote.embedded!?.*" access="permitAll"></sec:intercept-url>
                <sec:intercept-url pattern="/srv/[a-z]{2,3}/main.search.embedded!?.*" access="permitAll"></sec:intercept-url>
                <sec:intercept-url pattern="/srv/[a-z]{2,3}/main.search!?.*" access="permitAll"></sec:intercept-url>
                <sec:intercept-url pattern="/srv/[a-z]{2,3}/main.search.suggest!?.*" access="permitAll"></sec:intercept-url>
                <sec:intercept-url pattern="/srv/[a-z]{2,3}/main.present!?.*" access="permitAll"></sec:intercept-url>
                <sec:intercept-url pattern="/srv/[a-z]{2,3}/main.present.embedded!?.*" access="permitAll"></sec:intercept-url>
                <sec:intercept-url pattern="/srv/[a-z]{2,3}/metadata.show!?.*" access="permitAll"></sec:intercept-url>
                <sec:intercept-url pattern="/srv/[a-z]{2,3}/metadata.thumbnail!?.*" access="permitAll"></sec:intercept-url>
                <sec:intercept-url pattern="/srv/[a-z]{2,3}/metadata.relation!?.*" access="permitAll"></sec:intercept-url>
                <sec:intercept-url pattern="/srv/[a-z]{2,3}/xml.relation!?.*" access="permitAll"></sec:intercept-url>
                <sec:intercept-url pattern="/srv/[a-z]{2,3}/metadata.show.embedded!?.*" access="permitAll"></sec:intercept-url>
                <sec:intercept-url pattern="/srv/[a-z]{2,3}/remote.show!?.*" access="permitAll"></sec:intercept-url>
                <sec:intercept-url pattern="/srv/[a-z]{2,3}/rating.popup!?.*" access="permitAll"></sec:intercept-url>
                <sec:intercept-url pattern="/srv/[a-z]{2,3}/user.logout!?.*" access="permitAll"></sec:intercept-url>
                <sec:intercept-url pattern="/srv/[a-z]{2,3}/shib.user.login!?.*" access="permitAll"></sec:intercept-url>
                <sec:intercept-url pattern="/srv/[a-z]{2,3}/user.privileges.error!?.*" access="permitAll"></sec:intercept-url>
                <sec:intercept-url pattern="/srv/[a-z]{2,3}/res!?.*" access="permitAll"></sec:intercept-url>
                <sec:intercept-url pattern="/srv/[a-z]{2,3}/help!?.*" access="permitAll"></sec:intercept-url>
                <sec:intercept-url pattern="/srv/[a-z]{2,3}/links!?.*" access="permitAll"></sec:intercept-url>
                <sec:intercept-url pattern="/srv/[a-z]{2,3}/about!?.*" access="permitAll"></sec:intercept-url>
                <sec:intercept-url pattern="/srv/[a-z]{2,3}/feedback!?.*" access="permitAll"></sec:intercept-url>
                <sec:intercept-url pattern="/srv/[a-z]{2,3}/feedback.insert!?.*" access="permitAll"></sec:intercept-url>
                <sec:intercept-url pattern="/srv/[a-z]{2,3}/feedback.send!?.*" access="permitAll"></sec:intercept-url>
                <sec:intercept-url pattern="/srv/[a-z]{2,3}/file.download!?.*" access="permitAll"></sec:intercept-url>
                <sec:intercept-url pattern="/srv/[a-z]{2,3}/file.disclaimer!?.*" access="permitAll"></sec:intercept-url>
                <sec:intercept-url pattern="/srv/[a-z]{2,3}/feedback.download.insert!?.*" access="permitAll"></sec:intercept-url>
                <sec:intercept-url pattern="/srv/[a-z]{2,3}/resources.get!?.*" access="permitAll"></sec:intercept-url>
                <sec:intercept-url pattern="/srv/[a-z]{2,3}/resources.get.archive!?.*" access="permitAll"></sec:intercept-url>
                <sec:intercept-url pattern="/srv/[a-z]{2,3}/prepare.file.download!?.*" access="permitAll"></sec:intercept-url>
                <sec:intercept-url pattern="/srv/[a-z]{2,3}/external.getmetadata!?.*" access="permitAll"></sec:intercept-url>
                <sec:intercept-url pattern="/srv/[a-z]{2,3}/resources.getgraphover!?.*" access="permitAll"></sec:intercept-url>
                <sec:intercept-url pattern="/srv/[a-z]{2,3}/graphover.show!?.*" access="permitAll"></sec:intercept-url>
                <sec:intercept-url pattern="/srv/[a-z]{2,3}/metadata.select!?.*" access="permitAll"></sec:intercept-url>
                <sec:intercept-url pattern="/srv/[a-z]{2,3}/selection.search!?.*" access="permitAll"></sec:intercept-url>
                <sec:intercept-url pattern="/srv/[a-z]{2,3}/pdf.selection.search!?.*" access="permitAll"></sec:intercept-url>
                <sec:intercept-url pattern="/srv/[a-z]{2,3}/pdf.present!?.*" access="permitAll"></sec:intercept-url>
                <sec:intercept-url pattern="/srv/[a-z]{2,3}/pdf!?.*" access="permitAll"></sec:intercept-url>
                <sec:intercept-url pattern="/srv/[a-z]{2,3}/xml.search!?.*" access="permitAll"></sec:intercept-url>
                <sec:intercept-url pattern="/srv/[a-z]{2,3}/xml.search.keywords!?.*" access="permitAll"></sec:intercept-url>
                <sec:intercept-url pattern="/srv/[a-z]{2,3}/xml.metadata.get!?.*" access="permitAll"></sec:intercept-url>
                <sec:intercept-url pattern="/srv/[a-z]{2,3}/rdf.metadata.get!?.*" access="permitAll"></sec:intercept-url>
                <sec:intercept-url pattern="/srv/[a-z]{2,3}/rdf.search!?.*" access="permitAll"></sec:intercept-url>
                <sec:intercept-url pattern="/srv/[a-z]{2,3}/xml.metadocument.snippet!?.*" access="permitAll"></sec:intercept-url>
                <sec:intercept-url pattern="/srv/[a-z]{2,3}/xml.metadocument.get!?.*" access="permitAll"></sec:intercept-url>
                <sec:intercept-url pattern="/srv/[a-z]{2,3}/xml.info!?.*" access="permitAll"></sec:intercept-url>
                <sec:intercept-url pattern="/srv/[a-z]{2,3}/xml.forward!?.*" access="permitAll"></sec:intercept-url>
                <sec:intercept-url pattern="/srv/[a-z]{2,3}/xml.keyword.get!?.*" access="permitAll"></sec:intercept-url>
                <sec:intercept-url pattern="/srv/[a-z]{2,3}/xml.file.disclaimer!?.*" access="permitAll"></sec:intercept-url>
                <sec:intercept-url pattern="/srv/[a-z]{2,3}/xml.file.download!?.*" access="permitAll"></sec:intercept-url>
                <sec:intercept-url pattern="/srv/[a-z]{2,3}/xml.metadata.status.get!?.*" access="permitAll"></sec:intercept-url>
                <sec:intercept-url pattern="/srv/[a-z]{2,3}/search!?.*" access="permitAll"></sec:intercept-url>
                <sec:intercept-url pattern="/srv/[a-z]{2,3}/view!?.*" access="permitAll"></sec:intercept-url>
                <sec:intercept-url pattern="/srv/[a-z]{2,3}/edit!?.*" access="permitAll"></sec:intercept-url>
                <sec:intercept-url pattern="/srv/[a-z]{2,3}/portal.search!?.*" access="permitAll"></sec:intercept-url>
                <sec:intercept-url pattern="/srv/[a-z]{2,3}/portal.opensearch!?.*" access="permitAll"></sec:intercept-url>
                <sec:intercept-url pattern="/srv/[a-z]{2,3}/portal.search.keywords!?.*" access="permitAll"></sec:intercept-url>
                <sec:intercept-url pattern="/srv/[a-z]{2,3}/portal.search.credits!?.*" access="permitAll"></sec:intercept-url>
                <sec:intercept-url pattern="/srv/[a-z]{2,3}/portal.search.present!?.*" access="permitAll"></sec:intercept-url>
                <sec:intercept-url pattern="/srv/[a-z]{2,3}/portal.present!?.*" access="permitAll"></sec:intercept-url>
                <sec:intercept-url pattern="/srv/[a-z]{2,3}/portal.full!?.*" access="permitAll"></sec:intercept-url>
                <sec:intercept-url pattern="/srv/[a-z]{2,3}/portal.get!?.*" access="permitAll"></sec:intercept-url>
                <sec:intercept-url pattern="/srv/[a-z]{2,3}/portal.latest.updated!?.*" access="permitAll"></sec:intercept-url>
                <sec:intercept-url pattern="/srv/[a-z]{2,3}/portal.featured!?.*" access="permitAll"></sec:intercept-url>
                <sec:intercept-url pattern="/srv/[a-z]{2,3}/portal.categories!?.*" access="permitAll"></sec:intercept-url>
                <sec:intercept-url pattern="/srv/[a-z]{2,3}/portal.sources!?.*" access="permitAll"></sec:intercept-url>
                <sec:intercept-url pattern="/srv/[a-z]{2,3}/portal.sitemap!?.*" access="permitAll"></sec:intercept-url>
                <sec:intercept-url pattern="/srv/[a-z]{2,3}/pdf.search!?.*" access="permitAll"></sec:intercept-url>
                <sec:intercept-url pattern="/srv/[a-z]{2,3}/xml_dublin-core!?.*" access="permitAll"></sec:intercept-url>
                <sec:intercept-url pattern="/srv/[a-z]{2,3}/xml_dublin-coreTooai_dc!?.*" access="permitAll"></sec:intercept-url>
                <sec:intercept-url pattern="/srv/[a-z]{2,3}/xml_fgdc-std!?.*" access="permitAll"></sec:intercept-url>
                <sec:intercept-url pattern="/srv/[a-z]{2,3}/xml_fgdc-stdTooai_dc!?.*" access="permitAll"></sec:intercept-url>
                <sec:intercept-url pattern="/srv/[a-z]{2,3}/xml_iso19115to19139!?.*" access="permitAll"></sec:intercept-url>
                <sec:intercept-url pattern="/srv/[a-z]{2,3}/xml_iso19115toarccatalog8!?.*" access="permitAll"></sec:intercept-url>
                <sec:intercept-url pattern="/srv/[a-z]{2,3}/xml_iso19115Tooai_dc!?.*" access="permitAll"></sec:intercept-url>
                <sec:intercept-url pattern="/srv/[a-z]{2,3}/xml_iso19139!?.*" access="permitAll"></sec:intercept-url>
                <sec:intercept-url pattern="/srv/[a-z]{2,3}/xml_iso19139Tooai_dc!?.*" access="permitAll"></sec:intercept-url>
                <sec:intercept-url pattern="/srv/[a-z]{2,3}/xml_iso19110!?.*" access="permitAll"></sec:intercept-url>
                <sec:intercept-url pattern="/srv/[a-z]{2,3}/xml_iso19110Tooai_dc!?.*" access="permitAll"></sec:intercept-url>
                <sec:intercept-url pattern="/srv/[a-z]{2,3}/xml_csw-record!?.*" access="permitAll"></sec:intercept-url>
                <sec:intercept-url pattern="/srv/[a-z]{2,3}/xml_csw-recordTooai_dc!?.*" access="permitAll"></sec:intercept-url>
                <sec:intercept-url pattern="/srv/[a-z]{2,3}/rss.latest!?.*" access="permitAll"></sec:intercept-url>
                <sec:intercept-url pattern="/srv/[a-z]{2,3}/rss.search!?.*" access="permitAll"></sec:intercept-url>
                <sec:intercept-url pattern="/srv/[a-z]{2,3}/rss.present!?.*" access="permitAll"></sec:intercept-url>
                <sec:intercept-url pattern="/srv/[a-z]{2,3}/metadata.latest.updated!?.*" access="permitAll"></sec:intercept-url>
                <sec:intercept-url pattern="/srv/[a-z]{2,3}/csv.search!?.*" access="permitAll"></sec:intercept-url>
                <sec:intercept-url pattern="/srv/[a-z]{2,3}/csv.present!?.*" access="permitAll"></sec:intercept-url>
                <sec:intercept-url pattern="/srv/[a-z]{2,3}/google.kml!?.*" access="permitAll"></sec:intercept-url>
                <sec:intercept-url pattern="/srv/[a-z]{2,3}/xml.group.list!?.*" access="permitAll"></sec:intercept-url>
                <sec:intercept-url pattern="/srv/[a-z]{2,3}/oaipmh!?.*" access="permitAll"></sec:intercept-url>
                <sec:intercept-url pattern="/srv/[a-z]{2,3}/mef.export!?.*" access="permitAll"></sec:intercept-url>
                <sec:intercept-url pattern="/srv/[a-z]{2,3}/xml.relation.get!?.*" access="permitAll"></sec:intercept-url>
                <sec:intercept-url pattern="/srv/[a-z]{2,3}/xml.schema.info!?.*" access="permitAll"></sec:intercept-url>
                <sec:intercept-url pattern="/srv/[a-z]{2,3}/xml.metadata.rate!?.*" access="permitAll"></sec:intercept-url>
                <sec:intercept-url pattern="/srv/[a-z]{2,3}/keywords.select!?.*" access="permitAll"></sec:intercept-url>
                <sec:intercept-url pattern="/srv/[a-z]{2,3}/keywords.editsearch!?.*" access="permitAll"></sec:intercept-url>
                <sec:intercept-url pattern="/srv/[a-z]{2,3}/keywords.getselected!?.*" access="permitAll"></sec:intercept-url>
                <sec:intercept-url pattern="/srv/[a-z]{2,3}/thesaurus.list!?.*" access="permitAll"></sec:intercept-url>
                <sec:intercept-url pattern="/srv/[a-z]{2,3}/thesaurus.view!?.*" access="permitAll"></sec:intercept-url>
                <sec:intercept-url pattern="/srv/[a-z]{2,3}/crs.search!?.*" access="permitAll"></sec:intercept-url>
                <sec:intercept-url pattern="/srv/[a-z]{2,3}/crs.types!?.*" access="permitAll"></sec:intercept-url>
                <sec:intercept-url pattern="/srv/[a-z]{2,3}/crs.get!?.*" access="permitAll"></sec:intercept-url>
                <sec:intercept-url pattern="/srv/[a-z]{2,3}/test.csw!?.*" access="permitAll"></sec:intercept-url>
                <sec:intercept-url pattern="/srv/[a-z]{2,3}/user.register.get!?.*" access="permitAll"></sec:intercept-url>
                <sec:intercept-url pattern="/srv/[a-z]{2,3}/user.register.submit!?.*" access="permitAll"></sec:intercept-url>
                <sec:intercept-url pattern="/srv/[a-z]{2,3}/xml.password.emaillink!?.*" access="permitAll"></sec:intercept-url>
                <sec:intercept-url pattern="/srv/[a-z]{2,3}/xml.password.change!?.*" access="permitAll"></sec:intercept-url>
                <sec:intercept-url pattern="/srv/[a-z]{2,3}/password.forgotten.form!?.*" access="permitAll"></sec:intercept-url>
                <sec:intercept-url pattern="/srv/[a-z]{2,3}/password.forgotten.submit!?.*" access="permitAll"></sec:intercept-url>
                <sec:intercept-url pattern="/srv/[a-z]{2,3}/password.change.form!?.*" access="permitAll"></sec:intercept-url>
                <sec:intercept-url pattern="/srv/[a-z]{2,3}/password.change.submit!?.*" access="permitAll"></sec:intercept-url>
                <sec:intercept-url pattern="/srv/[a-z]{2,3}/contacts.search!?.*" access="permitAll"></sec:intercept-url>
                <sec:intercept-url pattern="/srv/[a-z]{2,3}/contacts.sort!?.*" access="permitAll"></sec:intercept-url>
                <sec:intercept-url pattern="/srv/[a-z]{2,3}/contacts.select!?.*" access="permitAll"></sec:intercept-url>
                <sec:intercept-url pattern="/srv/[a-z]{2,3}/contacts.editsearch!?.*" access="permitAll"></sec:intercept-url>
                <sec:intercept-url pattern="/srv/[a-z]{2,3}/contacts.getselected!?.*" access="permitAll"></sec:intercept-url>
                <sec:intercept-url pattern="/srv/[a-z]{2,3}/contacts.getRole!?.*" access="permitAll"></sec:intercept-url>
                <sec:intercept-url pattern="/srv/[a-z]{2,3}/subtemplate!?.*" access="permitAll"></sec:intercept-url>
                <sec:intercept-url pattern="/srv/[a-z]{2,3}/isolanguages!?.*" access="permitAll"></sec:intercept-url>

                <sec:intercept-url pattern="/proxy" access="permitAll"></sec:intercept-url>
                <sec:intercept-url pattern="/proxy?.*" access="permitAll"></sec:intercept-url>
                <sec:intercept-url pattern="/wmc/load.wmc" access="permitAll"></sec:intercept-url>
                <sec:intercept-url pattern="/srv/[a-z]{2,3}/metadata.service.extract!?.*" access="permitAll"></sec:intercept-url>
                <sec:intercept-url pattern="/srv/[a-z]{2,3}/robots.txt" access="permitAll"></sec:intercept-url>
                <sec:intercept-url pattern="/robots.txt" access="permitAll"></sec:intercept-url>
                
                <!-- Formatter services -->
                <sec:intercept-url pattern="/srv/[a-z]{2,3}/metadata.formatter.html!?.*" access="permitAll"></sec:intercept-url>
                <sec:intercept-url pattern="/srv/[a-z]{2,3}/metadata.formatter.xml!?.*" access="permitAll"></sec:intercept-url>
                <sec:intercept-url pattern="/srv/[a-z]{2,3}/metadata.formatter.pdf!?.*" access="permitAll"></sec:intercept-url>
                <sec:intercept-url pattern="/srv/[a-z]{2,3}/metadata.formatter.resource!?.*" access="permitAll"></sec:intercept-url>
                <sec:intercept-url pattern="/srv/[a-z]{2,3}/metadata.formatter.list!?.*" access="permitAll"></sec:intercept-url>

                <!-- Region services -->
                <sec:intercept-url pattern="/srv/[a-z]{2,3}/xml.region.get!?.*" access="permitAll"></sec:intercept-url>
                <sec:intercept-url pattern="/srv/[a-z]{2,3}/xml.regions.list!?.*" access="permitAll"></sec:intercept-url>
                <sec:intercept-url pattern="/srv/[a-z]{2,3}/xml.regions.category.list!?.*" access="permitAll"></sec:intercept-url>
                <sec:intercept-url pattern="/srv/[a-z]{2,3}/region.getmap.\w\w\w!?.*" access="permitAll"></sec:intercept-url>
                <sec:intercept-url pattern="/srv/[a-z]{2,3}/region\.geom\.\w\w\w!?.*" access="permitAll"></sec:intercept-url>



                <!-- New section of services based on refactoring
                guideline https://github.com/geonetwork/core-geonetwork/wiki/RefactoringXSLTAndUserInterface -->
                <sec:intercept-url pattern="/srv/[a-z]{2,3}/q!?.*" access="permitAll"/>
                <sec:intercept-url pattern="/srv/[a-z]{2,3}/qi!?.*" access="permitAll"/>
                
                <sec:intercept-url pattern="/srv/[a-z]{2,3}/info!?.*" access="permitAll"/>
                
                <sec:intercept-url pattern="/srv/[a-z]{2,3}/admin.group.list!?.*" access="hasRole('Editor')"/>
                <sec:intercept-url pattern="/srv/[a-z]{2,3}/admin.group.update!?.*" access="hasRole('Administrator')"/>
                <sec:intercept-url pattern="/srv/[a-z]{2,3}/admin.group.update.labels!?.*" access="hasRole('Administrator')"/>
                <sec:intercept-url pattern="/srv/[a-z]{2,3}/admin.group.remove!?.*" access="hasRole('Administrator')"/>
                
                <sec:intercept-url pattern="/srv/[a-z]{2,3}/admin.user.list!?.*" access="hasRole('UserAdmin')"/>
                <sec:intercept-url pattern="/srv/[a-z]{2,3}/admin.user.update!?.*" access="hasRole('UserAdmin')"/>
                <sec:intercept-url pattern="/srv/[a-z]{2,3}/admin.user.remove!?.*" access="hasRole('UserAdmin')"/>
                

                <sec:intercept-url pattern="/srv/[a-z]{2,3}/admin.category.update!?.*" access="hasRole('UserAdmin')"/>
                <sec:intercept-url pattern="/srv/[a-z]{2,3}/admin.category.remove!?.*" access="hasRole('UserAdmin')"/>
                <sec:intercept-url pattern="/srv/[a-z]{2,3}/admin.category.update.labels!?.*" access="hasRole('UserAdmin')"/>
                
                <sec:intercept-url pattern="/srv/[a-z]{2,3}/admin.logo.list!?.*" access="permitAll"/>
                <sec:intercept-url pattern="/srv/[a-z]{2,3}/admin.logo.update!?.*" access="hasRole('UserAdmin')"/>
                <sec:intercept-url pattern="/srv/[a-z]{2,3}/admin.logo.remove!?.*" access="hasRole('UserAdmin')"/>
                <sec:intercept-url pattern="/srv/[a-z]{2,3}/admin.logo.upload!?.*" access="hasRole('UserAdmin')"/>
                
                <sec:intercept-url pattern="/srv/[a-z]{2,3}/admin.config.list!?.*" access="hasRole('Administrator')"/>
                <sec:intercept-url pattern="/srv/[a-z]{2,3}/admin.config.save!?.*" access="hasRole('Administrator')"/>
                
                
                <sec:intercept-url pattern="/srv/[a-z]{2,3}/admin.notifications.list!?.*" access="hasRole('Administrator')"/>
                <sec:intercept-url pattern="/srv/[a-z]{2,3}/admin.notifications.save!?.*" access="hasRole('Administrator')"/>
                
                
                <sec:intercept-url pattern="/srv/[a-z]{2,3}/admin.config.csw!?.*" access="hasRole('Administrator')"/>
                <sec:intercept-url pattern="/srv/[a-z]{2,3}/admin.config.csw.save!?.*" access="hasRole('Administrator')"/>
                <sec:intercept-url pattern="/srv/[a-z]{2,3}/admin.config.csw.customelementset!?.*" access="hasRole('Administrator')"/>
                <sec:intercept-url pattern="/srv/[a-z]{2,3}/admin.config.csw.customelementset.save!?.*" access="hasRole('Administrator')"/>
                
                
                <sec:intercept-url pattern="/srv/[a-z]{2,3}/admin.config.virtualcsw.list!?.*" access="hasRole('Administrator')"/>
                <sec:intercept-url pattern="/srv/[a-z]{2,3}/admin.config.virtualcsw.get!?.*" access="hasRole('Administrator')"/>
                <sec:intercept-url pattern="/srv/[a-z]{2,3}/admin.config.virtualcsw.update!?.*" access="hasRole('Administrator')"/>
                <sec:intercept-url pattern="/srv/[a-z]{2,3}/admin.config.virtualcsw.remove!?.*" access="hasRole('Administrator')"/>
                
                <sec:intercept-url pattern="/srv/[a-z]{2,3}/admin.index.rebuild!?.*" access="hasRole('Administrator')"/>
                <sec:intercept-url pattern="/srv/[a-z]{2,3}/admin.index.optimize!?.*" access="hasRole('Administrator')"/>
                <sec:intercept-url pattern="/srv/[a-z]{2,3}/admin.index.rebuildxlinks!?.*" access="hasRole('Administrator')"/>
                <sec:intercept-url pattern="/srv/[a-z]{2,3}/admin.index.config.reload!?.*" access="hasRole('Administrator')"/>
                
                <sec:intercept-url pattern="/srv/[a-z]{2,3}/admin.schema.list!?.*" access="hasRole('Administrator')"/>
                <sec:intercept-url pattern="/srv/[a-z]{2,3}/admin.schema.update!?.*" access="hasRole('Administrator')"/>
                <sec:intercept-url pattern="/srv/[a-z]{2,3}/admin.schema.add!?.*" access="hasRole('Administrator')"/>
                <sec:intercept-url pattern="/srv/[a-z]{2,3}/admin.schema.remove!?.*" access="hasRole('Administrator')"/>
                
                <sec:intercept-url pattern="/srv/[a-z]{2,3}/admin.load.samples!?.*" access="hasRole('Administrator')"/>
                <sec:intercept-url pattern="/srv/[a-z]{2,3}/admin.load.templates!?.*" access="hasRole('Administrator')"/>
                
                <sec:intercept-url pattern="/srv/[a-z]{2,3}/admin.templates.list!?.*" access="hasRole('Reviewer')"/>
                <sec:intercept-url pattern="/srv/[a-z]{2,3}/admin.templates.save.order!?.*" access="hasRole('Reviewer')"/>
                
                <sec:intercept-url pattern="/srv/[a-z]{2,3}/admin.harvester.list!?.*" access="hasRole('UserAdmin')"/>
                <sec:intercept-url pattern="/srv/[a-z]{2,3}/admin.harvester.add!?.*" access="hasRole('UserAdmin')"/>
                <sec:intercept-url pattern="/srv/[a-z]{2,3}/admin.harvester.update!?.*" access="hasRole('UserAdmin')"/>
                <sec:intercept-url pattern="/srv/[a-z]{2,3}/admin.harvester.clone!?.*" access="hasRole('UserAdmin')"/>
                <sec:intercept-url pattern="/srv/[a-z]{2,3}/admin.harvester.remove!?.*" access="hasRole('UserAdmin')"/>
                <sec:intercept-url pattern="/srv/[a-z]{2,3}/admin.harvester.clear!?.*" access="hasRole('UserAdmin')"/>
                <sec:intercept-url pattern="/srv/[a-z]{2,3}/admin.harvester.stop!?.*" access="hasRole('UserAdmin')"/>
                <sec:intercept-url pattern="/srv/[a-z]{2,3}/admin.harvester.start!?.*" access="hasRole('UserAdmin')"/>
                <sec:intercept-url pattern="/srv/[a-z]{2,3}/admin.harvester.run!?.*" access="hasRole('UserAdmin')"/>
                <sec:intercept-url pattern="/srv/[a-z]{2,3}/admin.harvester.info!?.*" access="hasRole('UserAdmin')"/>
                <sec:intercept-url pattern="/srv/[a-z]{2,3}/admin.harvester.history!?.*" access="hasRole('UserAdmin')"/>
                <sec:intercept-url pattern="/srv/[a-z]{2,3}/admin.harvester.history.full!?.*" access="hasRole('UserAdmin')"/>
                <sec:intercept-url pattern="/srv/[a-z]{2,3}/admin.harvester.history.delete!?.*" access="hasRole('UserAdmin')"/>
                <sec:intercept-url pattern="/srv/[a-z]{2,3}/admin.harvester.log!?.*" access="hasRole('UserAdmin')"/>
                
                
                <sec:intercept-url pattern="/srv/[a-z]{2,3}/admin.ownership.editors!?.*" access="hasRole('Administrator')"/>
                <sec:intercept-url pattern="/srv/[a-z]{2,3}/admin.ownership.groups!?.*" access="hasRole('Administrator')"/>
                <sec:intercept-url pattern="/srv/[a-z]{2,3}/admin.ownership.transfer!?.*" access="hasRole('Administrator')"/>
                
                <sec:intercept-url pattern="/srv/[a-z]{2,3}/admin.languages.get!?.*" access="permitAll"/>
                
                <sec:intercept-url pattern="/srv/[a-z]{2,3}/admin.console!?.*" access="hasRole('RegisteredUser')"/>
                
                
                <sec:intercept-url pattern="/srv/[a-z]{2,3}/keywords!?.*" access="permitAll"/>
                <sec:intercept-url pattern="/srv/[a-z]{2,3}/thesaurus!?.*" access="permitAll"/>
                <sec:intercept-url pattern="/srv/[a-z]{2,3}/thesaurus.upload!?.*" access="hasRole('Administrator')"/>
                <sec:intercept-url pattern="/srv/[a-z]{2,3}/thesaurus.download!?.*" access="permitAll"/>
                <sec:intercept-url pattern="/srv/[a-z]{2,3}/thesaurus.add.from.register!?.*" access="hasRole('Administrator')"/>
                <sec:intercept-url pattern="/srv/[a-z]{2,3}/thesaurus.clear!?.*" access="hasRole('Administrator')"/>
                <sec:intercept-url pattern="/srv/[a-z]{2,3}/thesaurus.update!?.*" access="hasRole('Administrator')"/>
                <sec:intercept-url pattern="/srv/[a-z]{2,3}/thesaurus.remove!?.*" access="hasRole('Administrator')"/>
                <sec:intercept-url pattern="/srv/[a-z]{2,3}/thesaurus.enable!?.*" access="hasRole('Administrator')"/>
                <sec:intercept-url pattern="/srv/[a-z]{2,3}/thesaurus.keyword!?.*" access="permitAll"/>
                <sec:intercept-url pattern="/srv/[a-z]{2,3}/thesaurus.keyword.links!?.*" access="permitAll"/>
                <sec:intercept-url pattern="/srv/[a-z]{2,3}/thesaurus.keyword.add!?.*" access="hasRole('Administrator')"/>
                <sec:intercept-url pattern="/srv/[a-z]{2,3}/thesaurus.keyword.update!?.*" access="hasRole('Administrator')"/>
                <sec:intercept-url pattern="/srv/[a-z]{2,3}/thesaurus.keyword.remove!?.*" access="hasRole('Administrator')"/>
                
                
                <sec:intercept-url pattern="/srv/[a-z]{2,3}/md.edit.save.and.close!?.*" access="hasRole('Editor')"/>
                <sec:intercept-url pattern="/srv/[a-z]{2,3}/md.edit.saveonly!?.*" access="hasRole('Editor')"/>
                <sec:intercept-url pattern="/srv/[a-z]{2,3}/md.edit.save!?.*" access="hasRole('Editor')"/>
                <sec:intercept-url pattern="/srv/[a-z]{2,3}/md.edit!?.*" access="hasRole('Editor')"/>
                <sec:intercept-url pattern="/srv/[a-z]{2,3}/md.element.add!?.*" access="hasRole('Editor')"/>
                <sec:intercept-url pattern="/srv/[a-z]{2,3}/md.element.remove!?.*" access="hasRole('Editor')"/>
                
                <sec:intercept-url pattern="/srv/[a-z]{2,3}/md.view!?.*" access="hasRole('Editor')"/>
                <sec:intercept-url pattern="/srv/[a-z]{2,3}/md.processing.batch!?.*" access="hasRole('Editor')"/>
                <sec:intercept-url pattern="/srv/[a-z]{2,3}/md.processing.batch.report!?.*" access="hasRole('Editor')"/>
                
                <sec:intercept-url pattern="/srv/[a-z]{2,3}/csw-publication!?.*" access="hasRole('Editor')"/>
                <sec:intercept-url pattern="/srv/[a-z]{2,3}/csw-.*" access="permitAll"/>
                <sec:intercept-url pattern="/srv/[a-z]{2,3}/csw!?.*" access="permitAll"/>
                
                <sec:intercept-url pattern="/srv/[a-z]{2,3}/portal.sru!?.*" access="permitAll"></sec:intercept-url>
                
                <sec:intercept-url pattern="/srv/[a-z]{2,3}/catalog.search!?.*" access="permitAll"/>
                <sec:intercept-url pattern="/srv/[a-z]{2,3}/catalog.search.nojs!?.*" access="permitAll"/>
                <sec:intercept-url pattern="/srv/[a-z]{2,3}/catalog.signin!?.*" access="permitAll"/>
                
                <sec:intercept-url pattern="/srv/[a-z]{2,3}/new.account!?.*" access="permitAll"/>
                <sec:intercept-url pattern="/srv/[a-z]{2,3}/create.account!?.*" access="permitAll"/>
                <sec:intercept-url pattern="/srv/[a-z]{2,3}/new.password!?.*" access="permitAll"/>
                <sec:intercept-url pattern="/srv/[a-z]{2,3}/password.reminder!?.*" access="permitAll"/>
                <sec:intercept-url pattern="/srv/[a-z]{2,3}/password.change!?.*" access="permitAll"/>
                
                <sec:intercept-url pattern="/srv/[a-z]{2,3}/catalog.edit!?.*" access="hasRole('Editor')"/>

<<<<<<< HEAD

                
                
                
=======
                <sec:intercept-url pattern="/home\?.*" access="permitAll"></sec:intercept-url>
                <sec:intercept-url pattern="/home" access="permitAll"></sec:intercept-url>

>>>>>>> f70c74af
                <sec:intercept-url pattern="/.*" access="denyAll"></sec:intercept-url>
            </sec:filter-security-metadata-source>
        </property>
    </bean>
</beans><|MERGE_RESOLUTION|>--- conflicted
+++ resolved
@@ -531,16 +531,9 @@
                 
                 <sec:intercept-url pattern="/srv/[a-z]{2,3}/catalog.edit!?.*" access="hasRole('Editor')"/>
 
-<<<<<<< HEAD
-
-                
-                
-                
-=======
                 <sec:intercept-url pattern="/home\?.*" access="permitAll"></sec:intercept-url>
                 <sec:intercept-url pattern="/home" access="permitAll"></sec:intercept-url>
 
->>>>>>> f70c74af
                 <sec:intercept-url pattern="/.*" access="denyAll"></sec:intercept-url>
             </sec:filter-security-metadata-source>
         </property>
