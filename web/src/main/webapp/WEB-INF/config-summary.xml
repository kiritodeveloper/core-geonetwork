--- conflicted
+++ resolved
@@ -11,10 +11,10 @@
 <!-- 
     Configuration of the taxonomy index used for faceting and 
     formatting/building facet summaries
-
+	
     Each facet to be indexed is defined in the facets element. The facets element
     lists the facets to index and how they should be indexed using attributes on facet elements as follows:
-
+	
     * name: the name of the facet
     * indexKey: the name of the indexing field to be used for the facet
     * label: the label to use for the facet in returned summaries
@@ -33,86 +33,27 @@
 
     * facet: the name of a facet defined above
     * (optional) sortBy: the ordering for the facet. Defaults to by count.
-    * (optional) sortOrder: asc or desc. Defaults is descendant.
+	* (optional) sortOrder: asc or desc. Defaults is descendant.
     * (optional) max: the number of values to be returned for the facet. Defaults to 10.
     * (optional) depth: the depth to which hierarchical facets should be summarised. Defaults to 1.
     * (optional) format: the format to be used for generating facet summary elements. Defaults to 
         'FACET_NAME'. Can also be 'DIMENSION', which uses a top level
         dimension tag and category tags for sub-categories which is more suitable for hierarchical facets. 
-    * (optional) translator: Define a DB translator to retrieve label from description
-        tables (eg. categoriesdes) or codelist translator to retrieve label from schema
-        codelists files.
+  * (optional) translator: Define a DB translator to retrieve label from description
+  tables (eg. categoriesdes) or codelist translator to retrieve label from schema
+  codelists files.
 
-        eg. for category
+  eg. for category
 
             <item dimension="category" plural="categories" indexKey="_cat" max="45"
-                translator="db:org.fao.geonet.repository.MetadataCategoryRepository:findOneByName"/>
+            translator="db:org.fao.geonet.repository.MetadataCategoryRepository:findOneByName"/>
 
-        or for group
+  or for group
 
             <item dimension="groupOwner" plural="groupOwners" indexKey="_groupOwner"
-                max="99" sortBy="value" translator="db:org.fao.geonet.repository.GroupRepository:findOne:int"/>
+        max="99" sortBy="value" translator="db:org.fao.geonet.repository.GroupRepository:findOne:int"/>
 
 -->
-<<<<<<< HEAD
-<summary>
-	<def>
-		<hits>
-      <item name="keyword" plural="keywords" indexKey="keyword" max="15"/>
-			<item name="inspireTheme" plural="inspireThemes" indexKey="inspiretheme" sortBy="value" sortOrder="asc" max="35"/>
-			<item name="denominator" plural="denominators" indexKey="denominator" sortBy="numValue" sortOrder="desc"/>
-			<item name="spatialRepresentationType" plural="spatialRepresentationTypes" indexKey="spatialRepresentationType" translator="codelist:gmd:MD_SpatialRepresentationTypeCode"/>
-			<item name="orgName" plural="orgNames" indexKey="orgName" max="15"/>
-			<item name="metadataPOC" plural="metadataPOCs" indexKey="metadataPOC" max="15"/>
-			<item name="serviceType" plural="serviceTypes" indexKey="serviceType"/>
-			<item name="type" plural="types" indexKey="type" translator="codelist:gmd:MD_ScopeCode"/>
-			<item name="createDateYear" plural="createDateYears" indexKey="createDateYear"
-				sortBy="value" sortOrder="desc" max="40"/>
-      <item name="format"  plural="formats" indexKey="format" max="15" sortBy="value"/>
-			<item name="category" plural="categories" indexKey="_cat" max="45"
-						translator="db:org.fao.geonet.repository.MetadataCategoryRepository:findOneByName"/>
-		</hits>
-    <subtemplates>
-      <item name="subTemplateType" plural="subTemplateTypes"
-            indexKey="_root"/>
-      <item name="groupOwner" plural="groupOwners" indexKey="_groupOwner"
-            max="99" sortBy="value" translator="db:org.fao.geonet.repository.GroupRepository:findOne:int"/>
-    </subtemplates>
-		<titles>
-			<item name="title" plural="titles" indexKey="title" sortBy="freq" sortOrder="desc" max="100"
-			/>
-		</titles>
-		<results>
-			<item name="keyword" plural="keywords" indexKey="keyword" max="100"/>
-		</results>
-		<results_with_summary>
-			<item name="keyword" plural="keywords" indexKey="keyword" max="15"/>
-			<item name="inspireTheme" plural="inspireThemes" indexKey="inspiretheme" sortBy="value" sortOrder="asc" max="35"/>
-			<item name="denominator" plural="denominators" indexKey="denominator" sortBy="value" sortOrder="asc" max="20"/>
-			<item name="spatialRepresentationType" plural="spatialRepresentationTypes" indexKey="spatialRepresentationType" translator="codelist:gmd:MD_SpatialRepresentationTypeCode"/>
-			<item name="orgName" plural="orgNames" indexKey="orgName" max="15"/>
-			<item name="metadataPOC" plural="metadataPOCs" indexKey="metadataPOC" max="15"/>
-			<item name="serviceType" plural="serviceTypes" indexKey="serviceType"/>
-			<item name="type" plural="types" indexKey="type" translator="codelist:gmd:MD_ScopeCode"/>
-			<item name="createDateYear" plural="createDateYears" indexKey="createDateYear"
-				sortOrder="asc" max="40"/>
-		</results_with_summary>
-		<suggestions>
-			<item name="keyword" plural="keywords" indexKey="keyword"/>
-            <item name="title" plural="titles" indexKey="title" sortBy="freq" sortOrder="desc" max="100"/>
-			<item name="inspireTheme" plural="inspireThemes" indexKey="inspiretheme" sortBy="value" sortOrder="asc"/>
-			<item name="denominator" plural="denominators" indexKey="denominator" sortBy="value" sortOrder="asc"/>
-			<item name="spatialRepresentationType" plural="spatialRepresentationTypes" indexKey="spatialRepresentationType" translator="codelist:gmd:MD_SpatialRepresentationTypeCode"/>
-			<item name="orgName" plural="orgNames" indexKey="orgName" max="100"/>
-			<item name="metadataPOC" plural="metadataPOCs" indexKey="metadataPOC"/>
-			<item name="serviceType" plural="serviceTypes" indexKey="serviceType"/>
-			<item name="type" plural="types" indexKey="type" translator="codelist:gmd:MD_ScopeCode"/>
-			<item name="createDateYear" plural="createDateYears" indexKey="createDateYear"
-				sortOrder="asc"/>
-		</suggestions>
-	</def>
-</summary>
-=======
     <facets>
         <facet name="keyword" indexKey="keyword" label="keywords"/>
         <facet name="inspireTheme" indexKey="inspiretheme" label="inspireThemes"/>
@@ -179,5 +120,4 @@
         </summaryType>
     </summaryTypes>
 
-</bean:beans>
->>>>>>> edebbeb4
+</bean:beans>