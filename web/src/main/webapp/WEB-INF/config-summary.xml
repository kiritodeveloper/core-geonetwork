<?xml version="1.0" encoding="UTF-8"?>
<!-- 
	Configuration of the taxonomy index used for faceting.
	
	An item element defined a facet with the following parameter:
	
	* name: the name of the facet (ie. the tag name in the XML response)
	* plural: the plural for the name (ie. the parent tag of each facet values)
	* indexKey: the name of the field in the index
	* (optional) sortBy: the ordering for the facet. Defaults is by count.
	* (optional) sortOrder: asc or desc. Defaults is descendant.
	* (optional) max: the number of values to be returned for the facet. Defaults is 10.

	When an item is modified or added, the index MUST be rebuild.
-->
<summary>
	<def>
		<hits>
			<item name="keyword" plural="keywords" indexKey="keyword" max="15"/>
			<item name="inspireTheme" plural="inspireThemes" indexKey="inspiretheme" sortBy="value" sortOrder="asc" max="35"/>
			<item name="denominator" plural="denominators" indexKey="denominator" sortBy="numValue" sortOrder="desc"/>
			<item name="spatialRepresentationType" plural="spatialRepresentationTypes" indexKey="spatialRepresentationType"/>
			<item name="orgName" plural="orgNames" indexKey="orgName" max="15"/>
			<item name="metadataPOC" plural="metadataPOCs" indexKey="metadataPOC" max="15"/>
			<item name="serviceType" plural="serviceTypes" indexKey="serviceType"/>
			<item name="type" plural="types" indexKey="type"/>
			<item name="createDateYear" plural="createDateYears" indexKey="createDateYear"
				sortBy="value" sortOrder="desc" max="40"/>
		</hits>
		<titles>
			<item name="title" plural="titles" indexKey="title" sortBy="freq" sortOrder="desc" max="100"
			/>
		</titles>
		<results>
			<item name="keyword" plural="keywords" indexKey="keyword" max="100"/>
		</results>
		<results_with_summary>
<<<<<<< HEAD
			<!-- order defaults to "freq" if omitted and max defaults to 10 -->
			<item name="denominator" plural="denominators" indexKey="denominator"
				order="name" type="number" max="10" />
			<item name="keyword" plural="keywords" indexKey="keyword" order="freq"
				type="string" max="10" />
			<item name="category" plural="categories" indexKey="topicCat"
				order="name" type="string" max="10"  translator="codelist:gmd:MD_TopicCategoryCode"/>
			<item name="spatialRepresentation" plural="spatialRepresentations"
				indexKey="spatialRepresentation" type="string" order="freq" max="10" translator="codelist:gmd:MD_SpatialRepresentationTypeCode"/>
			<item name="organisationName" plural="organisationNames"
				indexKey="_orgName" order="freq" type="string" max="10" />
			<item name="serviceType" plural="serviceTypes" indexKey="serviceType"
				order="freq" type="string" max="10" />
			<item name="type" plural="types" indexKey="type" order="freq"
				type="string" max="10" translator="codelist:gmd:MD_ScopeCode"/>
			<item name="group" plural="groups"
            	indexKey="_groupOwnerName" order="freq" type="string" max="10" translator="db:Groups"/>	
			<item name="created" plural="created" indexKey="_createDate"
				type="date" order="freq" max="10" />
=======
			<item name="keyword" plural="keywords" indexKey="keyword" max="15"/>
			<item name="inspireTheme" plural="inspireThemes" indexKey="inspiretheme" sortBy="value" sortOrder="asc" max="35"/>
			<item name="denominator" plural="denominators" indexKey="denominator" sortBy="value" sortOrder="asc" max="20"/>
			<item name="spatialRepresentationType" plural="spatialRepresentationTypes" indexKey="spatialRepresentationType"/>
			<item name="orgName" plural="orgNames" indexKey="orgName" max="15"/>
			<item name="metadataPOC" plural="metadataPOCs" indexKey="metadataPOC" max="15"/>
			<item name="serviceType" plural="serviceTypes" indexKey="serviceType"/>
			<item name="type" plural="types" indexKey="type"/>
			<item name="createDateYear" plural="createDateYears" indexKey="createDateYear"
				sortOrder="asc" max="40"/>
>>>>>>> 1e6075a8
		</results_with_summary>
	</def>
</summary><|MERGE_RESOLUTION|>--- conflicted
+++ resolved
@@ -35,8 +35,7 @@
 			<item name="keyword" plural="keywords" indexKey="keyword" max="100"/>
 		</results>
 		<results_with_summary>
-<<<<<<< HEAD
-			<!-- order defaults to "freq" if omitted and max defaults to 10 -->
+<!--
 			<item name="denominator" plural="denominators" indexKey="denominator"
 				order="name" type="number" max="10" />
 			<item name="keyword" plural="keywords" indexKey="keyword" order="freq"
@@ -55,7 +54,7 @@
             	indexKey="_groupOwnerName" order="freq" type="string" max="10" translator="db:Groups"/>	
 			<item name="created" plural="created" indexKey="_createDate"
 				type="date" order="freq" max="10" />
-=======
+-->
 			<item name="keyword" plural="keywords" indexKey="keyword" max="15"/>
 			<item name="inspireTheme" plural="inspireThemes" indexKey="inspiretheme" sortBy="value" sortOrder="asc" max="35"/>
 			<item name="denominator" plural="denominators" indexKey="denominator" sortBy="value" sortOrder="asc" max="20"/>
@@ -66,7 +65,6 @@
 			<item name="type" plural="types" indexKey="type"/>
 			<item name="createDateYear" plural="createDateYears" indexKey="createDateYear"
 				sortOrder="asc" max="40"/>
->>>>>>> 1e6075a8
 		</results_with_summary>
 	</def>
 </summary>