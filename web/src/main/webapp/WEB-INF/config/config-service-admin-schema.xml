--- conflicted
+++ resolved
@@ -25,33 +25,6 @@
 <geonet>
   <services package="org.fao.geonet">
 
-<<<<<<< HEAD
-      <service name="admin.schema.list">
-          <documentation>Retrieve the list of schema available in the catalog.</documentation>
-          <class name="org.fao.geonet.guiservices.schemas.Get"/>
-      </service>
-
-      <service name="admin.load.templates">
-          <documentation>Load template records for one or more schema.</documentation>
-          <class name=".guiservices.templates.AddDefault"/>
-      </service>
-
-
-      <service name="admin.templates.save.order" deprecated="true">
-          <documentation><![CDATA[
-              Save template order.
-              ]]></documentation>
-          <class name=".guiservices.templates.SaveDisplayOrder"/>
-      </service>
-
-      <service name="admin.load.samples">
-          <documentation>Load sample records for one or more schema.</documentation>
-          <class name=".guiservices.sampledata.Add"/>
-      </service>
-
-      <service name="admin.schema.add">
-          <documentation><![CDATA[
-=======
     <service name="admin.schema.list">
       <documentation>Retrieve the list of schema available in the catalog.</documentation>
       <class name="org.fao.geonet.guiservices.schemas.Get"/>
@@ -62,12 +35,6 @@
       <class name=".guiservices.templates.AddDefault"/>
     </service>
 
-    <service name="admin.templates.list">
-      <documentation><![CDATA[
-              Get a list of templates with sorting order information.
-              ]]></documentation>
-      <class name=".guiservices.templates.Get"/>
-    </service>
 
     <service name="admin.templates.save.order" deprecated="true">
       <documentation><![CDATA[
@@ -83,7 +50,6 @@
 
     <service name="admin.schema.add">
       <documentation><![CDATA[
->>>>>>> 8f8044c8
               Add a standard to the catalog.
 
               Parameters are:
@@ -93,25 +59,6 @@
               * url: URL to the ZIP archive
 
               ]]></documentation>
-<<<<<<< HEAD
-          <class name=".services.schema.Add"/>
-          <error sheet="../xslt/error/error-json.xsl"/>
-      </service>
-
-      <service name="admin.schema.remove">
-          <documentation>
-              <![CDATA[
-              Remove a standard.
-              ]]>
-          </documentation>
-          <class name=".services.schema.Delete"/>
-          <error sheet="../xslt/error/error-json.xsl"/>
-      </service>
-
-      <service name="admin.schema.update">
-          <documentation>
-              <![CDATA[
-=======
       <class name=".services.schema.Add"/>
       <error sheet="../xslt/error/error-json.xsl"/>
     </service>
@@ -129,7 +76,6 @@
     <service name="admin.schema.update">
       <documentation>
         <![CDATA[
->>>>>>> 8f8044c8
               Update an existing standard.
               ]]>
       </documentation>
