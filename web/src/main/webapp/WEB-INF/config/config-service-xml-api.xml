<?xml version="1.0" encoding="ISO-8859-1"?>
<geonet>
  <services package="org.fao.geonet">
    <documentation>XML API service are Jeeves services returning XML response.
    At some point they may be deprecated and replaced by services used
      by AngularUI returning XML or JSON response.
    </documentation>

    <service name="xml.config.info" deprecated="true" xmlapi="true">
      <class name=".services.config.GetInfo" />
    </service>

    <service name="xml.schema.info" xmlapi="true">
      <class name=".services.schema.Info" />
    </service>

    <service name="xml.password.change" deprecated="true" xmlapi="true">
      <class name=".services.password.Change" />
      <error sheet="error-xml.xsl"/>
    </service>

    <service name="xml.metadata.admin.form">
      <class name=".services.metadata.GetAdminOper" />
    </service>


    <service name="xml.region.get" deprecated="true" xmlapi="true">
      <class name=".services.region.Get" />

      <error id="region-not-found" sheet="error-embedded.xsl" statusCode="404">
        <xml name="error" file="xml/file-not-found-error.xml" />
      </error>
    </service>

    <service name="xml.regions.list" deprecated="true" xmlapi="true">
      <class name=".services.region.List" />
    </service>

    <service name="xml.regions.category.list" deprecated="true" xmlapi="true">
      <class name=".services.region.ListCategories" />
    </service>

    <service name="xml.file.disclaimer" xmlapi="true">
      <class name=".services.feedback.AddLimitations" />
    </service>

    <service name="xml.file.download" xmlapi="true">
      <class name=".services.feedback.Insert" />
      <output forward="resources.get.archive" />
    </service>


    <service name="xml.search" xmlapi="true">
      <class name=".services.main.XmlSearch" />

      <output sheet="portal-present.xsl" contentType="application/xml; charset=UTF-8" />

      <error id="search-error" sheet="error-xml.xsl" statusCode="500"/>
    </service>

    <service name="xml.metadata.get" xmlapi="true">
      <class name=".services.metadata.Show">
        <param name="skipPopularity" value="y" />
        <param name="skipInfo" value="y" />
      </class>
    </service>

    <service name="xml.info" xmlapi="true">
      <class name=".services.main.Info" />
    </service>

<<<<<<< HEAD
    <!-- - - - - - - - - - - - - - - - - - - - - - - - - - - - - - - - -->

=======
>>>>>>> 1b9d12e2
    <service name="xml.usergroups.list" deprecated="true" xmlapi="true">
      <class name=".services.user.UserGroups" />
    </service>

    <!-- - - - - - - - - - - - - - - - - - - - - - - - - - - - - - - - -->

    <service name="xml.group.list" deprecated="true" xmlapi="true">
      <class name=".services.group.List" />
    </service>

    <!-- - - - - - - - - - - - - - - - - - - - - - - - - - - - - - - - -->

    <service name="xml.metadata.insert" deprecated="true" xmlapi="true">
      <class name=".services.metadata.Insert" />
    </service>

    <!-- - - - - - - - - - - - - - - - - - - - - - - - - - - - - - - - -->

    <service name="xml.metadata.delete" deprecated="true" xmlapi="true">
      <class name=".services.metadata.Delete" />
    </service>

    <service name="xml.relation" deprecated="true" xmlapi="true">
      <class name=".guiservices.metadata.GetRelated" />
      <output sheet="metadata/relation.xsl" contentType="text/xml; charset=UTF-8" />
    </service>

    <service name="xml.relation.get" xmlapi="true">
      <class name=".services.relations.Get" />

      <output sheet="portal-present.xsl" contentType="text/xml; charset=UTF-8">
        <call name="sources" class=".guiservices.util.Sources" />
      </output>
    </service>

    <service name="xml.relation.insert" xmlapi="true">
      <class name=".services.relations.Insert" />
    </service>

    <service name="xml.relation.delete" xmlapi="true">
      <class name=".services.relations.Remove" />
    </service>


    <service name="xml.metadata.insert.paste" xmlapi="true">
      <class name=".services.metadata.Insert" />
      <error sheet="error-xml.xsl" />
    </service>

    <service name="xml.metadata.validate" deprecated="true" xmlapi="true">
      <class name=".services.metadata.Validate" />
      <output sheet="metadata/validate.xsl" contentType="text/xml; charset=UTF-8">
        <xml name="validation" file="xml/metadata-validate.xml" />
      </output>
    </service>

    <service name="xml.metadata.batch.admin.form" deprecated="true" xmlapi="true">
      <class name=".services.metadata.PrepareBatchUpdatePrivileges" />
    </service>

    <service name="xml.metadata.batch.update.privileges" deprecated="true" xmlapi="true">
      <class name=".services.metadata.BatchUpdatePrivileges" />
    </service>

    <service name="xml.metadata.status.set" xmlapi="true">
      <class name=".services.metadata.UpdateStatus" />
    </service>

    <service name="xml.metadata.status.get" xmlapi="true">
      <class name=".services.status.Get" />
    </service>

    <service name="xml.metadata.rate" xmlapi="true">
      <class name=".services.metadata.Rate" />
    </service>


    <service name="xml.user.metadata" xmlapi="true">
      <class name=".guiservices.metadata.GetByOwner" />
    </service>


    <service name="xml.search.keywords" type="xml" deprecated="true" xmlapi="true">
      <class name=".services.thesaurus.GetKeywords"/>
    </service>

    <service name="xml.search.keywordlink" type="xml" deprecated="true" xmlapi="true">
      <class name=".services.thesaurus.GetNarrowerBroader"/>
      <output sheet="thesaurus/thesaurus-autosearchlist.xsl"/>
    </service>

    <service name="xml.keyword.get" type="xml" deprecated="true" xmlapi="true">
      <documentation>
        transformation: Name of the template to use to return the keyword (eg. to-iso19139-with-anchor).
        keywordOnly: Skip thesaurus citation section if defined (default no).

      </documentation>
      <class name=".services.thesaurus.GetKeywordById"/>
      <output sheet="thesaurus/convert.xsl">
        <call name="thesaurus" class=".services.thesaurus.GetList" />
      </output>
    </service>
    <service name="xml.thesaurus.getList" type="xml" deprecated="true" xmlapi="true">
      <documentation xml:lang="en">
        Get list of available thesaurus
      </documentation>
      <class name=".services.thesaurus.GetList"/>
    </service>

  </services>
</geonet><|MERGE_RESOLUTION|>--- conflicted
+++ resolved
@@ -69,11 +69,6 @@
       <class name=".services.main.Info" />
     </service>
 
-<<<<<<< HEAD
-    <!-- - - - - - - - - - - - - - - - - - - - - - - - - - - - - - - - -->
-
-=======
->>>>>>> 1b9d12e2
     <service name="xml.usergroups.list" deprecated="true" xmlapi="true">
       <class name=".services.user.UserGroups" />
     </service>
