--- conflicted
+++ resolved
@@ -30,88 +30,82 @@
     </documentation>
 
     <service name="xml.config.info" deprecated="true" xmlapi="true">
-      <class name=".services.config.GetInfo"/>
+      <class name=".services.config.GetInfo" />
     </service>
 
     <service name="xml.schema.info" xmlapi="true">
-      <class name=".services.schema.Info"/>
+      <class name=".services.schema.Info" />
     </service>
 
     <service name="xml.password.change" deprecated="true" xmlapi="true">
-      <class name=".services.password.Change"/>
+      <class name=".services.password.Change" />
       <error sheet="error-xml.xsl"/>
     </service>
 
     <service name="xml.metadata.admin.form">
-      <class name=".services.metadata.GetAdminOper"/>
+      <class name=".services.metadata.GetAdminOper" />
     </service>
 
 
     <service name="xml.region.get" deprecated="true" xmlapi="true">
-      <class name=".services.region.Get"/>
+      <class name=".services.region.Get" />
 
-<<<<<<< HEAD
       <error id="region-not-found" sheet="../xslt/error/error-xml.xsl" statusCode="404"/>
-=======
-      <error id="region-not-found" sheet="error-embedded.xsl" statusCode="404">
-        <xml name="error" file="xml/file-not-found-error.xml"/>
-      </error>
->>>>>>> 8f8044c8
     </service>
 
     <service name="xml.regions.category.list" deprecated="true" xmlapi="true">
-      <class name=".services.region.ListCategories"/>
+      <class name=".services.region.ListCategories" />
     </service>
 
     <service name="xml.file.disclaimer" xmlapi="true">
-      <class name=".services.feedback.AddLimitations"/>
+      <class name=".services.feedback.AddLimitations" />
     </service>
 
     <service name="xml.file.download" xmlapi="true">
-      <class name=".services.feedback.Insert"/>
-      <output forward="resources.get.archive"/>
+      <class name=".services.feedback.Insert" />
+      <output forward="resources.get.archive" />
     </service>
 
 
     <service name="xml.search" xmlapi="true">
-      <class name=".services.main.XmlSearch"/>
+      <class name=".services.main.XmlSearch" />
 
-      <output sheet="portal-present.xsl" contentType="application/xml; charset=UTF-8"/>
+      <output sheet="portal-present.xsl" contentType="application/xml; charset=UTF-8" />
 
       <error id="search-error" sheet="error-xml.xsl" statusCode="500"/>
     </service>
 
     <service name="xml.metadata.get" xmlapi="true">
       <class name=".services.metadata.Show">
-        <param name="skipPopularity" value="y"/>
-        <param name="skipInfo" value="y"/>
+        <param name="skipPopularity" value="y" />
+        <param name="skipInfo" value="y" />
       </class>
     </service>
 
     <service name="xml.info" xmlapi="true">
-      <class name=".services.main.Info"/>
+      <class name=".services.main.Info" />
     </service>
 
     <service name="xml.usergroups.list" deprecated="true" xmlapi="true">
-      <class name=".services.user.UserGroups"/>
+      <class name=".services.user.UserGroups" />
     </service>
 
     <!-- - - - - - - - - - - - - - - - - - - - - - - - - - - - - - - - -->
 
     <service name="xml.group.list" deprecated="true" xmlapi="true">
-      <class name=".services.group.List"/>
+      <class name=".services.group.List" />
     </service>
 
     <!-- - - - - - - - - - - - - - - - - - - - - - - - - - - - - - - - -->
 
     <service name="xml.metadata.insert" deprecated="true" xmlapi="true">
-      <class name=".services.metadata.Insert"/>
+      <class name=".services.metadata.Insert" />
     </service>
 
     <!-- - - - - - - - - - - - - - - - - - - - - - - - - - - - - - - - -->
 
     <service name="xml.metadata.delete" deprecated="true" xmlapi="true">
-      <class name=".services.metadata.Delete"/>
+      <class name=".services.metadata.Delete" />
     </service>
 
     <!--<service name="xml.relation" deprecated="true" xmlapi="true">-->
@@ -120,62 +114,55 @@
     <!--</service>-->
 
     <service name="xml.relation.get" xmlapi="true">
-      <class name=".services.relations.Get"/>
+      <class name=".services.relations.Get" />
 
       <output sheet="portal-present.xsl" contentType="text/xml; charset=UTF-8">
-        <call name="sources" class=".guiservices.util.Sources"/>
+        <call name="sources" class=".guiservices.util.Sources" />
       </output>
     </service>
 
     <service name="xml.relation.insert" xmlapi="true">
-      <class name=".services.relations.Insert"/>
+      <class name=".services.relations.Insert" />
     </service>
 
     <service name="xml.relation.delete" xmlapi="true">
-      <class name=".services.relations.Remove"/>
+      <class name=".services.relations.Remove" />
     </service>
 
 
     <service name="xml.metadata.insert.paste" xmlapi="true">
-      <class name=".services.metadata.Insert"/>
-      <error sheet="error-xml.xsl"/>
+      <class name=".services.metadata.Insert" />
+      <error sheet="error-xml.xsl" />
     </service>
 
     <service name="xml.metadata.validate" deprecated="true" xmlapi="true">
-<<<<<<< HEAD
       <class name=".services.metadata.Validate" />
       <output sheet="../xslt/services/metadata/validate.xsl" contentType="text/xml; charset=UTF-8"/>
-=======
-      <class name=".services.metadata.Validate"/>
-      <output sheet="metadata/validate.xsl" contentType="text/xml; charset=UTF-8">
-        <xml name="validation" file="xml/metadata-validate.xml"/>
-      </output>
->>>>>>> 8f8044c8
     </service>
 
     <service name="xml.metadata.batch.admin.form" deprecated="true" xmlapi="true">
-      <class name=".services.metadata.PrepareBatchUpdatePrivileges"/>
+      <class name=".services.metadata.PrepareBatchUpdatePrivileges" />
     </service>
 
     <service name="xml.metadata.batch.update.privileges" deprecated="true" xmlapi="true">
-      <class name=".services.metadata.BatchUpdatePrivileges"/>
+      <class name=".services.metadata.BatchUpdatePrivileges" />
     </service>
 
     <service name="xml.metadata.status.set" xmlapi="true">
-      <class name=".services.metadata.UpdateStatus"/>
+      <class name=".services.metadata.UpdateStatus" />
     </service>
 
     <service name="xml.metadata.status.get" xmlapi="true">
-      <class name=".services.status.Get"/>
+      <class name=".services.status.Get" />
     </service>
 
     <service name="xml.metadata.rate" xmlapi="true" deprecated="true">
-      <class name=".services.metadata.Rate"/>
+      <class name=".services.metadata.Rate" />
     </service>
 
 
     <service name="xml.user.metadata" xmlapi="true">
-      <class name=".guiservices.metadata.GetByOwner"/>
+      <class name=".guiservices.metadata.GetByOwner" />
     </service>
 
     <service name="xml.search.keywordlink" type="xml" deprecated="true" xmlapi="true">
@@ -185,19 +172,13 @@
 
     <service name="xml.keyword.get" type="xml" deprecated="true" xmlapi="true">
       <documentation>
-        transformation: Name of the template to use to return the keyword (eg.
-        to-iso19139-with-anchor).
+        transformation: Name of the template to use to return the keyword (eg. to-iso19139-with-anchor).
         keywordOnly: Skip thesaurus citation section if defined (default no).
 
       </documentation>
       <class name=".services.thesaurus.GetKeywordById"/>
-<<<<<<< HEAD
       <output sheet="../xslt/services/thesaurus/convert.xsl">
         <call name="thesaurus" class=".services.thesaurus.GetList" />
-=======
-      <output sheet="thesaurus/convert.xsl">
-        <call name="thesaurus" class=".services.thesaurus.GetList"/>
->>>>>>> 8f8044c8
       </output>
     </service>
     <service name="xml.thesaurus.getList" type="xml" deprecated="true" xmlapi="true">
