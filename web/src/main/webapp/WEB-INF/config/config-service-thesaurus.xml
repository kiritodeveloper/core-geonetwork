<?xml version="1.0" encoding="UTF-8"?>
<!--
  ~ Copyright (C) 2001-2016 Food and Agriculture Organization of the
  ~ United Nations (FAO-UN), United Nations World Food Programme (WFP)
  ~ and United Nations Environment Programme (UNEP)
  ~
  ~ This program is free software; you can redistribute it and/or modify
  ~ it under the terms of the GNU General Public License as published by
  ~ the Free Software Foundation; either version 2 of the License, or (at
  ~ your option) any later version.
  ~
  ~ This program is distributed in the hope that it will be useful, but
  ~ WITHOUT ANY WARRANTY; without even the implied warranty of
  ~ MERCHANTABILITY or FITNESS FOR A PARTICULAR PURPOSE. See the GNU
  ~ General Public License for more details.
  ~
  ~ You should have received a copy of the GNU General Public License
  ~ along with this program; if not, write to the Free Software
  ~ Foundation, Inc., 51 Franklin St, Fifth Floor, Boston, MA 02110-1301, USA
  ~
  ~ Contact: Jeroen Ticheler - FAO - Viale delle Terme di Caracalla 2,
  ~ Rome - Italy. email: geonetwork@osgeo.org
  -->

<geonet>
  <services package="org.fao.geonet">
    <service name="thesaurus">
      <documentation>
        <![CDATA[
        Get list of all available thesaurus.
        ]]>
      </documentation>
      <class name=".services.thesaurus.GetList"/>
      <error sheet="../xslt/error/error-json.xsl" contentType="application/json"/>
    </service>

<<<<<<< HEAD
=======
    <service name="thesaurus.upload" deprecated="true" >
      <documentation><![CDATA[
        Upload a new thesaurus.
        ]]></documentation>
      <class name=".services.thesaurus.Upload"/>
      <error sheet="../xslt/error/error-json.xsl" contentType="application/json"/>
    </service>

    <service name="thesaurus.download" deprecated="true" >
      <documentation><![CDATA[
        Download a thesaurus.

        ]]></documentation>
      <class name=".services.thesaurus.Download"/>
      <output file="true"/>
      <error sheet="../xslt/error/error-json.xsl" contentType="application/json" />
    </service>

>>>>>>> d82e3b94
    <service name="thesaurus.add.from.register">
      <documentation><![CDATA[
        TODO
        ]]></documentation>
      <class name=".services.thesaurus.AddRegister"/>
      <error sheet="../xslt/error/error-json.xsl" contentType="application/json" />
    </service>

    <service name="thesaurus.clear">
      <documentation><![CDATA[
        TODO
        ]]></documentation>
      <class name=".services.thesaurus.Clear"/>
      <error sheet="../xslt/error/error-json.xsl" contentType="application/json" />
    </service>


    <service name="thesaurus.update">
      <documentation><![CDATA[
        Create a new thesaurus.

        Parameters:
        ```
        <request>
         <tname>title</tname>
         <fname>filename</fname>
         <tns>http://www.mysite.org/thesaurus</tns>
         <dname>theme</dname>
         <type>local</type>
       </request>
        ```
        ]]></documentation>
      <class name=".services.thesaurus.Add"/>
      <error sheet="../xslt/error/error-json.xsl" contentType="application/json" />
    </service>

<<<<<<< HEAD
=======
    <service name="thesaurus.remove" deprecated="true">
      <documentation><![CDATA[
        Remove a thesaurus.

        Parameters are:
        * ref=local.theme.da
        ]]>

      </documentation>
      <class name=".services.thesaurus.Delete"/>
      <error sheet="../xslt/error/error-json.xsl" contentType="application/json" />
    </service>


>>>>>>> d82e3b94
    <service name="thesaurus.enable">
      <documentation><![CDATA[
        Enable a thesaurus or not. If disabled, it will not be proposed
        in metadata editor.

        Parameters are:
        * ref: The thesaurus identifier
        * activated: y or n
        ]]></documentation>
      <class name=".services.thesaurus.Activate"/>
      <error sheet="../xslt/error/error-json.xsl" contentType="application/json" />
    </service>


    <service name="thesaurus.topconcept" type="xml">
      <documentation><![CDATA[
        Return top concept from a thesaurus.

        Parameters are:
        * thesaurus: Name of the thesaurus to return top concept from.
        ]]>
      </documentation>
      <class name=".services.thesaurus.GetTopConcept"/>
      <output sheet="../xslt/services/thesaurus/to-jskos.xsl">
        <call name="thesaurus" class=".services.thesaurus.GetList"/>
      </output>
      <error sheet="../xslt/error/error-json.xsl" contentType="application/json" />
    </service>

    <service name="thesaurus.concept" type="xml">
      <documentation><![CDATA[
        Return one keyword with narrower, broader and equal links as a single
				concept.

        Parameters are:
        * id: Concept identifier (eg. http://www.eionet.europa.eu/gemet/concept/5510)
        * thesaurus: Thesaurus identifier (eg. external.theme.gemet)
        ]]>
      </documentation>
      <class name=".services.thesaurus.GetKeywordByIdAsConcept"/>
      <output sheet="../xslt/services/thesaurus/to-jskos.xsl">
        <call name="thesaurus" class=".services.thesaurus.GetList"/>
      </output>
      <error sheet="../xslt/error/error-json.xsl" contentType="application/json"/>
    </service>

    <service name="thesaurus.keyword" type="xml">
      <documentation><![CDATA[
        Return one keyword.

        Parameters are:
        * transformation: Name of the template to use to return the keyword (eg. to-iso19139-with-anchor).
        * keywordOnly: Skip thesaurus citation section if defined (default no).
        ]]>
      </documentation>
      <class name=".services.thesaurus.GetKeywordById"/>
      <output sheet="../xslt/services/thesaurus/convert.xsl">
        <call name="thesaurus" class=".services.thesaurus.GetList"/>
      </output>
      <error sheet="../xslt/error/error-json.xsl" contentType="application/json" />
    </service>


    <service name="thesaurus.keyword.links">
      <documentation><![CDATA[
        Get related/narrower/broader terms for a keyword.

        Parameters are:
        * request: Type of relation (narrower, broader or related)
        * id: Concept identifier (eg. http://www.eionet.europa.eu/gemet/concept/5510)
        * thesaurus: Thesaurus identifier (eg. external.theme.gemet)
        ]]></documentation>
      <class name=".services.thesaurus.GetNarrowerBroader"/>
      <error sheet="../xslt/error/error-json.xsl" contentType="application/json" />
    </service>

    <service name="thesaurus.keyword.add">
      <documentation><![CDATA[
        Add a new keyword in a thesaurus.

        Parameters are:
        ```
        <request>
          <newid>http://www.mysite.org/thesaurus#1377682893112</newid>
          <refType>theme</refType>
          <definition>Definition</definition>
          <namespace>http://www.mysite.org/thesaurus</namespace>
          <ref>local.theme.da</ref><oldid/>
          <lang>eng</lang>
          <prefLab>Label</prefLab>
        </request>
        ```
        ]]></documentation>
      <class name=".services.thesaurus.AddElement"/>
      <error sheet="../xslt/error/error-json.xsl" contentType="application/json" />
    </service>

    <service name="thesaurus.keyword.update">
      <documentation><![CDATA[
        Update a keyword.
        ]]></documentation>
      <class name=".services.thesaurus.UpdateElement"/>
      <error sheet="../xslt/error/error-json.xsl" contentType="application/json" />
    </service>

    <service name="thesaurus.keyword.remove">
      <documentation><![CDATA[
        Remove one or more concepts from a thesaurus
        ]]>
      </documentation>
      <class name=".services.thesaurus.DeleteElement"/>
      <error sheet="../xslt/error/error-json.xsl" contentType="application/json" />
    </service>

  </services>
</geonet><|MERGE_RESOLUTION|>--- conflicted
+++ resolved
@@ -34,27 +34,6 @@
       <error sheet="../xslt/error/error-json.xsl" contentType="application/json"/>
     </service>
 
-<<<<<<< HEAD
-=======
-    <service name="thesaurus.upload" deprecated="true" >
-      <documentation><![CDATA[
-        Upload a new thesaurus.
-        ]]></documentation>
-      <class name=".services.thesaurus.Upload"/>
-      <error sheet="../xslt/error/error-json.xsl" contentType="application/json"/>
-    </service>
-
-    <service name="thesaurus.download" deprecated="true" >
-      <documentation><![CDATA[
-        Download a thesaurus.
-
-        ]]></documentation>
-      <class name=".services.thesaurus.Download"/>
-      <output file="true"/>
-      <error sheet="../xslt/error/error-json.xsl" contentType="application/json" />
-    </service>
-
->>>>>>> d82e3b94
     <service name="thesaurus.add.from.register">
       <documentation><![CDATA[
         TODO
@@ -91,23 +70,6 @@
       <error sheet="../xslt/error/error-json.xsl" contentType="application/json" />
     </service>
 
-<<<<<<< HEAD
-=======
-    <service name="thesaurus.remove" deprecated="true">
-      <documentation><![CDATA[
-        Remove a thesaurus.
-
-        Parameters are:
-        * ref=local.theme.da
-        ]]>
-
-      </documentation>
-      <class name=".services.thesaurus.Delete"/>
-      <error sheet="../xslt/error/error-json.xsl" contentType="application/json" />
-    </service>
-
-
->>>>>>> d82e3b94
     <service name="thesaurus.enable">
       <documentation><![CDATA[
         Enable a thesaurus or not. If disabled, it will not be proposed
