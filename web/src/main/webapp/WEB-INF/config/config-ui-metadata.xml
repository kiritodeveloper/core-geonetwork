--- conflicted
+++ resolved
@@ -215,7 +215,6 @@
       <class name=".guiservices.metadata.GetRelated"/>
       <output sheet="metadata/relation.xsl" contentType="text/xml; charset=UTF-8"/>
     </service>
-<<<<<<< HEAD
     
     <service name="md.suggestion">
       <documentation><![CDATA[
@@ -226,7 +225,6 @@
         ]]></documentation>
       <class name=".services.metadata.GetSuggestion"/>
     </service>
-=======
 
     <service name="md.validate">
       <documentation><![CDATA[
@@ -244,6 +242,5 @@
       </output>
     </service>
 
->>>>>>> 62a77e26
   </services>
 </geonet>