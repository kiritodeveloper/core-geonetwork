<!--
  ~ Copyright (C) 2001-2016 Food and Agriculture Organization of the
  ~ United Nations (FAO-UN), United Nations World Food Programme (WFP)
  ~ and United Nations Environment Programme (UNEP)
  ~
  ~ This program is free software; you can redistribute it and/or modify
  ~ it under the terms of the GNU General Public License as published by
  ~ the Free Software Foundation; either version 2 of the License, or (at
  ~ your option) any later version.
  ~
  ~ This program is distributed in the hope that it will be useful, but
  ~ WITHOUT ANY WARRANTY; without even the implied warranty of
  ~ MERCHANTABILITY or FITNESS FOR A PARTICULAR PURPOSE. See the GNU
  ~ General Public License for more details.
  ~
  ~ You should have received a copy of the GNU General Public License
  ~ along with this program; if not, write to the Free Software
  ~ Foundation, Inc., 51 Franklin St, Fifth Floor, Boston, MA 02110-1301, USA
  ~
  ~ Contact: Jeroen Ticheler - FAO - Viale delle Terme di Caracalla 2,
  ~ Rome - Italy. email: geonetwork@osgeo.org
  -->

<config>
<<<<<<< HEAD
    <monitors package="org.fao.geonet.monitor.health">
        <!-- *HealthCheck must implement the HealthCheckFactory interface -->
        <!-- There are 3 types of healthChecks
           criticalHealthCheck - healthChecks that must pass or the system is non-functional.  They must be quick checks so the monitor can call check often
           warningHealthCheck - healthCheck that indicates something is wrong but the system can still function
           expensiveHealthCheck - healthChecks that must pass or the system is non-functional but are expensive to compute so should be called infrequently by checker
         -->
        <criticalHealthCheck class=".DatabaseHealthCheck"/>
        <criticalHealthCheck class=".SolrIndexHealthCheck"/>
        <criticalHealthCheck class=".CswGetCapabilitiesHealthCheck"/>
        <warningHealthCheck class=".DeadlockedThreadsHealthCheck"/>
        <warningHealthCheck class=".HarvestersHealthCheck"/>
        <warningHealthCheck class=".NoIndexErrorsHealthCheck"/>
        <warningHealthCheck class=".FreeConnectionsHealthCheck"/>
        <warningHealthCheck class="jeeves.monitor.healthcheck.FreeFileHandlesHealthCheck"/>
        <expensiveHealthCheck class=".CswGetRecordsHealthCheck"/>
    </monitors>
    <monitors package="org.fao.geonet.monitor.harvest">
        <counter class=".AbstractHarvesterErrorCounter"/>
    </monitors>
    <monitors package="jeeves.monitor.timer">
        <!-- timer must implement the MetricsFactory<Timer> interface -->
       <timer class=".ServiceManagerGuiServicesTimer"/>
       <timer class=".ServiceManagerServicesTimer"/>
       <timer class=".ServiceManagerXslOutputTransformTimer"/>
        <!-- Other monitor types are: gauge, counter, meter, histogram -->
    </monitors>
    <monitors package="jeeves.monitor.counter">
    	<!-- The following doesn't exist, it is a potential example -->
       <!-- <counter class=".ResourceManagerOpenCounter"/> -->
    </monitors>
    <monitors package="org.fao.geonet.monitor.gauge">
       <gauge class="jeeves.monitor.guage.FreeFileDescriptorsGuage"/>
       <gauge class="org.fao.geonet.monitor.gauge.SystemLoadAverageGauge"/>
       <gauge class="org.fao.geonet.monitor.gauge.SystemCpuLoadGauge"/>
       <gauge class="org.fao.geonet.monitor.gauge.ProcessCpuLoadGauge"/>
    </monitors>
=======
  <monitors package="org.fao.geonet.monitor.health">
    <!-- *HealthCheck must implement the HealthCheckFactory interface -->
    <!-- There are 3 types of healthChecks
       criticalHealthCheck - healthChecks that must pass or the system is non-functional.  They must be quick checks so the monitor can call check often
       warningHealthCheck - healthCheck that indicates something is wrong but the system can still function
       expensiveHealthCheck - healthChecks that must pass or the system is non-functional but are expensive to compute so should be called infrequently by checker
     -->
    <criticalHealthCheck class=".DatabaseHealthCheck"/>
    <criticalHealthCheck class=".LuceneIndexHealthCheck"/>
    <criticalHealthCheck class=".CswGetCapabilitiesHealthCheck"/>
    <warningHealthCheck class=".DeadlockedThreadsHealthCheck"/>
    <warningHealthCheck class=".HarvestersHealthCheck"/>
    <warningHealthCheck class=".NoIndexErrorsHealthCheck"/>
    <warningHealthCheck class=".FreeConnectionsHealthCheck"/>
    <warningHealthCheck class="jeeves.monitor.healthcheck.FreeFileHandlesHealthCheck"/>
    <expensiveHealthCheck class=".CswGetRecordsHealthCheck"/>
    <expensiveHealthCheck class=".FieldCacheSanityHealthCheck"/>
  </monitors>
  <monitors package="org.fao.geonet.monitor.harvest">
    <counter class=".AbstractHarvesterErrorCounter"/>
  </monitors>
  <monitors package="jeeves.monitor.timer">
    <!-- timer must implement the MetricsFactory<Timer> interface -->
    <timer class=".ServiceManagerGuiServicesTimer"/>
    <timer class=".ServiceManagerServicesTimer"/>
    <timer class=".ServiceManagerXslOutputTransformTimer"/>
    <!-- Other monitor types are: gauge, counter, meter, histogram -->
  </monitors>
  <monitors package="jeeves.monitor.counter">
    <!-- The following doesn't exist, it is a potential example -->
    <!-- <counter class=".ResourceManagerOpenCounter"/> -->
  </monitors>
  <monitors package="org.fao.geonet.monitor.gauge">
    <gauge class="jeeves.monitor.guage.FreeFileDescriptorsGuage"/>
    <gauge class="org.fao.geonet.monitor.gauge.SystemLoadAverageGauge"/>
    <gauge class="org.fao.geonet.monitor.gauge.SystemCpuLoadGauge"/>
    <gauge class="org.fao.geonet.monitor.gauge.ProcessCpuLoadGauge"/>
  </monitors>
>>>>>>> 8f8044c8
</config><|MERGE_RESOLUTION|>--- conflicted
+++ resolved
@@ -22,45 +22,6 @@
   -->
 
 <config>
-<<<<<<< HEAD
-    <monitors package="org.fao.geonet.monitor.health">
-        <!-- *HealthCheck must implement the HealthCheckFactory interface -->
-        <!-- There are 3 types of healthChecks
-           criticalHealthCheck - healthChecks that must pass or the system is non-functional.  They must be quick checks so the monitor can call check often
-           warningHealthCheck - healthCheck that indicates something is wrong but the system can still function
-           expensiveHealthCheck - healthChecks that must pass or the system is non-functional but are expensive to compute so should be called infrequently by checker
-         -->
-        <criticalHealthCheck class=".DatabaseHealthCheck"/>
-        <criticalHealthCheck class=".SolrIndexHealthCheck"/>
-        <criticalHealthCheck class=".CswGetCapabilitiesHealthCheck"/>
-        <warningHealthCheck class=".DeadlockedThreadsHealthCheck"/>
-        <warningHealthCheck class=".HarvestersHealthCheck"/>
-        <warningHealthCheck class=".NoIndexErrorsHealthCheck"/>
-        <warningHealthCheck class=".FreeConnectionsHealthCheck"/>
-        <warningHealthCheck class="jeeves.monitor.healthcheck.FreeFileHandlesHealthCheck"/>
-        <expensiveHealthCheck class=".CswGetRecordsHealthCheck"/>
-    </monitors>
-    <monitors package="org.fao.geonet.monitor.harvest">
-        <counter class=".AbstractHarvesterErrorCounter"/>
-    </monitors>
-    <monitors package="jeeves.monitor.timer">
-        <!-- timer must implement the MetricsFactory<Timer> interface -->
-       <timer class=".ServiceManagerGuiServicesTimer"/>
-       <timer class=".ServiceManagerServicesTimer"/>
-       <timer class=".ServiceManagerXslOutputTransformTimer"/>
-        <!-- Other monitor types are: gauge, counter, meter, histogram -->
-    </monitors>
-    <monitors package="jeeves.monitor.counter">
-    	<!-- The following doesn't exist, it is a potential example -->
-       <!-- <counter class=".ResourceManagerOpenCounter"/> -->
-    </monitors>
-    <monitors package="org.fao.geonet.monitor.gauge">
-       <gauge class="jeeves.monitor.guage.FreeFileDescriptorsGuage"/>
-       <gauge class="org.fao.geonet.monitor.gauge.SystemLoadAverageGauge"/>
-       <gauge class="org.fao.geonet.monitor.gauge.SystemCpuLoadGauge"/>
-       <gauge class="org.fao.geonet.monitor.gauge.ProcessCpuLoadGauge"/>
-    </monitors>
-=======
   <monitors package="org.fao.geonet.monitor.health">
     <!-- *HealthCheck must implement the HealthCheckFactory interface -->
     <!-- There are 3 types of healthChecks
@@ -69,7 +30,7 @@
        expensiveHealthCheck - healthChecks that must pass or the system is non-functional but are expensive to compute so should be called infrequently by checker
      -->
     <criticalHealthCheck class=".DatabaseHealthCheck"/>
-    <criticalHealthCheck class=".LuceneIndexHealthCheck"/>
+    <criticalHealthCheck class=".SolrIndexHealthCheck"/>
     <criticalHealthCheck class=".CswGetCapabilitiesHealthCheck"/>
     <warningHealthCheck class=".DeadlockedThreadsHealthCheck"/>
     <warningHealthCheck class=".HarvestersHealthCheck"/>
@@ -77,7 +38,6 @@
     <warningHealthCheck class=".FreeConnectionsHealthCheck"/>
     <warningHealthCheck class="jeeves.monitor.healthcheck.FreeFileHandlesHealthCheck"/>
     <expensiveHealthCheck class=".CswGetRecordsHealthCheck"/>
-    <expensiveHealthCheck class=".FieldCacheSanityHealthCheck"/>
   </monitors>
   <monitors package="org.fao.geonet.monitor.harvest">
     <counter class=".AbstractHarvesterErrorCounter"/>
@@ -99,5 +59,4 @@
     <gauge class="org.fao.geonet.monitor.gauge.SystemCpuLoadGauge"/>
     <gauge class="org.fao.geonet.monitor.gauge.ProcessCpuLoadGauge"/>
   </monitors>
->>>>>>> 8f8044c8
 </config>