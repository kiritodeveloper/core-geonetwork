<?xml version="1.0" encoding="ISO-8859-1"?>
<!--
  ~ Copyright (C) 2001-2016 Food and Agriculture Organization of the
  ~ United Nations (FAO-UN), United Nations World Food Programme (WFP)
  ~ and United Nations Environment Programme (UNEP)
  ~
  ~ This program is free software; you can redistribute it and/or modify
  ~ it under the terms of the GNU General Public License as published by
  ~ the Free Software Foundation; either version 2 of the License, or (at
  ~ your option) any later version.
  ~
  ~ This program is distributed in the hope that it will be useful, but
  ~ WITHOUT ANY WARRANTY; without even the implied warranty of
  ~ MERCHANTABILITY or FITNESS FOR A PARTICULAR PURPOSE. See the GNU
  ~ General Public License for more details.
  ~
  ~ You should have received a copy of the GNU General Public License
  ~ along with this program; if not, write to the Free Software
  ~ Foundation, Inc., 51 Franklin St, Fifth Floor, Boston, MA 02110-1301, USA
  ~
  ~ Contact: Jeroen Ticheler - FAO - Viale delle Terme di Caracalla 2,
  ~ Rome - Italy. email: geonetwork@osgeo.org
  -->

<geonet>
<<<<<<< HEAD
    <services package="org.fao.geonet">
        <documentation>User and group services</documentation>

        <service name="admin.user">
          <documentation>Get the user information.</documentation>
          <class name=".services.user.Get" />
        </service>
=======
  <services package="org.fao.geonet">
    <documentation>User and group services</documentation>

    <service name="create.account" deprecated="true">
      <documentation><![CDATA[
                Create a new user account.
                ]]></documentation>
      <class name=".services.register.SelfRegister"/>
      <error sheet="../xslt/error/error-json.xsl"/>
    </service>

    <service name="password.reminder" deprecated="true">
      <documentation><![CDATA[
                In case you forgot your password, send an email with a page to change user password.

                Parameters:
                * username
                ]]></documentation>
      <class name=".services.password.SendLink"/>
      <error sheet="../xslt/error/error-json.xsl"/>
    </service>

    <service name="password.change" deprecated="true">
      <class name=".services.password.Change"/>
      <error sheet="../xslt/error/error-json.xsl"/>
    </service>

    <!-- Moved to SMVC
     <service name="admin.user.update">
         <documentation>The service can be used to create or update
             a user.</documentation>
         <class name=".services.user.Update" />
         <error sheet="../xslt/error/error-json.xsl"/>
     </service>

     <service name="admin.user.remove">
         <documentation>Remove a user.</documentation>
         <class name=".services.user.Remove" />
         <error sheet="../xslt/error/error-json.xsl"/>
     </service>-->
    <service name="admin.user">
      <documentation>Get the user information.</documentation>
      <class name=".services.user.Get"/>
    </service>

    <service name="admin.usergroups.list">
      <documentation>The service can be used to
        retrieve the list of groups for a user.
      </documentation>
      <class name=".services.user.UserGroups"/>
    </service>

    <service name="admin.group.list">
      <documentation>The service can be used to get the list of
        groups in the catalog.
      </documentation>
      <class name=".services.group.List"/>
    </service>

    <service name="admin.group.get">
      <documentation>Returns a specific group given its id.</documentation>
      <class name=".services.group.Get"/>
    </service>

    <service name="admin.group.update.labels">
      <documentation>The service can be used to update group's label
        translations.
      </documentation>
      <class name=".services.group.XmlUpdate"/>
    </service>

    <service name="admin.group.update">
      <documentation>The service can be used to create
        or update a group.
      </documentation>
      <class name=".services.group.Update"/>
      <error sheet="../xslt/error/error-json.xsl"/>
    </service>
>>>>>>> 8f8044c8

    <service name="admin.group.remove">
      <documentation>The service can be used to remove a group.</documentation>
      <class name=".services.group.Remove"/>
      <error sheet="../xslt/error/error-json.xsl"/>
    </service>
  </services>
</geonet><|MERGE_RESOLUTION|>--- conflicted
+++ resolved
@@ -23,98 +23,47 @@
   -->
 
 <geonet>
-<<<<<<< HEAD
-    <services package="org.fao.geonet">
-        <documentation>User and group services</documentation>
-
-        <service name="admin.user">
-          <documentation>Get the user information.</documentation>
-          <class name=".services.user.Get" />
-        </service>
-=======
   <services package="org.fao.geonet">
     <documentation>User and group services</documentation>
 
-    <service name="create.account" deprecated="true">
-      <documentation><![CDATA[
-                Create a new user account.
-                ]]></documentation>
-      <class name=".services.register.SelfRegister"/>
-      <error sheet="../xslt/error/error-json.xsl"/>
-    </service>
-
-    <service name="password.reminder" deprecated="true">
-      <documentation><![CDATA[
-                In case you forgot your password, send an email with a page to change user password.
-
-                Parameters:
-                * username
-                ]]></documentation>
-      <class name=".services.password.SendLink"/>
-      <error sheet="../xslt/error/error-json.xsl"/>
-    </service>
-
-    <service name="password.change" deprecated="true">
-      <class name=".services.password.Change"/>
-      <error sheet="../xslt/error/error-json.xsl"/>
-    </service>
-
-    <!-- Moved to SMVC
-     <service name="admin.user.update">
-         <documentation>The service can be used to create or update
-             a user.</documentation>
-         <class name=".services.user.Update" />
-         <error sheet="../xslt/error/error-json.xsl"/>
-     </service>
-
-     <service name="admin.user.remove">
-         <documentation>Remove a user.</documentation>
-         <class name=".services.user.Remove" />
-         <error sheet="../xslt/error/error-json.xsl"/>
-     </service>-->
     <service name="admin.user">
       <documentation>Get the user information.</documentation>
-      <class name=".services.user.Get"/>
+      <class name=".services.user.Get" />
     </service>
 
     <service name="admin.usergroups.list">
       <documentation>The service can be used to
-        retrieve the list of groups for a user.
-      </documentation>
-      <class name=".services.user.UserGroups"/>
+        retrieve the list of groups for a user.</documentation>
+      <class name=".services.user.UserGroups" />
     </service>
 
     <service name="admin.group.list">
       <documentation>The service can be used to get the list of
-        groups in the catalog.
-      </documentation>
-      <class name=".services.group.List"/>
+        groups in the catalog.</documentation>
+      <class name=".services.group.List" />
     </service>
 
     <service name="admin.group.get">
       <documentation>Returns a specific group given its id.</documentation>
-      <class name=".services.group.Get"/>
+      <class name=".services.group.Get" />
     </service>
 
     <service name="admin.group.update.labels">
       <documentation>The service can be used to update group's label
-        translations.
-      </documentation>
-      <class name=".services.group.XmlUpdate"/>
+        translations.</documentation>
+      <class name=".services.group.XmlUpdate" />
     </service>
 
     <service name="admin.group.update">
       <documentation>The service can be used to create
-        or update a group.
-      </documentation>
-      <class name=".services.group.Update"/>
+        or update a group.</documentation>
+      <class name=".services.group.Update" />
       <error sheet="../xslt/error/error-json.xsl"/>
     </service>
->>>>>>> 8f8044c8
 
     <service name="admin.group.remove">
       <documentation>The service can be used to remove a group.</documentation>
-      <class name=".services.group.Remove"/>
+      <class name=".services.group.Remove" />
       <error sheet="../xslt/error/error-json.xsl"/>
     </service>
   </services>
