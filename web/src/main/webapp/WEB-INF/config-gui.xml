--- conflicted
+++ resolved
@@ -6,32 +6,6 @@
 -->
 <config>
   
-<<<<<<< HEAD
-  <!-- Client configuration in order to redirect to default UI 
-    (ie. main.home service) or to another custom client.
-    
-    For widget mode:
-    * parameters attribute is appended to URL. Use it to define a default map extent for example or change default language.
-    * createParameter attribute is appended to URL when the application is called from the administration > New metadata menu.
-    * stateId attribute is the identifier of the search form (if stateful) in the application. It is used to build quick links section in the administration.
-  -->
-  <client type="redirect" 
-      widget="false" 
-      url="main.home"
-      parameters=""
-      stateId=""
-      createParameter=""/>
-
-  <!-- Default main.home client interface -->
-  <!--<client type="redirect" url="main.home"/>-->
-  <!-- Widget experimental client -->
-  <!--<client type="redirect" widget="true" url="../../apps/search/" createParameter="#create" stateId="s"/>-->
-  <!--<client type="redirect" widget="true" url="../../apps/search/" parameters="extent=-5.1,41,9.7,51" createParameter="#create" stateId="s"/>-->
-  <!-- Widget with a custom extent in debug mode in french --> 
-  <!--<client type="redirect" widget="true" url="../../apps/search/index_debug.html" parameters="extent=-5.1,41,9.7,51&amp;hl=fr" createParameter="#create" stateId="s"/>-->
-  
-  
-=======
   For widget mode:
   * parameters attribute is appended to URL. Use it to define a default map extent for example or change default language.
   * createParameter attribute is appended to URL when the application is called from the administration > New metadata menu.
@@ -49,7 +23,6 @@
  <!-- As above but with extra parameters set: custom extent in debug mode in french --> 
  <!--<client type="redirect" widget="true" url="../../apps/search/index_debug.html" parameters="extent=-5.1,41,9.7,51&amp;hl=fre" createParameter="#create" stateId="s"/>-->
  
->>>>>>> 60df7c34
  <!-- Comment out languages to hide them
  from language selector. -->
  <languages>
