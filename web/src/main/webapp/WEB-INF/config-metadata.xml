--- conflicted
+++ resolved
@@ -267,8 +267,6 @@
 
 		<!-- - - - - - - - - - - - - - - - - - - - - - - - - - - - - - - - -->
 
-<<<<<<< HEAD
-=======
 		<service name="metadata.batch.extract.subtemplates.form">
 		  <!-- use same service for category update -->
 			<class name=".services.metadata.PrepareBatchUpdateCategories"/>
@@ -296,7 +294,6 @@
 
 		<!-- - - - - - - - - - - - - - - - - - - - - - - - - - - - - - - - -->
 
->>>>>>> c3af547b
 		<service name="metadata.delete">
 			<class name=".services.metadata.Delete"/>
 
