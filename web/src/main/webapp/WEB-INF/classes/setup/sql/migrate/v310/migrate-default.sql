UPDATE Settings SET value='3.1.0' WHERE name='system/platform/version';
UPDATE Settings SET value='SNAPSHOT' WHERE name='system/platform/subVersion';

DELETE FROM Settings WHERE name = 'system/metadata/enableSimpleView';
DELETE FROM Settings WHERE name = 'system/metadata/enableIsoView';
DELETE FROM Settings WHERE name = 'system/metadata/enableInspireView';
DELETE FROM Settings WHERE name = 'system/metadata/enableXmlView';
DELETE FROM Settings WHERE name = 'system/metadata/defaultView';
<<<<<<< HEAD
=======


INSERT INTO Settings (name, value, datatype, position, internal) VALUES ('system/feedback/mailServer/tls', 'false', 2, 644, 'y');
INSERT INTO Settings (name, value, datatype, position, internal) VALUES ('system/xlinkResolver/ignore', 'operatesOn,featureCatalogueCitation,Anchor,source', 0, 2312, 'n');
>>>>>>> 278705d8


INSERT INTO Settings (name, value, datatype, position, internal) VALUES ('system/feedback/mailServer/tls', 'false', 2, 644, 'y');INSERT INTO Settings (name, value, datatype, position, internal) VALUES ('system/xlinkResolver/ignore', 'operatesOn,featureCatalogueCitation,Anchor,source', 0, 2312, 'n');

DELETE FROM Settings WHERE name = 'system/removedMetadata/dir';
DELETE FROM Settings WHERE name = 'system/z3950/enable';
DELETE FROM Settings WHERE name = 'system/z3950/port';<|MERGE_RESOLUTION|>--- conflicted
+++ resolved
@@ -6,16 +6,10 @@
 DELETE FROM Settings WHERE name = 'system/metadata/enableInspireView';
 DELETE FROM Settings WHERE name = 'system/metadata/enableXmlView';
 DELETE FROM Settings WHERE name = 'system/metadata/defaultView';
-<<<<<<< HEAD
-=======
 
 
 INSERT INTO Settings (name, value, datatype, position, internal) VALUES ('system/feedback/mailServer/tls', 'false', 2, 644, 'y');
 INSERT INTO Settings (name, value, datatype, position, internal) VALUES ('system/xlinkResolver/ignore', 'operatesOn,featureCatalogueCitation,Anchor,source', 0, 2312, 'n');
->>>>>>> 278705d8
-
-
-INSERT INTO Settings (name, value, datatype, position, internal) VALUES ('system/feedback/mailServer/tls', 'false', 2, 644, 'y');INSERT INTO Settings (name, value, datatype, position, internal) VALUES ('system/xlinkResolver/ignore', 'operatesOn,featureCatalogueCitation,Anchor,source', 0, 2312, 'n');
 
 DELETE FROM Settings WHERE name = 'system/removedMetadata/dir';
 DELETE FROM Settings WHERE name = 'system/z3950/enable';
