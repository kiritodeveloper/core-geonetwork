UPDATE Settings SET value='3.1.0' WHERE name='system/platform/version';
UPDATE Settings SET value='SNAPSHOT' WHERE name='system/platform/subVersion';

DELETE FROM Settings WHERE name = 'system/metadata/enableSimpleView';
DELETE FROM Settings WHERE name = 'system/metadata/enableIsoView';
DELETE FROM Settings WHERE name = 'system/metadata/enableInspireView';
DELETE FROM Settings WHERE name = 'system/metadata/enableXmlView';
DELETE FROM Settings WHERE name = 'system/metadata/defaultView';


INSERT INTO Settings (name, value, datatype, position, internal) VALUES ('system/feedback/mailServer/tls', 'false', 2, 644, 'y');
INSERT INTO Settings (name, value, datatype, position, internal) VALUES ('system/feedback/mailServer/ignoreSslCertificateErrors', 'false', 2, 645, 'y');
INSERT INTO Settings (name, value, datatype, position, internal) VALUES ('system/xlinkResolver/ignore', 'operatesOn,featureCatalogueCitation,Anchor,source', 0, 2312, 'n');

<<<<<<< HEAD
DELETE FROM Settings WHERE name = 'system/removedMetadata/dir';
DELETE FROM Settings WHERE name = 'system/z3950/enable';
DELETE FROM Settings WHERE name = 'system/z3950/port';
=======
DELETE FROM Settings WHERE name = 'system/z3950/enable';
DELETE FROM Settings WHERE name = 'system/z3950/port';
DELETE FROM Settings WHERE name = 'system/removedMetadata/dir';


UPDATE Settings SET datatype = 3 WHERE name = 'map/config';
UPDATE Settings SET datatype = 3 WHERE name = 'map/proj4js';
UPDATE Settings SET datatype = 3 WHERE name = 'metadata/editor/schemaConfig';
>>>>>>> 9b4925c2
<|MERGE_RESOLUTION|>--- conflicted
+++ resolved
@@ -12,11 +12,6 @@
 INSERT INTO Settings (name, value, datatype, position, internal) VALUES ('system/feedback/mailServer/ignoreSslCertificateErrors', 'false', 2, 645, 'y');
 INSERT INTO Settings (name, value, datatype, position, internal) VALUES ('system/xlinkResolver/ignore', 'operatesOn,featureCatalogueCitation,Anchor,source', 0, 2312, 'n');
 
-<<<<<<< HEAD
-DELETE FROM Settings WHERE name = 'system/removedMetadata/dir';
-DELETE FROM Settings WHERE name = 'system/z3950/enable';
-DELETE FROM Settings WHERE name = 'system/z3950/port';
-=======
 DELETE FROM Settings WHERE name = 'system/z3950/enable';
 DELETE FROM Settings WHERE name = 'system/z3950/port';
 DELETE FROM Settings WHERE name = 'system/removedMetadata/dir';
@@ -24,5 +19,4 @@
 
 UPDATE Settings SET datatype = 3 WHERE name = 'map/config';
 UPDATE Settings SET datatype = 3 WHERE name = 'map/proj4js';
-UPDATE Settings SET datatype = 3 WHERE name = 'metadata/editor/schemaConfig';
->>>>>>> 9b4925c2
+UPDATE Settings SET datatype = 3 WHERE name = 'metadata/editor/schemaConfig';