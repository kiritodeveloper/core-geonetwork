<?xml version="1.0" encoding="UTF-8"?>
<!DOCTYPE log4j:configuration SYSTEM "log4j.dtd">
<log4j:configuration debug="false">


  <!-- Appender Configurations -->
  <appender name="consoleAppender" class="org.apache.log4j.ConsoleAppender">
    <param name="Threshold" value="ALL"/>
    <layout class="org.apache.log4j.PatternLayout">
      <param name="ConversionPattern" value="%d{ISO8601} %-5p [%c] - %m%n"/>
    </layout>
  </appender>
  <appender name="allConsoleAppender" class="org.apache.log4j.ConsoleAppender">
    <param name="Threshold" value="ALL"/>
    <layout class="org.apache.log4j.PatternLayout">
      <param name="ConversionPattern" value="%d{ISO8601} %-5p [%c] - %m%n"/>
    </layout>
  </appender>
  <appender name="fileAppender" class="org.apache.log4j.RollingFileAppender">
    <param name="Threshold" value="ALL"/>
    <param name="File" value="logs/geonetwork.log"/>
    <layout class="org.apache.log4j.PatternLayout">
      <param name="ConversionPattern" value="%d{ISO8601} %-5p [%c] - %m%n"/>
    </layout>
  </appender>

  <!-- Geonetwork module (and submodule) logging -->
  <logger name="geonetwork" additivity="false">
    <level value="WARN"/>
    <appender-ref ref="consoleAppender"/>
    <appender-ref ref="fileAppender"/>
  </logger>
  <logger name="geonetwork.search">
    <level value="WARN"/>
  </logger>
  <logger name="geonetwork.databasemigration">
    <level value="WARN"/>
  </logger>
  <logger name="geonetwork.database">
    <level value="WARN"/>
  </logger>
  <logger name="geonetwork.editor">
    <level value="WARN"/>
  </logger>
  <logger name="geonetwork.schemamanager">
    <level value="WARN"/>
  </logger>
  <logger name="geonetwork.thesaurus-man">
    <level value="WARN"/>
  </logger>
  <logger name="geonetwork.accessmanager">
    <level value="WARN"/>
  </logger>
  <logger name="geonetwork.thesaurus">
    <level value="WARN"/>
  </logger>
  <logger name="geonetwork.editorexpandelement">
    <level value="WARN"/>
  </logger>
  <logger name="geonetwork.editorfillelement">
    <level value="WARN"/>
  </logger>
  <logger name="geonetwork.LanguageDetector">
    <level value="WARN"/>
  </logger>
  <logger name="geonetwork.index">
    <level value="WARN"/>
  </logger>
  <logger name="geonetwork.csw">
    <level value="WARN"/>
  </logger>
  <logger name="geonetwork.csw.search">
    <level value="WARN"/>
  </logger>
  <logger name="geonetwork.formatter">
    <level value="WARN"/>
  </logger>
  <logger name="geonetwork.harvester" additivity="false">
    <level value="WARN"/>
    <appender-ref ref="consoleAppender"/>
    <appender-ref ref="fileAppender"/>
  </logger>
  <logger name="geonetwork.lucene">
    <level value="WARN"/>
  </logger>
  <logger name="geonetwork.ldap">
    <level value="WARN"/>
  </logger>
  <logger name="geonetwork.lucene.tracking">
    <level value="WARN"/>
  </logger>
  <logger name="geonetwork.mef">
    <level value="WARN"/>
  </logger>
  <logger name="geonetwork.z3950server">
    <level value="WARN"/>
  </logger>
  <logger name="geonetwork.z3950">
    <level value="WARN"/>
  </logger>
  <logger name="geonetwork.sru">
    <level value="WARN"/>
  </logger>
  <logger name="geonetwork.sru.search">
    <level value="WARN"/>
  </logger>
  <logger name="geonetwork.GeoServerPublisher">
    <level value="WARN"/>
  </logger>
  <logger name="geonetwork.GeoServerRest">
    <level value="WARN"/>
  </logger>
  <logger name="geonetwork.data.directory">
    <level value="WARN"/>
  </logger>
  <logger name="geonetwork.wro4j">
    <level value="WARN"/>
  </logger>

<<<<<<< HEAD
  <!--  Jeeves module and submodule logger configuration -->
  <logger name="jeeves" additivity="false">
    <level value="WARN"/>
    <appender-ref ref="consoleAppender"/>
    <appender-ref ref="fileAppender"/>
  </logger>
  <logger name="jeeves.dbms">
    <level value="WARN"/>
  </logger>
  <logger name="jeeves.dbms.resourcetracking">
    <level value="WARN"/>
  </logger>
  <logger name="jeeves.monitor">
    <level value="WARN"/>
  </logger>
  <logger name="jeeves.engine">
    <level value="WARN"/>
  </logger>
  <logger name="jeeves.dbmspool">
    <level value="WARN"/>
  </logger>
  <logger name="jeeves.resources">
    <level value="WARN"/>
  </logger>
  <logger name="jeeves.xlinkprocessor">
    <level value="WARN"/>
  </logger>
  <logger name="jeeves.transformerFactory">
    <level value="WARN"/>
  </logger>
  <logger name="jeeves.xmlresolver">
    <level value="WARN"/>
  </logger>
=======
    <!-- Geonetwork module (and submodule) logging -->
    <logger name="geonetwork" additivity="false">
        <level value="WARN" />
        <appender-ref ref="consoleAppender" />
        <appender-ref ref="fileAppender" />
    </logger>
    <logger name="geonetwork.search">
        <level value="WARN" />
    </logger>
    <logger name="geonetwork.databasemigration">
        <level value="WARN" />
    </logger>
    <logger name="geonetwork.database">
        <level value="WARN" />
    </logger>
    <logger name="geonetwork.editor">
        <level value="WARN" />
    </logger>
    <logger name="geonetwork.schemamanager">
        <level value="WARN" />
    </logger>
    <logger name="geonetwork.thesaurus-man">
        <level value="WARN" />
    </logger>
    <logger name="geonetwork.accessmanager">
        <level value="WARN" />
    </logger>
    <logger name="geonetwork.thesaurus">
        <level value="WARN" />
    </logger>
    <logger name="geonetwork.editorexpandelement">
        <level value="WARN" />
    </logger>
    <logger name="geonetwork.editorfillelement">
        <level value="WARN" />
    </logger>
    <logger name="geonetwork.LanguageDetector">
        <level value="WARN" />
    </logger>
    <logger name="geonetwork.index">
        <level value="WARN" />
    </logger>
    <logger name="geonetwork.csw">
        <level value="WARN" />
    </logger>
    <logger name="geonetwork.csw.search">
        <level value="WARN" />
    </logger>
    <logger name="geonetwork.formatter">
        <level value="WARN" />
    </logger>
    <logger name="geonetwork.harvester" additivity="false">
        <level value="WARN" />
        <appender-ref ref="consoleAppender" />
        <appender-ref ref="fileAppender" />
    </logger>
    <logger name="geonetwork.lucene">
        <level value="WARN" />
    </logger>
    <logger name="geonetwork.ldap">
        <level value="WARN" />
    </logger>
    <logger name="geonetwork.lucene.tracking">
        <level value="WARN" />
    </logger>
    <logger name="geonetwork.mef">
        <level value="WARN" />
    </logger>
    <logger name="geonetwork.z3950server">
        <level value="WARN" />
    </logger>
    <logger name="geonetwork.z3950">
        <level value="WARN" />
    </logger>
    <logger name="geonetwork.sru">
        <level value="WARN" />
    </logger>
    <logger name="geonetwork.sru.search">
        <level value="WARN" />
    </logger>
    <logger name="geonetwork.GeoServerPublisher">
        <level value="WARN" />
    </logger>
    <logger name="geonetwork.GeoServerRest">
        <level value="WARN" />
    </logger>
    <logger name="geonetwork.data.directory">
        <level value="WARN" />
    </logger>
    <logger name="geonetwork.wro4j">
        <level value="WARN" />
    </logger>
    <logger name="geonetwork.camel-harvester">
        <level value="DEBUG"/>
    </logger>
    <logger name="geonetwork.harvest.wfs.features">
        <level value="DEBUG"/>
    </logger>
>>>>>>> bde7fbf4


  <!--  Spring logging configuration -->
  <logger name="org.springframework" additivity="false">
    <level value="WARN"/>
    <appender-ref ref="consoleAppender"/>
    <appender-ref ref="fileAppender"/>
  </logger>
  <logger name="org.springframework.beans" additivity="false">
    <level value="WARN"/>
    <appender-ref ref="fileAppender"/>
  </logger>
  <logger name="org.springframework.security">
    <level value="WARN"/>
  </logger>
  <logger name="org.springframework.security.ldap">
    <level value="WARN"/>
  </logger>
  <logger name="org.springframework.aop.framework.CglibAopProxy">
    <level value="ERROR"/>
  </logger>

  <!--  JZKIT logging configuration -->
  <logger name="com.k_int" additivity="false">
    <level value="WARN"/>
    <appender-ref ref="consoleAppender"/>
    <appender-ref ref="fileAppender"/>
  </logger>
  <logger name="org.jzkit">
    <level value="WARN"/>
  </logger>
  <logger name="org.jzkit.a2j">
    <level value="WARN"/>
  </logger>
  <logger name="org.jzkit.search.impl.LRUCache">
    <level value="WARN"/>
  </logger>
  <logger name="ro.isdc.wro.http" additivity="false">
    <level value="WARN"/>
    <appender-ref ref="allConsoleAppender"/>
    <appender-ref ref="fileAppender"/>
  </logger>
  <logger name="org.hibernate.SQL" additivity="false">
    <level value="WARN"/>
    <appender-ref ref="consoleAppender"/>
    <appender-ref ref="fileAppender"/>
  </logger>
  <logger name="org.hibernate.type" additivity="false">
    <level value="WARN"/>
    <appender-ref ref="consoleAppender"/>
    <appender-ref ref="fileAppender"/>
  </logger>
  <logger name="org.hibernate.tool.hbm2ddl" additivity="false">
    <level value="WARN"/>
    <appender-ref ref="consoleAppender"/>
    <appender-ref ref="fileAppender"/>
  </logger>
  <logger name="org.xhtmlrenderer" additivity="false">
    <level value="TRACE"/>
    <appender-ref ref="consoleAppender"/>
    <appender-ref ref="fileAppender"/>
  </logger>

<<<<<<< HEAD

  <!-- Turn off logging except when explicitly declared below -->
  <root>
    <level value="OFF"></level>
    <appender-ref ref="consoleAppender"/>
  </root>
=======

    <!--  Spring logging configuration -->
    <logger name="org.springframework" additivity="false">
        <level value="WARN" />
        <appender-ref ref="consoleAppender" />
        <appender-ref ref="fileAppender" />
    </logger>
    <logger name="org.springframework.beans" additivity="false">
        <level value="WARN" />
        <appender-ref ref="fileAppender" />
    </logger>
    <logger name="org.springframework.security">
        <level value="WARN" />
    </logger>
    <logger name="org.springframework.security.ldap">
        <level value="WARN" />
    </logger>
    <logger name="org.springframework.aop.framework.CglibAopProxy">
        <level value="ERROR" />
    </logger>

    <!--  JZKIT logging configuration -->
    <logger name="com.k_int" additivity="false">
        <level value="WARN" />
        <appender-ref ref="consoleAppender" />
        <appender-ref ref="fileAppender" />
    </logger>
    <logger name="org.jzkit">
        <level value="WARN" />
    </logger>
    <logger name="org.jzkit.a2j">
        <level value="WARN" />
    </logger>
    <logger name="org.jzkit.search.impl.LRUCache">
        <level value="WARN" />
    </logger>
    <logger name="ro.isdc.wro.http" additivity="false">
        <level value="WARN" />
        <appender-ref ref="allConsoleAppender" />
        <appender-ref ref="fileAppender" />
    </logger>
    <logger name="org.hibernate.SQL" additivity="false">
        <level value="WARN" />
        <appender-ref ref="consoleAppender" />
        <appender-ref ref="fileAppender" />
    </logger>
    <logger name="org.hibernate.type" additivity="false">
        <level value="WARN" />
        <appender-ref ref="consoleAppender" />
        <appender-ref ref="fileAppender" />
    </logger>
    <logger name="org.hibernate.tool.hbm2ddl" additivity="false">
        <level value="WARN" />
        <appender-ref ref="consoleAppender" />
        <appender-ref ref="fileAppender" />
    </logger>
    <logger name="org.xhtmlrenderer" additivity="false">
        <level value="TRACE" />
        <appender-ref ref="consoleAppender" />
        <appender-ref ref="fileAppender" />
    </logger>

    <logger name="org.apache.camel" additivity="true">
      <level value="WARN"/>
      <appender-ref ref="consoleAppender" />
      <appender-ref ref="fileAppender" />
    </logger>


  <!-- Turn off logging except when explicitly declared below -->
    <root>
        <level value="OFF"></level>
        <appender-ref ref="consoleAppender"/>
    </root>
>>>>>>> bde7fbf4
</log4j:configuration><|MERGE_RESOLUTION|>--- conflicted
+++ resolved
@@ -116,8 +116,13 @@
   <logger name="geonetwork.wro4j">
     <level value="WARN"/>
   </logger>
-
-<<<<<<< HEAD
+  <logger name="geonetwork.camel-harvester">
+    <level value="DEBUG"/>
+  </logger>
+  <logger name="geonetwork.harvest.wfs.features">
+    <level value="DEBUG"/>
+  </logger>
+
   <!--  Jeeves module and submodule logger configuration -->
   <logger name="jeeves" additivity="false">
     <level value="WARN"/>
@@ -151,106 +156,6 @@
   <logger name="jeeves.xmlresolver">
     <level value="WARN"/>
   </logger>
-=======
-    <!-- Geonetwork module (and submodule) logging -->
-    <logger name="geonetwork" additivity="false">
-        <level value="WARN" />
-        <appender-ref ref="consoleAppender" />
-        <appender-ref ref="fileAppender" />
-    </logger>
-    <logger name="geonetwork.search">
-        <level value="WARN" />
-    </logger>
-    <logger name="geonetwork.databasemigration">
-        <level value="WARN" />
-    </logger>
-    <logger name="geonetwork.database">
-        <level value="WARN" />
-    </logger>
-    <logger name="geonetwork.editor">
-        <level value="WARN" />
-    </logger>
-    <logger name="geonetwork.schemamanager">
-        <level value="WARN" />
-    </logger>
-    <logger name="geonetwork.thesaurus-man">
-        <level value="WARN" />
-    </logger>
-    <logger name="geonetwork.accessmanager">
-        <level value="WARN" />
-    </logger>
-    <logger name="geonetwork.thesaurus">
-        <level value="WARN" />
-    </logger>
-    <logger name="geonetwork.editorexpandelement">
-        <level value="WARN" />
-    </logger>
-    <logger name="geonetwork.editorfillelement">
-        <level value="WARN" />
-    </logger>
-    <logger name="geonetwork.LanguageDetector">
-        <level value="WARN" />
-    </logger>
-    <logger name="geonetwork.index">
-        <level value="WARN" />
-    </logger>
-    <logger name="geonetwork.csw">
-        <level value="WARN" />
-    </logger>
-    <logger name="geonetwork.csw.search">
-        <level value="WARN" />
-    </logger>
-    <logger name="geonetwork.formatter">
-        <level value="WARN" />
-    </logger>
-    <logger name="geonetwork.harvester" additivity="false">
-        <level value="WARN" />
-        <appender-ref ref="consoleAppender" />
-        <appender-ref ref="fileAppender" />
-    </logger>
-    <logger name="geonetwork.lucene">
-        <level value="WARN" />
-    </logger>
-    <logger name="geonetwork.ldap">
-        <level value="WARN" />
-    </logger>
-    <logger name="geonetwork.lucene.tracking">
-        <level value="WARN" />
-    </logger>
-    <logger name="geonetwork.mef">
-        <level value="WARN" />
-    </logger>
-    <logger name="geonetwork.z3950server">
-        <level value="WARN" />
-    </logger>
-    <logger name="geonetwork.z3950">
-        <level value="WARN" />
-    </logger>
-    <logger name="geonetwork.sru">
-        <level value="WARN" />
-    </logger>
-    <logger name="geonetwork.sru.search">
-        <level value="WARN" />
-    </logger>
-    <logger name="geonetwork.GeoServerPublisher">
-        <level value="WARN" />
-    </logger>
-    <logger name="geonetwork.GeoServerRest">
-        <level value="WARN" />
-    </logger>
-    <logger name="geonetwork.data.directory">
-        <level value="WARN" />
-    </logger>
-    <logger name="geonetwork.wro4j">
-        <level value="WARN" />
-    </logger>
-    <logger name="geonetwork.camel-harvester">
-        <level value="DEBUG"/>
-    </logger>
-    <logger name="geonetwork.harvest.wfs.features">
-        <level value="DEBUG"/>
-    </logger>
->>>>>>> bde7fbf4
 
 
   <!--  Spring logging configuration -->
@@ -314,87 +219,16 @@
     <appender-ref ref="fileAppender"/>
   </logger>
 
-<<<<<<< HEAD
+  <logger name="org.apache.camel" additivity="true">
+    <level value="WARN"/>
+    <appender-ref ref="consoleAppender"/>
+    <appender-ref ref="fileAppender"/>
+  </logger>
+
 
   <!-- Turn off logging except when explicitly declared below -->
   <root>
     <level value="OFF"></level>
     <appender-ref ref="consoleAppender"/>
   </root>
-=======
-
-    <!--  Spring logging configuration -->
-    <logger name="org.springframework" additivity="false">
-        <level value="WARN" />
-        <appender-ref ref="consoleAppender" />
-        <appender-ref ref="fileAppender" />
-    </logger>
-    <logger name="org.springframework.beans" additivity="false">
-        <level value="WARN" />
-        <appender-ref ref="fileAppender" />
-    </logger>
-    <logger name="org.springframework.security">
-        <level value="WARN" />
-    </logger>
-    <logger name="org.springframework.security.ldap">
-        <level value="WARN" />
-    </logger>
-    <logger name="org.springframework.aop.framework.CglibAopProxy">
-        <level value="ERROR" />
-    </logger>
-
-    <!--  JZKIT logging configuration -->
-    <logger name="com.k_int" additivity="false">
-        <level value="WARN" />
-        <appender-ref ref="consoleAppender" />
-        <appender-ref ref="fileAppender" />
-    </logger>
-    <logger name="org.jzkit">
-        <level value="WARN" />
-    </logger>
-    <logger name="org.jzkit.a2j">
-        <level value="WARN" />
-    </logger>
-    <logger name="org.jzkit.search.impl.LRUCache">
-        <level value="WARN" />
-    </logger>
-    <logger name="ro.isdc.wro.http" additivity="false">
-        <level value="WARN" />
-        <appender-ref ref="allConsoleAppender" />
-        <appender-ref ref="fileAppender" />
-    </logger>
-    <logger name="org.hibernate.SQL" additivity="false">
-        <level value="WARN" />
-        <appender-ref ref="consoleAppender" />
-        <appender-ref ref="fileAppender" />
-    </logger>
-    <logger name="org.hibernate.type" additivity="false">
-        <level value="WARN" />
-        <appender-ref ref="consoleAppender" />
-        <appender-ref ref="fileAppender" />
-    </logger>
-    <logger name="org.hibernate.tool.hbm2ddl" additivity="false">
-        <level value="WARN" />
-        <appender-ref ref="consoleAppender" />
-        <appender-ref ref="fileAppender" />
-    </logger>
-    <logger name="org.xhtmlrenderer" additivity="false">
-        <level value="TRACE" />
-        <appender-ref ref="consoleAppender" />
-        <appender-ref ref="fileAppender" />
-    </logger>
-
-    <logger name="org.apache.camel" additivity="true">
-      <level value="WARN"/>
-      <appender-ref ref="consoleAppender" />
-      <appender-ref ref="fileAppender" />
-    </logger>
-
-
-  <!-- Turn off logging except when explicitly declared below -->
-    <root>
-        <level value="OFF"></level>
-        <appender-ref ref="consoleAppender"/>
-    </root>
->>>>>>> bde7fbf4
 </log4j:configuration>