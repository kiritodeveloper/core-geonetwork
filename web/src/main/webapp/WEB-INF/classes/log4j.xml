--- conflicted
+++ resolved
@@ -72,8 +72,11 @@
   <logger name="geonetwork.editorfillelement">
     <level value="ERROR"/>
   </logger>
+  <logger name="geonetwork.LanguageDetector">
+    <level value="ERROR"/>
+  </logger>
   <logger name="geonetwork.index">
-    <level value="WARNING"/>
+    <level value="ERROR"/>
   </logger>
   <logger name="geonetwork.csw">
     <level value="ERROR"/>
@@ -89,8 +92,6 @@
     <appender-ref ref="consoleAppender"/>
     <appender-ref ref="fileAppender"/>
   </logger>
-<<<<<<< HEAD
-=======
   <logger name="geonetwork.atom" additivity="false">
     <level value="INFO"/>
     <appender-ref ref="consoleAppender"/>
@@ -99,8 +100,10 @@
   <logger name="geonetwork.lucene">
     <level value="ERROR"/>
   </logger>
->>>>>>> 4764a4fa
   <logger name="geonetwork.ldap">
+    <level value="ERROR"/>
+  </logger>
+  <logger name="geonetwork.lucene.tracking">
     <level value="ERROR"/>
   </logger>
   <logger name="geonetwork.mef">
