--- conflicted
+++ resolved
@@ -60,6 +60,9 @@
   <logger name="geonetwork.editorfillelement" additivity="false">
     <level value="WARN"/>
   </logger>
+  <logger name="geonetwork.LanguageDetector" additivity="true">
+    <level value="DEBUG"/>
+  </logger>
   <logger name="geonetwork.index" additivity="false">
     <level value="WARN"/>
   </logger>
@@ -74,8 +77,6 @@
     <appender-ref ref="consoleAppender"/>
     <appender-ref ref="fileAppender"/>
   </logger>
-<<<<<<< HEAD
-=======
   <logger name="geonetwork.atom" additivity="false">
     <level value="INFO"/>
     <appender-ref ref="consoleAppender"/>
@@ -84,9 +85,11 @@
   <logger name="geonetwork.lucene" additivity="true">
     <level value="DEBUG"/>
   </logger>
->>>>>>> 4764a4fa
   <logger name="geonetwork.ldap" additivity="false">
     <level value="WARN"/>
+  </logger>
+  <logger name="geonetwork.lucene.tracking" additivity="true">
+    <level value="DEBUG"/>
   </logger>
   <logger name="geonetwork.mef" additivity="false">
     <level value="WARN"/>
