--- conflicted
+++ resolved
@@ -1,16 +1,6 @@
 <?xml version="1.0" encoding="UTF-8"?>
 <ServiceDirectory>
   <ApplicationProfiles>
-<<<<<<< HEAD
-    <ClasspathProfile resource="profiles/geo.xml"/>
-  </ApplicationProfiles>
-  <Crosswalks>
-    <ClasspathCrosswalk resource="crosswalks/QueryModel/gils.xml"/>
-    <ClasspathCrosswalk resource="crosswalks/QueryModel/dc.xml"/>
-    <ClasspathCrosswalk resource="crosswalks/QueryModel/rec.xml"/>
-    <ClasspathCrosswalk resource="crosswalks/QueryModel/geo.xml"/>
-    <ClasspathCrosswalk resource="crosswalks/QueryModel/cql.xml"/>
-=======
     <ClasspathProfile resource="classpath:profiles/geo.xml" />
   </ApplicationProfiles>
   <Crosswalks>
@@ -19,16 +9,12 @@
     <ClasspathCrosswalk resource="classpath:crosswalks/QueryModel/rec.xml" />
     <ClasspathCrosswalk resource="classpath:crosswalks/QueryModel/geo.xml" />
     <ClasspathCrosswalk resource="classpath:crosswalks/QueryModel/cql.xml" />
->>>>>>> eaed0602
   </Crosswalks>
   <RecordConversion>
-    <converter type="xslt"
-               classname="org.fao.geonet.services.util.z3950.transformers.GNTransformer"/>
-    <mapping fromSpec="xml::f" toSpec="html::f" type="xslt"
-             resource="classpath:crosswalks/RecordModel/xml_to_html.xsl"/>
+    <converter type="xslt" classname="org.fao.geonet.services.util.z3950.transformers.GNTransformer" />
+    <mapping fromSpec="xml::f" toSpec="html::f" type="xslt" resource="classpath:crosswalks/RecordModel/xml_to_html.xsl" />
   </RecordConversion>
-  <Repository className="org.fao.geonet.services.util.z3950.provider.GN.GNSearchable" code="GN"
-              serviceName="Local GeoNetwork">
+  <Repository className="org.fao.geonet.services.util.z3950.provider.GN.GNSearchable" code="GN" serviceName="Local GeoNetwork">
     <Preferences>
       <Preference name="timeout">10000</Preference>
     </Preferences>
@@ -36,513 +22,10 @@
       <Archetype name="F">xml::f</Archetype>
     </RecordArchetypes>
     <Collections>
-<<<<<<< HEAD
-      <Collection code="geonetwork-local" name="Local GeoNetwork" localId="geonetwork"
-                  profile="geo"/>
-      <!-- collection that searches across all categories -->
-      <Collection code="applications-local" name="Local GeoNetwork - applications category"
-                  localId="applications" profile="geo"/>
-      <!-- collection that searches across category applications -->
-    </Collections>
-  </Repository>
-  <Repository className="org.jzkit.search.provider.z3950.Z3950Origin"
-              code="cfa89068-36ea-11df-9735-ebfc367b61a6"
-              serviceName="IndexGeo Pty Ltd - Eco Companion catalogue">
-    <Preferences>
-      <Preference name="defaultRecordSyntax">xml</Preference>
-      <Preference name="defaultElementSetName">s</Preference>
-      <Preference name="host">indexgeo.com.au</Preference>
-      <Preference name="port">6668</Preference>
-      <Preference name="smallSetElementSetName">F</Preference>
-      <Preference name="charsetEncoding">UTF-8</Preference>
-      <Preference name="useReferenceId">negotiate</Preference>
-    </Preferences>
-    <RecordArchetypes>
-      <Archetype name="F">xml::f</Archetype>
-      <Archetype name="H">html::f</Archetype>
-    </RecordArchetypes>
-    <Collections>
-      <Collection code="dataset" name="IndexGeo Pty Ltd - Eco Companion catalogue" localId="dataset"
-                  profile="geo"/>
-    </Collections>
-  </Repository>
-  <Repository className="org.jzkit.search.provider.z3950.Z3950Origin"
-              code="d18cf09a-36ea-11df-9735-ebfc367b61a6" serviceName="Qld Spatial Data (QSIC)">
-    <Preferences>
-      <Preference name="defaultRecordSyntax">xml</Preference>
-      <Preference name="defaultElementSetName">s</Preference>
-      <Preference name="host">qsiismet.oesr.qld.gov.au</Preference>
-      <Preference name="port">6668</Preference>
-      <Preference name="smallSetElementSetName">F</Preference>
-      <Preference name="charsetEncoding">UTF-8</Preference>
-      <Preference name="useReferenceId">negotiate</Preference>
-    </Preferences>
-    <RecordArchetypes>
-      <Archetype name="F">xml::f</Archetype>
-      <Archetype name="H">html::f</Archetype>
-    </RecordArchetypes>
-    <Collections>
-      <Collection code="qsiis_prod" name="Qld Spatial Data (QSIC)" localId="qsiis_prod"
-                  profile="geo"/>
-    </Collections>
-  </Repository>
-  <Repository className="org.jzkit.search.provider.z3950.Z3950Origin"
-              code="ccba3276-36ea-11df-9735-ebfc367b61a6"
-              serviceName="Australian Hydrographic Service - Publication Metadata">
-    <Preferences>
-      <Preference name="defaultRecordSyntax">xml</Preference>
-      <Preference name="defaultElementSetName">s</Preference>
-      <Preference name="host">www.hydro.gov.au</Preference>
-      <Preference name="port">5550</Preference>
-      <Preference name="smallSetElementSetName">F</Preference>
-      <Preference name="charsetEncoding">UTF-8</Preference>
-      <Preference name="useReferenceId">negotiate</Preference>
-    </Preferences>
-    <RecordArchetypes>
-      <Archetype name="F">xml::f</Archetype>
-      <Archetype name="H">html::f</Archetype>
-    </RecordArchetypes>
-    <Collections>
-      <Collection code="publication" name="Australian Hydrographic Service - Publication Metadata"
-                  localId="publication" profile="geo"/>
-    </Collections>
-  </Repository>
-  <Repository className="org.jzkit.search.provider.z3950.Z3950Origin"
-              code="d23971ee-36ea-11df-9735-ebfc367b61a6"
-              serviceName="RAN Directorate of Oceanography and Meteorology">
-    <Preferences>
-      <Preference name="defaultRecordSyntax">xml</Preference>
-      <Preference name="defaultElementSetName">s</Preference>
-      <Preference name="host">grey-2.metoc.gov.au</Preference>
-      <Preference name="port">5550</Preference>
-      <Preference name="smallSetElementSetName">F</Preference>
-      <Preference name="charsetEncoding">UTF-8</Preference>
-      <Preference name="useReferenceId">negotiate</Preference>
-    </Preferences>
-    <RecordArchetypes>
-      <Archetype name="F">xml::f</Archetype>
-      <Archetype name="H">html::f</Archetype>
-    </RecordArchetypes>
-    <Collections>
-      <Collection code="pages_xml" name="RAN Directorate of Oceanography and Meteorology"
-                  localId="pages_xml" profile="geo"/>
-    </Collections>
-  </Repository>
-  <Repository className="org.jzkit.search.provider.z3950.Z3950Origin"
-              code="cbb945ec-36ea-11df-9735-ebfc367b61a6"
-              serviceName="ACT Geographic Data Directory">
-    <Preferences>
-      <Preference name="defaultRecordSyntax">xml</Preference>
-      <Preference name="defaultElementSetName">s</Preference>
-      <Preference name="host">indexgeo.net</Preference>
-      <Preference name="port">5511</Preference>
-      <Preference name="smallSetElementSetName">F</Preference>
-      <Preference name="charsetEncoding">UTF-8</Preference>
-      <Preference name="useReferenceId">negotiate</Preference>
-    </Preferences>
-    <RecordArchetypes>
-      <Archetype name="F">xml::f</Archetype>
-      <Archetype name="H">html::f</Archetype>
-    </RecordArchetypes>
-    <Collections>
-      <Collection code="act" name="ACT Geographic Data Directory" localId="act" profile="geo"/>
-    </Collections>
-  </Repository>
-  <Repository className="org.jzkit.search.provider.z3950.Z3950Origin"
-              code="cffb73a0-36ea-11df-9735-ebfc367b61a6"
-              serviceName="Murray-Darling Basin Authority">
-    <Preferences>
-      <Preference name="defaultRecordSyntax">xml</Preference>
-      <Preference name="defaultElementSetName">s</Preference>
-      <Preference name="host">203.13.43.212</Preference>
-      <Preference name="port">5548</Preference>
-      <Preference name="smallSetElementSetName">F</Preference>
-      <Preference name="charsetEncoding">UTF-8</Preference>
-      <Preference name="useReferenceId">negotiate</Preference>
-    </Preferences>
-    <RecordArchetypes>
-      <Archetype name="F">xml::f</Archetype>
-      <Archetype name="H">html::f</Archetype>
-    </RecordArchetypes>
-    <Collections>
-      <Collection code="mdbcprod" name="Murray-Darling Basin Authority" localId="mdbcprod"
-                  profile="geo"/>
-    </Collections>
-  </Repository>
-  <Repository className="org.jzkit.search.provider.z3950.Z3950Origin"
-              code="ce58a0b8-36ea-11df-9735-ebfc367b61a6"
-              serviceName="CSIRO Marine and Atmospheric Research">
-    <Preferences>
-      <Preference name="defaultRecordSyntax">xml</Preference>
-      <Preference name="defaultElementSetName">s</Preference>
-      <Preference name="host">z3950.marine.csiro.au</Preference>
-      <Preference name="port">6668</Preference>
-      <Preference name="smallSetElementSetName">F</Preference>
-      <Preference name="charsetEncoding">UTF-8</Preference>
-      <Preference name="useReferenceId">negotiate</Preference>
-    </Preferences>
-    <RecordArchetypes>
-      <Archetype name="F">xml::f</Archetype>
-      <Archetype name="H">html::f</Archetype>
-    </RecordArchetypes>
-    <Collections>
-      <Collection code="marlin" name="CSIRO Marine and Atmospheric Research" localId="marlin"
-                  profile="geo"/>
-    </Collections>
-  </Repository>
-  <Repository className="org.jzkit.search.provider.z3950.Z3950Origin"
-              code="d2dbd402-36ea-11df-9735-ebfc367b61a6"
-              serviceName="South Australian Spatial Information Directory">
-    <Preferences>
-      <Preference name="defaultRecordSyntax">xml</Preference>
-      <Preference name="defaultElementSetName">s</Preference>
-      <Preference name="host">www.asdd.sa.gov.au</Preference>
-      <Preference name="port">6668</Preference>
-      <Preference name="smallSetElementSetName">F</Preference>
-      <Preference name="charsetEncoding">UTF-8</Preference>
-      <Preference name="useReferenceId">negotiate</Preference>
-    </Preferences>
-    <RecordArchetypes>
-      <Archetype name="F">xml::f</Archetype>
-      <Archetype name="H">html::f</Archetype>
-    </RecordArchetypes>
-    <Collections>
-      <Collection code="sa" name="South Australian Spatial Information Directory" localId="sa"
-                  profile="geo"/>
-    </Collections>
-  </Repository>
-  <Repository className="org.jzkit.search.provider.z3950.Z3950Origin"
-              code="d0eb47fe-36ea-11df-9735-ebfc367b61a6"
-              serviceName="Other Commonwealth Agencies (hosted by BRS)">
-    <Preferences>
-      <Preference name="defaultRecordSyntax">xml</Preference>
-      <Preference name="defaultElementSetName">s</Preference>
-      <Preference name="host">adl.brs.gov.au</Preference>
-      <Preference name="port">210</Preference>
-      <Preference name="smallSetElementSetName">F</Preference>
-      <Preference name="charsetEncoding">UTF-8</Preference>
-      <Preference name="useReferenceId">negotiate</Preference>
-    </Preferences>
-    <RecordArchetypes>
-      <Archetype name="F">xml::f</Archetype>
-      <Archetype name="H">html::f</Archetype>
-    </RecordArchetypes>
-    <Collections>
-      <Collection code="comm" name="Other Commonwealth Agencies (hosted by BRS)" localId="comm"
-                  profile="geo"/>
-    </Collections>
-  </Repository>
-  <Repository className="org.jzkit.search.provider.z3950.Z3950Origin"
-              code="d1e7bade-36ea-11df-9735-ebfc367b61a6"
-              serviceName="Queensland Environment and Resource Management">
-    <Preferences>
-      <Preference name="defaultRecordSyntax">xml</Preference>
-      <Preference name="defaultElementSetName">s</Preference>
-      <Preference name="host">www.nrm.qld.gov.au</Preference>
-      <Preference name="port">5550</Preference>
-      <Preference name="smallSetElementSetName">F</Preference>
-      <Preference name="charsetEncoding">UTF-8</Preference>
-      <Preference name="useReferenceId">negotiate</Preference>
-    </Preferences>
-    <RecordArchetypes>
-      <Archetype name="F">xml::f</Archetype>
-      <Archetype name="H">html::f</Archetype>
-    </RecordArchetypes>
-    <Collections>
-      <Collection code="qsii2" name="Queensland Environment and Resource Management" localId="qsii2"
-                  profile="geo"/>
-    </Collections>
-  </Repository>
-  <Repository className="org.jzkit.search.provider.z3950.Z3950Origin"
-              code="cd0aaf30-36ea-11df-9735-ebfc367b61a6"
-              serviceName="Australian Hydrographic Service - Source Metadata">
-    <Preferences>
-      <Preference name="defaultRecordSyntax">xml</Preference>
-      <Preference name="defaultElementSetName">s</Preference>
-      <Preference name="host">www.hydro.gov.au</Preference>
-      <Preference name="port">5550</Preference>
-      <Preference name="smallSetElementSetName">F</Preference>
-      <Preference name="charsetEncoding">UTF-8</Preference>
-      <Preference name="useReferenceId">negotiate</Preference>
-    </Preferences>
-    <RecordArchetypes>
-      <Archetype name="F">xml::f</Archetype>
-      <Archetype name="H">html::f</Archetype>
-    </RecordArchetypes>
-    <Collections>
-      <Collection code="source" name="Australian Hydrographic Service - Source Metadata"
-                  localId="source" profile="geo"/>
-    </Collections>
-  </Repository>
-  <Repository className="org.jzkit.search.provider.z3950.Z3950Origin"
-              code="d13c3060-36ea-11df-9735-ebfc367b61a6" serviceName="PSMA Australia Limited">
-    <Preferences>
-      <Preference name="defaultRecordSyntax">xml</Preference>
-      <Preference name="defaultElementSetName">s</Preference>
-      <Preference name="host">psma-asdd.geometryit.com</Preference>
-      <Preference name="port">210</Preference>
-      <Preference name="smallSetElementSetName">F</Preference>
-      <Preference name="charsetEncoding">UTF-8</Preference>
-      <Preference name="useReferenceId">negotiate</Preference>
-    </Preferences>
-    <RecordArchetypes>
-      <Archetype name="F">xml::f</Archetype>
-      <Archetype name="H">html::f</Archetype>
-    </RecordArchetypes>
-    <Collections>
-      <Collection code="PSMA" name="PSMA Australia Limited" localId="PSMA" profile="geo"/>
-    </Collections>
-  </Repository>
-  <Repository className="org.jzkit.search.provider.z3950.Z3950Origin"
-              code="d331021a-36ea-11df-9735-ebfc367b61a6"
-              serviceName="Tasmanian Spatial Data Directory">
-    <Preferences>
-      <Preference name="defaultRecordSyntax">xml</Preference>
-      <Preference name="defaultElementSetName">s</Preference>
-      <Preference name="host">www.thelist.tas.gov.au</Preference>
-      <Preference name="port">5550</Preference>
-      <Preference name="smallSetElementSetName">F</Preference>
-      <Preference name="charsetEncoding">UTF-8</Preference>
-      <Preference name="useReferenceId">negotiate</Preference>
-    </Preferences>
-    <RecordArchetypes>
-      <Archetype name="F">xml::f</Archetype>
-      <Archetype name="H">html::f</Archetype>
-    </RecordArchetypes>
-    <Collections>
-      <Collection code="tas" name="Tasmanian Spatial Data Directory" localId="tas" profile="geo"/>
-    </Collections>
-  </Repository>
-  <Repository className="org.jzkit.search.provider.z3950.Z3950Origin"
-              code="d382d40a-36ea-11df-9735-ebfc367b61a6"
-              serviceName="Victorian Spatial Data Directory">
-    <Preferences>
-      <Preference name="defaultRecordSyntax">xml</Preference>
-      <Preference name="defaultElementSetName">s</Preference>
-      <Preference name="host">www.ogdc.vic.gov.au</Preference>
-      <Preference name="port">6668</Preference>
-      <Preference name="smallSetElementSetName">F</Preference>
-      <Preference name="charsetEncoding">UTF-8</Preference>
-      <Preference name="useReferenceId">negotiate</Preference>
-    </Preferences>
-    <RecordArchetypes>
-      <Archetype name="F">xml::f</Archetype>
-      <Archetype name="H">html::f</Archetype>
-    </RecordArchetypes>
-    <Collections>
-      <Collection code="vicsdd" name="Victorian Spatial Data Directory" localId="vicsdd"
-                  profile="geo"/>
-    </Collections>
-  </Repository>
-  <Repository className="org.jzkit.search.provider.z3950.Z3950Origin"
-              code="d09abc30-36ea-11df-9735-ebfc367b61a6" serviceName="NT Spatial Data Directory">
-    <Preferences>
-      <Preference name="defaultRecordSyntax">xml</Preference>
-      <Preference name="defaultElementSetName">s</Preference>
-      <Preference name="host">www.ntlis.nt.gov.au</Preference>
-      <Preference name="port">210</Preference>
-      <Preference name="smallSetElementSetName">F</Preference>
-      <Preference name="charsetEncoding">UTF-8</Preference>
-      <Preference name="useReferenceId">negotiate</Preference>
-    </Preferences>
-    <RecordArchetypes>
-      <Archetype name="F">xml::f</Archetype>
-      <Archetype name="H">html::f</Archetype>
-    </RecordArchetypes>
-    <Collections>
-      <Collection code="NTSDD" name="NT Spatial Data Directory" localId="NTSDD" profile="geo"/>
-    </Collections>
-  </Repository>
-  <Repository className="org.jzkit.search.provider.z3950.Z3950Origin"
-              code="d04a7a22-36ea-11df-9735-ebfc367b61a6"
-              serviceName="NSW Natural Resources Data Directory">
-    <Preferences>
-      <Preference name="defaultRecordSyntax">xml</Preference>
-      <Preference name="defaultElementSetName">s</Preference>
-      <Preference name="host">canri.nsw.gov.au</Preference>
-      <Preference name="port">6668</Preference>
-      <Preference name="smallSetElementSetName">F</Preference>
-      <Preference name="charsetEncoding">UTF-8</Preference>
-      <Preference name="useReferenceId">negotiate</Preference>
-    </Preferences>
-    <RecordArchetypes>
-      <Archetype name="F">xml::f</Archetype>
-      <Archetype name="H">html::f</Archetype>
-    </RecordArchetypes>
-    <Collections>
-      <Collection code="nrdd" name="NSW Natural Resources Data Directory" localId="nrdd"
-                  profile="geo"/>
-    </Collections>
-  </Repository>
-  <Repository className="org.jzkit.search.provider.z3950.Z3950Origin"
-              code="ce02a9e2-36ea-11df-9735-ebfc367b61a6" serviceName="Bureau of Meteorology">
-    <Preferences>
-      <Preference name="defaultRecordSyntax">xml</Preference>
-      <Preference name="defaultElementSetName">s</Preference>
-      <Preference name="host">hoapp.bom.gov.au</Preference>
-      <Preference name="port">6668</Preference>
-      <Preference name="smallSetElementSetName">F</Preference>
-      <Preference name="charsetEncoding">UTF-8</Preference>
-      <Preference name="useReferenceId">negotiate</Preference>
-    </Preferences>
-    <RecordArchetypes>
-      <Archetype name="F">xml::f</Archetype>
-      <Archetype name="H">html::f</Archetype>
-    </RecordArchetypes>
-    <Collections>
-      <Collection code="bom_meta" name="Bureau of Meteorology" localId="bom_meta" profile="geo"/>
-    </Collections>
-  </Repository>
-  <Repository className="org.jzkit.search.provider.z3950.Z3950Origin"
-              code="cc168482-36ea-11df-9735-ebfc367b61a6"
-              serviceName="AuScope Portal Feature Services Catalog">
-    <Preferences>
-      <Preference name="defaultRecordSyntax">xml</Preference>
-      <Preference name="defaultElementSetName">s</Preference>
-      <Preference name="host">auscope-portal.arrc.csiro.au</Preference>
-      <Preference name="port">6668</Preference>
-      <Preference name="smallSetElementSetName">F</Preference>
-      <Preference name="charsetEncoding">UTF-8</Preference>
-      <Preference name="useReferenceId">negotiate</Preference>
-    </Preferences>
-    <RecordArchetypes>
-      <Archetype name="F">xml::f</Archetype>
-      <Archetype name="H">html::f</Archetype>
-    </RecordArchetypes>
-    <Collections>
-      <Collection code="geonetwork-auscope" name="AuScope Portal Feature Services Catalog"
-                  localId="geonetwork" profile="geo"/>
-    </Collections>
-  </Repository>
-  <Repository className="org.jzkit.search.provider.z3950.Z3950Origin"
-              code="771f6e6cfa174d548da04a3a4dc38ef5" serviceName="New Zealand Geospatial Office">
-    <Preferences>
-      <Preference name="defaultRecordSyntax">xml</Preference>
-      <Preference name="defaultElementSetName">s</Preference>
-      <Preference name="host">nzgo.silverstripe.com</Preference>
-      <Preference name="port">2101</Preference>
-      <Preference name="smallSetElementSetName">F</Preference>
-      <Preference name="charsetEncoding">UTF-8</Preference>
-      <Preference name="useReferenceId">negotiate</Preference>
-    </Preferences>
-    <RecordArchetypes>
-      <Archetype name="F">xml::f</Archetype>
-      <Archetype name="H">html::f</Archetype>
-    </RecordArchetypes>
-    <Collections>
-      <Collection code="geonetwork-nzgeo" name="New Zealand Geospatial Office" localId="geonetwork"
-                  profile="geo"/>
-    </Collections>
-  </Repository>
-  <Repository className="org.jzkit.search.provider.z3950.Z3950Origin"
-              code="cc68c094-36ea-11df-9735-ebfc367b61a6"
-              serviceName="Australian Hydrographic Service - Product Metadata">
-    <Preferences>
-      <Preference name="defaultRecordSyntax">xml</Preference>
-      <Preference name="defaultElementSetName">s</Preference>
-      <Preference name="host">www.hydro.gov.au</Preference>
-      <Preference name="port">5550</Preference>
-      <Preference name="smallSetElementSetName">F</Preference>
-      <Preference name="charsetEncoding">UTF-8</Preference>
-      <Preference name="useReferenceId">negotiate</Preference>
-    </Preferences>
-    <RecordArchetypes>
-      <Archetype name="F">xml::f</Archetype>
-      <Archetype name="H">html::f</Archetype>
-    </RecordArchetypes>
-    <Collections>
-      <Collection code="product" name="Australian Hydrographic Service - Product Metadata"
-                  localId="product" profile="geo"/>
-    </Collections>
-  </Repository>
-  <Repository className="org.jzkit.search.provider.z3950.Z3950Origin"
-              code="cd5fc48e-36ea-11df-9735-ebfc367b61a6"
-              serviceName="Australian Institute of Marine Science">
-    <Preferences>
-      <Preference name="defaultRecordSyntax">xml</Preference>
-      <Preference name="defaultElementSetName">s</Preference>
-      <Preference name="host">data.aims.gov.au</Preference>
-      <Preference name="port">5525</Preference>
-      <Preference name="smallSetElementSetName">F</Preference>
-      <Preference name="charsetEncoding">UTF-8</Preference>
-      <Preference name="useReferenceId">negotiate</Preference>
-    </Preferences>
-    <RecordArchetypes>
-      <Archetype name="F">xml::f</Archetype>
-      <Archetype name="H">html::f</Archetype>
-    </RecordArchetypes>
-    <Collections>
-      <Collection code="geonetwork-aims" name="Australian Institute of Marine Science"
-                  localId="geonetwork" profile="geo"/>
-    </Collections>
-  </Repository>
-  <Repository className="org.jzkit.search.provider.z3950.Z3950Origin"
-              code="ceb28b96-36ea-11df-9735-ebfc367b61a6"
-              serviceName="DEWHA Discover Information Geographically (DIG)">
-    <Preferences>
-      <Preference name="defaultRecordSyntax">xml</Preference>
-      <Preference name="defaultElementSetName">s</Preference>
-      <Preference name="host">zhora.ris.environment.gov.au</Preference>
-      <Preference name="port">6668</Preference>
-      <Preference name="smallSetElementSetName">F</Preference>
-      <Preference name="charsetEncoding">UTF-8</Preference>
-      <Preference name="useReferenceId">negotiate</Preference>
-    </Preferences>
-    <RecordArchetypes>
-      <Archetype name="F">xml::f</Archetype>
-      <Archetype name="H">html::f</Archetype>
-    </RecordArchetypes>
-    <Collections>
-      <Collection code="dig" name="DEWHA Discover Information Geographically (DIG)" localId="dig"
-                  profile="geo"/>
-    </Collections>
-  </Repository>
-  <Repository className="org.jzkit.search.provider.z3950.Z3950Origin"
-              code="cf09ee22-36ea-11df-9735-ebfc367b61a6" serviceName="Geoscience Australia">
-    <Preferences>
-      <Preference name="defaultRecordSyntax">xml</Preference>
-      <Preference name="defaultElementSetName">s</Preference>
-      <Preference name="host">www.ga.gov.au</Preference>
-      <Preference name="port">6668</Preference>
-      <Preference name="smallSetElementSetName">F</Preference>
-      <Preference name="charsetEncoding">UTF-8</Preference>
-      <Preference name="useReferenceId">negotiate</Preference>
-    </Preferences>
-    <RecordArchetypes>
-      <Archetype name="F">xml::f</Archetype>
-      <Archetype name="H">html::f</Archetype>
-    </RecordArchetypes>
-    <Collections>
-      <Collection code="ga" name="Geoscience Australia" localId="ga" profile="geo"/>
-    </Collections>
-  </Repository>
-  <Repository className="org.jzkit.search.provider.z3950.Z3950Origin"
-              code="cdb1feb6-36ea-11df-9735-ebfc367b61a6"
-              serviceName="BRS and Australian Natural Resources Data Library (ANRDL)">
-    <Preferences>
-      <Preference name="defaultRecordSyntax">xml</Preference>
-      <Preference name="defaultElementSetName">s</Preference>
-      <Preference name="host">adl.brs.gov.au</Preference>
-      <Preference name="port">210</Preference>
-      <Preference name="smallSetElementSetName">F</Preference>
-      <Preference name="charsetEncoding">UTF-8</Preference>
-      <Preference name="useReferenceId">negotiate</Preference>
-    </Preferences>
-    <RecordArchetypes>
-      <Archetype name="F">xml::f</Archetype>
-      <Archetype name="H">html::f</Archetype>
-    </RecordArchetypes>
-    <Collections>
-      <Collection code="anrdl" name="BRS and Australian Natural Resources Data Library (ANRDL)"
-                  localId="anrdl" profile="geo"/>
-    </Collections>
-  </Repository>
-=======
       <Collection code="geonetwork" name="Local GeoNetwork" localId="geonetwork" profile="geo" />
       <!-- collection that searches across all categories -->
       <Collection code="applications" name="Local GeoNetwork - applications category" localId="applications" profile="geo" />
       <!-- collection that searches across category applications -->
     </Collections>
   </Repository>
->>>>>>> eaed0602
 </ServiceDirectory>
