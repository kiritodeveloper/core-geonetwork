--- conflicted
+++ resolved
@@ -63,6 +63,9 @@
   <logger name="geonetwork.editorfillelement" additivity="false">
     <level value="DEBUG"/>
   </logger>
+  <logger name="geonetwork.LanguageDetector" additivity="false">
+    <level value="DEBUG"/>
+  </logger>
   <logger name="geonetwork.index" additivity="false">
     <level value="DEBUG"/>
   </logger>
@@ -77,8 +80,6 @@
     <appender-ref ref="consoleAppender"/>
     <appender-ref ref="fileAppender"/>
   </logger>
-<<<<<<< HEAD
-=======
   <logger name="geonetwork.atom" additivity="false">
     <level value="DEBUG"/>
     <appender-ref ref="consoleAppender"/>
@@ -87,8 +88,10 @@
   <logger name="geonetwork.lucene" additivity="false">
     <level value="DEBUG"/>
   </logger>
->>>>>>> 4764a4fa
   <logger name="geonetwork.ldap" additivity="false">
+    <level value="DEBUG"/>
+  </logger>
+  <logger name="geonetwork.lucene.tracking" additivity="false">
     <level value="DEBUG"/>
   </logger>
   <logger name="geonetwork.mef" additivity="false">
