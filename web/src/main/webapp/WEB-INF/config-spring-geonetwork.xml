--- conflicted
+++ resolved
@@ -22,51 +22,37 @@
   ~ Rome - Italy. email: geonetwork@osgeo.org
   -->
 
-<beans xmlns:xsi="http://www.w3.org/2001/XMLSchema-instance" xmlns:p="http://www.springframework.org/schema/p"
+<beans default-lazy-init="true" xmlns="http://www.springframework.org/schema/beans" xmlns:xsi="http://www.w3.org/2001/XMLSchema-instance"
+       xmlns:p="http://www.springframework.org/schema/p"
        xmlns:util="http://www.springframework.org/schema/util"
-       default-lazy-init="true"
-       xmlns="http://www.springframework.org/schema/beans"
        xsi:schemaLocation="
         http://www.springframework.org/schema/beans http://www.springframework.org/schema/beans/spring-beans.xsd
         http://www.springframework.org/schema/util http://www.springframework.org/schema/util/spring-util.xsd
 ">
 
-<<<<<<< HEAD
   <import resource="config-spring-env.xml" />
   <import resource="config-security/config-security.xml" />
   <import resource="classpath:JZkitApplicationContext.xml" />
-=======
-  <import resource="config-spring-env.xml"/>
-  <import resource="config-security/config-security.xml"/>
-  <import resource="config-summary.xml"/>
-  <import resource="classpath:JZkitApplicationContext.xml"/>
->>>>>>> 8f8044c8
 
-  <import resource="config-db/initial_data.xml"/>
-  <import resource="config-print/config-spring-print.xml"/>
+  <import resource="config-db/initial_data.xml" />
+  <import resource="config-print/config-spring-print.xml" />
 
   <!-- For database configuration look in the config-node configuration files (config-node/srv.xml) -->
 
   <!-- Import the versioning configuration (subversion etc...) -->
-  <import resource="config-versioning.xml"/>
+  <import resource="config-versioning.xml" />
 
 
   <bean id="scheduler" class="org.springframework.scheduling.quartz.SchedulerFactoryBean">
-    <property name="applicationContextSchedulerContextKey" value="applicationContext"/>
+    <property name="applicationContextSchedulerContextKey" value="applicationContext" />
   </bean>
 
-<<<<<<< HEAD
-=======
-  <bean id="luceneDirectoryFactory" class="org.fao.geonet.kernel.search.index.FSDirectoryFactory"
-        lazy-init="true"/>
-
->>>>>>> 8f8044c8
   <bean id="httpRequestFactor" class="org.fao.geonet.utils.GeonetHttpRequestFactory">
-    <property name="numberOfConcurrentRequests" value="30"/>
+    <property name="numberOfConcurrentRequests" value="30" />
   </bean>
 
   <bean id="defaultLanguage" class="java.lang.String">
-    <constructor-arg index="0" value="eng"/>
+    <constructor-arg index="0" value="eng" />
   </bean>
   <!-- Define the languages in the UI. Seems like these should come from database
     at some point but at the moment they are needed here. -->
@@ -90,18 +76,17 @@
 
 
   <util:map id="jpaPropertyMap">
-    <entry key="shared-cache-mode" value="ENABLE_SELECTIVE"/>
-    <entry key="javax.persistence.lock.timeout" value="30000"/>
-    <entry key="org.hibernate.flushMode" value="AUTO"/>
-    <entry key="access" value="PROPERTY"/>
-    <entry key="hibernate.id.new_generator_mappings" value="true"/>
-    <entry key="hibernate.cache.use_second_level_cache" value="true"/>
+    <entry key="shared-cache-mode" value="ENABLE_SELECTIVE" />
+    <entry key="javax.persistence.lock.timeout" value="30000" />
+    <entry key="org.hibernate.flushMode" value="AUTO" />
+    <entry key="access" value="PROPERTY" />
+    <entry key="hibernate.id.new_generator_mappings" value="true" />
+    <entry key="hibernate.cache.use_second_level_cache" value="true" />
     <!--<entry key="hibernate.cache.region.factory_class" value="org.hibernate.cache.internal.NoCachingRegionFactory"/> -->
-    <entry key="hibernate.cache.region.factory_class"
-           value="org.hibernate.cache.ehcache.EhCacheRegionFactory"/>
-    <entry key="hibernate.jdbc.batch_size" value="3"/>
-    <entry key="hibernate.jdbc.batch_versioned_data" value="true"/>
-    <entry key="hibernate.enable_lazy_load_no_trans" value="true"/>
+    <entry key="hibernate.cache.region.factory_class" value="org.hibernate.cache.ehcache.EhCacheRegionFactory" />
+    <entry key="hibernate.jdbc.batch_size" value="3" />
+    <entry key="hibernate.jdbc.batch_versioned_data" value="true" />
+    <entry key="hibernate.enable_lazy_load_no_trans" value="true" />
     <!-- If a specific schema has to be used
     <entry key="hibernate.default_schema" value="catalog"/>
 
@@ -135,10 +120,10 @@
 
   <util:set id="formatterRemoteFormatAllowedHosts" value-type="java.lang.String"></util:set>
   <bean id="threadResources" class="org.mapfish.print.ThreadResources">
-    <property name="connectionTimeout" value="30000"/>
-    <property name="socketTimeout" value="30000"/>
-    <property name="globalParallelFetches" value="50"/>
-    <property name="perHostParallelFetches" value="10"/>
+    <property name="connectionTimeout" value="30000" />
+    <property name="socketTimeout" value="30000" />
+    <property name="globalParallelFetches" value="50" />
+    <property name="perHostParallelFetches" value="10" />
   </bean>
 
   <util:set id="regionGetMapExpandFactors" set-class="java.util.TreeSet">
@@ -151,8 +136,7 @@
   </util:set>
 
   <util:map id="regionGetMapBackgroundLayers">
-    <entry key="osm"
-           value="http://ows.terrestris.de/osm/service?SERVICE=WMS&amp;REQUEST=GetMap&amp;VERSION=1.1.0&amp;LAYERS=OSM-WMS&amp;STYLES=default&amp;SRS={srs}&amp;BBOX={minx},{miny},{maxx},{maxy}&amp;WIDTH={width}&amp;HEIGHT={height}&amp;FORMAT=image/png"/>
+    <entry key="osm" value="http://ows.terrestris.de/osm/service?SERVICE=WMS&amp;REQUEST=GetMap&amp;VERSION=1.1.0&amp;LAYERS=OSM-WMS&amp;STYLES=default&amp;SRS={srs}&amp;BBOX={minx},{miny},{maxx},{maxy}&amp;WIDTH={width}&amp;HEIGHT={height}&amp;FORMAT=image/png"/>
   </util:map>
 
 </beans>