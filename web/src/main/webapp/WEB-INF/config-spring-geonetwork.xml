--- conflicted
+++ resolved
@@ -22,32 +22,21 @@
   ~ Rome - Italy. email: geonetwork@osgeo.org
   -->
 
-<beans default-lazy-init="true" xmlns="http://www.springframework.org/schema/beans" xmlns:xsi="http://www.w3.org/2001/XMLSchema-instance"
+<beans xmlns="http://www.springframework.org/schema/beans"
+       xmlns:xsi="http://www.w3.org/2001/XMLSchema-instance"
        xmlns:p="http://www.springframework.org/schema/p"
        xmlns:util="http://www.springframework.org/schema/util"
-<<<<<<< HEAD
-=======
-       default-lazy-init="true"
-       xmlns="http://www.springframework.org/schema/beans"
        xmlns:context="http://www.springframework.org/schema/context"
->>>>>>> 9b4925c2
        xsi:schemaLocation="
         http://www.springframework.org/schema/beans http://www.springframework.org/schema/beans/spring-beans.xsd
         http://www.springframework.org/schema/util http://www.springframework.org/schema/util/spring-util.xsd
-        http://www.springframework.org/schema/context http://www.springframework.org/schema/context/spring-context.xsd
-">
-<<<<<<< HEAD
+        http://www.springframework.org/schema/context http://www.springframework.org/schema/context/spring-context.xsd"
+       default-lazy-init="true">
+  <context:annotation-config/>
 
   <import resource="config-spring-env.xml" />
   <import resource="config-security/config-security.xml" />
   <import resource="classpath:JZkitApplicationContext.xml" />
-=======
-  <context:annotation-config/>
-  <import resource="config-spring-env.xml"/>
-  <import resource="config-security/config-security.xml"/>
-  <import resource="config-summary.xml"/>
-  <import resource="classpath:JZkitApplicationContext.xml"/>
->>>>>>> 9b4925c2
 
   <import resource="config-db/initial_data.xml" />
   <import resource="config-print/config-spring-print.xml" />
@@ -93,6 +82,7 @@
     <value>spa</value>
     <value>tur</value>
   </util:set>
+
 
   <util:map id="jpaPropertyMap">
     <entry key="shared-cache-mode" value="ENABLE_SELECTIVE" />
@@ -157,5 +147,4 @@
   <util:map id="regionGetMapBackgroundLayers">
     <entry key="osm" value="http://ows.terrestris.de/osm/service?SERVICE=WMS&amp;REQUEST=GetMap&amp;VERSION=1.1.0&amp;LAYERS=OSM-WMS&amp;STYLES=default&amp;SRS={srs}&amp;BBOX={minx},{miny},{maxx},{maxy}&amp;WIDTH={width}&amp;HEIGHT={height}&amp;FORMAT=image/png"/>
   </util:map>
-
 </beans>