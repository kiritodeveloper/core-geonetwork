<?xml version="1.0" encoding="UTF-8"?>
<beans default-lazy-init="true" xmlns="http://www.springframework.org/schema/beans" xmlns:xsi="http://www.w3.org/2001/XMLSchema-instance"
  xmlns:p="http://www.springframework.org/schema/p"
  xmlns:util="http://www.springframework.org/schema/util"
  xsi:schemaLocation="
        http://www.springframework.org/schema/beans http://www.springframework.org/schema/beans/spring-beans.xsd
        http://www.springframework.org/schema/util http://www.springframework.org/schema/util/spring-util.xsd
">

  <import resource="config-spring-env.xml" />
  <import resource="config-security/config-security.xml" />
  <import resource="config-summary.xml" />
  <import resource="classpath:JZkitApplicationContext.xml" />

  <import resource="config-db/initial_data.xml" />
  <import resource="config-print/config-spring-print.xml" />

<<<<<<< HEAD

  <!-- Uncomment if you want to use a non-shapefile datastore -->
  <import resource="config-db/postgres.xml"/>
  <!--<import resource="config-db/postgis-alternate-datasource.xml"/> -->
=======
  <!-- For database configuration look in the config-node configuration files (config-node/srv.xml) -->
>>>>>>> 7786d696

  <!-- Import the versioning configuration (subversion etc...) -->
  <import resource="config-versioning.xml" />


  <bean id="scheduler" class="org.springframework.scheduling.quartz.SchedulerFactoryBean">
    <property name="applicationContextSchedulerContextKey" value="applicationContext" />
  </bean>

  <bean id="luceneDirectoryFactory" class="org.fao.geonet.kernel.search.index.FSDirectoryFactory" lazy-init="true" />

  <bean id="httpRequestFactor" class="org.fao.geonet.utils.GeonetHttpRequestFactory">
    <property name="numberOfConcurrentRequests" value="30" />
  </bean>

  <bean id="defaultLanguage" class="java.lang.String">
    <constructor-arg index="0" value="eng" />
  </bean>
  <!-- Define the languages in the UI. Seems like these should come from database
    at some point but at the moment they are needed here. -->
  <util:set id="languages" value-type="java.lang.String">
    <value>ara</value>
    <value>cat</value>
    <value>chi</value>
    <value>dut</value>
    <value>eng</value>
    <value>fin</value>
    <value>fre</value>
    <value>ger</value>
    <value>ita</value>
    <value>nor</value>
    <value>pol</value>
    <value>por</value>
    <value>rus</value>
    <value>spa</value>
    <value>tur</value>
  </util:set>


  <util:map id="jpaPropertyMap">
    <entry key="shared-cache-mode" value="ENABLE_SELECTIVE" />
    <entry key="javax.persistence.lock.timeout" value="30000" />
    <entry key="org.hibernate.flushMode" value="AUTO" />
    <entry key="access" value="PROPERTY" />
    <entry key="hibernate.id.new_generator_mappings" value="true" />
    <entry key="hibernate.cache.use_second_level_cache" value="true" />
    <!--<entry key="hibernate.cache.region.factory_class" value="org.hibernate.cache.internal.NoCachingRegionFactory"/> -->
    <entry key="hibernate.cache.region.factory_class" value="org.hibernate.cache.ehcache.EhCacheRegionFactory" />
    <entry key="hibernate.jdbc.batch_size" value="3" />
    <entry key="hibernate.jdbc.batch_versioned_data" value="true" />
    <entry key="hibernate.enable_lazy_load_no_trans" value="true" />
      <entry key="hibernate.default_schema" value="ngr"/>

      <!-- If a specific schema has to be used
      <entry key="hibernate.default_schema" value="catalog"/>

      Note: If using more than one catalog in different schema
      hibernate may failed to create sequence
      (https://hibernate.atlassian.net/browse/HHH-5538).
      In that case you may want to use a custom dialect
      <entry key="hibernate.dialect" value="org.fao.geonet.dialect.CustomPostgreSQLDialect" />
      -->
  </util:map>

  <util:list id="wro4jUrlsToInitialize" value-type="java.lang.String">
    <value>lib.js</value>
    <value>nv.d3.css</value>
    <value>gn_search_default.css</value>
    <value>gn_search_default.js</value>
    <value>gn_editor_default.css</value>
    <value>gn_editor.js</value>
    <value>gn_admin_default.css</value>
    <value>gn_admin.js</value>
    <value>gn_login_default.css</value>
    <value>srv_custom_style.css</value>
    <value>gn_login.js</value>
  </util:list>

  <util:list id="formattersToInitialize" value-type="java.lang.String">
    <value>full_view</value>
    <value>xml_view</value>
    <value>hierarchy_view</value>
  </util:list>

  <util:set id="formatterRemoteFormatAllowedHosts" value-type="java.lang.String"></util:set>
  <bean id="threadResources" class="org.mapfish.print.ThreadResources">
    <property name="connectionTimeout" value="30000" />
    <property name="socketTimeout" value="30000" />
    <property name="globalParallelFetches" value="50" />
    <property name="perHostParallelFetches" value="10" />
  </bean>

  <util:set id="regionGetMapExpandFactors" set-class="java.util.TreeSet">
    <bean class="org.fao.geonet.services.region.ExpandFactor"
      p:proportion=".0005" p:factor="2"/>
    <bean class="org.fao.geonet.services.region.ExpandFactor"
      p:proportion=".01" p:factor=".5"/>
    <bean class="org.fao.geonet.services.region.ExpandFactor"
      p:proportion=".015" p:factor=".2"/>
  </util:set>

  <util:map id="regionGetMapBackgroundLayers">
    <entry key="osm" value="http://ows.terrestris.de/osm/service?SERVICE=WMS&amp;REQUEST=GetMap&amp;VERSION=1.1.0&amp;LAYERS=OSM-WMS&amp;STYLES=default&amp;SRS={srs}&amp;BBOX={minx},{miny},{maxx},{maxy}&amp;WIDTH={width}&amp;HEIGHT={height}&amp;FORMAT=image/png"/>
  </util:map>

</beans><|MERGE_RESOLUTION|>--- conflicted
+++ resolved
@@ -15,14 +15,7 @@
   <import resource="config-db/initial_data.xml" />
   <import resource="config-print/config-spring-print.xml" />
 
-<<<<<<< HEAD
-
-  <!-- Uncomment if you want to use a non-shapefile datastore -->
-  <import resource="config-db/postgres.xml"/>
-  <!--<import resource="config-db/postgis-alternate-datasource.xml"/> -->
-=======
   <!-- For database configuration look in the config-node configuration files (config-node/srv.xml) -->
->>>>>>> 7786d696
 
   <!-- Import the versioning configuration (subversion etc...) -->
   <import resource="config-versioning.xml" />
@@ -74,17 +67,15 @@
     <entry key="hibernate.jdbc.batch_size" value="3" />
     <entry key="hibernate.jdbc.batch_versioned_data" value="true" />
     <entry key="hibernate.enable_lazy_load_no_trans" value="true" />
-      <entry key="hibernate.default_schema" value="ngr"/>
+    <!-- If a specific schema has to be used
+    <entry key="hibernate.default_schema" value="catalog"/>
 
-      <!-- If a specific schema has to be used
-      <entry key="hibernate.default_schema" value="catalog"/>
-
-      Note: If using more than one catalog in different schema
-      hibernate may failed to create sequence
-      (https://hibernate.atlassian.net/browse/HHH-5538).
-      In that case you may want to use a custom dialect
-      <entry key="hibernate.dialect" value="org.fao.geonet.dialect.CustomPostgreSQLDialect" />
-      -->
+    Note: If using more than one catalog in different schema
+    hibernate may failed to create sequence
+    (https://hibernate.atlassian.net/browse/HHH-5538).
+    In that case you may want to use a custom dialect
+    <entry key="hibernate.dialect" value="org.fao.geonet.dialect.CustomPostgreSQLDialect" />
+    -->
   </util:map>
 
   <util:list id="wro4jUrlsToInitialize" value-type="java.lang.String">
