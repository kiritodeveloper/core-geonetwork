--- conflicted
+++ resolved
@@ -22,7 +22,6 @@
     -->
     <import resource="config-versioning.xml"/>
 
-<<<<<<< HEAD
 
     <bean id="scheduler"
           class="org.springframework.scheduling.quartz.SchedulerFactoryBean">
@@ -32,9 +31,8 @@
 	<!-- 	<qualifier value="directoryFactory" type="org.springframework.beans.factory.annotation.Qualifier"/> -->
 	</bean>
 
-=======
     <bean id="luceneDirectoryFactory" class="org.fao.geonet.kernel.search.index.FSDirectoryFactory" lazy-init="true"/>
->>>>>>> 7db9ad90
+
     <bean id="httpRequestFactor" class="org.fao.geonet.utils.GeonetHttpRequestFactory">
         <property name="numberOfConcurrentRequests" value="30" />
     </bean>
