--- conflicted
+++ resolved
@@ -1,11 +1,12 @@
 <?xml version="1.0" encoding="UTF-8"?>
-<<<<<<< HEAD
-<beans xmlns="http://www.springframework.org/schema/beans"
-	xmlns:xsi="http://www.w3.org/2001/XMLSchema-instance" xmlns:util="http://www.springframework.org/schema/util"
-	xsi:schemaLocation="
-        http://www.springframework.org/schema/beans http://www.springframework.org/schema/beans/spring-beans-3.2.xsd
-		http://www.springframework.org/schema/util http://www.springframework.org/schema/util/spring-util-3.2.xsd
-">
+<beans default-lazy-init="true"
+       xmlns="http://www.springframework.org/schema/beans"
+       xmlns:xsi="http://www.w3.org/2001/XMLSchema-instance"
+       xmlns:util="http://www.springframework.org/schema/util"
+       xsi:schemaLocation="
+        http://www.springframework.org/schema/beans http://www.springframework.org/schema/beans/spring-beans.xsd
+		http://www.springframework.org/schema/util http://www.springframework.org/schema/util/spring-util.xsd
+" >
 
 	<import resource="config-security/config-security.xml" />
 	<import resource="classpath:JZkitApplicationContext.xml" />
@@ -71,75 +72,5 @@
 		<entry key="hibernate.jdbc.batch_versioned_data" value="true" />
 		<entry key="hibernate.enable_lazy_load_no_trans" value="true" />
 	</util:map>
-=======
-<beans default-lazy-init="true"
-       xmlns="http://www.springframework.org/schema/beans"
-       xmlns:xsi="http://www.w3.org/2001/XMLSchema-instance"
-       xmlns:util="http://www.springframework.org/schema/util"
-       xsi:schemaLocation="
-        http://www.springframework.org/schema/beans http://www.springframework.org/schema/beans/spring-beans.xsd
-		http://www.springframework.org/schema/util http://www.springframework.org/schema/util/spring-util.xsd
-" >
-
-    <import resource="config-security/config-security.xml"/>
-    <import resource="classpath:JZkitApplicationContext.xml"/>
-
-    <import resource="config-db/initial_data.xml"/>
-    <import resource="config-print/config-spring-print.xml"/>
-
-
-    <!-- Uncomment if you want to use a non-shapefile datastore -->
-    <!--<import resource="config-db/postgis-shared-datasource.xml"/>-->
-    <!--<import resource="config-db/postgis-alternate-datasource.xml"/>-->
-
-    <!--
-        Import the versioning configuration (subversion etc...)
-    -->
-    <import resource="config-versioning.xml"/>
-
-    <bean id="luceneDirectoryFactory" class="org.fao.geonet.kernel.search.index.FSDirectoryFactory" lazy-init="true"/>
-    <bean id="httpRequestFactor" class="org.fao.geonet.utils.GeonetHttpRequestFactory">
-        <property name="numberOfConcurrentRequests" value="30" />
-    </bean>
-
-    <bean id="defaultLanguage" class="java.lang.String">
-        <constructor-arg index="0" value="eng" />
-    </bean>
-    <!-- Define the languages in the UI.  Seems like these should come from database at some point but at the moment they
-         are needed here.
-     -->
-    <util:set id="languages">
-        <value>ara</value>
-        <value>cat</value>
-        <value>chi</value>
-        <value>dut</value>
-        <value>eng</value>
-        <value>fin</value>
-        <value>fre</value>
-        <value>ger</value>
-        <value>ita</value>
-        <value>nor</value>
-        <value>pol</value>
-        <value>por</value>
-        <value>rus</value>
-        <value>spa</value>
-        <value>tur</value>
-    </util:set>
-
-
-    <util:map id="jpaPropertyMap">
-        <entry key="shared-cache-mode" value="ENABLE_SELECTIVE"/>
-        <entry key="javax.persistence.lock.timeout" value="30000"/>
-        <entry key="org.hibernate.flushMode" value="AUTO"/>
-        <entry key="access" value="PROPERTY"/>
-        <entry key="hibernate.id.new_generator_mappings" value="true"/>
-        <entry key="hibernate.cache.use_second_level_cache" value="true"/>
-        <!--<entry key="hibernate.cache.region.factory_class" value="org.hibernate.cache.internal.NoCachingRegionFactory"/>-->
-        <entry key="hibernate.cache.region.factory_class" value="org.hibernate.cache.ehcache.EhCacheRegionFactory"/>
-        <entry key="hibernate.jdbc.batch_size" value="3"/>
-        <entry key="hibernate.jdbc.batch_versioned_data" value="true"/>
-        <entry key="hibernate.enable_lazy_load_no_trans" value="true"/>
-    </util:map>
->>>>>>> 426b6794
 
 </beans>