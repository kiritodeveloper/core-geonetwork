--- conflicted
+++ resolved
@@ -2532,8 +2532,6 @@
 			<option value="TEXT">TEXT</option>
 		</helper>
 	</element>
-<<<<<<< HEAD
-=======
     <element name="gmx:FileName">
         <label>File name</label>
         <description>File name and source URL.</description>
@@ -2555,5 +2553,4 @@
         <label>Hidden Elements</label>
         <description>Child elements and attributes have been hidden because you do no have access to view those elements</description>
     </element>
->>>>>>> ac60440f
 </labels>