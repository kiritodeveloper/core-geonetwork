--- conflicted
+++ resolved
@@ -82,11 +82,8 @@
                 <xsl:when test="$langGui='it'">ita</xsl:when>
                 <xsl:when test="$langGui='ge'">deu</xsl:when>
                 <xsl:when test="$langGui='fre'">fra</xsl:when>
-<<<<<<< HEAD
-=======
                 <xsl:when test="$langGui='rm'">roh</xsl:when>
                 <xsl:when test="$langGui='ro'">roh</xsl:when>
->>>>>>> a76304c0
                 <xsl:otherwise>eng</xsl:otherwise>
             </xsl:choose>
         </xsl:variable>
