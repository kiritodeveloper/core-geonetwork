--- conflicted
+++ resolved
@@ -1359,62 +1359,6 @@
 		<label>Minimum value</label>
 		<description>Shortest wavelength that the sensor is capable of collecting within a
             designated band</description>
-<<<<<<< HEAD
-    </element>
-    <element name="gmd:minimumValue" id="355.0">
-        <label>Minimum value</label>
-        <description>Lowest vertical extent contained in the dataset</description>
-        <condition>mandatory</condition>
-    </element>
-    <element name="gmd:name" context="gmd:MD_AbstractClass" id="560.0">
-        <label>Name</label>
-        <description>Name</description>
-    </element>
-    <element name="gmd:name" context="gmd:MD_Medium" id="292.0">
-        <label>Name</label>
-        <description>Name of the medium on which the resource can be received</description>
-    </element>
-    <element name="gmd:name" context="gmd:RS_ReferenceSystem" id="196.0">
-        <label>Name</label>
-        <description>Name of reference system used</description>
-        <condition>mandatory</condition>
-    </element>
-    <element name="gmd:name" context="gmd:MD_Format" id="285.0">
-        <label>Name</label>
-        <description>Name of the data transfer format(s)</description>
-        <help>name of the data transfer format(s)</help>
-        <condition>mandatory</condition>
-<!-- confusing for geocat.ch users, as formats are shared objects
-        <helper rel="gmd:version">
-            <option value="Text">Text</option>
-            <option value="ESRI Shapefile" title="1.0">ESRI Shapefile</option>
-            <option value="Mapinfo MIF/MID" title="4.5">Mapinfo MIF/MID</option>
-            <option value="Mapinfo TAB">Mapinfo TAB</option>
-            <option value="KML">KML</option>
-            <option value="GeoTIFF" title="1.0">GeoTIFF</option>
-            <option value="TIFF">TIFF</option>
-            <option value="ECW">ECW</option>
-            <option value="ZIP">ZIP</option>
-        </helper> -->
-    </element>
-    <element name="gmd:name" context="gmd:MD_ExtendedElementInformation" id="307.0">
-        <label>Name</label>
-        <description>Name of the extended metadata element</description>
-        <condition>mandatory</condition>
-    </element>
-    <element name="gmd:name" context="gmd:MD_ApplicationSchemaInformation" id="321.0">
-        <label>Name</label>
-        <description>Name of the application schema used</description>
-        <condition>mandatory</condition>
-    </element>
-    <element name="gmd:name" context="gmd:CI_OnlineResource" id="400.0">
-        <label>Name of the resource</label>
-        <description>Name of the online resource</description>
-    </element>
-    <element name="gmd:name" context="gmd:CI_Series" id="404.0">
-        <label>Name</label>
-        <description>Name of the series, or aggregate dataset, of which the dataset is a
-=======
 	</element>
 	<element name="gmd:minimumValue" id="355.0">
 		<label>Minimum value</label>
@@ -1439,6 +1383,7 @@
 		<description>Name of the data transfer format(s)</description>
 		<help>name of the data transfer format(s)</help>
 		<condition>mandatory</condition>
+<!-- confusing for geocat.ch users, as formats are shared objects
 		<helper rel="gmd:version">
 			<option value="Text">Text</option>
 			<option value="ESRI Shapefile" title="1.0">ESRI Shapefile</option>
@@ -1449,7 +1394,7 @@
 			<option value="TIFF">TIFF</option>
 			<option value="ECW">ECW</option>
 			<option value="ZIP">ZIP</option>
-		</helper>
+		</helper> -->
 	</element>
 	<element name="gmd:name" context="gmd:MD_ExtendedElementInformation"
 		id="307.0">
@@ -1470,7 +1415,6 @@
 	<element name="gmd:name" context="gmd:CI_Series" id="404.0">
 		<label>Name</label>
 		<description>Name of the series, or aggregate dataset, of which the dataset is a
->>>>>>> 1a96d575
             part</description>
 	</element>
 	<element name="gmd:name" context="gmd:MD_CodeDomain" id="537.0">
