--- conflicted
+++ resolved
@@ -329,8 +329,7 @@
 			<xsl:for-each select="//srv:SV_CouplingType/srv:code/@codeListValue">
 				<Field  name="couplingType" string="{string(.)}" store="true" index="true" token="false"/>
 			</xsl:for-each>
-<<<<<<< HEAD
-			
+						
 			<!-- Sibling relationships -->
 			<xsl:for-each select="*/gmd:MD_AggregateInformation">
 				<Field name="{gmd:associationType/gmd:DS_AssociationTypeCode/@codeListValue}" 
@@ -338,9 +337,6 @@
 					store="true" index="true" token="false"/>					 
 			</xsl:for-each>
 			
-		</xsl:for-each>
-=======
-
             <xsl:for-each select="gmd:resourceFormat/gmd:MD_Format/gmd:name/gco:CharacterString">
                 <Field name="format" string="{string(.)}" store="true" index="true" token="false"/>
             </xsl:for-each>
@@ -350,7 +346,6 @@
             </xsl:for-each>
 
         </xsl:for-each>
->>>>>>> e82613b7
 
 		<!-- - - - - - - - - - - - - - - - - - - - - - - - - - - - - - - - - - -->		
 		<!-- === Distribution === -->		
