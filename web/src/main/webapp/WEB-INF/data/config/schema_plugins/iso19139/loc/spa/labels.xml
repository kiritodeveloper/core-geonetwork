<?xml version="1.0" encoding="UTF-8"?>

<labels xmlns:gmd="http://www.isotc211.org/2005/gmd" 
		  xmlns:gts="http://www.isotc211.org/2005/gts" 
		  xmlns:gco="http://www.isotc211.org/2005/gco"
		  xmlns:gml="http://www.opengis.net/gml"
          xmlns:srv="http://www.isotc211.org/2005/srv"
          xmlns:gmx="http://www.isotc211.org/2005/gmx">				
	
	<!-- ==================================================== -->
	<element name="gmd:CI_OnlineResource">
		<label>Información en Línea</label>
		<description>Información de servidores en línea, fuente a
		descarga de datos o links</description>
	</element>
	<!-- ==================================================== -->
	<element name="gmd:aggregateDataSetIdentifier">
		<label>Agregar datos de identificación</label>
		<description>Agregar datos de identificación</description>
	</element>
	<!-- ==================================================== -->
	<element name="gmd:aggregateDataSetName">
		<label>Agregar dato nombre</label>
		<description>Agregar dato nombre</description>
	</element>
	<!-- ==================================================== -->
	<element name="gmd:aggregationInfo">
		<label>Información agregada</label>
		<description>Información agregada</description>
	</element>
	<!-- ==================================================== -->
	<element name="gmd:associationType">
		<label>Asociación de tipo de</label>
		<description>Asociación de tipo de</description>
	</element>
	<!-- ==================================================== -->
	<element name="gmd:axisDimensionProperties">
		<label>Propiedades de los ejes de dimensión</label>
		<description>Pripiedades de los ejes de dimensión</description>
	</element>
	<!-- ==================================================== -->
	<element name="gmd:characterEncoding">
		<label>Codificación de caracteres</label>
		<description>Codificación de caracteres</description>
	</element>
	<!-- ==================================================== -->
	<element name="gmd:codeSpace">
		<label>Información del Sistema de Referencia</label>
		<description>Características del sistema de referencia usado</description>
	</element>
	<!-- ==================================================== -->
	<element name="gmd:composedOf">
		<label>Compuesto por</label>
		<description>Compuesto por</description>
	</element>
	<!-- ==================================================== -->
	<element name="gmd:Country">
		<label>País</label>
		<description>País</description>
		<example>Italia</example>
	</element>
	<!-- ==================================================== -->
	<element name="gmd:dataSetURI">
		<label>Conjunto de datos URI</label>
		<description>Conjunto de datos URI</description>
	</element>
	<!-- ==================================================== -->
	<element name="gmd:describes">
		<label>Describe</label>
		<description>Describe</description>
	</element>
	<!-- ==================================================== -->
	<element name="gmd:distributionOrderProcess">
		<label>Proceso de distribución</label>
		<description>Proceso de distribución</description>
	</element>
	<!-- ==================================================== -->
	<element name="gmd:DS_Association">
		<label>Asociación</label>
		<description>Justificación de la correlación de dos conjuntos de datos</description>
	</element>
	<!-- ==================================================== -->
	<element name="gmd:DS_DataSet">
		<label>Conjunto de datos</label>
		<description>Conjunto de datos</description>
	</element>
	<!-- ==================================================== -->
	<element name="gmd:DS_Initiative">
		<label>Iniciativa</label>
		<description>Iniciativa</description>
	</element>
	<!-- ==================================================== -->
	<element name="gmd:DS_OtherAggregate">
		<label>Otros agregados</label>
		<description>Otros agregados</description>
	</element>
	<!-- ==================================================== -->
	<element name="gmd:DS_Platform">
		<label>Plataforma</label>
		<description>Plataforma</description>
	</element>
	<!-- ==================================================== -->
	<element name="gmd:DS_ProductionSeries">
		<label>Series de producción</label>
		<description>Series de producción</description>
	</element>
	<!-- ==================================================== -->
	<element name="gmd:DS_Sensor">
		<label>Sensor</label>
		<description>Sensor</description>
	</element>
	<!-- ==================================================== -->
	<element name="gmd:DS_Series">
		<label>Series</label>
		<description>Series</description>
	</element>
	<!-- ==================================================== -->
	<element name="gmd:DS_StereoMate">
		<label>Stereo mate</label>
		<description>Stereo mate</description>
	</element>
	<!-- ==================================================== -->
	<element name="gmd:EX_SpatialTemporalExtent">
		<label>Extensión espacial temporal</label>
		<description>Extensión espacial temporal</description>
	</element>
	<!-- ==================================================== -->
	<element name="gmd:featureAttribute">
		<label>Atributos de datos</label>
		<description>Atributos de datos</description>
	</element>
	<!-- ==================================================== -->
	<element name="gmd:featureType">
		<label>Tipo de datos</label>
		<description>Tipo de datos</description>
	</element>
	<!-- ==================================================== -->
	<element name="gmd:georeferencedParameters">
		<label>Parámetros de georreferenciación</label>
		<description>Parámetros de georreferenciación</description>
	</element>
	<!-- ==================================================== -->
	<element name="gmd:has">
		<label>Has</label>
		<description>Has</description>
	</element>
	<!-- ==================================================== -->
	<element name="gmd:initiativeType">
		<label>Iniciativa de tipo</label>
		<description>Iniciativa de tipo</description>
	</element>
	<!-- ==================================================== -->
	<element name="gmd:LanguageCode">
		<label>Código de idioma</label>
		<description>Código de idioma</description>
	</element>
	<!-- ==================================================== -->
	<element name="gmd:locale">
		<label>Locale</label>
		<description>Locale</description>
	</element>
	<!-- ==================================================== -->
	<element name="gmd:LocalisedCharacterString">
		<label>Localización de cadena de caracteres</label>
		<description>Localización de cadena de caracteres</description>
	</element>
	<!-- ==================================================== -->
	<element name="gmd:localisedString">
		<label>Localización de cadena</label>
		<description>Localización de cadena</description>
	</element>
	<!-- ==================================================== -->
	<element name="gmd:MD_AggregateInformation">
		<label>Información agregada</label>
		<description>Información agregada</description>
	</element>
	<!-- ==================================================== -->
	<element name="gmd:MD_DistributionUnits">
		<label>Unidades de distribución</label>
		<description>Unidades de distribución</description>
	</element>
	<!-- ==================================================== -->
	<element name="gmd:onlineResource">
		<label>Online resource</label>
		<description>Online resource</description>
	</element>
	<!-- ==================================================== -->
	<element name="gmd:partOf">
		<label>Part of</label>
		<description>Part of</description>
	</element>
	<!-- ==================================================== -->
	<element name="gmd:propertyType">
		<label>Property type</label>
		<description>Property type</description>
	</element>
	<!-- ==================================================== -->
	<element name="gmd:PT_Locale">
		<label>Locale</label>
		<description>Locale</description>
	</element>
	<!-- ==================================================== -->
	<element name="gmd:PT_LocaleContainer">
		<label>Locale container</label>
		<description>Locale container</description>
	</element>
	<!-- ==================================================== -->
	<element name="gmd:responsibleParty">
		<label>Responsible party</label>
		<description>Responsible party</description>
	</element>
	<!-- ==================================================== -->
	<element name="gmd:seriesMetadata">
		<label>Series metadata</label>
		<description>Series metadata</description>
	</element>
	<!-- ==================================================== -->
	<element name="gmd:subset">
		<label>Subset</label>
		<description>Subset</description>
	</element>
	<!-- ==================================================== -->
	<element name="gmd:superset">
		<label>Superset</label>
		<description>Superset</description>
	</element>
	<!-- ==================================================== -->
	<element name="gmd:textGroup">
		<label>Text group</label>
		<description>Text group</description>
	</element>
	<!-- ==================================================== -->
	<element name="gmd:URL">
		<label>URL</label>
		<description>URL</description>
	</element>
	<!-- ==================================================== -->
	<element name="gmd:verticalCRS">
		<label>Vertical CRS</label>
		<description>Vertical CRS</description>
	</element>
	<!-- ==================================================== -->
	<element name="gmd:abstract">
		<label>Resumen</label>
		<description>Breve resumen narrativo del contenido del recurso</description>
		<condition>obligatorio</condition>
	</element>
	<!-- ==================================================== -->
	<element name="gmd:accessConstraints">
		<label>Restricciones de acceso</label>
		<description>Restricciones de acceso aplicadas a asegurar la protección de la privacidad
		o propiedad intelectual y cualquier restricción para obtener el recurso o
		metadato</description>
	</element>
	<!-- ==================================================== -->
	<element name="gmd:address">
		<label>Dirección</label>
		<description>La dirección física y de correo eléctronico en el que se puede comunicar
		con la organización o persona de contacto</description>
	</element>
	<!-- ==================================================== -->
	<element name="gmd:administrativeArea">
		<label>Área administrativa</label>
		<description>Estado, provincia o departamento de la ubicación</description>
	</element>
	<!-- ==================================================== -->
	<element name="gmd:alternateTitle">
		<label>Título alternativo</label>
		<description>Nombre corto o en un idioma diferente por el que se conoce el recurso
		mencionado.</description>
	</element>
	<!-- ==================================================== -->
	<element name="gmd:amendmentNumber">
		<label>Amendment number</label>
		<description>Amendment number of the format version</description>
	</element>
	<!-- ==================================================== -->
	<element name="gmd:applicationProfile">
		<label>Application profile</label>
		<description>Name of an application profile that can be used with the online
		resource</description>
	</element>
	<!-- ==================================================== -->
	<element name="gmd:applicationSchemaInfo">
		<label>Application schema info</label>
		<description>Provides information about the conceptual schema of a dataset</description>
	</element>
	<!-- ==================================================== -->
	<element name="gmd:attributeDescription">
		<label>Attribute description</label>
		<description>Description of the attribute described by the measurement value</description>
		<condition>mandatory</condition>
	</element>
	<!-- ==================================================== -->
	<element name="gmd:attributeInstances">
		<label>Attribute instances</label>
		<description>Attribute instances to which the information applies</description>
		<condition>conditional</condition>
	</element>
	<!-- ==================================================== -->
	<element name="gmd:attributes">
		<label>Attributes</label>
		<description>Attributes to which the information applies</description>
		<condition>conditional</condition>
	</element>
	<!-- ==================================================== -->
	<element name="gmd:authority">
		<label>Authority</label>
		<description>Person or party responsible for maintenance of the namespace</description>
	</element>
	<!-- ==================================================== -->
	<element name="gmd:bitsPerValue">
		<label>Bits per value</label>
		<description>Maximum number of significant bits in the uncompressed representation for the
			value in each band of each pixel</description>
	</element>
	<!-- ==================================================== -->
	<element name="gmd:cameraCalibrationInformationAvailability">
		<label>Camera calibration information availability</label>
		<description>Indication of whether or not constants are available which allow for camera
			calibration corrections</description>
	</element>
	<!-- ==================================================== -->
	<element name="gmd:cellGeometry">
		<label>Cell geometry</label>
		<description>Identification of grid data as point or cell</description>
		<condition>mandatory</condition>
	</element>
	<!-- ==================================================== -->
	<element name="gmd:centerPoint">
		<label>Center point</label>
		<description>Earth location in the coordinate system defined by the Spatial Reference System
			and the grid coordinate of the cell halfway between opposite ends of the grid in the
			spatial dimensions</description>
	</element>
	<!-- ==================================================== -->
	<element name="gmd:characterSet">
		<label>Conjunto de caracteres</label>
		<description>Nombre completo de la norma de codificación estándar de caracteres utilizados para el
		conjunto de metadatos</description>
		<condition>condicional</condition>
	</element>
	<!-- ==================================================== -->
	<element name="gmd:checkPointAvailability">
		<label>Check point availability</label>
		<description>Indication of whether or not geographic position points are available to test the
			accuracy of the georeferenced grid data</description>
		<condition>mandatory</condition>
	</element>
	<!-- ==================================================== -->
	<element name="gmd:checkPointDescription">
		<label>Check point description</label>
		<description>Description of geographic position points used to test the accuracy of the
			georeferenced grid data</description>
		<condition>conditional</condition>
	</element>
	<!-- ==================================================== -->
	<element name="gmd:CI_Address">
		<label>Dirección</label>
		<description>Ubicación de la persona u organización responsable</description>
	</element>
	<!-- ==================================================== -->
	<element name="gmd:CI_Citation">
		<label>Citation</label>
		<description>Standardized resource reference</description>
	</element>
	<!-- ==================================================== -->
	<element name="gmd:CI_Contact">
		<label>Contacto</label>
		<description>Información necesaria para permitir un contacto con la persona responsable
		y/o organización</description>
	</element>
	<!-- ==================================================== -->
	<element name="gmd:CI_Date">
		<label>Fecha</label>
		<description>Fecha de referencia que se utiliza para la descripción del evento
		Formato (YYYY-MM-DD)</description>
	</element>
	<!-- ==================================================== -->
	<element name="gmd:CI_DateTypeCode">
		<label>Date type code</label>
		<description/>
	</element>
	<!-- ==================================================== -->
	<element name="gmd:CI_OnLineFunctionCode">
		<label>OnLine function code</label>
		<description/>
	</element>
	<!-- ==================================================== -->
	<element name="gmd:CI_PresentationFormCode">
		<label>Presentation form code</label>
		<description/>
	</element>
	<!-- ==================================================== -->
	<element name="gmd:CI_ResponsibleParty">
		<label>Responsible party</label>
		<description>Identification of, and means of communication with, person(s) and organizations
			associated with the dataset</description>
	</element>
	<!-- ==================================================== -->
	<element name="gmd:CI_RoleCode">
		<label>Role code</label>
		<description/>
	</element>
	<!-- ==================================================== -->
	<element name="gmd:CI_Series">
		<label>Series</label>
		<description>Information about the series, or aggregate dataset, to which a dataset
		belongs</description>
	</element>
	<!-- ==================================================== -->
	<element name="gmd:CI_Telephone">
		<label>Telephone</label>
		<description>Telephone numbers for contacting the responsible individual or
		organization</description>
	</element>
	<!-- ==================================================== -->
	<element name="gmd:citation">
		<label>Citation</label>
		<description>Citation data for the resource(s)</description>
	</element>
	<!-- ==================================================== -->
	<element name="gmd:citedResponsibleParty">
		<label>Cited responsible party</label>
		<description>Name and position information for an individual or organization that is
			responsible for the resource</description>
	</element>
	<!-- ==================================================== -->
	<element name="gmd:city">
		<label>Ciudad</label>
		<description>Ciudad de la ubicación</description>
	</element>
	<!-- ==================================================== -->
	<element name="gmd:classification">
		<label>Class</label>
		<description>Name of the handling restrictions on the resource</description>
		<condition>mandatory</condition>
	</element>
	<!-- ==================================================== -->
	<element name="gmd:classificationSystem">
		<label>Classification system</label>
		<description>Name of the classification system</description>
	</element>
	<!-- ==================================================== -->
	<element name="gmd:cloudCoverPercentage">
		<label>Cloud cover percentage</label>
		<description>Area of the dataset obscured by clouds, expressed as a percentage of the spatial
			extent</description>
	</element>
	<!-- ==================================================== -->
	<element name="gmd:code">
		<label>Código</label>
		<description>Valor alfanumérico que identifica el Sistema de Referencia Geográfico del conjunto de datos.</description>
		<condition>obligatorio</condition>
	</element>
	<!-- ==================================================== -->
	<element name="gmd:collectiveTitle">
		<label>Collective title</label>
		<description>Common title with holdings note. NOTE title identifies elements of a series
			collectively, combined with information about what volumes are available at the source
			cited</description>
	</element>
	<!-- ==================================================== -->
	<element name="gmd:complianceCode">
		<label>Compliance code</label>
		<description>Indication of whether or not the cited feature catalogue complies with ISO
		19110</description>
	</element>
	<!-- ==================================================== -->
	<element name="gmd:compressionGenerationQuantity">
		<label>Compression generation quantity</label>
		<description>Count of the number the number of lossy compression cycles performed on the
		image</description>
	</element>
	<!-- ==================================================== -->
	<element name="gmd:condition">
		<label>Condition</label>
		<description>Condition under which the extended element is mandatory</description>
	</element>
	<!-- ==================================================== -->
	<element name="gmd:constraintLanguage">
		<label>Constraint language</label>
		<description>Formal language used in Application Schema</description>
		<condition>mandatory</condition>
	</element>
	<!-- ==================================================== -->
	<element name="gmd:contact">
		<label>Autor de los metadatos</label>
		<description>Responsable de la información de metadatos</description>
		<condition>obligatorio</condition>
	</element>
	<!-- ==================================================== -->
	<element name="gmd:contactInfo">
		<label>Información de contacto</label>
		<description>Dirección de la parte responsable</description>
	</element>
	<!-- ==================================================== -->
	<element name="gmd:contactInstructions">
		<label>Contact instructions</label>
		<description>Supplemental instructions on how or when to contact the individual or
			organization</description>
	</element>
	<!-- ==================================================== -->
	<element name="gmd:contentInfo">
		<label>Content info</label>
		<description>Provides information about the feature catalogue and describes the coverage and
			image data characteristics</description>
	</element>
	<!-- ==================================================== -->
	<element name="gmd:contentType">
		<label>Content type</label>
		<description>Type of information represented by the cell value</description>
		<condition>mandatory</condition>
	</element>
	<!-- ==================================================== -->
	<element name="gmd:controlPointAvailability">
		<label>Control point availability</label>
		<description>Indication of whether or not control point(s) exists</description>
		<condition>mandatory</condition>
	</element>
	<!-- ==================================================== -->
	<element name="gmd:cornerPoints">
		<label>Corner points</label>
		<description>Earth location in the coordinate system defined by the Spatial Reference System
			and the grid coordinate of the cells at opposite ends of grid coverage along two diagonals
			in the grid spatial dimensions. There are four corner points in a georectified grid; at
			least two corner points along one diagonal are required</description>
		<condition>mandatory</condition>
	</element>
	<!-- ==================================================== -->
	<element name="gmd:country">
		<label>País</label>
		<description>País de la dirección física</description>
	</element>
	<!-- ==================================================== -->
	<element name="gmd:credit">
		<label>Credit</label>
		<description>Recognition of those who contributed to the resource(s)</description>
	</element>
	<!-- ==================================================== -->
	<element name="gmd:dataQualityInfo">
		<label>Información y calidad de datos</label>
		<description>Proporciona una evaluación global de la calidad de un recurso (s)</description>
	</element>
	<!-- ==================================================== -->
	<element name="gmd:dataset">
		<label>Dataset</label>
		<description>Dataset to which the information applies</description>
		<condition>conditional</condition>
	</element>
	<!-- ==================================================== -->
	<element name="gmd:dataType">
		<label>Data type</label>
		<description>Code which identifies the kind of valueprovidedeprovided in the extended element</description>
		<condition>mandatory</condition>
	</element>
	<!-- ==================================================== -->
	<element name="gmd:date">
		<label>Fecha</label>
		<description>Fecha de referencia para el recurso mencionado (YYYY-MM-DD)</description>
		<condition>obligatorio</condition>
	</element>
	<!-- ==================================================== -->
	<element name="gmd:dateOfNextUpdate">
		<label>Date of next update</label>
		<description>Scheduled revision date for resource (YYYY-MM-DD)</description>
	</element>
	<!-- ==================================================== -->
	<element name="gmd:dateStamp">
		<label>Fecha de creación</label>
		<description>Fecha en que se crearon los metadatos (YYYY-MM-DDThh:mm:ss)</description>
		<condition>mandatory</condition>
	</element>
	<!-- ==================================================== -->
	<element name="gmd:dateTime">
		<label>Date and Time</label>
		<description>Date and time or range of date and time on or over which the process step
			occurred (YYYY-MM-DDThh:mm:ss)</description>
	</element>
	<!-- ==================================================== -->
	<element name="gmd:dateType">
		<label>Tipo de fecha</label>
		<description>Evento que se utiliza para la fecha de referencia</description>
		<condition>obligatorio</condition>
	</element>
	<!-- ==================================================== -->
	<element name="gmd:definition">
		<label>Definition</label>
		<description>Definition of the extended element</description>
		<condition>mandatory</condition>
	</element>
	<!-- ==================================================== -->
	<element name="gmd:deliveryPoint">
		<label>Lugar de entrega</label>
		<description>Dirección para la localización(como describe la norma ISO 11180, anexo A)</description>
	</element>
	<!-- ==================================================== -->
	<element name="gmd:denominator">
		<label>Factor de escala</label>
		<description>Número que representa el denominador en una fracción común</description>
		<condition>obligatorio</condition>
	</element>
	<!-- ==================================================== -->
	<element name="gmd:density">
		<label>Density</label>
		<description>Density at which the data is recorded</description>
	</element>
	<!-- ==================================================== -->
	<element name="gmd:densityUnits">
		<label>Density units</label>
		<description>Units of measure for the recording density</description>
		<condition>conditional</condition>
	</element>
	<!-- ==================================================== -->
	<element name="gmd:description">
		<label>DescripciónDescription of the event, including related parameters or tolerances </label>
		<description>Descripción del evento, incluyendo los parámetros relacionados o tolerancias</description>
		<condition>obligatorio</condition>
	</element>
	<!-- ==================================================== -->
	<element name="gmd:descriptiveKeywords">
		<label>Palabras claves descriptivas</label>
		<description>Proporciona palabras clave de categoría, su tipo y fuente de referencia</description>
	</element>
	<!-- ==================================================== -->
	<element name="gmd:descriptor">
		<label>Descriptor</label>
		<description>Description of the range of a cell measurement value</description>
	</element>
	<!-- ==================================================== -->
	<element name="gmd:dimension">
		<label>Dimension</label>
		<description>Information on the dimensions of the cell measurement value</description>
	</element>
	<!-- ==================================================== -->
	<element name="gmd:dimensionName">
		<label>Dimension name</label>
		<description>Name of the axis</description>
		<condition>mandatory</condition>
	</element>
	<!-- ==================================================== -->
	<element name="gmd:dimensionSize">
		<label>Dimension size</label>
		<description>Number of elements along the axis</description>
		<condition>mandatory</condition>
	</element>
	<!-- ==================================================== -->
	<element name="gmd:distance">
		<label>Distance</label>
		<description>Ground sample distance</description>
		<condition>conditional</condition>
	</element>
	<!-- ==================================================== -->
	<element name="gmd:distributionFormat">
		<label>Distribution format</label>
		<description/>
		<condition>mandatory</condition>
	</element>
	<!-- ==================================================== -->
	<element name="gmd:distributionInfo">
		<label>Información de distribución</label>
		<description>Proporciona información sobre el distribuidor y las opciones para obtener
		el resurso (s)</description>
	</element>
	<!-- ==================================================== -->
	<element name="gmd:distributor">
		<label>Distributor</label>
		<description>Provides information about the distributor</description>
	</element>
	<!-- ==================================================== -->
	<element name="gmd:distributorContact">
		<label>Distributor contact</label>
		<description>Party from whom the resource may be obtained. This list need not be exhaustive</description>
		<condition>mandatory</condition>
	</element>
	<!-- ==================================================== -->
	<element name="gmd:distributorFormat">
		<label>Distributor format</label>
		<description>Provides information about the format used by the distributor</description>
		<condition>conditional</condition>
	</element>
	<!-- ==================================================== -->
	<element name="gmd:distributorTransferOptions">
		<label>Distributor transfer options</label>
		<description>Provides information about the technical means and media used by the
		distributor</description>
	</element>
	<!-- ==================================================== -->
	<element name="gmd:domainCode">
		<label>Domain code</label>
		<description>Three digit code assigned to the extended element</description>
		<condition>conditional</condition>
	</element>
	<!-- ==================================================== -->
	<element name="gmd:domainOfValidity">
		<label>Domain of validity</label>
		<description>Range which is valid for the referencesystem</description>
	</element>
	<!-- ==================================================== -->
	<element name="gmd:domainValue">
		<label>Domain value</label>
		<description>Valid values that can be assigned to the extended element</description>
	</element>
	<!-- ==================================================== -->
	<element name="gmd:DQ_AbsoluteExternalPositionalAccuracy">
		<label>Absolute external positional accuracy</label>
		<description>Closeness of reported coordinate values to values accepted as or being
		true</description>
	</element>
	<!-- ==================================================== -->
	<element name="gmd:DQ_AccuracyOfATimeMeasurement">
		<label>Accuracy of time measurement</label>
		<description>Correctness of the temporal references of an item (reporting of error in time
			measurement)</description>
	</element>
	<!-- ==================================================== -->
	<element name="gmd:DQ_CompletenessCommission">
		<label>Completeness commission</label>
		<description>Excess data present in the dataset, as described by the scope</description>
	</element>
	<!-- ==================================================== -->
	<element name="gmd:DQ_CompletenessOmission">
		<label>Completeness omission</label>
		<description>Data absent from the dataset, as described by the scope</description>
	</element>
	<!-- ==================================================== -->
	<element name="gmd:DQ_ConceptualConsistency">
		<label>Conceptual consistency</label>
		<description>Adherence to rules of the conceptual schema</description>
	</element>
	<!-- ==================================================== -->
	<element name="gmd:DQ_ConformanceResult">
		<label>Conformance result</label>
		<description>Information about the outcome of evaluating the obtained value (or set of values)
			against a specified acceptable conformance quality level</description>
	</element>
	<!-- ==================================================== -->
	<element name="gmd:DQ_DataQuality">
		<label>Data quality</label>
		<description>Quality information for the data specified by a data quality scope</description>
	</element>
	<!-- ==================================================== -->
	<element name="gmd:DQ_DomainConsistency">
		<label>Domain consistency</label>
		<description>Adherence of values to the value domains</description>
	</element>
	<!-- ==================================================== -->
	<element name="gmd:DQ_EvaluationMethodTypeCode">
		<label>Evaluation method type code</label>
		<description>Type of method for evaluating an identified data quality measure</description>
	</element>
	<!-- ==================================================== -->
	<element name="gmd:DQ_FormatConsistency">
		<label>Format consistency</label>
		<description>Degree to which data is stored in accordance with the physical structure of the
			dataset, as described by the scope</description>
	</element>
	<!-- ==================================================== -->
	<element name="gmd:DQ_GriddedDataPositionalAccuracy">
		<label>Gridded data positional accuracy</label>
		<description>Closeness of gridded data position values to values accepted as or being
		true</description>
	</element>
	<!-- ==================================================== -->
	<element name="gmd:DQ_NonQuantitativeAttributeAccuracy">
		<label>Non quantitative attribute accuracy</label>
		<description>Correctness of non-quantitative attributes</description>
	</element>
	<!-- ==================================================== -->
	<element name="gmd:DQ_QuantitativeAttributeAccuracy">
		<label>Quantitative attribute accuracy</label>
		<description>Accuracy of quantitative attributes</description>
	</element>
	<!-- ==================================================== -->
	<element name="gmd:DQ_QuantitativeResult">
		<label>Quantitative result</label>
		<description>Information about the value (or set of values) obtained from applying a data
			quality measure</description>
	</element>
	<!-- ==================================================== -->
	<element name="gmd:DQ_RelativeInternalPositionalAccuracy">
		<label>Relative internal positional accuracy</label>
		<description>Closeness of the relative positions of features in the scope to their respective
			relative positions accepted as or being true</description>
	</element>
	<!-- ==================================================== -->
	<element name="gmd:DQ_Scope">
		<label>Scope</label>
		<description>Description of the data specified by the scope</description>
		<condition>mandatory</condition>
	</element>
	<!-- ==================================================== -->
	<element name="gmd:DQ_TemporalConsistency">
		<label>Temporal consistency</label>
		<description>Correctness of ordered events or sequences, if reported</description>
	</element>
	<!-- ==================================================== -->
	<element name="gmd:DQ_TemporalValidity">
		<label>Temporal validity</label>
		<description>Validity of data specified by the scope with respect to time</description>
	</element>
	<!-- ==================================================== -->
	<element name="gmd:DQ_ThematicClassificationCorrectness">
		<label>Thematic classification correctness</label>
		<description>Comparison of the classes assigned to features or their attributes to a universe
			of discourse</description>
	</element>
	<!-- ==================================================== -->
	<element name="gmd:DQ_TopologicalConsistency">
		<label>Topological consistency</label>
		<description>Correctness of the explicitly encoded topological characteristics of the dataset
			as described by the scope</description>
	</element>
	<!-- ==================================================== -->
	<element name="gmd:DS_AssociationTypeCode">
		<label>Association type code</label>
		<description>Justification for the correlation of two datasets</description>
	</element>
	<!-- ==================================================== -->
	<element name="gmd:DS_InitiativeTypeCode">
		<label>Initiative type code</label>
		<description>Type of aggregation activity in which datasets are related</description>
	</element>
	<!-- ==================================================== -->
	<element name="gmd:eastBoundLongitude">
		<label>Longitud Este de la envolvente</label>
		<description>Límite de la coordenada más oriental del conjunto de datos, expresanda en
		longitud y en grados (positiva al Este)</description>
		<condition>obligatorio</condition>
	</element>
	<!-- ==================================================== -->
	<element name="gmd:edition">
		<label>Edition</label>
		<description>Version of the cited resource</description>
	</element>
	<!-- ==================================================== -->
	<element name="gmd:editionDate">
		<label>Edition date</label>
		<description>Date of the edition (YYYY-MM-DD)</description>
	</element>
	<!-- ==================================================== -->
	<element name="gmd:electronicMailAddress">
		<label>Dirección de correo electrónico</label>
		<description>Dirección de correo electrónico de la persona u organización
		responsable</description>
	</element>
	<!-- ==================================================== -->
	<element name="gmd:environmentDescription">
		<label>Environment description</label>
		<description>Description of the dataset in the producer_s processing environment, including
			items such as the software, the computer operating system, file name, and the dataset
		size</description>
	</element>
	<!-- ==================================================== -->
	<element name="gmd:equivalentScale">
		<label>Escala equivalente</label>
		<description>Nivel de detalle expresado como la escala de un mapa analógico</description>
		<condition>obligatorio</condition>
	</element>
	<!-- ==================================================== -->
	<element name="gmd:errorStatistic">
		<label>Error statistic</label>
		<description>Statistical method used to determine the value</description>
	</element>
	<!-- ==================================================== -->
	<element name="gmd:evaluationMethodDescription">
		<label>Evaluation method description</label>
		<description>Description of the evaluation method</description>
	</element>
	<!-- ==================================================== -->
	<element name="gmd:evaluationMethodType">
		<label>Evaluation method type code</label>
		<description>Type of method used to evaluate quality of the dataset</description>
	</element>
	<!-- ==================================================== -->
	<element name="gmd:evaluationProcedure">
		<label>Evaluation procedure</label>
		<description>Reference to the procedure information</description>
	</element>
	<!-- ==================================================== -->
	<element name="gmd:EX_BoundingPolygon">
		<label>EX_BoundingPolygon</label>
		<description>Boundary enclosing the dataset, expressed as the closed set of (x,y) coordinates
			of the polygon (last point replicates first point)</description>
	</element>
	<!-- ==================================================== -->
	<element name="gmd:EX_Extent">
		<label>Extensión</label>
		<description>Información sobre la extensión espacial, vertical y temporal</description>
	</element>
	<!-- ==================================================== -->
	<element name="gmd:EX_GeographicBoundingBox">
		<label>Delimitación de la envolvente geográfica</label>
		<description>Posición geográfica del conjunto de datos</description>
	</element>
	<!-- ==================================================== -->
	<element name="gmd:EX_GeographicDescription">
		<label>Descripción geográfica</label>
		<description>Descripción del área geográfica utilizando identificadores</description>
	</element>
	<!-- ==================================================== -->
	<element name="gmd:EX_TemporalExtent">
		<label>Extensión temporal</label>
		<description>Período de tiempo cubierto por el contenido del conjunto de datos</description>
	</element>
	<!-- ==================================================== -->
	<element name="gmd:EX_VerticalExtent">
		<label>Vertical extent</label>
		<description>Vertical domain of dataset</description>
	</element>
	<!-- ==================================================== -->
	<element name="gmd:explanation">
		<label>Explanation</label>
		<description>Explanation of the meaning of conformance for this result</description>
		<condition>mandatory</condition>
	</element>
	<!-- ==================================================== -->
	<element name="gmd:extendedElementInformation">
		<label>Extended elemen information</label>
		<description>Provides information about a new metadata element, not found in ISO 19115, which
			is required to describe geographic data</description>
	</element>
	<!-- ==================================================== -->
	<element name="gmd:extensionOnLineResource">
		<label>Extension Online resource</label>
		<description>Information about on-line sources containing the community profile name and the
			extended metadata elements. Information for all new metadata elements</description>
	</element>
	<!-- ==================================================== -->
	<element name="gmd:extent">
		<label>Extensión</label>
		<description>Información sobre la extensión espacial, vertical y temporal de los datos
		especificados por el alcance</description>
		<condition>obligatorio</condition>
	</element>
	<!-- ==================================================== -->
	<element name="gmd:extentTypeCode">
		<label>Extent type code</label>
		<description>Indication of whether the bounding polygon encompasses an area covered by the
			data or an area where data is not present. Possible values: '1' for inclusion or '0' for exclusion</description>
	</element>
	<!-- ==================================================== -->
	<element name="gmd:facsimile">
		<label>Facsimile</label>
		<description>Telephone number of a facsimile machine for the responsible organization or
			individual</description>
	</element>
	<!-- ==================================================== -->
	<element name="gmd:featureCatalogueCitation">
		<label>Feature catalogue citation</label>
		<description>Complete bibliographic reference to one or more external feature catalogues</description>
		<condition>mandatory</condition>
	</element>
	<!-- ==================================================== -->
	<element name="gmd:featureInstances">
		<label>Feature instances</label>
		<description>Feature instances to which the information applies</description>
		<condition>conditional</condition>
	</element>
	<!-- ==================================================== -->
	<element name="gmd:features">
		<label>Features</label>
		<description>Features to which the information applies</description>
		<condition>conditional</condition>
	</element>
	<!-- ==================================================== -->
	<element name="gmd:featureTypes">
		<label>Feature types</label>
		<description>Subset of feature types from cited feature catalogue occurring in
		data</description>
	</element>
	<!-- ==================================================== -->
	<element name="gmd:fees">
		<label>Fees</label>
		<description>Fees and terms for retrieving the resource. Include monetary units (as specified
			in ISO 4217)</description>
	</element>
	<!-- ==================================================== -->
	<element name="gmd:fileDecompressionTechnique">
		<label>File decompression technique</label>
		<description>Recommendations of algorithms or processes that can be applied to read or expand
			resources to which compression techniques have been applied</description>
	</element>
	<!-- ==================================================== -->
	<element name="gmd:fileDescription">
		<label>File description</label>
		<description>Text description of the illustration</description>
	</element>
	<!-- ==================================================== -->
	<element name="gmd:fileIdentifier">
		<label>Archivo de identificación</label>
		<description>Identificador único para este archivo de metadatos</description>
	</element>
	<!-- ==================================================== -->
	<element name="gmd:fileName">
		<label>File name</label>
		<description>Name of the file that contains a graphic that provides an illustration of the
			dataset</description>
		<condition>mandatory</condition>
	</element>
	<!-- ==================================================== -->
	<element name="gmd:fileType">
		<label>File type</label>
		<description>Format in which the illustration is encoded</description>
	</element>
	<!-- ==================================================== -->
	<element name="gmd:filmDistortionInformationAvailability">
		<label>Film distortion information availability</label>
		<description>Indication of whether or not Calibration Reseau information is
		available</description>
	</element>
	<!-- ==================================================== -->
	<element name="gmd:formatDistributor">
		<label>Format distributor</label>
		<description>Provides information about the distributor’format</description>
	</element>
	<!-- ==================================================== -->
	<element name="gmd:function">
		<label>Function</label>
		<description>Code for function performed by the online resource</description>
	</element>
	<!-- ==================================================== -->
	<element name="gmd:geographicElement">
		<label>Elemento geográfico</label>
		<description>Proporciona componente geográfico de la medida del objeto de referencia</description>
		<condition>condicional</condition>
	</element>
	<!-- ==================================================== -->
	<element name="gmd:geographicIdentifier">
		<label>Geographic identifier</label>
		<description>Identifier used to represent a geographic area</description>
		<condition>mandatory</condition>
	</element>
	<!-- ==================================================== -->
	<element name="gmd:geometricObjectCount">
		<label>Geometric object count</label>
		<description>Total number of the point or vector object type occurring in the
		dataset</description>
	</element>
	<!-- ==================================================== -->
	<element name="gmd:geometricObjects">
		<label>Geometric objects</label>
		<description>Information about the geometric objects used in the dataset</description>
	</element>
	<!-- ==================================================== -->
	<element name="gmd:geometricObjectType">
		<label>Geometric object type</label>
		<description>Name of point and vector spatial objects used to locate zero-, one-, and
			two-dimensional spatial locations in the dataset</description>
		<condition>mandatory</condition>
	</element>
	<!-- ==================================================== -->
	<element name="gmd:graphicOverview">
		<label>Graphic overview</label>
		<description>Provides a graphic that illustrates the resource(s) (should include a legend for
			the graphic)</description>
	</element>
	<!-- ==================================================== -->
	<element name="gmd:graphicsFile">
		<label>Graphics file</label>
		<description>Full application schema given as a graphics file</description>
	</element>
	<!-- ==================================================== -->
	<element name="gmd:handlingDescription">
		<label>Handling description</label>
		<description>Additional information about the restrictions on handling the
		resource</description>
	</element>
	<!-- ==================================================== -->
	<element name="gmd:hierarchyLevel">
		<label>Hierarchy level</label>
		<description>Scope to which the metadata applies (see annex H for more information about
			metadata hierarchy levels)</description>
	</element>
	<!-- ==================================================== -->
	<element name="gmd:hierarchyLevelName">
		<label>Hierarchy level name</label>
		<description>Name of the hierarchy levels for which the metadata is provided</description>
	</element>
	<!-- ==================================================== -->
	<element name="gmd:hoursOfService">
		<label>Hours of service</label>
		<description>Time period (including time zone) when individuals can contact the organization
			or individual</description>
	</element>
	<!-- ==================================================== -->
	<element name="gmd:identificationInfo">
		<label>Información de identificación</label>
		<description>Información básica sobre el recurso (s) a los que se aplican los metadatos</description>
		<condition>obligatorio</condition>
	</element>
	<!-- ==================================================== -->
	<element name="gmd:identifier">
		<label>Identifier</label>
		<description>Unique identifier for the resource. EXAMPLE: Universal Product Code (UPC),
			National Stock Number (NSN)</description>
	</element>
	<!-- ==================================================== -->
	<element name="gmd:illuminationAzimuthAngle">
		<label>Illumination azimuth angle</label>
		<description>Illumination azimuth measured in degrees clockwise from true north at the time
			the image is taken. For images from a scanning device, refer to the centre pixel of the
			image</description>
	</element>
	<!-- ==================================================== -->
	<element name="gmd:illuminationElevationAngle">
		<label>Illumination elevation angle</label>
		<description>Illumination elevation measured in degrees clockwise from the target plane at
			intersection of the optical line of sight with the Earth_s surface. For images from a
			scanning device, refer to the centre pixel of the image</description>
	</element>
	<!-- ==================================================== -->
	<element name="gmd:imageQualityCode">
		<label>Image quality code</label>
		<description>Specifies the image quality</description>
	</element>
	<!-- ==================================================== -->
	<element name="gmd:imagingCondition">
		<label>Imaging condition</label>
		<description>Conditions affected the image</description>
	</element>
	<!-- ==================================================== -->
	<element name="gmd:includedWithDataset">
		<label>Included with dataset</label>
		<description>Indication of whether or not the feature catalogue is included with the dataset</description>
		<condition>mandatory</condition>
	</element>
	<!-- ==================================================== -->
	<element name="gmd:individualName">
		<label>Nombre de persona</label>
		<description>Nombre de la persona responsable dando apellido, nombre, título separados por un
		delimitador</description>
		<condition>obligatorio</condition>
	</element>
	<!-- ==================================================== -->
	<element name="gmd:ISBN">
		<label>ISBN</label>
		<description>International Standard Book Number</description>
	</element>
	<!-- ==================================================== -->
	<element name="gmd:ISSN">
		<label>ISSN</label>
		<description>International Standard Serial Number</description>
	</element>
	<!-- ==================================================== -->
	<element name="gmd:issueIdentification">
		<label>Issue identification</label>
		<description>Information identifying the issue of the series</description>
	</element>
	<!-- ==================================================== -->
	<element name="gmd:keyword">
		<label>Palabra clave</label>
		<description>Palabra de uso común(s) o palabra formalizada(s) o frase(s) que se utilizan
		para describir el tema.</description>
	</element>
	<!-- ==================================================== -->
	<element name="gmd:language">
		<label>Idioma</label>
		<description>Idioma utilizado para documentar los metadatos</description>
		<condition>condicional</condition>
	</element>
	<!-- ==================================================== -->
	<element name="gmd:languageCode">
		<label>Language code</label>
		<description>Language used for documenting a plain text</description>
	</element>
	<!-- ==================================================== -->
	<element name="gmd:lensDistortionInformationAvailability">
		<label>Lens distortion information availability</label>
		<description>Indication of whether or not lens aberration correction information is
		available</description>
	</element>
	<!-- ==================================================== -->
	<element name="gmd:level">
		<label>Nivel jerárquico</label>
		<description>Nivel jerárquico de los datos especificados por el alcance</description>
		<condition>obligatorio</condition>
	</element>
	<!-- ==================================================== -->
	<element name="gmd:levelDescription">
		<label>Level description</label>
		<description>Detailed description about the level of the data specified by the scope</description>
		<condition>conditional</condition>
	</element>
	<!-- ==================================================== -->
	<element name="gmd:LI_Lineage">
		<label>Lineage</label>
		<description>Information about the events or source data used in constructing the data
			specified by the scope or lack of knowledge about lineage</description>
	</element>
	<!-- ==================================================== -->
	<element name="gmd:LI_ProcessStep">
		<label>Process step</label>
		<description>Information about an event in the creation process for the data specified by the
			scope</description>
	</element>
	<!-- ==================================================== -->
	<element name="gmd:LI_Source">
		<label>Source</label>
		<description>Information about the source data used in creating the data specified by the
			scope</description>
	</element>
	<!-- ==================================================== -->
	<element name="gmd:lineage">
		<label>Lineage</label>
		<description>Non-quantitative quality information about the lineage of the data specified by
			the scope</description>
		<condition>conditional</condition>
	</element>
	<!-- ==================================================== -->
	<element name="gmd:linkage">
		<label>Linkage</label>
		<description>Location (address) for on-line access using a Uniform Resource Locator address or
			similar addressing scheme such as http://www.statkart.no/isotc211</description>
		<condition>mandatory</condition>
	</element>
	<!-- ==================================================== -->
	<element name="gmd:maintenanceAndUpdateFrequency">
		<label>Frecuencia de mantenimiento y actualización</label>
		<description>Frecuencia con la que los cambios y condiciones se hacen a los recursos después
		de que el estado inicial del recurso ha sido completado</description>
		<condition>obligatorio</condition>
	</element>
	<!-- ==================================================== -->
	<element name="gmd:maintenanceNote">
		<label>Maintenance note</label>
		<description>Information regarding specific requirements for maintaining the
		resource</description>
	</element>
	<!-- ==================================================== -->
	<element name="gmd:maximumOccurrence">
		<label>Maximum occurrence</label>
		<description>Maximum occurrence of the extended element</description>
	</element>
	<!-- ==================================================== -->
	<element name="gmd:maximumValue">
		<label>Maximum value</label>
		<description>Highest vertical extent contained in the dataset</description>
		<condition>mandatory</condition>
	</element>
	<!-- ==================================================== -->
	<element name="gmd:maxValue">
		<label>Maximum value</label>
		<description>Longest wavelength that the sensor is capable of collecting within a designated
			band</description>
	</element>
	<!-- ==================================================== -->
	<element name="gmd:MD_ApplicationSchemaInformation">
		<label>Application schema info</label>
		<description>Information about the application schema used to build the dataset</description>
	</element>
	<!-- ==================================================== -->
	<element name="gmd:MD_Band">
		<label>Band</label>
		<description>Range of wavelengths in the electromagnetic spectrum</description>
	</element>
	<!-- ==================================================== -->
	<element name="gmd:MD_BrowseGraphic">
		<label>MD_BrowseGraphic</label>
		<description>Graphic that provides an illustration of the dataset (should include a legend for
			the graphic)</description>
	</element>
	<!-- ==================================================== -->
	<element name="gmd:MD_CellGeometryCode">
		<label>Cell geometry code</label>
		<description>Code indicating whether grid data is point or area</description>
	</element>
	<!-- ==================================================== -->
	<element name="gmd:MD_CharacterSetCode">
		<label>Carácter del conjunto de códigos</label>
		<description>Nombre del estándar de codificación de caracteres utilizados para el recurso</description>
	</element>
	<!-- ==================================================== -->
	<element name="gmd:MD_ClassificationCode">
		<label>Classification code</label>
		<description>Name of the handling restrictions on the dataset</description>
	</element>
	<!-- ==================================================== -->
	<element name="gmd:MD_Constraints">
		<label>Constraints</label>
		<description>Restrictions on the access and use of a resource or metadata</description>
	</element>
	<!-- ==================================================== -->
	<element name="gmd:MD_CoverageContentTypeCode">
		<label>Content type code</label>
		<description>Specific type of information represented in the cell</description>
	</element>
	<!-- ==================================================== -->
	<element name="gmd:MD_CoverageDescription">
		<label>Coverage description</label>
		<description>Information about the content of a grid data cell</description>
	</element>
	<!-- ==================================================== -->
	<element name="gmd:MD_DataIdentification">
		<label>Data identification</label>
		<description>Information required to identify a dataset</description>
	</element>
	<!-- ==================================================== -->
	<element name="gmd:MD_DatatypeCode">
		<label>Data type code</label>
		<description>Datatype of element or entity</description>
	</element>
	<!-- ==================================================== -->
	<element name="gmd:MD_DigitalTransferOptions">
		<label>Digital transfer options</label>
		<description>Technical means and media by which a resource is obtained from the
		distributor</description>
	</element>
	<!-- ==================================================== -->
	<element name="gmd:MD_Dimension">
		<label>Dimension</label>
		<description>Axis properties</description>
	</element>
	<!-- ==================================================== -->
	<element name="gmd:MD_DimensionNameTypeCode">
		<label>Dimension name type code</label>
		<description>Name of the dimension</description>
	</element>
	<!-- ==================================================== -->
	<element name="gmd:MD_Distribution">
		<label>Distribution</label>
		<description>Information about the distributor of and options for obtaining the
		resource</description>
	</element>
	<!-- ==================================================== -->
	<element name="gmd:MD_Distributor">
		<label>Distributor</label>
		<description>Information about the distributor</description>
	</element>
	<!-- ==================================================== -->
	<element name="gmd:MD_ExtendedElementInformation">
		<label>Extended elemen information</label>
		<description>New metadata element, not found in ISO 19115, which is required to describe
			geographic data</description>
	</element>
	<!-- ==================================================== -->
	<element name="gmd:MD_FeatureCatalogueDescription">
		<label>Feature catalogue description</label>
		<description>Information identifying the feature catalogue</description>
	</element>
	<!-- ==================================================== -->
	<element name="gmd:MD_Format">
		<label>Format</label>
		<description>Description of the computer language construct that specifies the representation
			of data objects in a record, file, message, storage device or transmission
		channel</description>
	</element>
	<!-- ==================================================== -->
	<element name="gmd:MD_GeometricObjects">
		<label>Geometric objects</label>
		<description>Number of objects, listed by geometric object type, used in the
		dataset</description>
	</element>
	<!-- ==================================================== -->
	<element name="gmd:MD_GeometricObjectTypeCode">
		<label>Geometric object type code</label>
		<description>Name of point and vector spatial objects used to locate zero-, one-, and
			two-dimensional spatial locations in the dataset</description>
	</element>
	<!-- ==================================================== -->
	<element name="gmd:MD_Georectified">
		<label>Georectified</label>
		<description>Grid whose cells are regularly spaced in a geographic (i.e., lat / long) or map
			coordinate system defined in the Spatial Referencing System (SRS) so that any cell in the
			grid can be geolocated given its grid coordinate and the grid origin, cell spacing, and
			orientation</description>
	</element>
	<!-- ==================================================== -->
	<element name="gmd:MD_Georeferenceable">
		<label>Georeferenceable</label>
		<description>Grid with cells irregularly spaced in any given geographic/map projection
			coordinate system, whose individual cells can be geolocated using geolocation information
			supplied with the data but cannot be geolocated from the grid properties
		alone</description>
	</element>
	<!-- ==================================================== -->
	<element name="gmd:MD_GridSpatialRepresentation">
		<label>Grid spatial representation</label>
		<description>Information about grid spatial objects in the dataset</description>
	</element>
	<!-- ==================================================== -->
	<element name="gmd:MD_Identifier">
		<label>Identifier</label>
		<description>Value uniquely identifying an object within a namespace</description>
	</element>
	<!-- ==================================================== -->
	<element name="gmd:MD_ImageDescription">
		<label>Image description</label>
		<description>Information about an image_s suitability for use</description>
	</element>
	<!-- ==================================================== -->
	<element name="gmd:MD_ImagingConditionCode">
		<label>Imaging condition code</label>
		<description>Code which indicates conditions which may affect the image</description>
	</element>
	<!-- ==================================================== -->
	<element name="gmd:MD_Keywords">
		<label>Keywords</label>
		<description>Keywords, their type and reference source</description>
	</element>
	<!-- ==================================================== -->
	<element name="gmd:MD_KeywordTypeCode">
		<label>Keyword type code</label>
		<description>Methods used to group similar keywords</description>
	</element>
	<!-- ==================================================== -->
	<element name="gmd:MD_LegalConstraints">
		<label>Legal constraints</label>
		<description>Restrictions and legal prerequisites for accessing and using the
		resource</description>
	</element>
	<!-- ==================================================== -->
	<element name="gmd:MD_MaintenanceFrequencyCode">
		<label>Maintenance frequency code</label>
		<description>Code frequency with which modifications and deletions are made to the data after
			it isfirst produced</description>
	</element>
	<!-- ==================================================== -->
	<element name="gmd:MD_MaintenanceInformation">
		<label>Maintenance information</label>
		<description>Information about the scope and frequency of updating</description>
	</element>
	<!-- ==================================================== -->
	<element name="gmd:MD_Medium">
		<label>Medium</label>
		<description>Information about the media on which the resource can be
		distributed</description>
	</element>
	<!-- ==================================================== -->
	<element name="gmd:MD_MediumFormatCode">
		<label>Medium format</label>
		<description>Method used to write to the medium</description>
	</element>
	<!-- ==================================================== -->
	<element name="gmd:MD_MediumNameCode">
		<label>Medium name code</label>
		<description>Name of the medium</description>
	</element>
	<!-- ==================================================== -->
	<element name="gmd:MD_Metadata">
		<label>Metadata</label>
		<description>Root entity which defines metadata about a resource or resources</description>
	</element>
	<!-- ==================================================== -->
	<element name="gmd:MD_MetadataExtensionInformation">
		<label>Metadata extension info</label>
		<description>Information describing metadata extensions</description>
	</element>
	<!-- ==================================================== -->
	<element name="gmd:MD_ObligationCode">
		<label>Obligation code</label>
		<description>Obligation of the element or entity</description>
	</element>
	<!-- ==================================================== -->
	<element name="gmd:MD_PixelOrientationCode">
		<label>Pixel orientation code</label>
		<description>Point in a pixel corresponding to the Earth location of the pixel</description>
	</element>
	<!-- ==================================================== -->
	<element name="gmd:MD_PortrayalCatalogueReference">
		<label>Portrayal catalogue reference</label>
		<description>Information identifying the portrayal catalogue used</description>
	</element>
	<!-- ==================================================== -->
	<element name="gmd:MD_ProgressCode">
		<label>Progress code</label>
		<description>Status of the dataset or progress of a review</description>
	</element>
	<!-- ==================================================== -->
	<element name="gmd:MD_RangeDimension">
		<label>Range dimension</label>
		<description>Information on the range of each dimension of a cell measurement
		value</description>
	</element>
	<!-- ==================================================== -->
	<element name="gmd:MD_ReferenceSystem">
		<label>Reference system</label>
		<description>Information about the reference system.</description>
	</element>
	<!-- ==================================================== -->
	<element name="gmd:MD_RepresentativeFraction">
		<label>Representative fraction</label>
		<description>Derived from Scale where MD_RepresentativeFraction.denominator = 1 /
			Scale.measure And Scale.targetUnits = Scale.sourceUnits</description>
	</element>
	<!-- ==================================================== -->
	<element name="gmd:MD_Resolution">
		<label>Resolution</label>
		<description>Level of detail expressed as a scale factor or a ground distance</description>
	</element>
	<!-- ==================================================== -->
	<element name="gmd:MD_RestrictionCode">
		<label>Restriction code</label>
		<description>Limitation(s) placed upon the access or use of the data</description>
	</element>
	<!-- ==================================================== -->
	<element name="gmd:MD_ScopeCode">
		<label>Scope code</label>
		<description>Class of information to which the referencing entity applies</description>
	</element>
	<!-- ==================================================== -->
	<element name="gmd:MD_ScopeDescription">
		<label>Scope description</label>
		<description>Description of the class of information covered by the information</description>
	</element>
	<!-- ==================================================== -->
	<element name="gmd:MD_SecurityConstraints">
		<label>Security constraints</label>
		<description>Handling restrictions imposed on the resource for national security or similar
			security concerns</description>
	</element>
	<!-- ==================================================== -->
	<element name="gmd:MD_ServiceIdentification">
		<label>Service identification</label>
		<description>Identification of capabilities which a serviceprovider makes available to a
			service user through a set of interfaces that define a behaviour - See ISO 19119 – Services
			for furtherinformation</description>
	</element>
	<!-- ==================================================== -->
	<element name="gmd:MD_SpatialRepresentationTypeCode">
		<label>Spatial representation type code</label>
		<description>Method used to represent geographic information in the dataset</description>
	</element>
	<!-- ==================================================== -->
	<element name="gmd:MD_StandardOrderProcess">
		<label>Standard order process</label>
		<description>Common ways in which the resource may be obtained or received, and related
			instructions and fee information</description>
	</element>
	<!-- ==================================================== -->
	<element name="gmd:MD_TopicCategoryCode">
		<label>Tema, código de categoría</label>
		<description>Alto nivel de clasificación de datos geográficos temáticos para ayudar a la
		agrupación y búsqueda de conjuntos de datos geográficos disponibles. Se puede utilizar para
		palabras claes de grupo también. Lista ejemplos que no son exhaustivos. NOTA: se entiende
		que hay conincidencias entre categorías generales, el usuario se encarga de seleccionar la más
		apropiada</description>
		<condition>obligatorio</condition>
	</element>
	<!-- ==================================================== -->
	<element name="gmd:MD_TopologyLevelCode">
		<label>Topology level code</label>
		<description>Degree of complexity of the spatial relationships</description>
	</element>
	<!-- ==================================================== -->
	<element name="gmd:MD_Usage">
		<label>Usage</label>
		<description>Brief description of ways in which the resource(s) is/are currently
		used</description>
	</element>
	<!-- ==================================================== -->
	<element name="gmd:MD_VectorSpatialRepresentation">
		<label>Vector spatial representation</label>
		<description>Information about the vector spatial objects in the dataset</description>
	</element>
	<!-- ==================================================== -->
	<element name="gmd:measureDescription">
		<label>Measure description</label>
		<description>Description of the measure being determined</description>
	</element>
	<!-- ==================================================== -->
	<element name="gmd:measureIdentification">
		<label>Measure identification</label>
		<description>Code identifying a registered standard procedure</description>
	</element>
	<!-- ==================================================== -->
	<element name="gmd:mediumFormat">
		<label>Medium format</label>
		<description>Method used to write to the medium</description>
	</element>
	<!-- ==================================================== -->
	<element name="gmd:mediumNote">
		<label>Medium note</label>
		<description>Description of other limitations or requirements for using the
		medium</description>
	</element>
	<!-- ==================================================== -->
	<element name="gmd:metadataConstraints">
		<label>Metadata constraints</label>
		<description>Provides restrictions on the access and use of data</description>
	</element>
	<!-- ==================================================== -->
	<element name="gmd:metadataExtensionInfo">
		<label>Metadata extension info</label>
		<description>Information describing metadata extensions</description>
	</element>
	<!-- ==================================================== -->
	<element name="gmd:metadataMaintenance">
		<label>Metadata maintenance</label>
		<description>Provides information about the frequency of metadata updates, and the scope of
			those updates</description>
	</element>
	<!-- ==================================================== -->
	<element name="gmd:metadataStandardName">
		<label>Nombre del estándar de metadatos</label>
		<description>Nombre del estándar de metadatos (incluyendo el nombre del perfil) que se utiliza</description>
	</element>
	<!-- ==================================================== -->
	<element name="gmd:metadataStandardVersion">
		<label>Versión del estándar de metadatos</label>
		<description>Versión (perfil) de la norma de metadatos utilizados</description>
	</element>
	<!-- ==================================================== -->
	<element name="gmd:minimumValue">
		<label>Minimum value</label>
		<description>Lowest vertical extent contained in the dataset</description>
		<condition>mandatory</condition>
	</element>
	<!-- ==================================================== -->
	<element name="gmd:minValue">
		<label>Minimum value</label>
		<description>Shortest wavelength that the sensor is capable of collecting within a designated
			band</description>
	</element>
	<!-- ==================================================== -->
	<element name="gmd:name">
		<label>Nombre</label>
		<description>Nombre del formato o formatos de transferencia de datos.</description>
		<condition>obligatorio</condition>
	</element>
	<!-- ==================================================== -->
	<element name="gmd:nameOfMeasure">
		<label>Name of measure</label>
		<description>Name of the test applied to the data</description>
	</element>
	<!-- ==================================================== -->
	<element name="gmd:northBoundLatitude">
		<label>Latitud Norte de la envolvente</label>
		<description>Las coordenadas del límite más al norte del conjunto de datos expresados en
		una latitud en grados (positiva al Norte)</description>
		<condition>obligatorio</condition>
	</element>
	<!-- ==================================================== -->
	<element name="gmd:numberOfDimensions">
		<label>Number of dimensions</label>
		<description>Number of independent spatial-temporal axes</description>
		<condition>mandatory</condition>
	</element>
	<!-- ==================================================== -->
	<element name="gmd:obligation">
		<label>Obligation</label>
		<description>Obligation of the extended element</description>
	</element>
	<!-- ==================================================== -->
	<element name="gmd:offLine">
		<label>Offline</label>
		<description>Information about offline media on whichthe resource can be obtaned</description>
	</element>
	<!-- ==================================================== -->
	<element name="gmd:offset">
		<label>Offset</label>
		<description>The physical value corresponding to a cell value of zero</description>
	</element>
	<!-- ==================================================== -->
	<element name="gmd:onLine">
		<label>OnLine resource</label>
		<description>Information about online sources from which the resource can be
		obtained</description>
	</element>
	<!-- ==================================================== -->
	<element name="gmd:orderingInstructions">
		<label>Ordering instructions</label>
		<description>General instructions, terms and services provided by the
		distributor</description>
	</element>
	<!-- ==================================================== -->
	<element name="gmd:organisationName">
		<label>Nombre de la organización</label>
		<description>Nombre de la organización responsable</description>
		<condition>obligatorio</condition>
	</element>
	<!-- ==================================================== -->
	<element name="gmd:orientationParameterAvailability">
		<label>Orientation parameter availability</label>
		<description>Indication of whether or not orientation parameters are available</description>
		<condition>mandatory</condition>
	</element>
	<!-- ==================================================== -->
	<element name="gmd:orientationParameterDescription">
		<label>Orientation parameter description</label>
		<description> description of parameters used to describe sensor orientation</description>
	</element>
	<!-- ==================================================== -->
	<element name="gmd:other">
		<label>Other</label>
		<description>Class of information that does not fall into the other categories to which the
			information applies</description>
		<condition>conditional</condition>
	</element>
	<!-- ==================================================== -->
	<element name="gmd:otherCitationDetails">
		<label>Other citation details</label>
		<description>Other information required to complete the citation that is not recorded
			elsewhere</description>
	</element>
	<!-- ==================================================== -->
	<element name="gmd:otherConstraints">
		<label>Otras restricciones</label>
		<description>Otras restricciones y requisitos legales para acceder y utilizar los recursos</description>
		<condition>obligatorio</condition>
	</element>
	<!-- ==================================================== -->
	<element name="gmd:page">
		<label>Page</label>
		<description>Details on which pages of the publication the article was published</description>
	</element>
	<!-- ==================================================== -->
	<element name="gmd:parameterCitation">
		<label>Parameter citation</label>
		<description>Reference providing description of the parameters</description>
	</element>
	<!-- ==================================================== -->
	<element name="gmd:parentEntity">
		<label>Parent entity</label>
		<description>Name of the metadata entity(s) under which this extended metadata element may
			appear. The name(s) may be standard metadata element(s) or other extended metadata
			element(s).</description>
		<condition>mandatory</condition>
	</element>
	<!-- ==================================================== -->
	<element name="gmd:parentIdentifier">
		<label>Parent identifier</label>
		<description>File identifier of the metadata to which this metadata is a subset
		(child)</description>
	</element>
	<!-- ==================================================== -->
	<element name="gmd:pass">
		<label>Pass</label>
		<description>Indication of the conformance result where 0 = fail and 1 = pass</description>
		<condition>mandatory</condition>
	</element>
	<!-- ==================================================== -->
	<element name="gmd:peakResponse">
		<label>Peak response</label>
		<description>Wavelength at which the response is the highest</description>
	</element>
	<!-- ==================================================== -->
	<element name="gmd:phone">
		<label>Teléfono</label>
		<description>Números de teléfono con los cuales puede comunicarse con la organización
		o persona de contacto</description>
	</element>
	<!-- ==================================================== -->
	<element name="gmd:plannedAvailableDateTime">
		<label>Planned available datetime</label>
		<description>Date and time when the dataset will be available
		(CCYY-MM-DDThh:mm:ss)</description>
	</element>
	<!-- ==================================================== -->
	<element name="gmd:pointInPixel">
		<label>PointIn pixel</label>
		<description>Point in a pixel corresponding to the Earth location of the pixel</description>
		<condition>mandatory</condition>
	</element>
	<!-- ==================================================== -->
	<element name="gmd:pointOfContact">
		<label>Punto de contacto</label>
		<description>Identificación y los medios de comunicación con persona (s) y
		organización (s) asosciadas con el recurso (s)</description>
	</element>
	<!-- ==================================================== -->
	<element name="gmd:polygon">
		<label>Polygon</label>
		<description>Sets of points defining the bounding polygon</description>
		<condition>mandatory</condition>
	</element>
	<!-- ==================================================== -->
	<element name="gmd:portrayalCatalogueCitation">
		<label>Portrayal catalogue citation</label>
		<description>Bibliographic reference to the portrayal catalogue cited</description>
		<condition>mandatory</condition>
	</element>
	<!-- ==================================================== -->
	<element name="gmd:portrayalCatalogueInfo">
		<label>Portrayal catalogue info</label>
		<description>Provides information about the catalogue of rules defined for the portrayal of a
			resource(s)</description>
	</element>
	<!-- ==================================================== -->
	<element name="gmd:positionName">
		<label>Position name</label>
		<description>Role or position of the responsible person</description>
		<condition>conditional</condition>
	</element>
	<!-- ==================================================== -->
	<element name="gmd:postalCode">
		<label>Código postal</label>
		<description>Código postal</description>
	</element>
	<!-- ==================================================== -->
	<element name="gmd:presentationForm">
		<label>Formato de presentación</label>
		<description>Modo en que se representa el recurso</description>
	</element>
	<!-- ==================================================== -->
	<element name="gmd:processingLevelCode">
		<label>Processing level code</label>
		<description>Image distributor_s code that identifies the level of radiometric and geometric
			processing that has been applied</description>
	</element>
	<!-- ==================================================== -->
	<element name="gmd:processor">
		<label>Processor</label>
		<description>Identification of, and means of communication with, person(s) and organization(s)
			associated with the process step</description>
	</element>
	<!-- ==================================================== -->
	<element name="gmd:processStep">
		<label>Process step</label>
		<description>Information about an event in the creation process for the data specified by the
			scope</description>
		<condition>conditional</condition>
	</element>
	<!-- ==================================================== -->
	<element name="gmd:protocol">
		<label>Protocolo</label>
		<description>Protocolo de conexión utilizado</description>
	</element>
	<!-- ==================================================== -->
	<element name="gmd:PT_FreeText">
		<label>Free text</label>
		<description>Description of a multi-language free text metadata element</description>
	</element>
	<!-- ==================================================== -->
	<element name="gmd:purpose">
		<label>Propósito</label>
		<description>Explicación de la finalidad con la que se ha desarrollado el conjunto de datos</description>
	</element>
	<!-- ==================================================== -->
	<element name="gmd:radiometricCalibrationDataAvailability">
		<label>Radiometric calibration data availability</label>
		<description>Indication of whether or not the radiometric calibration information for
			generating the radiometrically calibrated standard data product is available</description>
	</element>
	<!-- ==================================================== -->
	<element name="gmd:rationale">
		<label>Rationale</label>
		<description>Requirement or purpose for the process step</description>
	</element>
	<!-- ==================================================== -->
	<element name="gmd:referenceSystemIdentifier">
		<label>Identificación del Sistema de Referencia</label>
		<description>Nombre del sistema de referencia</description>
		<condition>conditional</condition>
	</element>
	<!-- ==================================================== -->
	<element name="gmd:referenceSystemInfo">
		<label>Sistema de Referencia Espacial</label>
		<description>Descripción de los sistemas de referencia espacial y temporal usado
		en el conjunto de datos</description>
	</element>
	<!-- ==================================================== -->
	<element name="gmd:report">
		<label>Report</label>
		<description>Quantitative quality information for the data specified by the scope</description>
		<condition>conditional</condition>
	</element>
	<!-- ==================================================== -->
	<element name="gmd:resolution">
		<label>Resolution</label>
		<description>Degree of detail in the grid dataset</description>
	</element>
	<!-- ==================================================== -->
	<element name="gmd:resourceConstraints">
		<label>Resource constraints</label>
		<description>Provides information about constraints which apply to the
		resource(s)</description>
	</element>
	<!-- ==================================================== -->
	<element name="gmd:resourceFormat">
		<label>Resource format</label>
		<description>Provides a description of the format of the resource(s)</description>
	</element>
	<!-- ==================================================== -->
	<element name="gmd:resourceMaintenance">
		<label>Resource maintenance</label>
		<description>Provides information about the frequency of resource updates, and the scope of
			those updates</description>
	</element>
	<!-- ==================================================== -->
	<element name="gmd:resourceSpecificUsage">
		<label>Resource specific usage</label>
		<description>Provides basic information about specific application(s) for which the
			resource(s) has/have been or is being used by different users</description>
	</element>
	<!-- ==================================================== -->
	<element name="gmd:result">
		<label>Result</label>
		<description>Value (or set of values) obtained from applying a data quality measure or the out
			come of evaluating the obtained value (or set of values) against a specified acceptable
			conformance quality level</description>
		<condition>mandatory</condition>
	</element>
	<!-- ==================================================== -->
	<element name="gmd:role">
		<label>Función</label>
		<description>Función realizada por la parte responsable</description>
		<condition>obligatorio</condition>
	</element>
	<!-- ==================================================== -->
	<element name="gmd:RS_Identifier">
		<label>RS identifier</label>
		<description>Identifier used for reference systems</description>
	</element>
	<!-- ==================================================== -->
	<element name="gmd:rule">
		<label>Rule</label>
		<description>Specifies how the extended element relates to other existing elements and
			entities</description>
		<condition>mandatory</condition>
	</element>
	<!-- ==================================================== -->
	<element name="gmd:scaleDenominator">
		<label>Scale</label>
		<description>Denominator of the representative fraction on a source map</description>
	</element>
	<!-- ==================================================== -->
	<element name="gmd:scaleFactor">
		<label>Scale factor</label>
		<description>Scale factor which has been applied to the cell value</description>
	</element>
	<!-- ==================================================== -->
	<element name="gmd:schemaAscii">
		<label>SchemaAscii</label>
		<description>Full application schema given as an ASCII file</description>
	</element>
	<!-- ==================================================== -->
	<element name="gmd:schemaLanguage">
		<label>Schema language</label>
		<description>Identification of the schema language used</description>
		<condition>mandatory</condition>
	</element>
	<!-- ==================================================== -->
	<element name="gmd:scope">
		<label>Scope</label>
		<description>The specific data to which the data quality information applies</description>
	</element>
	<!-- ==================================================== -->
	<element name="gmd:sequenceIdentifier">
		<label>Sequence identifier</label>
		<description>Number that uniquely identifies instances of bands of wavelengths on which a
			sensor operates</description>
	</element>
	<!-- ==================================================== -->
	<element name="gmd:series">
		<label>Series</label>
		<description>Information about the series, or aggregate dataset, of which the dataset is a
			part</description>
	</element>
	<!-- ==================================================== -->
	<element name="gmd:shortName">
		<label>Short name</label>
		<description>Short form suitable for use in an implementation method such as XML or SGML. NOTE
			other methods may be used</description>
	</element>
	<!-- ==================================================== -->
	<element name="gmd:softwareDevelopmentFile">
		<label>Software development file</label>
		<description>Full application schema given as a software development file</description>
	</element>
	<!-- ==================================================== -->
	<element name="gmd:softwareDevelopmentFileFormat">
		<label>Software development file format</label>
		<description>Software dependent format used for the application schema software dependent
		file</description>
	</element>
	<!-- ==================================================== -->
	<element name="gmd:source">
		<label>Source</label>
		<description>Information about the source data used in creating the data specified by the
			scope</description>
		<condition>mandatory</condition>
	</element>
	<!-- ==================================================== -->
	<element name="gmd:sourceCitation">
		<label>Source citation</label>
		<description>Recommended reference to be used for the source data</description>
	</element>
	<!-- ==================================================== -->
	<element name="gmd:sourceExtent">
		<label>Source extent</label>
		<description>Information about the spatial, vertical and temporal extent of the source data</description>
		<condition>conditional</condition>
	</element>
	<!-- ==================================================== -->
	<element name="gmd:sourceReferenceSystem">
		<label>Source reference system</label>
		<description>Spatial reference system used by the source data</description>
	</element>
	<!-- ==================================================== -->
	<element name="gmd:sourceStep">
		<label>Source step</label>
		<description>Information about an event in the creation process for the source
		data</description>
	</element>
	<!-- ==================================================== -->
	<element name="gmd:southBoundLatitude">
		<label>Latitud Sur de la envolvente</label>
		<description>Límite de la coordenada más al Sur del conjunto de datos, expresada como
		una latitud en grados (positiva al Norte)</description>
		<condition>obligatorio</condition>
	</element>
	<!-- ==================================================== -->
	<element name="gmd:spatialExtent">
		<label>Spatial extent</label>
		<description>Spatial extent component of composite spatial and temporal extent</description>
		<condition>mandatory</condition>
	</element>
	<!-- ==================================================== -->
	<element name="gmd:spatialRepresentationInfo">
		<label>Spatial representation info</label>
		<description>Digital representation of spatial information in the dataset</description>
	</element>
	<!-- ==================================================== -->
	<element name="gmd:spatialRepresentationType">
		<label>Tipo de representación espacial</label>
		<description>Método utilizado para la representación espacial de Información Geográfica</description>
	</element>
	<!-- ==================================================== -->
	<element name="gmd:spatialResolution">
		<label>Spatial resolution</label>
		<description>Factor which provides a general understanding of the density of spatial data in
			the dataset</description>
	</element>
	<!-- ==================================================== -->
	<element name="gmd:specification">
		<label>Specification</label>
		<description>Name of a subset, profile, or product specification of the format</description>
		<condition>mandatory</condition>
	</element>
	<!-- ==================================================== -->
	<element name="gmd:specificUsage">
		<label>Specific usage</label>
		<description>Brief description of the resource and/or resource series usage</description>
		<condition>mandatory</condition>
	</element>
	<!-- ==================================================== -->
	<element name="gmd:statement">
		<label>Declaración</label>
		<description>Explicación general del conocimiento del productor de datos del linaje de
		un conjunto de datos</description>
		<condition>condicional</condition>
	</element>
	<!-- ==================================================== -->
	<element name="gmd:status">
		<label>Estado</label>
		<description>Estado del recurso(s)</description>
	</element>
	<!-- ==================================================== -->
	<element name="gmd:supplementalInformation">
		<label>Información Suplementaria</label>
		<description>Cualquier otra información descriptiva sobre el conjunto de datos.</description>
	</element>
	<!-- ==================================================== -->
	<element name="gmd:temporalElement">
		<label>Elemento temporal</label>
		<description>Proporciona componente temporal de la medida del objeto de referencia</description>
		<condition>condicional</condition>
	</element>
	<!-- ==================================================== -->
	<element name="gmd:thesaurusName">
		<label>Thesaurus name</label>
		<description>Name of the formally registered thesaurus or a similar authoritative source of
			keywords</description>
	</element>
	<!-- ==================================================== -->
	<element name="gmd:title">
		<label>Título</label>
		<description>Nombre por el que se conoce el recurso mencionado</description>
		<condition>Título de los metadatos</condition>
	</element>
	<!-- ==================================================== -->
	<element name="gmd:toneGradation">
		<label>Tone gradation</label>
		<description>Number of discrete numerical values in the grid data</description>
	</element>
	<!-- ==================================================== -->
	<element name="gmd:topicCategory">
		<label>Tema o categoría</label>
		<description>Tema principal (s) del conjunto de datos</description>
		<condition>obligatorio</condition>
	</element>
	<!-- ==================================================== -->
	<element name="gmd:topologyLevel">
		<label>Topology level</label>
		<description>Code which identifies the degree of complexity of the spatial
		relationships</description>
	</element>
	<!-- ==================================================== -->
	<element name="gmd:transferOptions">
		<label>Opciones de transferencia</label>
		<description>Proporciona información sobre las técnicas y los medios de comunicación por
		el cual un recurso se obtiene de la distribución</description>
	</element>
	<!-- ==================================================== -->
	<element name="gmd:transferSize">
		<label>Transfer size</label>
		<description>Estimated size of a unit in the specified transfer format, expressed in
			megabytes. The transfer size is &gt; 0.0</description>
	</element>
	<!-- ==================================================== -->
	<element name="gmd:transformationDimensionDescription">
		<label>Transformation dimension description</label>
		<description>Description of the information about which grid dimensions are the spatial
			dimensions</description>
	</element>
	<!-- ==================================================== -->
	<element name="gmd:transformationDimensionMapping">
		<label>Transformation dimension mapping</label>
		<description>Information about which grid dimensions are the spatial dimensions</description>
	</element>
	<!-- ==================================================== -->
	<element name="gmd:transformationParameterAvailability">
		<label>Transformation parameter availability</label>
		<description>Indication of whether or not parameters for transformation exists</description>
		<condition>mandatory</condition>
	</element>
	<!-- ==================================================== -->
	<element name="gmd:triangulationIndicator">
		<label>Triangulation indicator</label>
		<description>Indication of whether or not triangulation has been performed upon the
		image</description>
	</element>
	<!-- ==================================================== -->
	<element name="gmd:turnaround">
		<label>Turnaround</label>
		<description>Typical turnaround time for the filling of an order</description>
	</element>
	<!-- ==================================================== -->
	<element name="gmd:type">
		<label>Tipo</label>
		<description>Tipo utilizado para palabras claves de uso similar.</description>
	</element>
	<!-- ==================================================== -->
	<element name="gmd:units">
		<label>Value unit</label>
		<description>Units in which sensor wavelengths are expressed</description>
	</element>
	<!-- ==================================================== -->
	<element name="gmd:unitsOfDistribution">
		<label>Units of distribution</label>
		<description>Tiles, layers, geographic areas, etc., in which data is available</description>
	</element>
	<!-- ==================================================== -->
	<element name="gmd:updateScope">
		<label>Update scope</label>
		<description>Scope of data to which maintenance is applied</description>
	</element>
	<!-- ==================================================== -->
	<element name="gmd:updateScopeDescription">
		<label>Update scope description</label>
		<description>Additional information about the range or extent of the resource</description>
	</element>
	<!-- ==================================================== -->
	<element name="gmd:usageDateTime">
		<label>Usage datetime</label>
		<description>Date and time of the first use or range of uses of the resource and/or resource
			series (YYYY-MM-DDThh:mm:ss)</description>
	</element>
	<!-- ==================================================== -->
	<element name="gmd:useConstraints">
		<label>Use constraints</label>
		<description>Constraints applied to assure the protection of privacy or intellectual property,
			and any special restrictions or limitations or warnings on using the resource</description>
	</element>
	<!-- ==================================================== -->
	<element name="gmd:useLimitation">
		<label>Use limitation</label>
		<description>Limitation affecting the fitness for use of the resource. Example, _not to be
			used for navigation_</description>
	</element>
	<!-- ==================================================== -->
	<element name="gmd:userContactInfo">
		<label>User contact info</label>
		<description>Identification of and means of communicating with person(s) and organization(s)
			using the resource(s)</description>
		<condition>mandatory</condition>
	</element>
	<!-- ==================================================== -->
	<element name="gmd:userDefinedMaintenanceFrequency">
		<label>User defined maintenance frequency</label>
		<description>Maintenance period other than those defined</description>
	</element>
	<!-- ==================================================== -->
	<element name="gmd:userDeterminedLimitations">
		<label>User determined limitations</label>
		<description>Applications, determined by the user for which the resource and/or resource
			series is not suitable</description>
	</element>
	<!-- ==================================================== -->
	<element name="gmd:userNote">
		<label>User note</label>
		<description>Explanation of the application of the legal constraints or other restrictions and
			legal prerequisites for obtaining and using the resource</description>
	</element>
	<!-- ==================================================== -->
	<element name="gmd:value">
		<label>Value</label>
		<description/>
		<condition>mandatory</condition>
	</element>
	<!-- ==================================================== -->
	<element name="gmd:valueType">
		<label>Value type</label>
		<description>Value type for reporting a data quality result</description>
	</element>
	<!-- ==================================================== -->
	<element name="gmd:valueUnit">
		<label>Value unit</label>
		<description>Value unit for reporting a data quality result</description>
		<condition>mandatory</condition>
	</element>
	<!-- ==================================================== -->
	<element name="gmd:version">
		<label>Versión</label>
		<description>Versión del formato (fecha, número, etc.)</description>
		<condition>obligatorio</condition>
	</element>
	<!-- ==================================================== -->
	<element name="gmd:verticalElement">
		<label>Vertical element</label>
		<description>Provides vertical component of the extent of the referring object</description>
		<condition>conditional</condition>
	</element>
	<!-- ==================================================== -->
	<element name="gmd:voice">
		<label>Teléfono</label>
		<description>Número de teléfono por el cual se puede contactar con la organización o la
		persona</description>
	</element>
	<!-- ==================================================== -->
	<element name="gmd:volumes">
		<label>Volumes</label>
		<description>Number of items in the media identified</description>
	</element>
	<!-- ==================================================== -->
	<element name="gmd:westBoundLongitude">
		<label>Longitud Oeste de la envolvente</label>
		<description>Límite de la coordenada más occidental del conjunto de datos, expresada en
		longitud y en grados (positiva al Este)</description>
		<condition>obligatorio</condition>
	</element>
	
	<!-- ==================================================== -->
	<!-- === GCO namespace                                    -->
	<!-- ==================================================== -->
	
	<element name="gco:Date">
		<label>Fecha</label>
		<description>El formato de fecha es de la forma 2007-09-12 (YYYY-MM-DD)</description>
	</element>	
	
	<!-- ==================================================== -->
	
	<element name="gco:DateTime">
		<label>Fecha y hora</label>
		<description>El formato de fecha y hora es de la forma 2007-09-12T15:00:00 (YYYY-MM-DDTHH:mm:ss)</description>
	</element>	
	
	<!-- ==================================================== -->
	
	<element name="gco:Measure">
		<label>Medida</label>
		<description></description>
	</element>	
	
	<!-- ==================================================== -->
	<!-- === GTS namespace                                    -->
	<!-- ==================================================== -->
	
	<element name="gts:TM_PeriodDuration">
		<label>Período de duración</label>
		<description>
			El tipo de datos en el período de duración se utiliza para especificar un intervalo de tiempo.

			El intervalo de tiempo se especifica en la siguiente forma &quot;PnYnMnDTnHnMnS&quot;, donde:

			* P indica el período (requerido)
			* NY indica el número de años NM
			* indica el número de meses
			* ND indica el número de días
			* T indica el inicio de una sección del tiempo (necesario si se van a especificar las horas, minutos o segundos)
			* NH indica el número de horas NM
			* indica el número de minutos
			* NS indica el número de segundos
		</description>
	</element>
	
	<!-- ==================================================== -->
	<!-- === GML namespace -->
	<!-- ==================================================== -->
	
	<element name="gml:beginPosition">
		<label>Fecha de inicio</label>
		<description>El formato de fecha es de la forma 2007-09-12T15:00:00 (YYYY-MM-DDTHH:mm:ss)</description>
	</element>
	<!-- ==================================================== -->
	<element name="gml:endPosition">
		<label>Fecha de finalización</label>
		<description>El formato de la fecha es de la forma 2007-09-12T15:00:00 (YYYY-MM-DDTHH:mm:ss)</description>
	</element>
	<!-- ==================================================== -->
	<element name="gml:relatedTime">
		<label>Related time</label>
		<description>Defines the relation of a given time to the object.</description>
	</element>
	<!-- ==================================================== -->
	<element name="gml:coordinates">
		<label>Coordinates</label>
		<description>Used to record an array of tuples or coordinates.</description>
	</element>
	<!-- ==================================================== -->
	<element name="gml:Polygon">
		<label>Polygon</label>
		<description>A gml:Polygon is a special surface that is defined by a single surface patch. The boundary of this 
		patch is coplanar and the polygon uses planar interpolation in its interior.</description>
	</element>
	<!-- ==================================================== -->
	<element name="gml:Point">
		<label>Point</label>
		<description>A gml:Point is defined by a single coordinate tuple.</description>
		<example>74. -37.</example>
	</element>
	<!-- ==================================================== -->
	<element name="gml:LineString">
		<label>Line</label>
		<description>A gml:LineString is a special curve that consists of a single segment with linear interpolation. It is 
			defined by two or more coordinate tuples, with linear interpolation between them.</description>
	</element>
	<!-- ==================================================== -->
	<element name="gml:LinearRing">
		<label>Linear ring</label>
		<description>A gml:LinearRing is defined by four or more coordinate tuples, with linear interpolation between them; the first 
			and last coordinates shall be coincident.</description>
	</element>
	<!-- ==================================================== -->
	<element name="gml:exterior">
		<label>Outer boundary</label>
		<description>The outer boundary of a solid.</description>
	</element>
	<!-- ==================================================== -->
	<element name="gml:interior">
		<label>Inner boundary</label>
		<description>The inner boundary of a solid</description>
	</element>
	<!-- ==================================================== -->
	<element name="gml:id">
		<label>Identifier</label>
		<description></description>
	</element>
	<!-- ==================================================== -->
	<!-- All XML attributes declared in the GML schema are defined without namespace, the only exception is the gml:id 
		XML attribute. -->
	<element name="srsName">
		<label>Spatial Reference System Name</label>
		<description>Name of the Spatial Reference System. By default set to geographic (epsg:4326)</description>
		<example>urn:x-ogc:def:crs:EPSG:6.6:4326</example>
	</element>
	
	<!-- ==================================================== -->

	<!-- ==================================================== -->
	<!-- === SRV namespace for 19119 service metadata -->
	<!-- ==================================================== -->
	
	<element name="srv:SV_ServiceIdentification">
		<label>Service Identification (19119)</label>
		<description>ISO 19119-2005 Service Identification</description>
	</element>
	<element name="srv:serviceType">
		<label>Service Type</label>
		<description>Service type name from a registry of services. For example, the values of the nameSpace and name attributes of GeneralName may be 'OGC' and 'catalogue'</description>
	</element>
	<element name="srv:serviceTypeVersion">
		<label>Service Version</label>
		<description>Provides for searching based on the version of serviceType. For example, we may only be interested in OGC Catalogue V1.1 services. If version is maintained as a separate attribute, users can easily search for all services of a type regardless of the version</description>
	</element>
	<element name="srv:accessProperties">
		<label>Access Properties</label>
		<description>Information about the availability of the service eg. fees, availability, oredering instructions</description>
	</element>
	<element name="srv:restrictions">
		<label>Restrictions</label>
		<description>Legal and security constraints on accessing the service and distributing data generated by the service</description>
	</element>
	<element name="srv:containsOperations">
		<label>Contains Operations</label>
		<description>Provides information about the operations that comprise the service</description>
	</element>
	<element name="srv:operatesOn">
		<label>Operates On</label>
		<description>Provides information on the datasets that the service operates on</description>
	</element>
	<element name="srv:operationName">
		<label>Operation Name</label>
		<description>A unique identifier for this interface</description>
	</element>
	<element name="srv:SV_OperationMetadata">
		<label>Operation</label>
		<description>Operation Metadata</description>
	</element>
	<element name="srv:DCP">
		<label>Distributed Computing Platforms</label>
		<description>Distributed computing platforms on which the operation has been implemented</description>
	</element>
	<element name="srv:DCPList">
		<label>Distributed Computing Platforms List</label>
		<description>List of distributed computing platforms on which the operation has been implemented</description>
	</element>
	<element name="srv:operationDescription">
		<label>Operation Description</label>
		<description>Free text description of the intent of the operation and the results of the operation</description>
	</element>
	<element name="srv:invocationName">
		<label>Invocation Name</label>
		<description>The name used to invoke this interface within the context of the DCP. The name is identical for all DCPs</description>
	</element>
	<element name="srv:parameters">
		<label>Parameters</label>
		<description>The parameters that are required for this interface</description>
	</element>
	<element name="srv:connectPoint">
		<label>Connect Point</label>
		<description>Handle for accessing the service interface</description>
	</element>
	<element name="srv:dependsOn">
		<label>Depends On</label>
		<description>List of operations that must be completed immediately before current operation is invoked, structured as a list for capturing alternate predecessor paths and sets for capturing parallel predecessor paths</description>
	</element>
	<element name="srv:providerName">
		<label>Provider Name</label>
		<description>A unique identifier for this organization</description>
	</element>
	<element name="srv:serviceContact">
		<label>Service Contact</label>
		<description>Information for contacting the service provider</description>
	</element>
	<element name="srv:name">
		<label>Nombre</label>
		<description>El nombre, como el usado por el servicio de esta cadena o parámetro</description>
	</element>
	<element name="srv:description">
		<label>Description</label>
		<description>Narrative explanation of the services in the chain and resulting output or role of the parameter</description>
	</element>
	<element name="srv:optionality">
		<label>Optionality</label>
		<description>Indication if the parameter is required</description>
	</element>
	<element name="srv:repeatability">
		<label>Repeatability</label>
		<description>Indication if more than one value of the parameter may be provided</description>
	</element>
	<element name="srv:coupledResource">
		<label>Coupled Resource</label>
		<description>Details of services coupled with this one</description>
	</element>
	<element name="srv:SV_CoupledResource">
		<label>Coupled Resource</label>
		<description>Details of services coupled with this one</description>
	</element>
	<element name="srv:identifier">
		<label>Identifier</label>
		<description>Identifier of resource to which the operation applies</description>
	</element>
	<element name="srv:couplingType">
		<label>Coupling Type</label>
		<description>Type of Coupling</description>
	</element>
	<element name="srv:SV_CouplingType">
		<label>Coupling Type</label>
		<description>Type of Coupling</description>
	</element>
	<element name="srv:extent">
		<label>Extent</label>
		<description>Geographic/Temporal Extent of Service</description>
	</element>
	<element name="srv:keywords">
		<label>Keywords</label>
		<description>Keywords describing service</description>
	</element>
	
	<!-- ==================================================== -->
	<!-- === Other labels //FIXME --> 
	<!-- ==================================================== -->
	<element name="years">
		<label>Years</label>
		<description/>
	</element>
	<!-- ==================================================== -->
	<element name="zone">
		<label>Zone</label>
		<description>Unique identifier for 100,000 metre grid zone</description>
	</element>
	<!-- ==================================================== -->
	<element name="InDirectReferenceSystem">
		<label>Indirect projection system (for non geographical resources)</label>
		<description>ReferenceSystem derived / specify that it is an indirect reference</description>
	</element>
	<!-- ==================================================== -->
	<element name="DirectReferenceSystem">
		<label>Direct projection system (for geographical resources)</label>
		<description>ReferenceSystem derived / specify that it is a direct reference</description>
	</element>
	<!-- ==================================================== -->
	<element name="code">
		<label>System code</label>
		<description>Code. i.e. EPSG code.</description>
	</element>
	<!-- ==================================================== -->
	<element name="label">
		<label>Content</label>
		<description>Content</description>
	</element>
	<!-- ==================================================== -->
	<element name="codeSpace">
		<label>Reference Authority</label>
		<description>Authority responsible for codification. i.e. EPSG</description>
	</element>
	<element name="gco:aName" context="gco:TypeName">
		<label>Type name</label>
		<description/>
		<helper>
			<option value="BOOLEAN">BOOLEAN</option>
			<option value="BYTE">BYTE</option>
			<option value="CHARACTER">CHARACTER</option>
			<option value="DATE">DATE</option>
			<option value="DATETIME">DATETIME</option>
			<option value="DOUBLE">DOUBLE</option>
			<option value="FLOAT">FLOAT</option>
			<option value="INTEGER">INTEGER</option>
			<option value="NUMERIC">NUMERIC</option>
			<option value="REAL">REAL</option>
			<option value="SERIAL">SERIAL</option>
			<option value="VARCHAR">VARCHAR</option>
			<option value="TEXT">TEXT</option>
		</helper>
	</element>
<<<<<<< HEAD
=======
    <element name="gmx:FileName">
        <label>File name</label>
        <description>File name and source URL.</description>
    </element>
    <element name="src">
        <label>Source URL</label>
        <description>URL of the document.</description>
    </element>
		<element name="gmx:Anchor">
				<label>Anchor</label>
				<description>Supports hyper-linking capabilities and ensures a web-like implementation of CharacterStrings</description>
		</element>
		<element name="xlink:href">
			<label>Link href</label>
			<description>Supplies the data that allows an XLink application to find a remote resource (or resource fragment) [W3C XLINK]</description>
		</element>
  	<!-- ==================================================== -->
    <element name="hidden-elements">
        <label>Hidden Elements</label>
        <description>Child elements and attributes have been hidden because you do no have access to view those elements</description>
    </element>
>>>>>>> ac60440f
</labels><|MERGE_RESOLUTION|>--- conflicted
+++ resolved
@@ -2536,8 +2536,6 @@
 			<option value="TEXT">TEXT</option>
 		</helper>
 	</element>
-<<<<<<< HEAD
-=======
     <element name="gmx:FileName">
         <label>File name</label>
         <description>File name and source URL.</description>
@@ -2559,5 +2557,4 @@
         <label>Hidden Elements</label>
         <description>Child elements and attributes have been hidden because you do no have access to view those elements</description>
     </element>
->>>>>>> ac60440f
 </labels>