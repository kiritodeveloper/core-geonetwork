<?xml version="1.0" encoding="UTF-8"?>
<labels xmlns:xsi="http://www.w3.org/2001/XMLSchema-instance"
 xsi:noNamespaceSchemaLocation="../../../labels.xsd"
    xmlns:gco="http://www.isotc211.org/2005/gco" 
    xmlns:gmd="http://www.isotc211.org/2005/gmd" 
    xmlns:srv="http://www.isotc211.org/2005/srv"
    xmlns:gml="http://www.opengis.net/gml"
    xmlns:gts="http://www.isotc211.org/2005/gts"
    xmlns:gmx="http://www.isotc211.org/2005/gmx">
    
  <element name="gmd:MD_ScopeCode">
    <label>Codice del soggetto</label>
    <description>Categoria d'informazione cui vengono applicati i metadati</description>
  </element>
  <element name="code" id="207.0" context="gmd:MD_Identifier">
    <label>Codice</label>
    <description>Codice alfanumerico che identifica una istanza in un namespace</description>
    <help>Codice alfanumerico dell'identificatore.</help> 
  </element>
  <element name="code">
    <label>Codice del sistema</label>
    <description>Codice. Ad esempio, il codice EPSG.</description>
   </element>
    <element name="code" id="547.0" context="gmd:MD_CodeValue">
        <label>Codice</label>
        <description>Valore del codice</description>
        <help>Valore del codice (es. numerico)</help>
    </element>
    <element name="codeSpace" id="208.1">
        <label>Autorità di riferimento</label>
        <description>Autorità responsabile della codifica es. EPSG</description>
    </element>
    <element name="gco:Date" id="364.0" context="gmd:CI_Citation">
        <label>Data di riferimento dei dati</label>
        <description>Data dell'edizione</description>
    </element>
    <element name="gco:Date" id="393.0">
        <label>Data</label>
	<description>Data di riferimento formattata come YYYY-MM-DD (es.: 2007-09-12)</description>
        <help>Data di riferimento ed evento usato per descriverla</help>
        <_condition>L'obbligatorietà di questo campo dipende dal soggetto referente</_condition>
    </element>
    <element name="gco:DateTime" id="64.0" context="gmd:MD_Usage">
        <description>Formattata come 2007-09-12T15:00:00 (YYYY-MM-DDTHH:mm:ss)</description>
        <label>Giorno/ora di utilizzo</label>
        <help>Giorno ed ora del primo utilizzo della risorsa</help>
    </element>
    <element name="gco:DateTime" id="300.0" context="gmd:MD_StandardOrderProcess">
        <description>Formattata come 2007-09-12T15:00:00 (YYYY-MM-DDTHH:mm:ss)</description>
        <label>Data ed ora previsti per la disponibilità</label>
        <help>data ed ora di quando la risorsa diverrà disponibile</help>
    </element>
    <!--<element name="gmd:dateTime">
        <label>Giorno/ora</label>
        <description>Data e ora o l'intervallo di data e ora su od oltre il quale il process step si è verificato (YYYY-MM-DDThh:mm:ss)</description>
    </element>-->
    <element name="gco:Measure" id="100.0" context="gmd:DQ_Element">
        <label>Nome della misura</label>
        <description>Nome del test applicato al dato</description>
    </element>
    <element name="gco:Measure" id="357.0" context="gmd:EX_VerticalExtent">
        <label>Unità di misura</label>
        <description>Unità di misura dei valori di quota</description>
        <_condition>M</_condition>
    </element>
    <element name="gmd:CI_Address" id="380.0">
        <label>Indirizzo</label>
        <description>Localizzazione del responsabile individuale o dell'organizzazione</description>
	<_condition>L'obbligatorietà di questo campo dipende dal soggetto referente</_condition>
    </element>
    <element name="gmd:CI_Citation" id="359.0">
        <label>Riferimento</label>
        <description>Riferimento standardizzato ad una risorsa</description>
	<_condition>L'obbligatorietà di questo campo dipende dal soggetto referente</_condition>
    </element>
    <element name="gmd:CI_Contact" id="387.0">
        <label>Contatto</label>
        <description>Informazioni per contattare l'Ente responsabile dei dati</description>
	<_condition>L'obbligatorietà di questo campo dipende dal soggetto referente</_condition>
    </element>
    <element name="gmd:CI_Date" id="393.0">
        <label>Data</label>
        <description>Data di riferimento ed evento usato per descriverla (YYYY-MM-DD)</description>
	<_condition>L'obbligatorietà di questo campo dipende dal soggetto referente</_condition>
    </element>
    <element name="gmd:CI_OnlineResource" id="396.0">
        <label>Risorsa online</label>
        <description>Riferimento delle fonti online dei dati e/o delle specifiche e/o del profilo di metadati usato</description>
	<_condition>L'obbligatorietà di questo campo dipende dal soggetto referente</_condition>
    </element>
    <element name="gmd:CI_ResponsibleParty" id="374.0">
        <label>Responsabile dei dati</label>
        <description>Identificazione e modalità di comunicazione con il responsabile dei dati</description>
	<_condition>L'obbligatorietà di questo campo dipende dal soggetto referente</_condition>
    </element>
    <element name="gmd:CI_Series" id="403.0">
        <label>Serie</label>
        <description>Informazioni sulla serie (dataset) a cui appartiene il dataset (sezione)</description>
	<_condition>L'obbligatorietà di questo campo dipende dal soggetto referente</_condition>
    </element>
    <element name="gmd:CI_Telephone" id="407.0">
        <label>Telefono</label>
        <description>Recapito telefonico per contattare l'ente responsabile dei dati</description>
	<_condition>L'obbligatorietà di questo campo dipende dal soggetto referente</_condition>
    </element>
    <element name="gmd:DQ_AbsoluteExternalPositionalAccuracy" id="117.0">
        <label>Accuratezza posizionale dei dati</label>
        <description>Classe di informazioni per la descrizione dell'accuratezza posizionale dei dati</description>
    </element>
    <element name="gmd:DQ_AccuracyOfATimeMeasurement" id="121.0">
        <label>Accuratezza della misura temporale</label>
        <description>Correttezza dei riferimenti temporali di un'entità</description>
    </element>
    <element name="gmd:DQ_CompletenessCommission" id="109.0">
        <label>Sovrabbondanza di dati</label>
        <description>Dati in eccesso presenti nel dataset</description>
    </element>
    <element name="gmd:DQ_CompletenessOmission" id="110.0">
        <label>Mancanza di dati</label>
        <description>Dati non presenti nel dataset</description>
    </element>
    <element name="gmd:DQ_ConceptualConsistency" id="112.0">
        <label>Consistenza concettuale</label>
        <description>Coerenza con le regole dello schema concettuale</description>
    </element>
    <element name="gmd:DQ_ConformanceResult" id="129.0">
        <label>Conformità</label>
        <description>Informazione sulla valutazione di soddisfacimento del livello accettabile di qualità</description>
    </element>
    <element name="gmd:DQ_DataQuality" id="78.0">
        <label>Qualità dei dati</label>
        <description>Classe di informazioni sulla qualità dei dati</description>
    </element>
    <element name="gmd:DQ_DomainConsistency" id="113.0">
        <label>Consistenza di dominio</label>
        <description>Conformità dei valori a quelli del dominio</description>
    </element>
    <element name="gmd:DQ_FormatConsistency" id="114.0">
        <label>Consistenza di formato</label>
        <description>Livello al quale i dati sono archiviati in relazione alla struttura fisica del dataset</description>
    </element>
    <element name="gmd:DQ_GriddedDataPositionalAccuracy" id="118.0">
        <label>Accuratezza posizionale di dati griglia</label>
        <description>Vicinanza delle posizioni dei dati su griglia ai valori accettati</description>
    </element>
    <element name="gmd:DQ_NonQuantitativeAttributeAccuracy" id="126.0">
        <label>Accuratezza di attributo non quantitativo</label>
        <description>Correttezza di attributi non quantitativi</description>
    </element>
    <element name="gmd:DQ_QuantitativeAttributeAccuracy" id="127.0">
        <label>Accuratezza di attributo quantitativo</label>
        <description>Accuratezza degli attributi quantitativi</description>
    </element>
    <element name="gmd:DQ_QuantitativeResult" id="133.0">
        <label>Misure di qualità dei dati</label>
        <description>Classe di informazioni relative a valori di misure di qualità dei dati</description>
    </element>
    <element name="gmd:DQ_RelativeInternalPositionalAccuracy" id="119.0">
        <label>Accuratezza delle posizioni relative interne</label>
        <description>Vicinanza delle posizioni relative tra gli elementi alle rispettive posizioni relative accettate</description>
    </element>
    <element name="gmd:DQ_Scope" id="138.0">
        <label>Scopo</label>
        <description>Descrizione dei dati specificati nel campo di applicazione</description>
        <help>Estensione delle caratteristiche dei dati per i quali si riportano le informazioni di qualità</help>
    </element>
    <element name="gmd:DQ_TemporalConsistency" id="122.0">
        <label>Consistenza temporale</label>
        <description>Correttezza di eventi ordinati o in sequenza</description>
    </element>
    <element name="gmd:DQ_TemporalValidity" id="123.0">
        <label>Validità temporale</label>
        <description>Validità dei dati rispetto al tempo</description>
    </element>
    <element name="gmd:DQ_ThematicClassificationCorrectness" id="125.0">
        <label>Correttezza della classificazione tematica</label>
        <description>Comparazione sulla congruenza tra le classi assegnate agli elementi ed il loro ambito di discussione</description>
    </element>
    <element name="gmd:DQ_TopologicalConsistency" id="115.0">
        <label>Consistenza topologica</label>
        <description>Correttezza delle caratteristiche topologiche esplicitamente codificate</description>
    </element>
    <element name="gmd:EX_BoundingPolygon" id="341.0">
        <label>Poligono limite</label>
        <description>Limite contenente il dataset, espresso come l'insieme delle coordinate (x,y) del poligono contenitore</description>
    </element>
    <element name="gmd:EX_Extent" id="334.0">
        <label>Estensione</label>
        <description>Informazioni sull’estensione verticale, planimetrica e temporale dei dati</description>
    </element>
    <element name="gmd:EX_GeographicBoundingBox" id="343.0">
        <label>Coordinate limite</label>
        <description>Posizione geografica dei dati</description>
    </element>
    <element name="gmd:EX_GeographicDescription" id="348.0">
        <label>Descrizione geografica</label>
        <description>Descrizione dell'area deografica usando identificatori</description>
    </element>
    <element name="gmd:EX_SpatialTemporalExtent" id="352.0">
        <label>Estensione spazio-temporale</label>
        <description>Estensione con riferimento ai confini temporali e spaziali</description>
    </element>
    <element name="gmd:EX_TemporalExtent" id="350.0">
        <label>Estensione temporale</label>
        <description>Copertura temporale dei dati</description>
    </element>
    <element name="gmd:EX_VerticalExtent" id="354.0">
        <label>Estensione verticale</label>
        <description>Dominio verticale dei dati</description>
    </element>
    <element name="gmd:ISBN" id="372.0">
        <label>ISBN</label>
        <description>International Standard Book Number</description>
    </element>
    <element name="gmd:ISSN" id="373.0">
        <label>ISSN</label>
        <description>International Standard Serial Number</description>
    </element>
    <element name="gmd:LI_Lineage" id="82.0">
        <label>Genealogia</label>
        <description>Classe di informazioni per documentare le fonti ed il processo di realizzazione dei dati ("genealogia" dei dati)</description>
    </element>
	<element name="gmd:LI_ProcessStep" id="86.0">
        <label>Process step</label>
        <description>Classe di informazioni per documentare le fonti ed il processo di realizzazione dei dati ("genealogia" dei dati)</description>
	
    <help>informazioni su un evento o una trasformazione nella vita di un dataset compreso il processo per manutenere il dataset</help>
    </element>
    <element name="gmd:LI_Source" id="92.0">
        <label>Origine</label>
        <description>Informazioni sull'origine dei dati</description>
    </element>
    <element name="gmd:MD_AggregateInformation" id="66.1">
        <label>Informazione aggregate</label>
        <description>Informazione aggregata del dataset</description>
    </element>
    <element name="gmd:MD_ApplicationSchemaInformation" id="320.0">
        <description>Informazione sullo schema usato per generare il dataset</description>
        <label>Informazioni sullo schema</label>
    </element>
    <element name="gmd:MD_Band" id="259.0">
        <label>Banda</label>
        <description>Range di lunghezze d’onda nello spettro elettromagnetico</description>
    </element>
    <element name="gmd:MD_BrowseGraphic" id="48.0">
        <description>Immagine che fornisce un’illustrazione dei dati</description>
        <label>Sfoglia immagini</label>
    </element>
    <element name="gmd:MD_Constraints" id="67.0">
        <label>Vincoli</label>
        <description>Classe di informazioni sulle restrizioni di accesso e utilizzo dei dati e dei relativi metadati</description>
    </element>
    <element name="gmd:MD_CoverageDescription" id="239.0">
        <label>Descrizione della cella raster</label>
        <description>Informazioni sul contenuto della cella di dati raster</description>
    </element>
    <element name="gmd:MD_DataIdentification" id="36.0">
        <label>Identificazione dei dati</label>
        <description>Classe di informazioni per identificare il set di dati descritti</description>
    </element>
    <element name="gmd:MD_DigitalTransferOptions" id="274.0">
        <label>Opzioni di trasferimento digitale</label>
        <description>Informazioni sui mezzi attraverso i quali la risorsa può essere ottenuta dal distributore</description>
    </element>
    <element name="gmd:MD_Dimension" id="179.0">
        <label>Assi</label>
        <description>Proprietà degli assi</description>
    </element>
	<element name="gmd:MD_Distribution" id="270.0">
        <label>Distribuzione</label>
        <description>Informazioni sul distributore e su come ottenere la risorsa</description>
    </element>
    <element name="gmd:MD_Distributor" id="279.0">
        <label>Distributore</label>
        <description>Informazioni sul distributore</description>
    </element>
    <element name="gmd:MD_ExtendedElementInformation" id="306.0">
        <description>Nuovo elemento dei metadati, non nell'ISO 19115, necessario per descrivere i dati geografici</description>
        <label>Elemento aggiuntivo di informazione</label>
    </element>
    <element name="gmd:MD_FeatureCatalogueDescription" id="233.0">
        <label>Descrizione del catalogo dell'elemento</label>
        <description>Informazione che identifica il catalogo dell'elemento o lo schema concettuale</description>
    </element>
    <element name="gmd:MD_Format" id="284.0">
        <label>Formato</label>
        <description>Descrizione del costrutto del linguaggio del computer che specifica la rappresentazione degli oggetti dei dati in un record, un file, un dispositivo di archiviazione o canale trasmissivo.</description>
    </element>
    <element name="gmd:MD_GeometricObjects" id="183.0">
        <label>Oggetti geometrici</label>
        <description>Numero di oggetti, elencato per tipo geometrico, usato nel dataset</description>
    </element>
    <element name="gmd:MD_Georectified" id="162.0">
        <label>Georettificata</label>
        <description>Griglia le cui celle sono disposte regolarmente in un sistema di coordinate geografiche</description>
    </element>
    <element name="gmd:MD_Georeferenceable" id="170.0">
        <label>Georeferenziabile</label>
        <description>Griglia le cui celle sono disposte irregolarmente in un dato sistema di coordinate</description>
    </element>
    <element name="gmd:MD_GridSpatialRepresentation" id="157.0">
        <label>Rappresentazione spaziale raster</label>
        <description>Informazioni sugli oggetti territoriali di tipo raster</description>
    </element>
    <element name="gmd:MD_Identifier" id="205.0">
        <label>Identificatore</label>
        <description>Identificazione univoca di un oggetto in un namespace</description>
    </element>
    <element name="gmd:MD_ImageDescription" id="243.0">
        <label>IDescrizione dell'immagine</label>
        <description>Informazioni sull’idoneità dell’immagine all’uso</description>
    </element>
	<element name="gmd:MD_Keywords" id="52.0">
        <label>Parole chiave</label>
        <description>Classe di informazioni per le parole chiave</description>
    </element>
    <element name="gmd:MD_LegalConstraints" id="69.0">
        <label>Vincoli giuridici</label>
        <description>Classe di informazioni sui vincoli giuridici che insistono su dati, metadati e loro utilizzo</description>
    </element>
    <element name="gmd:MD_MaintenanceInformation" id="142.0">
        <label>Informazioni di aggiornamento</label>
        <description>Informazioni sulla frequenza di aggiornamento</description>
    </element>
    <element name="gmd:MD_Medium" id="291.0">
        <label>Supporto</label>
        <description>Informazioni sul supporto di distribuzione della risorsa</description>
    </element>
    <element name="gmd:MD_Metadata" id="1.0">
        <label>Metadati</label>
        <description>Entità radice che definisce i metadati relativi a una o più risorse</description>
    </element>
    <element name="gmd:MD_MetadataExtensionInformation" id="303.0">
        <label>Informazioni sull'estensione dei metadati</label>
	<description>Informazioni che descrivono l'estensione dei metadati</description>
    </element>
    <element name="gmd:MD_PortrayalCatalogueReference" id="268.0">
        <label>Riferimento al catalogo della rappresentazione</label>
        <description>Informazione che identifica il catalogo della rappresentazione usata</description>
    </element>
    <element name="gmd:MD_RangeDimension" id="256.0">
        <label>Range di ogni dimensione</label>
        <description>Informazioni sul range di ogni dimensione del valore di misura di una cella</description>
    </element>
    <element name="gmd:MD_ReferenceSystem" id="186.0">
        <label>Sistema di riferimento</label>
        <description>Informazioni sul sistema di riferimento dei dati</description>
	<help>informazioni sul sistema di riferimento dei dati</help>
    </element>
    <element name="gmd:MD_RepresentativeFraction" id="56.0">
        <label>Frazione di rappresentazione</label>
        <description>Derivata da ISO 19103</description>
    </element>
    <element name="gmd:MD_Resolution" id="59.0">
        <label>Risoluzione</label>
        <description>Livello di dettaglio espresso come fattore di scala</description>
    </element>
    <element name="gmd:MD_ScopeDescription" id="149.0">
        <label>Descrizione dell'ambito</label>
        <description>Descrizione della classe d'informazione coperta</description>
        <condition>Deve essere fornito uno tra attributi, features, featureInstances, attributeInstnaces, dataset o altro</condition>    
    </element>
    <element name="gmd:MD_SecurityConstraints" id="73.0">
        <label>Vincoli di sicurezza</label>
        <description>Restrizioni di utilizzo alla risorsa o al metadato per motivi di sicurezza nazionale o simili</description>
    </element>
    <element name="gmd:MD_ServiceIdentification" id="47.0">
        <label>Identificazione del servizio</label>
        <description>Identificazione delle funzionalità che un fornitore mette a disposizione attraverso un insieme di interfacce per ulteriori informazioni - Vedi ISO119</description>
    </element>
    <element name="gmd:MD_StandardOrderProcess" id="298.0">
        <label>Processo standard di ottenimento</label>
        <description>Modalità standard per l'ottenimento della risorsa e relative istruzioni e informazioni sulle tariffe</description>
    </element>
    <element name="gmd:MD_Usage" id="62.0">
        <label>Uso</label>
        <description>Breve descrizione dei modi con i quali la risorsa è utilizzata</description>
    </element>
    <element name="gmd:MD_VectorSpatialRepresentation" id="176.0">
        <label>Rappresentazione spaziale vettoriale</label>
        <description>Informazioni sugli oggetti vettoriali nel dataset</description>
    </element>
    <element name="gmd:PT_FreeText" id="601.0">
        <label>Testo libero</label>
        <description>Descrizione di un elemento dei metadati a testo libero multi-lingue</description>
    </element>
    <element name="gmd:RS_Identifier" id="208.0">
        <description>Identificatore del sistema di riferimento</description>
        <label>Identificatore</label>
    </element>
    <element name="gmd:URL" id="608.0">
        <label>URL</label>
        <description>URL</description>
    </element>
    <element name="gmd:abstract" id="25.0">
        <label>Sommario</label>
        <description>Breve testo di descrizione del contenuto della risorsa</description>
        <condition>obbligatorio</condition>
    </element>
    <element name="gmd:accessConstraints" id="70.0">
        <label>Vincoli di accesso</label>
        <description>Vincoli di accesso a dati e metadati per assicurare la protezione della privacy o della proprietà intellettuale e ogni altra restrizione o limitazione ad ottenere la risorsa </description>
    </element>
    <element name="gmd:address" id="525.0" context="gmd:CI_ResponsibleParty">
        <label>Indirizzo</label>
        <description>Indirizzo del soggetto responsabile</description>
    </element>
    <element name="gmd:address" id="389.0">
        <label>Indirizzo</label>
        <description>Indirizzo fisico o email che possono essere usate per contattare l'Ente</description>
    </element>
    <element name="gmd:administrativeArea" id="383.0">
        <label>Area amministrativa</label>
        <description>Regione, provincia della località</description>
    </element>
    <element name="gmd:aggregateDataSetIdentifier" id="66.3">
        <label>Identificatore aggregato del dataset</label>
        <description>Informazioni di identificazione sul dataset aggregato</description>
    </element>
    <element name="gmd:aggregateDataSetName" id="66.2">
        <label>Nome del dataset aggregato</label>
        <description>Informazione di riferimento sul dataset aggregato</description>
        <_condition>C / se aggregateDataSetIdentifier non è documentato</_condition>
    </element>
    <element name="gmd:aggregationInfo" id="35.1">
        <label>Informazione sull'aggregazione</label>
        <description>Fornisce informazioni sul dataset aggregato</description>
    </element>
    <element name="gmd:alternateTitle" id="361.0">
        <label>Titolo alternativo</label>
        <description>Nome breve o in un altra lingua mediante il quale l'informazione è conosciuta. Esempio: "DCW" è l'acronimo di "Digital Chart of the World"</description>
    </element>
    <element name="gmd:amendmentNumber" id="287.0">
        <label>Numero emendato</label>
        <description>Numero emendato della versione del formato</description>
    </element>
    <element name="gmd:applicationProfile" id="399.0">
        <label>Profilo dell'applicazione</label>
        <description>Nome del profilo dell'applicazione che può essere usato con la risorsa online</description>
    </element>
    <element name="gmd:applicationSchemaInfo" id="21.0">
        <label>Informazioni sullo schema dell'applicazione</label>
        <description>Fornisce informazioni sullo schema concettuale di un dataset</description>
    </element>
    <element name="gmd:associationType" id="66.4">
        <label>Tipo di associazione</label>
        <description>Tipo di associazione del dataset aggregato</description>
        <condition>obbligatorio</condition>
    </element>
    <element name="gmd:attributeDescription" id="240.0">
        <label>Descrizione dell'attributo</label>
        <description>Descrizione dell'attributo descritto dal valore di misura</description>
        <condition>obbligatorio</condition>
    </element>
    <element name="gmd:attributeInstances" id="153.0">
        <label>Istanze dell'attributo</label>
        <description>Istanze dell'attributo al quale si riferisce l'informazione</description>
        <condition/>
    </element>
    <element name="gmd:attributes" id="150.0">
        <label>Attributi</label>
        <description>Attributi ai quali si riferisce l'informazione</description>
        <condition/>
    </element>
    <element name="gmd:authority" id="206.0">
        <label>Autorità</label>
        <description>Persona o parte responabile per la manutenzione del namespace</description>
    </element>
    <element name="gmd:axisDimensionProperties" id="159.0">
        <label>Proprietà dimensionali</label>
        <description>Informazioni sulle proprietà delle dimensioni spazio-temporali</description>
        <_condition>M</_condition>
    </element>
    <element name="gmd:bitsPerValue" id="264.0">
        <label>Bits per valore</label>
        <description>Numero massimo di bit significativi con cui può essere rappresentata l'intensità radiometrica di ogni pixel</description>
    </element>
    <element name="gmd:cameraCalibrationInformationAvailability" id="253.0">
        <label>Disponibilità di informazioni sulla calibrazione dell'obbiettivo</label>
        <description>Indicazione se esistono o meno costanti per la calibrazione dell'obbiettivo</description>
    </element>
    <element name="gmd:cellGeometry" id="160.0">
        <label>Geometria della cella</label>
        <description>Identificazione dei dati raster come punti o celle</description>
        <condition>obbligatorio</condition>
    </element>
    <element name="gmd:centerPoint" id="166.0">
        <label>Punto centrale</label>
        <description>Posizione sulla Terra nelle coordinate definite dal sistema di riferimento e coordinate della griglia della cella centrale tra gli estremi spaziali della griglia stessa</description>
    </element>
    <element name="gmd:characterSet" id="4.0" context="gmd:MD_Metadata">
        <label>Set dei caratteri dei metadati</label>
        <description>Nome dello standard del set di caratteri utilizzato per i metadati</description>
        <condition>condizionato</condition>
        <_condition>condizionato / ISO/IEC 10646-1 non utilizzati e non definiti con la codifica?</_condition>
    </element>
    <element name="gmd:characterSet" id="40.0" context="gmd:MD_DataIdentification">
        <label>Set dei caratteri dei dati</label>
        <description>Nome dello standard del set di caratteri utilizzato per i dati</description>
        <_condition>Conditional / ISO 10646-1 not used?</_condition>
    </element>
    <element name="gmd:characterSet" id="4.0">
        <label>Set dei caratteri dei metadati</label>
        <description>Nome completo della codifica usata per il set di metadati</description>
        <condition>conditional</condition>
    </element>
    <element name="gmd:checkPointAvailability" id="163.0">
        <description>Indicazione sulla disponibilità dei check-point</description>
        <condition>obbligatorio</condition>
        <label>Disponibilità dei checkpoint</label>
    </element>
    <element name="gmd:checkPointDescription" id="164.0">
        <description>Descrizione dei checkpoint</description>
        <condition>conditional</condition>
        <label>Descrizione dei checkpoint</label>
    </element>
    <element name="gmd:citation" id="24.0" context="gmd:MD_Identification">
        <label>Citazione</label>
        <description>Riferimento alla risorsa descritta</description>
    </element>
    <element name="gmd:citation" id="576.0" context="gmd:MD_Authority">
        <label>Citazione</label>
        <description>Riferimento all'autorità</description>
    </element>
    <element name="gmd:citation" id="581.0" context="gmd:MD_Thesaurus">
        <label>Riferimento</label>
        <description>Riferimento al thesaurus</description>
    </element>
    <element name="gmd:citation" id="581.0">
        <label>Citazione</label>
        <description>Dati di riferimento per la risorsa</description>
    </element>
    <element name="gmd:citedResponsibleParty" id="367.0">
        <label>Responsabile</label>
        <description>Informazioni sull’organizzazione responsabile per la risorsa</description>
    </element>
    <element name="gmd:city" id="382.0">
        <label>Città</label>
        <description>Città del sito</description>
    </element>
    <element name="gmd:classification" id="74.0">
        <condition>obbligatorio</condition>
        <label>Classificazione</label>
        <description>Nome delle restrizioni d'utilizzo sulla risorsa o sui metadati</description>
    </element>
    <element name="gmd:classificationSystem" id="76.0">
        <label>Sistema di classificazione</label>
        <description>Nome del sistema di classificazione</description>
    </element>
    <element name="gmd:cloudCoverPercentage" id="248.0">
        <label>Percentuale del manto di nubi</label>
        <description>Area del dataset oscurata dalle nubi, espressa in percentuale dell'estensione spaziale</description>
    </element>
    <element name="gmd:code" id="207.0" context="gmd:RS_Identifier">
        <label>Identificatore unico di risorsa</label>
        <description>Valore alfanumerico che identifica un’istanza in un namespace</description>
        <condition>mandatory</condition>
    </element>
    <element name="gmd:code" id="207.0" context="gmd:MD_Identifier">
        <label>Codice</label>
        <description>Valore alfanumerico che identifica un’istanza in un namespace</description>
        <condition>obbligatorio</condition>
    </element>
    <element name="gmd:code" id="547.0" context="gmd:MD_CodeValue">
        <label>Codice</label>
        <description>Codice del valore</description>
        <help>Codice del valore (ad es. numerico)</help>
    </element>
    <element name="gmd:codeSpace" id="208.1">
        <label>Codespace</label>
        <description>Nome o identificativo della persona o dell'organizzazione responsabile del namespace</description>
        <helper>
            <option value="EPSG">EPSG</option>
        </helper>
    </element>
    <element name="gmd:collectiveTitle" id="371.0">
        <label>Titolo collettivo</label>
        <description>Titolo comune con indicazione dei proprietari</description>
        <help>Questo campo è usato per denominare il Basic Geodata come definito in GeoIV Annex I, essendo possibile che più di un dataset fisico sia assegnato ad un'unica entità legale</help>    
    </element>
    <element name="gmd:complianceCode" id="234.0">
        <label>Codice di conformità</label>
        <description>Indicazione se il catalogo citato è conforme allo standard ISO 19110</description>
    </element>
    <element name="gmd:compressionGenerationQuantity" id="250.0">
        <label>Quantità di compressione</label>
        <description>Conteggio del numero di cicli di compressione eseguiti sull'immagine</description>
    </element>
    <element name="gmd:condition" id="312.0">
        <label>Condizione</label>
        <description>Condizione sotto la quale l'elemento esteso è obbligatorio</description>
    </element>
    <element name="gmd:constraintLanguage" id="323.0">
        <label>Linguaggio obbligatorio</label>
        <description>Linguaggio formale utilizzato nell'Application Schema</description>
        <condition>obbligatorio</condition>
    </element>
    <element name="gmd:contact" id="8.0" context="gmd:MD_Metadata">
        <label>Contatto</label>
        <description>Soggetto responsabile dei metadati</description>
	<condition>obbligatorio</condition>
    </element>
    <element name="gmd:contact" id="148.1" context="gmd:MD_MaintenanceInformation">
        <label>Contact</label>
        <description>Identificazione, e mezzi di comunicazione con persone ed enti aventi responsabilità di mantenere i metadati</description>
    </element>
	<element name="gmd:contact" id="8.0">
        <label>Contatto</label>
        <description>Soggetto responsabile dei metadati</description>
        <condition>obbligatorio</condition>
    </element>
    <element name="gmd:contactInfo" id="378.0">
        <description>Indirizzo dell’organizzazione responsabile</description>
        <label>Informazioni per contattare l’Ente</label>
    </element>
    <element name="gmd:contactInstructions" id="392.0">
        <label>Istruzioni di contatto</label>
        <description>Informazioni aggiuntive su come e quando contattatare un singolo o un'organizzazione</description>
    </element>
    <element name="gmd:contentInfo" id="16.0">
        <description>Informazioni sulle caratteristiche dei dati di tipo immagine</description>
        <label>Informazioni sul contenuto</label>
    </element>
    <element name="gmd:contentType" id="241.0">
        <label>Tipo di contenuto</label>
        <description>Tipo di informazione rappresentato dal valore della cella</description>
    </element>
    <element name="gmd:controlPointAvailability" id="171.0">
        <description>Indicazione sull'esistono o meno punti di controllo</description>
        <condition>obbligatorio</condition>
        <label>Disponibilità dei punti di controllo</label>
    </element>
    <element name="gmd:cornerPoints" id="165.0">
        <label>Punti angolari</label>
        <description>Posizione sulla Terra nel sistema di riferimento definito dall' SRS e dalla coordinata griglia delle celle agli estremi opposti di un'immagine raster lungo le due diagonali</description>
        <condition>obbligatorio</condition>
    </element>
    <element name="gmd:country" id="612.0">
        <label>Nazione</label>
        <description>Nazione dell'indirizzo fisico</description>
    </element>
    <element name="gmd:country" id="508.0" context="gmd:MD_Legislation">
        <label>Nazione</label>
        <description>Nazione nella quale vige la normativa</description>
    </element>
    <element name="gmd:country" id="605.0" context="PT_Group">
        <label>Nazione</label>
        <description>Nazione della lingua usata per documentare un testo semplice</description>
    </element>
    <element name="gmd:credit" id="27.0">
        <label>Crediti</label>
        <description>Riconoscimento di coloro che hanno contribuito alla risorsa</description>
    </element>
    <element name="gmd:dataQualityInfo" id="18.0">
        <label>Informazioni sulla qualità dei dati</label>
        <description>Valutazione globale della qualità della risorsa</description>
    </element>
    <element name="gmd:dataSetURI" id="11.1">
        <label>Dataset URI</label>
        <description>Uniformed Resource Identifier (URI) del dataset al quale si riferiscono i metadati</description>
        <help>Uniformed Resource Identifier (URI) del dataset al quale si riferiscono i metadati</help>
    </element>
    <element name="gmd:dataType" id="313.0">
        <label>Tipo di dato</label>
        <description>Codice che identifica il tipo di valore fornito nell'elemento esteso</description>
        <condition>obbligatorio</condition>
    </element>
    <element name="gmd:dataset" id="154.0">
        <description>Dataset al quale si riferisce l'informazione</description>
        <condition/>
        <label>Dataset</label>
    </element>
    <element name="gmd:date" id="570.0">
        <label>Data</label>
        <description>Data di riferimento per la risorsa citata (YYYY-MM-DD)</description>
        <condition>obbligatorio</condition>
    </element>
    <element name="gmd:date" id="570.0" context="gmd:MD_Revision">
        <label>Data dell'ultimo aggiornamento</label>
        <description>Data dell'ultimo aggiornamento</description>
    </element>
    <element name="gmd:date" id="144.0" context="gmd:MD_MaintenanceInformation">
        <label>Data del prossimo aggiornamento</label>
        <description>Data prevista per l'aggiornamento della risorsa</description>
    </element>
    <element name="gmd:date" id="362.0" context="gmd:CI_Citation">
        <condition>obbligatorio</condition>
        <label>Data</label>
        <description>Data di riferimento per la risorsa citata</description>
        <_condition>M</_condition>
    </element>
    <element name="gmd:date" id="394.0" context="gmd:CI_Date">
        <condition>obbligatorio</condition>
        <label>Data</label>
        <description>Data di riferimento per la risorsa citata</description>
        <_condition>M</_condition>
    </element>
    <element name="gmd:dateOfNextUpdate" id="144.0">
        <label>Data del prossimo aggiornamento</label>
        <description>Data prevista per l'aggiornamento della risorsa (YYYY-MM-DD)</description>
    </element>
    <element name="gmd:dateStamp" id="9.0">
        <label>Data dei metadati</label>
        <description>Data di creazione dei metadati (YYYY-MM-DDThh:mm:ss)</description>
        <condition>obbligatorio</condition>
    </element>
    <element name="gmd:dateTime" id="89.0">
        <label>Data / Ora</label>
        <description>Data e ora oppure intervallo di date e ore nel quale si è svolta la fase di elaborazione (YYYY-MM-DDThh:mm:ss)</description>
    </element>
    <element name="gmd:dateTime" id="89.0" context="LI_ProcessStep">
        <description>Data e ora oppure intervallo di date e ore nel quale si è svolta la fase di elaborazione (YYYY-MM-DDThh:mm:ss)</description>
        <label>Data / Ora</label>
    </element>
    <element name="gmd:dateTime" id="106.0" context="gmd:DQ_Element">
        <label>Data / Ora</label>
        <description>Data o intervallo di date sul quale la misura della qualità dei dati è stata applicata</description>
    </element>
    <element name="gmd:dateType" id="395.0">
        <label>Tipo data</label>
        <description>Evento della data di riferimento</description>
        <condition>obbligatorio</condition>
    </element>
    <element name="gmd:definition" id="310.0">
        <label>Definitione</label>
        <description>Definizione dell'elemento esteso</description>
        <condition>obbligatorio</condition>
    </element>
    <element name="gmd:deliveryPoint" id="381.0">
        <label>Punto di consegna</label>
        <description>Linea d'indirizzo per la posizione (come descritto nella norma ISO 11180, allegato A)</description>
    </element>
    <element name="gmd:denominator" id="57.0">
        <label>Denominatore</label>
        <description>In una frazione, il numero al di sotto della linea</description>
        <condition>aggiungere sia un denominatore sia una distanza</condition>
    <helper>
		<option value="5000">1:5´000</option>
		<option value="10000">1:10´000</option>
		<option value="25000">1:25´000</option>
		<option value="50000">1:50´000</option>
		<option value="100000">1:100´000</option>
		<option value="200000">1:200´000</option>
		<option value="300000">1:300´000</option>
		<option value="500000">1:500´000</option>
		<option value="1000000">1:1´000´000</option>
    </helper>
        
    </element>
    <element name="gmd:density" id="293.0">
        <label>Densità</label>
        <description>Densità dei dati registrati</description>
    </element>
    <element name="gmd:densityUnits" id="294.0">
        <label>Density units</label>
        <description>Unità di misura per la densità di registrazione</description>
        <condition>conditional</condition>
    </element>
    <element name="gmd:description" id="561.0">
        <label>Descrizione</label>
        <description>Descrizione dell'evento, compresi i parametri correlati o tolleranze</description>
    </element>
    <element name="gmd:description" id="561.0" context="gmd:MD_AbstractClass">
        <label>Descrizione</label>
        <description>Descrizione</description>
    </element>
    <element name="gmd:description" id="87.0" context="LI_ProcessStep">
        <condition>obbligatorio</condition>
        <label>Descrizione</label>
        <description>Descrizione dell'evento, compresi i parametri correlati o tolleranze</description>
    </element>
    <element name="gmd:description" id="93.0" context="LI_Source">
        <label>Descrizione</label>
        <description>Descrizione dettagliata del livello dei dati di origine</description>
        <_condition>Conditional / sourceExtent not provided?</_condition>
    </element>
    <element name="gmd:description" id="335.0" context="gmd:EX_Extent">
        <label>Descrizione</label>
        <description>l'estensione spaziale e temporale per l'oggetto di riferimento</description>
        <_condition>Conditional / geographicElement and temporalElement and verticalElement not
            documented?</_condition>
    </element>
    <element name="gmd:description" id="401.0" context="gmd:CI_OnlineResource">
        <label>Descrizione</label>
        <description>Testo descrizione dettagliata per ciò che la risorsa online è oppure non è</description>
    </element>
    <element name="gmd:description" id="541.0" context="gmd:MD_CodeDomain">
        <label>Descrizione</label>
        <description>Descrizione del dominio codice</description>
    </element>
    <element name="gmd:description" id="549.0" context="gmd:MD_CodeValue">
        <label>Value description</label>
        <description>Descrizione del valore</description>
    </element>
    <element name="gmd:description" id="552.0" context="gmd:MD_Attribute">
        <label>Descrizione</label>
        <description>Attributo descrizione</description>
    </element>
    <element name="gmd:description" id="557.0" context="gmd:MD_Role">
        <label>Descrizione</label>
        <description>Ruolo descrizione</description>
    </element>
    <element name="gmd:descriptiveKeywords" id="33.0">
        <label>Parole chiave</label>
        <description>Parole chiave e fonte di riferimento</description>
    </element>
    <element name="gmd:descriptor" id="258.0">
        <label>Descrizione</label>
        <description>Descrizione del range del valore di misurazione di una cella</description>
    </element>
    <element name="gmd:dimension" id="242.0">
        <label>Dimensione</label>
        <description>Informazioni sulle caratteristiche della cella</description>
    </element>
    <element name="gmd:dimensionName" id="180.0">
        <label>Nome dimensione</label>
        <description>Nome degli assi</description>
        <condition>obbligatorio</condition>
    </element>
    <element name="gmd:dimensionSize" id="181.0">
        <label>Misura dimensione</label>
        <description>Numero degli elementi lungo gli assi</description>
        <condition>obbligatorio</condition>
    </element>
    <element name="gmd:distance" id="61.0">
        <label>Distanza</label>
        <description>Risoluzione geometrica al suolo</description>
        <condition>Provide a distance if no equivalent Scale is documented</condition>
	<helper relAtt="uom">
	    <option value="0.10" title="cm">10 cm</option>
	    <option value="0.25" title="cm">25 cm</option>
	    <option value="0.50" title="cm">50 cm</option>
	    <option value="1"    title="m">1 m</option>
	    <option value="30"   title="m">30 m</option>
	    <option value="100"  title="m">100 m</option>
	</helper>
    </element>
    <element name="gmd:distributionFormat" id="271.0">
        <label>Formato di distribuzione</label>
        <condition>obbligatorio</condition>
        <description>Descrizione del formato con cui i dati sono distribuiti</description>
    </element>
    <element name="gmd:distributionInfo" id="17.0">
        <description>Informazioni sul distributore e su come ottenere la risorsa</description>
        <label>Informazioni sulla distribuzione</label>
    </element>
    <element name="gmd:distributionOrderProcess" id="281.0">
        <label>Distribuzione / Ordine di processo</label>
        <description>Fornisce informazioni su come la risorsa può essere ottenuta, le relative istruzioni e le informazioni sulle tariffe</description>
    </element>
    <element name="gmd:distributor" id="272.0">
        <label>Distributore</label>
        <description>Informazioni sul distributore</description>
    </element>
    <element name="gmd:distributorContact" id="280.0">
        <label>Distributore</label>
        <description>Soggetto da cui può essere ottenuta la risorsa</description>
        <condition>obbligatorio</condition>
    </element>
    <element name="gmd:distributorFormat" id="282.0">
        <label>Formato </label>
        <description>Fornisce informazioni sul formato utilizzato dal distributore</description>
        <condition>conditional</condition>
    </element>
    <element name="gmd:distributorTransferOptions" id="283.0">
        <label>Opzioni di trasferimento deldistributore</label>
        <description>Informazioni sui mezzi utilizzati dal distributore</description>
    </element>
    <element name="gmd:domainCode" id="309.0">
        <label>Domain code</label>
        <description>Codice di tre cifre assegnato all'elemento esteso</description>
        <_condition>Conditional / is dataType ?codelistElement??</_condition>
    </element>
    <element name="gmd:domainOfValidity" id="197.0">
        <label>Dominio di validità</label>
        <description>Range per il sistema di riferimento è valido</description>
    </element>
    <element name="gmd:domainValue" id="315.0">
        <label>Valore del dominio</label>
        <description>I valori validi che possono essere assegnati all'elemento esteso
</description>
        <_condition>Conditonal / dataType not 'codelist', 'enumeration' or
            'codelistElement'</_condition>
    </element>
    <element name="gmd:eastBoundLongitude" id="345.0">
        <label>Longitudine Est</label>
        <description>Coordinata più a est dell'estensione del dataset, espressa in longitudine e gradi decimali (est positivo)</description>
        <condition>obbligatorio</condition>
    </element>
    <element name="gmd:edition" id="363.0">
        <label>Versione</label>
        <description>Versione della risorsa citata</description>
    </element>
    <element name="gmd:editionDate" id="364.0">
        <label>Data di edizione</label>
        <description>Data di edizione (YYYY-MM-DD)</description>
    </element>
    <element name="gmd:electronicMailAddress" id="386.0">
        <label>E-mail</label>
        <description>Indirizzo di posta elettronica dell'organizzazione responsabile o
             contatto individuale</description>
    </element>
    <element name="gmd:environmentDescription" id="44.0">
        <label>Descrizione dell'ambiente</label>
        <description>Descrizione del dataset in the producer_s processing environment, compresi
elementi quali il software, il sistema operativo del computer, nome del file, e la dimensione del set di dati</description>
    </element>
    <element name="gmd:equivalentScale" id="60.0">
        <label>Scala equivalente</label>
        <description>Livello di dettaglio espresso come la scala di un’equivalente mappa cartacea</description>
        <_condition>Conditional / distance not documented?</_condition>
    </element>
    <element name="gmd:errorStatistic" id="136.0">
        <label>Errore statistico</label>
        <description>Metodo statistico utilizzato per determinare il valore</description>
    </element>
    <element name="gmd:evaluationMethodDescription" id="104.0">
        <label>Descrizione del metodo di valutazione</label>
        <description>Descrizione del metodo di valutazione</description>
    </element>
    <element name="gmd:evaluationMethodType" id="103.0">
        <label>Metodo di valutazione</label>
        <description>Tipo di metodo utilizzato per valutare la qualità del dataset</description>
    </element>
    <element name="gmd:evaluationProcedure" id="105.0">
        <label>Procedura di valutazione</label>
        <description>Riferimento alla procedura di informazione</description>ShortName
    </element>
    <element name="gmd:explanation" id="131.0">
        <label>Spiegazione</label>
        <description>Spiegazione del significato di conformità per questo risultato</description>
        <condition>obbligatorio</condition>
    </element>
    <element name="gmd:extendedElementInformation" id="305.0">
        <label>Elemento informazioni estese</label>
        <description>Fornisce informazioni su un nuovo elemento di metadati,necessario per descrivere i dati geografic che non si trovano in ISO 19115</description>
    </element>
    <element name="gmd:extensionOnLineResource" id="304.0">
        <label>Estensione delle risorse online</label>
        <description>Informazioni sulle fonti on-line contenente il community profile name ed elementi di metadati estesi. Informazioni per tutti i nuovi elementi di metadati.</description>
    </element>
    <element name="gmd:extent" id="45.0" context="gmd:MD_DataIdentification">
        <label>Estensione</label>
        <description>Estensione spaziale e temporale dei dati</description>
        <_condition>Conditional / if hierarchyLevel equals "dataset"? Either
            extent.geographicElement.EX_GeographicBoundingBox or
            extent.geographicElement.EX_GeographicDescription is required</_condition>
    </element>
    <element name="gmd:extent" id="140.0" context="gmd:DQ_Scope">
        <label>Estensione</label>
        <description>Informazioni sul e horizontal, l'estensione verticale e temporale dei dati
             specificato nel campo di applicazione</description>
    </element>
    <element name="gmd:extent" id="351.0" context="gmd:EX_TemporalExtent">
        <label>Copertura temporale</label>
        <description>Data e riferimento temporale per il contenuto dei dati</description>
        <_condition>obbligatorio</_condition>
    </element>
    <element name="gmd:extentTypeCode" id="340.0">
        <label>Codice del tipo di extent</label>
        <description>Indicare se il poligono di delimitazione comprende un'area coperta dai dati o una zona in cui i dati non sono presenti. I valori possibili: '1 'per l'inclusione o '0' per l'esclusione</description>
    </element>
    <element name="gmd:facsimile" id="409.0">
        <label>Fax</label>
        <description> Numero di telefono o fax dell'organizzazione o della persona responsabile.</description>
    </element>
    <element name="gmd:featureCatalogueCitation" id="238.0">
        <label>Feature catalogue citation</label>
        <description>Riferimento bibliografico completo ad una o più external feature
            catalogues</description>
        <condition>obbligatorio</condition>
    </element>
    <element name="gmd:featureInstances" id="152.0">
        <label>Feature instances</label>
        <description>Feature instances to which the information applies</description>
        <condition/>
    </element>
    <element name="gmd:featureTypes" id="237.0">
        <label>Feature types</label>
        <description>Subset of feature types from cited feature catalogue occurring in
            data</description>
    </element>
    <element name="gmd:features" id="151.0">
        <label>Features</label>
        <description>Features to which the information applies</description>
        <condition/>
    </element>
    <element name="gmd:fees" id="299.0">
        <label>Tasse</label>
        <description>Tasse e termini per il recupero della risorsa. Includi unità monetarie (come specificato nella norma ISO 4217)</description>
    </element>
    <element name="gmd:fileDecompressionTechnique" id="289.0">
        <label>Decompressione tecnica del file</label>
        <description>Raccomandazioni di algoritmi o processi che possono essere applicati a leggere o potenziare le risorse a cui sono state applicate le tecniche di compressione</description>
    </element>
    <element name="gmd:fileDescription" id="50.0">
        <label>File di descrizione</label>
        <description>Descrizione testuale della della figura</description>
    </element>
    <element name="gmd:fileIdentifier" id="2.0">
        <label>Identificatore del file di metadati</label>
        <description>Identificatore univoco del file di metadati</description>
    </element>
    <element name="gmd:fileName" id="49.0">
        <label>Nome del file</label>
        <description>Nome del file dell’immagine</description>
        <condition>obbligatorio</condition>
    </element>
    <element name="gmd:fileType" id="51.0">
        <label>Tipo di file</label>
        <description>Formato in cui la figura è codificata</description>
        <help>formato in cui la figura è codificata Esempi: CGM, EPS, GIF, JPEG, PBM, PS,
            TIFF, XWD</help>
    </element>
    <element name="gmd:filmDistortionInformationAvailability" id="254.0">
        <label>Film distortion information availability</label>
        <description>Indication of whether or not Calibration Reseau information is
            available</description>
    </element>
    <element name="gmd:formatDistributor" id="290.0">
        <label>Formato di distribuzione</label>
        <description>Fornisce informazioni sul formato del distributore</description>
    </element>
    <element name="gmd:function" id="402.0">
        <label>Funzione</label>
        <description>Codice della funzione svolta dal risorsa on-line</description>
    </element>
    <element name="gmd:geographicElement" id="336.0">
        <label>Elemento geografico</label>
        <description>Componenti geografiche dell’estensione dei dati</description>
        <_condition>Conditional / description and temporalElement and verticalElement not
            documented?</_condition>
    </element>
    <element name="gmd:geographicIdentifier" id="349.0">
        <label>identificatore Geografico</label>
        <description>Identificativo utilizzato per rappresentare un'area geografica</description>
        <condition>obbligatorio</condition>
    </element>
    <element name="gmd:geometricObjectCount" id="185.0">
        <label>Conteggio oggetto geometrico</label>
        <description>Numero totale di punti o dei oggetti di tipo vettoriale che si verificano nel dataset</description>
    </element>
    <element name="gmd:geometricObjectType" id="184.0">
        <label>Oggetto di tipo geometrico</label>
        <description>Nome di punti e oggetti vettoriali spaziali utilizzati per individuare zero-, uno-, e due-dimensional spatial locations in the dataset</description>
        <condition>obbligatorio</condition>
    </element>
    <element name="gmd:geometricObjects" id="178.0">
        <label>Oggetti geometrici</label>
        <description>Informazioni sugli oggetti geometrici utilizzati nel dataset</description>
    </element>
    <element name="gmd:georeferencedParameters" id="174.0">
        <label>Parametri per la georeferenziazione</label>
        <description>Termini che supportano la georeferenziazione dei dati</description>
    </element>
    <element name="gmd:graphicOverview" id="31.0">
        <label>Descrizione grafica</label>
        <description>Immagine che illustra la risorsa</description>
    </element>
	<element name="gmd:graphicsFile" id="325.0">
        <label>File grafico</label>
        <description>Applicazione dello schema dato come un file grafico</description>
    </element>
    <element name="gmd:handlingDescription" id="77.0">
        <label>Descriptione Handling</label>
        <description>Ulteriori informazioni sulle restrizioni sulla gestione della risorsa
</description>
    </element>
    <element name="gmd:hierarchyLevel" id="6.0">
        <label>Livello gerarchico</label>
        <description>Categoria di informazione cui vengono applicati metadati (es: “dataset”)</description>
    </element>
    <element name="gmd:hierarchyLevelName" id="7.0">
        <label>Nome del livello gerarchico</label>
        <description>Nome del livello gerarchico per cui i metadati vengono forniti</description>
        <_condition>Conditional / hierarchyLevel is not equal to "dataset"?</_condition>
    </element>
    <element name="gmd:hoursOfService" id="391.0">
        <label>Orario di apertura</label>
        <description>Periodo di tempo (compreso il fuso orario) in cui gli individui possono contattare l'organizzazione o la persona responsabile.</description>
    </element>
    <element name="gmd:identificationInfo" id="15.0">
        <label>Informazioni di identificazione</label>
        <description>Informazioni di base sulla risorsa alla quale vengono applicati i dati</description>
        <condition>obbligatorio</condition>
    </element>
     <element name="gmd:identifier" id="573.0" context="gmd:CI_Citation">
        <label>Identificatore</label>
        <description>Riferimento univoco che identifica la risorsa nel livello gerarchico specificato.</description>
    </element>
	<element name="gmd:identifier" id="575.0" context="gmd:MD_Authority">
        <label>Identificatore</label>
        <description>Identificativo che appartiene alle autorità</description>
    </element>
    <element name="gmd:illuminationAzimuthAngle" id="245.0">
        <label>l'angolo dell'illuminazione di azimuth</label>
        <description>l'azimuth dell'illuminazione misurato in gradi in senso orario dal polo nord geografico nell'orario in cui l'immagine è catturata. Per immagini provenienti da scansionamento, riferimento al pixel centrale dell'immagine.</description>
    </element>
    <element name="gmd:illuminationElevationAngle" id="244.0">
        <label>Angolo dell'altitudine dell'illuminazione</label>
        <description> Altitudine dell'illuminazione misurata in gradi in senso orario, dal piano di proiezione all'intersezione della linea visiva con la superficie terrestre. Per immagini provenienti da scansionamento, riferimento al pixel centrale dell'immagine.</description>
    </element>
    <element name="gmd:imageQualityCode" id="247.0">
        <label>Qualità dell'immagine</label>
        <description>Specifica la qualità dell'immagine</description>
        <help>specifica la qualità dell'immagine</help>
    </element>
    <element name="gmd:imagingCondition" id="246.0">
        <label>Imaging condition</label>
        <description>Conditions affected the image</description>
    </element>
    <element name="gmd:includedWithDataset" id="236.0">
        <label>Included with dataset</label>
        <description>Indication of whether or not the feature catalogue is included with the
            dataset</description>
        <condition>obbligatorio</condition>
    </element>
    <element name="gmd:individualName" id="375.0">
        <label>Nome del responsabile</label>
        <description>Nome della persona responsabile con -cognome, nome, titolo separati da un
             delimitatore</description>
        <_condition>Conditional / organisationName and positionName not documented?</_condition>
    </element>
    <element name="gmd:initiativeType" id="66.5">
        <label>Tipo di iniziativa</label>
        <description>Tipo di iniziativa in base al quale è stato prodotto il dataset aggregato</description>
    </element>
    <element name="gmd:issueIdentification" id="405.0">
        <label>Identificatore</label>
        <description>Riferimento che identifica la serie (il dataset)</description>
    </element>
    <element name="gmd:keyword" id="53.0">
        <label>Parola chiave</label>
        <description>Parola chiave</description>
    </element>
    <element name="gmd:language" context="gmd:MD_Metadata" id="3.0">
        <label>Lingua dei metadati</label>
        <description>Linguaggio utilizzato per i metadati</description>
        <condition>conditional</condition>
    </element>
    <element name="gmd:language" context="gmd:MD_DataIdentification" id="39.0">
        <label>Lingua dei dati</label>
        <description>Linguaggio utilizzato per i dati</description>
        <help>Linguaggio utilizzato per i dati</help>
        <_condition>Obbligatorio</_condition>
    </element>
    <element name="gmd:language" context="gmd:MD_FeatureCatalogueDescription" id="235.0">
        <label>Lingua</label>
        <description>Lingua/lingue utilizzata all'interno del catalogo</description>
    </element>
    <element name="gmd:lensDistortionInformationAvailability" id="255.0">
        <label>Lente di distorsione disponibilità delle informazioni</label>
        <description>Indicare se or not lens aberration correction information is
            available</description>
    </element>
    <element name="gmd:level" id="139.0">
        <label>Livello</label>
        <description>Livello gerarchico dei dati</description>
        <condition>obbligatorio</condition>
    </element>
    <element name="gmd:levelDescription" id="141.0">
        <label>Livello di descrizione</label>
        <description>Descrizione dettagliata circa il livello dei dati specificati dal
             campo</description>
        <_condition>Conditional / level not equal 'dataset' or 'series'?</_condition>
    </element>
    <element name="gmd:lineage" id="81.0">
        <label>Genealogia</label>
        <description>Informazioni descrittive circa la genealogia dei dati</description>
        <_condition>Conditional / report not provided?</_condition>
    </element>
    <element name="gmd:linkage" id="397.0">
        <label>Sito</label>
        <description>Indirizzo per l’accesso online espresso secondo lo schema Uniform Resource Locator (URL)</description>
        <condition>obbligatorio</condition>
    </element>
    <element name="gmd:maintenanceAndUpdateFrequency" id="143.0">
        <label>Frequenza di aggiornamento</label>
        <description>Frequenza con la quale sono registrati gli aggiornamenti dei dati</description>
        <condition>obbligatorio</condition>
    </element>
    <element name="gmd:maintenanceNote" id="148.0">
        <label>Manutenzione</label>
        <description>Informazioni sui requisiti specifici per il mantenimento della
             risorsa</description>
    </element>
    <element name="gmd:maxValue" id="260.0">
        <label>Valore massimo</label>
        <description>Lunga lunghezza d'onda massima che il sensore è in grado di raccogliere all'interno di una banda di frequenze assegnata</description>
    </element>
    <element name="gmd:maximumValue" id="356.0">
        <label>Quota massima</label>
        <description>Valore di quota massimo dei dati</description>
        <condition>obbligatorio</condition>
    </element>
    <element name="gmd:measureDescription" id="102.0">
        <label>Descrizione dell misura</label>
        <description>Descrizione della misura da determinare</description>
    </element>
    <element name="gmd:measureIdentification" id="101.0">
        <label>Misura di identificazione</label>
        <description>Codice che identifica una procedura di registrazione standard</description>
    </element>
    <element name="gmd:mediumFormat" id="296.0">
        <label>Medium format</label>
        <description>Metodo usato per scrivere sul supporto</description>
    </element>
    <element name="gmd:mediumNote" id="297.0">
        <label>Medium note</label>
        <description>Vincoli sull’accesso e sulla fruibilità dei metadati</description>
    </element>
    <element name="gmd:metadataConstraints" id="20.0" context="gmd:MD_Metadata">
        <label>Vincoli sui metadati</label>
        <description>Fornisce restrizioni all'accesso e all'uso dei metadati</description>
    </element>
    <element name="gmd:metadataConstraints">
        <label>Metadata constraints</label>
        <description>Fornisce restrizioni all'accesso e all'uso dei dati</description>
    </element>
    <element name="gmd:metadataExtensionInfo" id="14.0">
        <description>Le informazioni che descrivono le estensioni dei metadati</description>
        <label>Informazioni sull'estensione dei metadati  </label>
    </element>
    <element name="gmd:metadataMaintenance" id="22.0">
        <label>Metadati di manutenzione</label>
        <description>Fornisce informazioni sulla frequenza degli aggiornamenti dei metadati, e il campo di applicazione di tali aggiornamenti</description>
    </element>
    <element name="gmd:metadataStandardName" id="10.0">
        <label>Nome dello Standard dei metadati</label>
        <description>Nome dello standard (incluso il nome del profilo) di metadati utilizzato</description>
    </element>
    <element name="gmd:metadataStandardVersion" id="11.0">
        <label>Versione dello Standard dei metadati</label>
        <description>Versione dello standard/profilo utilizzato</description>
    </element>
    <element name="gmd:minValue" id="261.0">
        <label>Valore minimo</label>
        <description>Minima lunghezza d'onda che il sensore è in grado di raccogliere all'interno di una banda di frequenze assegnata</description>
    </element>
    <element name="gmd:minimumValue" id="355.0">
        <label>Quota minima</label>
        <description>Valore di quota minimo dei dati</description>
        <condition>obbligatorio</condition>
    </element>
    <element name="gmd:name" context="gmd:MD_AbstractClass" id="560.0">
        <label>Nome</label>
        <description>Nome</description>
    </element>
    <element name="gmd:name" context="gmd:MD_Medium" id="292.0">
        <label>Name</label>
        <description>Il nome del supporto in cui è possibili ricevere la risorsa</description>
    </element>
    <element name="gmd:name" context="gmd:RS_ReferenceSystem" id="196.0">
        <label>Nome</label>
        <description>Nome del sistema di riferimento utilizzato</description>
        <condition>obbligatorio</condition>
    </element>
    <element name="gmd:name" context="gmd:MD_Format" id="285.0">
        <label>Nome</label>
        <description>Nome formato</description>
        <help>Nome del formato dei dati</help>
        <condition>obbligatorio</condition>
        <helper rel="gmd:version">
            <option value="Text">Testo</option>
            <option value="ESRI Shapefile" title="1.0">ESRI Shapefile</option>
            <option value="Mapinfo MIF/MID" title="4.5">Mapinfo MIF/MID</option>
            <option value="Mapinfo TAB">Mapinfo TAB</option>
            <option value="KML">KML</option>
            <option value="GeoTIFF" title="1.0">GeoTIFF</option>
            <option value="TIFF">TIFF</option>
            <option value="ECW">ECW</option>
            <option value="ZIP">ZIP</option>
        </helper>    
    </element>
    <element name="gmd:name" context="gmd:MD_ExtendedElementInformation" id="307.0">
        <label>Nome</label>
        <description>Nome dell'elemento metadati estesi</description>
        <condition>obbligatorio</condition>
    </element>
    <element name="gmd:name" context="gmd:MD_ApplicationSchemaInformation" id="321.0">
        <label>Nome</label>
        <description>Nome dello schema d'applicazione utilizzato</description>
        <condition>obbligatorio</condition>
    </element>
    <element name="gmd:name" context="gmd:CI_OnlineResource" id="400.0">
        <label>Nome della risorsa</label>
        <description>Nome della risorsa online</description>
    </element>
    <element name="gmd:name" context="gmd:CI_Series" id="404.0">
        <label>Nome</label>
        <description>Nome della serie, o set di dati aggregati, di cui il datset è una parte</description>
    </element>
    <element name="gmd:name" context="gmd:MD_CodeDomain" id="537.0">
        <label>Nome</label>
        <description>Nome del dominio del codice</description>
    </element>
    <element name="gmd:name" context="gmd:MD_CodeValue" id="546.0">
        <label>Nome</label>
        <description>Nome valore</description>
    </element>
    <element name="gmd:name" context="gmd:MD_Attribute" id="551.0">
        <label>Nome</label>
        <description>Nome attributo</description>
    </element>
    <element name="gmd:name" context="gmd:MD_Role" id="556.0">
        <label>Name</label>
        <description>Nome ruolo</description>
    </element>
    <element name="gmd:name">
        <label>Name</label>
        <description/>
    </element>
    <element name="gmd:nameOfMeasure" id="100.0">
        <label>Nome di misura</label>
        <description>Nome del test applicato ai dati</description>
	<!-- ISO19138 Data quality basic measures Annex C - under revision ISO 19157 http://www.iso.org/iso/fr/catalogue_detail.htm?csnumber=32575 -->
	<helper rel="gmd:measureDescription">
	  <option value="">-- Completezza --</option>
	  <option value="Excess item" title="Indication that an item is incorrectly present in the data" id="ISO19138:2006:measure:1">Excess item</option>
	  <option value="Number of excess items" title="Number of items within the dataset, that should not have been in the dataset" id="ISO19138:2006:measure:2">Number of excess items</option>
	  <option value="Rate of excess items" title="Number of excess items in the dataset in relation to the number of items that should have been present" id="ISO19138:2006:measure:3">Rate of excess items</option>
	  <option value="Number of duplicate feature instances" title="Total number of exact duplications of feature instances within the data. Count of all items in the data that are incorrectly extracted with duplicate geometrie" id="ISO19138:2006:measure:4">Number of duplicate feature instances</option>
	  <option value="Missing item" title="Indicator that shows that a specific item is missing in the data" id="ISO19138:2006:measure:5">Missing item</option>
	  <option value="Number of missing items" title="Count of all items that should have been in the dataset and are missing" id="ISO19138:2006:measure:6">Number of missing items</option>
	  <option value="Rate of missing items" title="Number of missing items in the dataset in relation to the number of items that should have been present" id="ISO19138:2006:measure:7">Rate of missing items</option>
	  <option value="">-- Logical consistency / Conceptual consistency --</option>
	  <option value="Conceptual schema noncompliance" title="Indication that an item is not compliant to the rules of the relevant conceptual schema" id="ISO19138:2006:measure:8">Conceptual schema noncompliance</option>
	  <option value="Conceptual schema compliance" title="Indication that an item complies with the rules of the relevant conceptual schema" id="ISO19138:2006:measure:9">Conceptual schema compliance</option>
	  <option value="Number of items noncompliant to the rules of the conceptual schema" title="Count of all items in the dataset that are noncompliant to the rules of the conceptual schema. If the conceptual schema explicitly or implicitly describes rules, these rules have to be followed. Violations against such rules can e.g. be invalid placement of features within a defined tolerance, duplication of features and invalid overlap of features." id="ISO19138:2006:measure:10">Number of items noncompliant to the rules of the conceptual schema</option>
	  <option value="Number of invalid overlaps of surfaces" title="Total number of erroneous overlaps within the data Which surfaces may overlap and which must not is application dependent. Not all overlapping surfaces are necessarily erroneous. When reporting this data quality measure the types of feature classes corresponding to the illegal overlapping surfaces have to be reported as well." id="ISO19138:2006:measure:11">Number of invalid overlaps of surfaces</option>
	  <option value="Non-compliance rate with respect to the rules of the conceptual schema" title="Number of items in the dataset that are noncompliant to the rules of the conceptual schema in relation to the total number of these items supposed to be in the dataset" id="ISO19138:2006:measure:12">Non-compliance rate with respect to the rules of the conceptual schema</option>
	  <option value=" Compliance rate with the rules of the conceptual schema" title="number of items in the dataset in compliance with the rules of the conceptual schema in relation to the total number of items" id="ISO19138:2006:measure:13"> Compliance rate with the rules of the conceptual schema</option>
	  <option value="">-- Logical consistency / Domain consistency --</option>
	  <option value="Value domain non-conformance" title="Indication of if an item is not in conformance with its value domain" id="ISO19138:2006:measure:14">Value domain non-conformance</option>
	  <option value="Value domain conformance" title="Indication of if an item is conforming to its value domain" id="ISO19138:2006:measure:15">Value domain conformance</option>
	  <option value="Number of items not in conformance with their value domain" title="Count of all items in the dataset that are not in conformance with their value domain." id="ISO19138:2006:measure:16">Number of items not in conformance with their value domain</option>
	  <option value="Value domain conformance rate" title="Number of items in the dataset that are in conformance with their value domain in relation to the total number of items in the dataset" id="ISO19138:2006:measure:17">Value domain conformance rate</option>
	  <option value="Value domain non-conformance rate" title="the number of items in the dataset that are not in conformance with their value domain in relation to the total number of items" id="ISO19138:2006:measure:18">Value domain non-conformance rate</option>
	  <option value="Physical structure conflicts" title="Count of all items in the dataset that are stored in conflict with the physical structure of the dataset" id="ISO19138:2006:measure:19">Physical structure conflicts</option>
	  <option value="Physical structure conflict rate" title="Number of items in the dataset that are stored in conflict with the physical structure of the dataset divided by the total number of items" id="ISO19138:2006:measure:20">Physical structure conflict rate</option>
	  <option value="">-- Logical consistency / Topological consistency --</option>
	  <option value="Number of faulty point-curve connections" title="Number of faulty point-curve connections in the dataset. A point-curve connection exists where different curves touch. These curves have an intrinsic topological relationship that has to reflect the true constellation. If the point-curve connection contradicts the universe of discourse, the point-curve connection is faulty with respect to this data quality measure. The data quality measure counts the number of errors of this kind." id="ISO19138:2006:measure:21">Number of faulty point-curve connections</option>
	  <option value="Rate of faulty point-curve connections" title="Number of faulty link node connections in relation to the number of supposed link node connections" id="ISO19138:2006:measure:22">Rate of faulty point-curve connections</option>
	  <option value="Number of missing connection due to undershoots" title="Count of items in the dataset, within the parameter tolerance, that are mismatched due to undershoots" id="ISO19138:2006:measure:23">Number of missing connection due to undershoots</option>
	  <option value="Number of missing connections due to overshoots" title="Count of items in the dataset, within the parameter tolerance, that are mismatched due to overshoots" id="ISO19138:2006:measure:24">Number of missing connections due to overshoots</option>
	  <option value="Number of invalid slivers" title="Count of all items in the dataset that are invalid sliver surfaces. A sliver is an unintended area that occurs when adjacent surfaces are not digitized properly. The borders of the adjacent surfaces may unintentionally gap or overlap by small amounts to cause a topological error." id="ISO19138:2006:measure:25">Number of invalid slivers</option>
	  <option value="Number of invalid self intersect errors" title="Count of all items in the data that illegally intersect with themselves" id="ISO19138:2006:measure:26">Number of invalid self intersect errors</option>
	  <option value="Number of invalid self overlap errors" title="Count of all items in the data that illegally self overlap" id="ISO19138:2006:measure:27">Number of invalid self overlap errors</option>
	  <option value="">-- Positional accuracy / Absolute or external accuracy / General measures --</option>
	  <option value="Mean value of positional uncertainties" title="Mean value of the positional uncertainties for a set of positions where the positional uncertainties are defined as the distance between a measured position and what is considered as the corresponding true position" id="ISO19138:2006:measure:28">Mean value of positional uncertainties</option>
	  <option value="Mean value of positional uncertainties excluding outliers" title="For a set of points where the distance does not exceed a defined threshold the arithmetical average of distances between their measured positions and what is considered as the corresponding true positions" id="ISO19138:2006:measure:29">Mean value of positional uncertainties excluding outliers</option>
	  <option value="Number of positional uncertainties above a given threshold" title="Number of positional uncertainties above a given threshold for a set of positions. The errors are defined as the distance between a measured position and what is considered as the corresponding true position" id="ISO19138:2006:measure:30">Number of positional uncertainties above a given threshold</option>
	  <option value="Rate of positional errors above a given threshold" title="Number of positional uncertainties above a given threshold for a set of positions in relation to the total number of measured positions. The errors are defined as the distance between a measured position and what is considered as the corresponding true position." id="ISO19138:2006:measure:31">Rate of positional errors above a given threshold</option>
	  <option value="Covariance matrix" title="A symmetrical square matrix with variances of point coordinates on the main diagonal and covariances between these coordinates as off-diagonal elements." id="ISO19138:2006:measure:32">Covariance matrix</option>
	  <option value="">-- Positional accuracy / Absolute or external accuracy / Vertical --</option>
	  <option value="Linear error probable" title="Half length of the interval defined by an upper and a lower limit, in which the true value lies with probability 50%." id="ISO19138:2006:measure:33">Linear error probable</option>
	  <option value="Standard linear error" title="Half length of the interval defined by an upper and a lower limit, in which the true value lies with probability 68.3%." id="ISO19138:2006:measure:34">Standard linear error</option>
	  <option value="Linear map accuracy at 90% significance level" title="Half length of the interval defined by an upper and a lower limit, in which the true value lies with probability 90%." id="ISO19138:2006:measure:35">Linear map accuracy at 90% significance level</option>
	  <option value="Linear map accuracy at 95% significance level" title="Half length of the interval defined by an upper and a lower limit, in which the true value lies with probability 95%." id="ISO19138:2006:measure:36">Linear map accuracy at 95% significance level</option>
	  <option value="Linear map accuracy at 99% significance level" title="Half length of the interval defined by an upper and a lower limit, in which the true value lies with probability 99%." id="ISO19138:2006:measure:37">Linear map accuracy at 99% significance level</option>
	  <option value="Near certainty linear error" title="Half length of the interval defined by an upper and a lower limit, in which the true value lies with probability 99.8%." id="ISO19138:2006:measure:38">Near certainty linear error</option>
	  <option value="Root mean square error" title="Standard deviation, where the true value is not estimated from the observations but known a priori." id="ISO19138:2006:measure:39">Root mean square error</option>
	  <option value="Absolute linear error at 90% significance level of biased vertical data (Alternative 1)" title="The absolute vertical accuracy of the dataâs coordinates, expressed in terms of linear error at 90% probability given that a bias is present." id="ISO19138:2006:measure:40">Absolute linear error at 90% significance level of biased vertical data (Alternative 1)</option>
	  <option value="Absolute linear error at 90% significance level of biased vertical data" title="The absolute vertical accuracy of the dataâs coordinates, expressed in terms of linear error at 90% probability given that a bias is present." id="ISO19138:2006:measure:41">Absolute linear error at 90% significance level of biased vertical data</option>
	  <option value="">-- Positional accuracy / Absolute or external accuracy / Horizontal --</option>
	  <option value="Circular standard deviation" title="Radius describing a circle, in which the true point location lies with the probability of 39.4%." id="ISO19138:2006:measure:42">Circular standard deviation</option>
	  <option value="Circular error probable" title="Radius describing a circle, in which the true point location lies with the probability of 50%." id="ISO19138:2006:measure:43">Circular error probable</option>
	  <option value=" Circular map accuracy standard" title="Radius describing a circle, in which the true point location lies with the probability of 90%." id="ISO19138:2006:measure:44"> Circular map accuracy standard</option>
	  <option value="Circular error at 95% significance level" title="Radius describing a circle, in which the true point location lies with the probability of 95%." id="ISO19138:2006:measure:45">Circular error at 95% significance level</option>
	  <option value="Circular near certainty error" title="Radius describing a circle, in which the true point location lies with the probability of 99.8%." id="ISO19138:2006:measure:46">Circular near certainty error</option>
	  <option value="Root mean square error of planimetry" title="Radius of a circle around the given point, in which the true value lies with probability P." id="ISO19138:2006:measure:47">Root mean square error of planimetry</option>
	  <option value="Absolute circular error at 90% significance level of biased data (Alternative 2)" title="The absolute horizontal accuracy of the dataâs coordinates, expressed in terms of circular error at 90% probability given that a bias is present." id="ISO19138:2006:measure:48">Absolute circular error at 90% significance level of biased data (Alternative 2)</option>
	  <option value="Absolute circular error at 90% significance level of biased data" title="The absolute horizontal accuracy of the dataâs coordinates, expressed in terms of circular error at 90% probability given that a bias is present." id="ISO19138:2006:measure:49">Absolute circular error at 90% significance level of biased data</option>
	  <option value="Uncertainty ellipse" title="2D ellipse with the two main axes indicating the direction and magnitude of the highest and the lowest uncertainty of a 2D point" id="ISO19138:2006:measure:50">Uncertainty ellipse</option>
	  <option value="Confidence ellipse" title="2D ellipse with the two main axes indicating the direction and magnitude of the highest and the lowest uncertainty of a 2D point" id="ISO19138:2006:measure:51">Confidence ellipse</option>
	  <option value="">-- Positional accuracy / Relative or internal accuracy --</option>
	  <option value="Relative vertical error" title="Evaluation of the random errors of one relief feature to another in the same dataset or on the same map/chart. It is a function of the random errors in the two elevations with respect to a common vertical datum." id="ISO19138:2006:measure:52">Relative vertical error</option>
	  <option value="Relative horizontal error" title="Evaluation of the random errors in the horizontal position of one feature to another in the same dataset or on the same map/chart." id="ISO19138:2006:measure:53">Relative horizontal error</option>
	  <option value="">-- Temporal accuracy / Accuracy of a time measurement --</option>
	  <option value="Time accuracy at 68.3% significance level" title="Half length of the interval defined by an upper and a lower limit, in which the true value for the time instance lies with probability 68.3%." id="ISO19138:2006:measure:54">Time accuracy at 68.3% significance level</option>
	  <option value="Time accuracy at 50% significance level" title="Half length of the interval defined by an upper and a lower limit, in which the true value for the time instance lies with probability 50%." id="ISO19138:2006:measure:55">Time accuracy at 50% significance level</option>
	  <option value="Time accuracy at 90% significance level" title="Half length of the interval defined by an upper and a lower limit, in which the true value for the time instance lies with probability 90%." id="ISO19138:2006:measure:56">Time accuracy at 90% significance level</option>
	  <option value="Time accuracy at 95% significance level" title="Half length of the interval defined by an upper and a lower limit, in which the true value for the time instance lies with probability 95%." id="ISO19138:2006:measure:57">Time accuracy at 95% significance level</option>
	  <option value="Time accuracy at 99% significance level" title="Half length of the interval defined by an upper and a lower limit, in which the true value for the time instance lies with probability 99%." id="ISO19138:2006:measure:58">Time accuracy at 99% significance level</option>
	  <option value="Time accuracy at 99.8% significance level" title="Half length of the interval defined by an upper and a lower limit, in which the true value for the time instance lies with probability 99.8%." id="ISO19138:2006:measure:59">Time accuracy at 99.8% significance level</option>
	  <option value="">-- Thematic accuracy / Classification correctness --</option>
	  <option value="Number of incorrectly classified features" title="Number of incorrectly classified features" id="ISO19138:2006:measure:60">Number of incorrectly classified features</option>
	  <option value="Misclassification rate" title="number of incorrectly classified features in relation to the number of features that are supposed to be there" id="ISO19138:2006:measure:61">Misclassification rate</option>
	  <option value="Misclassification matrix" title="matrix that indicates the number of items of class (i) classified as class (j)." id="ISO19138:2006:measure:62">Misclassification matrix</option>
	  <option value="Relative misclassification matrix" title="matrix that indicates the number of items of class (i) classified as class (i) divided by the number of items of class (i)" id="ISO19138:2006:measure:63">Relative misclassification matrix</option>
	  <option value="Kappa coefficient" title="Coefficient to quantify the proportion of agreement of assignments to classes by removing misclassifications" id="ISO19138:2006:measure:64">Kappa coefficient</option>
	  <option value="">-- Thematic accuracy / Non-quantitative attribute correctness --</option>
	  <option value="Number of incorrect attribute values" title="Total number of erroneous attribute values within the relevant part of the dataset" id="ISO19138:2006:measure:65">Number of incorrect attribute values</option>
	  <option value="Rate of correct attribute values" title="Number of correct attribute values in relation to the total number of attribute values" id="ISO19138:2006:measure:66">Rate of correct attribute values</option>
	  <option value="Rate of incorrect attribute values" title="Number of attribute values where incorrect values are assigned in relation to the total number of attribute values" id="ISO19138:2006:measure:67">Rate of incorrect attribute values</option>
	  <option value="">-- Thematic accuracy / Quantitative attribute accuracy --</option>
	  <option value="Attribute value uncertainty at 68.3% significance level" title="Half length of the interval defined by an upper and a lower limit, in which the true value for the quantitative attribute lies with probability 68.3%." id="ISO19138:2006:measure:68">Attribute value uncertainty at 68.3% significance level</option>
	  <option value="Attribute value uncertainty at 50% significance level" title="Half length of the interval defined by an upper and a lower limit, in which the true value for the quantitative attribute lies with probability 50%." id="ISO19138:2006:measure:69">Attribute value uncertainty at 50% significance level</option>
	  <option value="Attribute value uncertainty at 90% significance level" title="Half length of the interval defined by an upper and a lower limit, in which the true value for the quantitative attribute lies with probability 90%." id="ISO19138:2006:measure:70">Attribute value uncertainty at 90% significance level</option>
	  <option value="Attribute value uncertainty at 95% significance level" title="Half length of the interval defined by an upper and a lower limit, in which the true value for the quantitative attribute lies with probability 95%." id="ISO19138:2006:measure:71">Attribute value uncertainty at 95% significance level</option>
	  <option value="Attribute value uncertainty at 99% significance level" title="Half length of the interval defined by an upper and a lower limit, in which the true value for the quantitative attribute lies with probability 99%." id="ISO19138:2006:measure:72">Attribute value uncertainty at 99% significance level</option>
	  <option value="Attribute value uncertainty at 99.8% significance level" title="Half length of the interval defined by an upper and a lower limit, in which the true value for the quantitative attribute lies with probability 99.8%." id="ISO19138:2006:measure:73">Attribute value uncertainty at 99.8% significance level</option>
	</helper>
    </element>
    <element name="gmd:northBoundLatitude" id="347.0">
        <label>Latitudine Nord</label>
        <description>Coordinata più a nord dell’estensione dei dati,data dal valore di latitudine espresso in gradi decimali</description>
        <condition>obbligatorio</condition>
    </element>
    <element name="gmd:numberOfDimensions" id="158.0">
        <label>Numero delle dimensioni</label>
        <description>Numero degli assi spaziali-temporali indipendenti</description>
        <condition>obbligatorio</condition>
    </element>
    <element name="gmd:obligation" id="311.0">
        <label>Obligation</label>
        <description>Obligation of the extended element</description>
    </element>
    <element name="gmd:offLine" id="278.0">
        <label>Fuori linea</label>
        <description>Informazioni sui supporti non in linea dai quali la risorsa può essere ottenuta</description>
    </element>
    <element name="gmd:offset" id="267.0">
        <label>Offset</label>
        <description>Il valore fisico corrispondente al valore di una cella zero</description>
    </element>
    <element name="gmd:onLine" id="277.0">
        <label>Risorsa online</label>
        <description>Informazioni sulle fonti online dalle quali la risorsa può essere ottenuta</description>
    </element>
    <element name="gmd:onlineResource" id="390.0">
        <help>Definire l'URL per accedere al sito web</help>
        <label>Risorsa online</label>
        <description>Informazioni on-line che possono essere utilizzate per contattare l’Ente</description>
    </element>
	<element name="gmd:orderingInstructions" id="301.0">
        <label>Istruzioni per l'ordine</label>
        <description>Istruzioni generali, termini e servizi forniti dal
             distributore</description>
    </element>
    <element name="gmd:organisationName" id="376.0">
        <label>Nome dell'ente</label>
        <description>Nome dell’organizzazione responsabile</description>
        <condition>conditional</condition>
    </element>
    <element name="gmd:orientationParameterAvailability" id="172.0">
        <label>Disponibilità dei parametri di orientamento</label>
        <description>Indicazione se sono disponibili o meno i parametri di orientamento</description>
        <condition>obbligatorio</condition>
    </element>
    <element name="gmd:orientationParameterDescription" id="173.0">
        <label>Descrizione dei parametri di orientamento</label>
        <description>Descrizione dei parametri utilizzati per descrivere l'orientamento del sensore</description>
    </element>
    <element name="gmd:other" id="155.0">
        <label>Altro</label>
        <description>Classe di informazioni che non rientra nelle altre categorie ai quali si applicano i dati</description>
        <condition/>
    </element>
    <element name="gmd:otherCitationDetails" id="370.0">
        <label>Altri dettagli</label>
        <description>Ulteriori informazioni di citazione</description>
    </element>
    <element name="gmd:otherConstraints" id="72.0">
        <label>Altri vincoli</label>
        <description>Altri vincoli e prerequisiti legali per l’accesso e l’utilizzo della risorsa</description>
        <condition>conditional</condition>
    </element>
    <element name="gmd:page" id="406.0">
        <label>Pagina</label>
        <description>Dettagli sulle pagine nelle quali è stato pubbilicato l'articolo</description>
    </element>
    <element name="gmd:parameterCitation" id="175.0">
        <label>Parametero citatione</label>
        <description>Il riferimento fornisce la descrizione dei parametri</description>
    </element>
    <element name="gmd:parentEntity" id="316.0">
        <label>Genitore entità</label>
        <description>Nome dell'entità dei metadati in cui questo elemento di metadati estesi può essere visualizzato. La denominazione può essere elemento di metadati standard o altro elemento di metadati estesi.</description>
        <condition>obbligatorio</condition>
    </element>
    <element name="gmd:parentIdentifier" id="5.0">
        <label>Identificatore metadati di rango superiore</label>
        <description>Identificatore univoco del file di metadati di rango superiore (se esistente)</description>
    </element>
    <element name="gmd:pass" id="132.0">
        <label>Pass</label>
        <description>Indicazione del risultato della conformità dove 0 = fail and 1 = pass</description>
        <condition>obbligatorio</condition>
    </element>
    <element name="gmd:peakResponse" id="263.0">
        <label>Risposta di picco</label>
        <description>Lunghezza d'onda alla quale la risposta è la più alta</description>
    </element>
    <element name="gmd:phone" id="526.0">
        <label>Telefono</label>
        <description>Recapito telefonico per contattare l’Ente responsabile dei dati</description>
    </element>
    <element name="gmd:plannedAvailableDateTime" id="300.0">
        <label>Disopnibile dal</label>
        <description>Data e ora in cui il set di dati sarà disponibile
            (CCYY-MM-DDThh:mm:ss)</description>
    </element>
    <element name="gmd:pointInPixel" id="167.0">
        <label>Punto del pixel</label>
        <description>Punto del pixel a cui si riferiscono le coordinate.</description>
        <condition>obbligatorio</condition>
    </element>
    <element name="gmd:pointOfContact" id="29.0">
        <label>Punto di contatto</label>
        <description>Descrizione del responsabile della risorsa e delle modalità di contatto</description>
    </element>
    <element name="gmd:polygon" id="342.0">
        <label>Poligono</label>
        <description>Serie di punti che definiscono il poligono di delimitazione</description>
        <condition>obbligatorio</condition>
    </element>
    <element name="gmd:portrayalCatalogueCitation" id="269.0">
        <label>Rappresentazione del catalogo citato</label>
        <description>Riferimento bibliografico al catalogo rappresentato</description>
        <condition>obbligatorio</condition>
    </element>
    <element name="gmd:portrayalCatalogueInfo" id="19.0">
        <label>Info sulla rappresentazione del catalogo</label>
        <description>Fornisce informazioni sul catalogo di regole definite per la rappresentazione di una risorsa(e)</description>
    </element>
    <element name="gmd:positionName" id="377.0">
        <label>Ruolo del responsabile</label>
        <description>Ruolo o funzione della persona responsabile</description>
        <condition>conditional</condition>
    </element>
    <element name="gmd:postalCode" id="384.0">
        <label>Codice postale</label>
        <description>CAP o altro codice postale</description>
    </element>
    <element name="gmd:presentationForm" id="368.0">
        <label>Formato di presentazione</label>
        <description>Modalità in cui la risorsa è rappresentata</description>
    </element>
    <element name="gmd:processStep" id="84.0">
        <label>Fase del processo</label>
        <description> Informazioni su un evento nel processo di creazione per i dati specificati nell'ambito da'pplicazione</description>
        <condition>conditional</condition>
    </element>
    <element name="gmd:processingLevelCode" id="249.0">
        <label>Elaborazione codice di livello</label>
        <description>Codice del distributore dell'immagine che identifica il livello di elaborazione radiometrica e geometrica che è stato applicato</description>
    </element>
    <element name="gmd:processor" id="90.0">
        <label>Processore</label>
        <description>Identificazione di, e mezzi di comunicazione con, persona e l'ente associata alla fase del processo</description>
    </element>
    <element name="gmd:protocol" id="398.0">
        <label>Protocollo</label>
        <description>Protocollo di connessione utilizzato</description>
    </element>
    <element name="gmd:purpose" id="26.0">
        <label>Finalità</label>
        <description>Riepilogo delle intenzioni con cui è stata sviluppata la risorsa</description>
    </element>
    <element name="gmd:radiometricCalibrationDataAvailability" id="252.0">
        <label>Calibrazione radiometrica dei dati disponibili</label>
        <description>Indicazione dell'esistenza o meno dell'informazione della calibrazione radiometica per la generazione del radiometrically calibrated standard</description>
    </element>
    <element name="gmd:rationale" id="88.0">
        <label>Motivazione</label>
        <description>Requisito o scopo per fase del processo</description>
    </element>
    <element name="gmd:rationale" id="318.0" context="gmd:MD_ExtendedElementInformation">
        <label>Motivazione</label>
        <description>Motivo per creare l'elemento esteso</description>
    </element>
    <element name="gmd:referenceSystemIdentifier" id="187.0">
        <label>Identificatore del sistema di riferimento</label>
        <description>Identificatore del sistema di riferimento</description>
        <condition>conditional</condition>
    </element>
    <element name="gmd:referenceSystemInfo" id="13.0">
        <label>Informazioni sul sistema di riferimento</label>
        <description>Descrizione del sistema di riferimento spaziale dei dati</description>
    </element>
    <element name="gmd:report" id="80.0">
        <label>Report</label>
        <description>Informazioni quantitative sulla qualità dei dati</description>
        <condition>conditional</condition>
    </element>
    <element name="gmd:resolution" id="182.0">
        <label>Risoluzione</label>
        <description>Grado di dettaglio dei dati</description>
    </element>
    <element name="gmd:resourceConstraints" id="35.0">
        <label>Vincoli sulla risorsa</label>
        <description>Informazioni sui vincoli applicati alla risorsa</description>
    </element>
    <element name="gmd:resourceFormat" id="32.0">
        <label>Formato della risorsa</label>
        <description>Descrizione del formato della risorsa</description>
    </element>
    <element name="gmd:resourceMaintenance" id="30.0">
        <label>Gestione della risorsa</label>
        <description>Informazioni sulla frequenza di aggiornamento della risorsa.</description>
    </element>
    <element name="gmd:resourceSpecificUsage" id="34.0">
        <label>Uso specifico della risorsa</label>
        <description>Fornisce informazioni di base sulle applicazioni specifiche per le quali la risorsa è stata utilizzata dai diversi utenti</description>
    </element>
    <element name="gmd:result" id="107.0">
        <label>Risultato</label>
        <description>Valori della misura della qualità</description>
        <condition>obbligatorio</condition>
    </element>
    <element name="gmd:role" id="566.0" context="gmd:MD_Association">
        <label>Ruolo</label>
        <description>Riferimento ai nodi (ruoli) di una associazione concreta</description>
    </element>
	<element name="gmd:role" id="379.0">
        <label>Ruolo</label>
        <description>Ruolo del responsabile dei dati</description>
        <condition>obbligatorio</condition>
    </element>
    <element name="gmd:rule" id="317.0">
        <label>Regola</label>
        <description>Specifica come l'elemento esteso si relaziona agli altri elementi ed entità esistenti</description>
        <condition>obbligatorio</condition>
    </element>
    <element name="gmd:scaleDenominator" id="94.0">
        <label>Denominatore di scala</label>
        <description>Denominator of the representative fraction on a source map</description>
    </element>
    <element name="gmd:scaleFactor" id="266.0">
        <label>Fattore di scala</label>
        <description>Fattore di scala applicato al valore della cella</description>
    </element>
    <element name="gmd:schemaAscii" id="324.0">
        <label>Schema ASCII</label>
        <description>Schema completo dato come file ASCII</description>
    </element>
    <element name="gmd:schemaLanguage" id="322.0">
        <label>Lingua dello schema</label>
        <description>Identificazione della lingua dello schema utilizzato</description>
        <condition>obbligatorio</condition>
    </element>
    <element name="gmd:scope" id="79.0">
        <label>Scopo</label>
        <description>Livello cui sono applicate le informazioni di qualità</description>
    </element>
    <element name="gmd:sequenceIdentifier" id="257.0">
        <label>Identificatore di Sequenza</label>
        <description>Numero che identifica in modo univoco le istanze di bande di lunghezze d'onda su cui si sensore funziona</description>
    </element>
    <element name="gmd:series" id="369.0">
        <label>Serie-dataset</label>
        <description>Informazioni sulla serie (dataset) di cui il dataset (sezione) è parte</description>
    </element>
    <element name="gmd:shortName" id="308.0">
        <label>Nome breve</label>
        <description>Forma breve adatto per l'uso di un metodo di implementazione, come XML o SGML.
            NOTE other methods may be used</description>
    </element>
    <element name="gmd:softwareDevelopmentFile" id="326.0">
        <label>Sviluppo software di file</label>
        <description>Applicazione dello schema dato come un sviluppo software di file</description>
    </element>
    <element name="gmd:softwareDevelopmentFileFormat" id="327.0">
        <label> Formato del file per lo sviluppo del software</label>
        <description>Software dependent format used for the application schema software dependent
            file</description>
    </element>
    <element name="gmd:source" id="85.0">
        <label>Dati di origine</label>
        <description>Informazioni sui dati di origine utilizzati per creare i dati specificati nell'ambito di applicazione</description>
        <condition>obbligatorio</condition>
    </element>
    <element name="gmd:source" id="319.0" context="gmd:MD_ExtendedElementInformation">
        <condition>obbligatorio</condition>
        <label>Fonte</label>
        <description>Nome della persona o dell'ente creatore dell'elemento esteso</description>
    </element>
    <element name="gmd:sourceCitation" id="96.0">
        <label>Citazione della fonte</label>
        <description>Riferimento consigliato da utilizzare per i dati di origine
</description>
    </element>
    <element name="gmd:sourceExtent" id="97.0">
        <label>Estensione di origine</label>
        <description>Informazioni sull'estensione spaziale verticale e temporale dei dati di origine</description>
        <condition>conditional</condition>
    </element>
    <element name="gmd:sourceReferenceSystem" id="95.0">
        <label>Fonte di riferimento del sistema</label>
        <description>Sistema di riferimento spaziale utilizzato dalla sorgente dei dati</description>
    </element>
    <element name="gmd:sourceStep" id="98.0">
        <label>Fase di origine</label>
        <description>informazioni su un evento nel processo di creazione per i dati di origine</description>
    </element>
    <element name="gmd:southBoundLatitude" id="346.0">
        <label>Latitudine Sud</label>
        <description>Coordinata più a sud dell’estensione dei dati, data dal valore di latitudine espresso in gradi decimali</description>
        <condition>obbligatorio</condition>
    </element>
    <element name="gmd:spatialExtent" id="353.0">
        <label>Spatial extent</label>
        <description>Spatial extent component of composite spatial and temporal extent</description>
        <condition>obbligatorio</condition>
    </element>
    <element name="gmd:spatialRepresentationInfo" id="12.0">
        <label>informazioni sulla rappresentazione spaziale</label>
        <description>Rappresentazione digitale delle informazioni spaziali dei dati</description>
    </element>
    <element name="gmd:spatialRepresentationType" id="37.0">
        <label>Tipo di rappresentazione spaziale</label>
        <description>Metodo di rappresentazione spaziale dei dati (es:vector)</description>
    </element>
    <element name="gmd:spatialResolution" id="38.0">
        <label>Risoluzione spaziale</label>
        <description>Fattore che fornisce la comprensione generale della densità dei dati nel dataset</description>
    </element>
    <element name="gmd:specificUsage" id="63.0">
        <label>Uso specifico</label>
        <description>Breve descrizione della risorsa e/o utilizzo della serie delle risorse</description>
        <condition>obbligatorio</condition>
    </element>
    <element name="gmd:specification" id="130.0" context="gmd:DQ_ConformanceResult">
        <condition>obbligatorio</condition>
        <label>Specifica</label>
        <description>citazione di specifiche di prodotto o di esigenze degli utenti rispetto alle quali i dati vengono valutati</description>
    </element>
    <element name="gmd:specification" id="288.0" context="gmd:MD_Format">
        <label>Specifiche</label>
        <description>Nome di un sottoinsieme, profilo o del formato delle specifiche del prodotto</description>
    </element>
    <element name="gmd:specification">
        <label>Specifiche</label>
    </element>
    <element name="gmd:statement" id="83.0">
        <label>Genealogia del dato – Processo di produzione</label>
        <description>Testo descrittivo della “genealogia” dei dati</description>
        <condition>conditional</condition>
    </element>
    <element name="gmd:status" id="28.0">
        <label>Status</label>
        <description>Stato della risorsa(e)</description>
    </element>
    <element name="gmd:supplementalInformation" id="46.0">
        <label>Informazioni supplementari</label>
        <description>Informazioni descrittive supplementari sui dati</description>
    </element>
    <element name="gmd:temporalElement" id="337.0">
        <label>Elemento temporale</label>
        <description>Componenti temporali dell’estensione dei dati</description>
        <condition>conditional</condition>
    </element>
    <element name="gmd:textGroup" id="602.0">
        <label>TextGroup</label>
        <description>TextGroup</description>
    </element>
    <element name="gmd:thesaurusName" id="55.0">
        <label>Thesaurus</label>
        <description>Rinvio ad un thesaurus specifico contenente le parole chiave da utilizzare</description>
    </element>
    <element name="gmd:title" id="360.0">
        <label>Titolo</label>
        <description>Titolo con cui sono identificati i dati</description>
        <condition>obbligatorio</condition>
    </element>
    <element name="gmd:title" id="507.0" context="gmd:MD_Legislation">
        <label>Titolo</label>
        <description>Riferimento al titolo giuridico</description>
    </element>
    <element name="gmd:toneGradation" id="265.0">
        <label>Gradazione di tono</label>
        <description>Numero dei valori numerici discreti nella griglia di dati</description>
    </element>
    <element name="gmd:topicCategory" id="41.0">
        <label>Tema</label>
        <description>Tema principale cui si riferiscono i dati</description>
        <condition>obbligatorio</condition>
    </element>
    <element name="gmd:MD_TopicCategoryCode">
        <label>Codice di categoria del topic</label>
        <description>Classificazione tematica dei dati geografici usata per aiutare nel raggruppamento e nella ricerca dei dataset geografici disponibili. Può anche essere usata per raggruppare le keyword. NOTA: Ci sono sovrapposizioni tra le categorie generali; si incoraggia l'utente a selezionare quella più appropriata.</description>
    </element>
    <element name="gmd:topologyLevel" id="177.0">
        <label>Livello di topologia</label>
        <description>Codice che identifica il grado di complessità delle relazioni spaziali</description>
    </element>
    <element name="gmd:transferOptions" id="273.0">
        <label>Opzioni di trasferimento</label>
        <description>Informazioni sui mezzi con i quali la risorsa può essere ottenuta dal distributore</description>
    </element>
    <element name="gmd:transferSize" id="276.0">
        <label>Dimensioni di trasferimento</label>
        <description>Dimensione stimata di una unità nel formato di trasferimento specificato, espresso in
             megabyte. La dimensione di trasferimento è &gt; 0.0</description>
    </element>
    <element name="gmd:transformationDimensionDescription" id="168.0">
        <label>Transformation dimension description</label>
        <description>Description of the information about which grid dimensions are the spatial
            dimensions</description>
    </element>
    <element name="gmd:transformationDimensionMapping" id="169.0">
        <label> Mappatura della dimension69
e di trasformazione.</label>
        <description>Informazioni su quali dimensioni della griglia sono le dimensioni spaziali</description>
    </element>
    <element name="gmd:transformationParameterAvailability" id="161.0">
        <label>Disponibilità dei coefficienti della trasformazione</label>
        <condition>obbligatorio</condition>
        <description>Indicazione se esistono o meno i coefficienti della trasformazione affine per il passaggio da coordinate immagine a coordinate terreno</description>
    </element>
    <element name="gmd:triangulationIndicator" id="251.0">
        <label>Triangolazione aerea</label>
        <description>Indicazione se la triangolazione aerea è stata effettuata o meno</description>
    </element>
    <element name="gmd:turnaround" id="302.0">
        <label>Turnaround</label>
        <description>Typical turnaround time for the filling of an order</description>
    </element>
    <element name="gmd:type" id="54.0">
        <label>Tipo</label>
        <description>Oggetto utilizzato to group similar keywords</description>
    </element>
    <element name="gmd:type" id="540.0" context="gmd:MD_CodeDomain">
        <label>Tipo</label>
        <description>Tipo di dati del dominio codice</description>
    </element>
    <element name="gmd:type" id="543.0" context="gmd:MD_Type">
        <label>Definizione tipo</label>
        <description>Definizione del tipo di dati</description>
        <help>Definizione del tipo di dati, formali informali (i.e. Text12, Line)</help>
    </element>
    <element name="gmd:units" id="262.0">
        <label>Valore unitario</label>
        <description>Unità in cui sono espresse le lunghezze d'onda del sensore</description>
    </element>
    <element name="gmd:unitsOfDistribution" id="275.0">
        <label>Unità di distribuzione</label>
        <description>Tiles, layers, aree geografiche, ecc, nel quale sono disponibili dati</description>
    </element>
    <element name="gmd:updateScope" id="146.0">
        <label>Campo dell'aggiornamento</label>
        <description>Campo di applicazione dei dati a cui si applica la manutenzione</description>
    </element>
	<element name="gmd:updateScopeDescription" id="147.0">
        <label>Aggiornamento del campo di descrizione</label>
        <description>Ulteriori informazioni sulla gamma o estensione della risorsa</description>
    </element>
    <element name="gmd:usageDateTime" id="64.0">
        <label>Uso datetime</label>
        <description>Data e ora del primo utilizzo o l'intervallo di utilizzi of uses of the resource and/or resource series (YYYY-MM-DDThh:mm:ss)</description>
    </element>
    <element name="gmd:useConstraints" id="71.0">
        <label>Vincoli di fruibilità</label>
        <description>Cfr. art. 1 Codice A.D.Vincoli sulla possibilità di utilizzare il dato, derivanti da regolamenti e norme nazionali ed europee(protezione della privacy, proprietà intellettuale, altre restrizioni)</description>
    </element>
    <element name="gmd:useLimitation" id="68.0">
        <label>Limitazione d’uso</label>
        <description>Restrizioni di utilizzo dei dati e/o dei relativi metadati</description>
    </element>
    <element name="gmd:userContactInfo" id="66.0">
        <label>Info contatto utente</label>
        <description>Identificazione e modalità di comunicazione con il responsabile e l'ente utilizzatore della risorsa</description>
        <condition>obbligatorio</condition>
    </element>
    <element name="gmd:userDefinedMaintenanceFrequency" id="145.0">
        <label>Frequenza di manutenzione definita dall'utente</label>
        <description>Periodo di mantenimento diverso da quello definito</description>
    </element>
    <element name="gmd:userDeterminedLimitations" id="65.0">
        <label>Restrizioni relative determinate dall'utente</label>
        <description>Applicazioni, determinate dall'utente per le quali le risorse e/o serie di risorse non sono idonee</description>
    </element>
    <element name="gmd:userNote" id="75.0">
        <label>Nota utente</label>
        <description>Spiegazione dell'applicazione dei vincoli giuridici o altri presupposti legali per ottenere e utilizzare la risorsa o metadati</description>
    </element>
    <element name="gmd:value" id="137.0" context="gmd:DQ_QuantitativeResult">
        <condition>obbligatorio</condition>
        <label>Valore</label>
        <description>Valore quantitativo della qualità dei dati</description>
    </element>
    <element name="gmd:value">
        <label>Valore</label>
        <description/>
    </element>
    <element name="gmd:value" id="544.0" context="gmd:MD_Type">
        <label>Valore</label>
        <description>Data type value</description>
    </element>
    <element name="gmd:valueType" id="134.0">
        <label>Tipo di valore</label>
        <description>Valore o intervallo di valore di livello della qualità di conformità quantitativa.</description>
	<helper>
	    <option value="Boolean">Booleano</option>
	    <option value="Real">Reale</option>
	    <option value="Integer">Intero</option>
	    <option value="Ratio">Frazione</option>
	    <option value="Percentage">Percentuale</option>
	    <option value="Measure(s) (value(s) + unit(s))">Misura (valore + unità)</option>
	</helper>
    </element>
    <element name="gmd:valueUnit" id="135.0">
        <label>Unità di misura</label>
        <description>Unità di misura dei valori di qualità dei dati</description>
    </element>
    <element name="gmd:version" id="208.2" context="gmd:RS_Identifier">
        <label>Versione</label>
        <description>Identificatore di versione per il namespace</description>
    </element>
    <element name="gmd:version" id="286.0">
        <label>Versione formato</label>
        <description>Versione del formato dei dati</description>
        <condition>obbligatorio</condition>
    </element>
    <element name="gmd:verticalElement" id="338.0">
        <label>Elemento verticale</label>
        <description>Componenti verticali dell’estensione dei dati</description>
        <condition>conditional</condition>
    </element>
    <element name="gmd:voice" id="408.0">
        <label>Telefono</label>
        <description>Numero telefonico</description>
    </element>
    <element name="gmd:volumes" id="295.0">
        <label>Volumei</label>
        <description>Numero di oggetti identificati nei supporti</description>
    </element>
    <element name="gmd:westBoundLongitude" id="344.0">
        <label>Longitudine Ovest</label>
        <description>Limite ad ovest dell’estensione dei dati, data dal valore di longitudine espresso in gradi decimali</description>
        <condition>obbligatorio</condition>
    </element>
    <element name="gml:beginPosition">
        <label>Data di inizio</label>
        <description>Formattata come 2007-09-12T15:00:00 (YYYY-MM-DDTHH:mm:ss)</description>
    </element>

    <element name="gml:endPosition">
        <label>Data di fine</label>
        <description>Formattata come 2007-09-12T15:00:00 (YYYY-MM-DDTHH:mm:ss)</description>
    </element>

    <element name="gml:relatedTime">
        <label>Relazioni temporali</label>
        <description>Defines the relation of a given time to the object.</description>
    </element>

    <element name="gml:coordinates">
        <label>Coordinate</label>
        <description>Utilizzato per registrare una serie di tuples o coordinate.</description>
    </element>

    <element name="gml:Polygon">
        <label>Poligono</label>
        <description>Un Poligono è un tipo particolare di superficie definita da una singola faccia.La frontiera di questa faccia  è complanare e il poligono usa interpolazione planare nel suo interno.</description>
    </element>

    <element name="gml:Point">
        <label>Punto</label>
        <description>Un punto è definito da una tupla di coordinate.</description>
        <example>74. -37.</example>
    </element>
	<element name="gml:LineString">
        <label>Linea</label>
        <description>Un LineString è una curva speciale che consiste in un singolo segmento con interpolazione lineare. Essa è definita da due o più tuple di coordinate, con interpolazione lineare tra di loro.</description>
    </element>

    <element name="gml:LinearRing">
        <label>Alello lineare</label>
        <description>Un anello lineare è definito da quattro o più tuple di coordinate, con interpolazione lineare tra loro; le coordinate del primo e l'ultimo devono coincidere.</description>
    </element>

    <element name="gml:exterior">
        <label>Limite esterno</label>
        <description>Il limite esterno di un solido.</description>
    </element>

    <element name="gml:interior">
        <label>Limire interno</label>
        <description>Il limite interno di un solido.</description>
    </element>


    <element name="gml:begin">
        <label>Inizio</label>
        <description/>
    </element>    
    <element name="gml:end">
        <label>Fine</label>
        <description/>
    </element>
    <element name="gml:duration">
        <label>Durata</label>
	<description>Conforme alla sintassi dello standard ISO8601 per intervalli temporali</description>
    </element>    
    <element name="gml:timeInterval">
        <label>Intervallo temporale</label>
    	<description>Conforme allo standard ISO 11404, basato su valori a virgola mobile per durate temporali.
    		ISO 11404 syntax specifies the use of a positiveInteger together with appropriate values for radix and factor. The resolution of the time interval is to one radix ^(-factor) of the specified time unit.
    		The value of the unit is either selected from the units for time intervals from ISO 31-1:1992, or is another suitable unit.  The encoding is defined for GML in gml:TimeUnitType. The second component of this union type provides a method for indicating time units other than the six standard units given in the enumeration.</description>
    </element>
    <element name="gml:name">
	    <label>Nome</label>
	    <description></description>
    </element>
    <element name="gml:metaDataProperty">
	    <label>Proprietà del metadato</label>
	    <description></description>
    </element>
    <element name="gml:identifier">
	    <label>Identificatore</label>
	    <description></description>
    </element>
    <element name="gml:description">
	    <label>Descrizione</label>
	    <description>Testo di descrizione dell'elemento</description>
    </element>
    <element name="gml:descriptionReference">
	    <label>Description reference</label>
	    <description></description>
    </element>
    <element name="gml:TimeInstant">
        <label>Istante temporale</label>
        <description/>
    </element>
    <element name="gml:TimePosition">
        <label>Posizione temporale</label>
        <description/>
    </element>
    <element name="gml:timePosition">
        <label>Posizione temporale</label>
        <description/>
    </element>
    <element name="gml:TimePeriod">
        <label>Periodo temporale</label>
        <description/>
    </element>
    <element name="gml:TimeNode">
        <label>Time node</label>
        <description/>
    </element>
    <element name="gml:TimeEdge">
        <label>Limite temporale</label>
        <description/>
    </element>
    <element name="gml:ProjectedCRS">
        <label>Piattaforma CRS</label>
        <description/>
    </element>
    
    <element name="gml:id" id="191.0" context="gmd:MD_Georectified">
        <label>Identificatore</label>
        <description>Identificatore del punto</description>
    </element>

    <element name="gml:id" id="191.0" context="gmd:MD_CRS">
        <label>Ellissoide</label>
        <description>Identità del ellissoide utilizzato</description>
        <help>identità del ellissoide utilizzato</help>
    </element>
    <element name="id" id="191.0">
        <label>Identificatore</label>
        <description>Identificatore unico</description>
    </element>
    <element name="indeterminatePosition">
	    <label>Indeterminate position</label>
	    <description></description>
    </element>
    <element name="frame">
	    <label>Frame</label>
	    <description>Frame attribute provides a URI reference that identifies a description of the reference system</description>
    </element>
    <element name="calendarEraName">
	    <label>Name of the calendar era</label>
	    <description></description>
    </element>
    <element name="unit">
	    <label>Unit</label>
	    <description></description>
    </element>
    <element name="radix">
	    <label>Radix</label>
	    <description></description>
    </element>
    <element name="factor">
	    <label>Factor</label>
	    <description></description>
    </element>
    
    
    
    <element name="srv:SV_ServiceIdentification">
        <label>Servizio di identificazione (19119)</label>
        <description>ISO 19119-2005 Service Identification</description>
    </element>
    <element name="srv:SV_ParameterDirection">
        <label>Parameter direction</label>
    </element>
    <element name="srv:serviceType"><!-- readonly="true" -->
        <label>Tipo di servizio</label>
        <description>Nome del tipo di servizio da un registro di servizi. Per esempio, i valori dello nameSpace e il nome degli attributi di GeneralName possono essere 'OGC' e 'catalogue'</description>
        <helper>
            <option value="OGC:WMS">OGC Web Map Service (OGC:WMS)</option>
            <option value="OGC:WFS">OGC Web Feature Service (OGC:WFS)</option>
            <option value="OGC:WCS">OGC Web Coverage Service (OGC:WCS)</option>
            <option value="W3C:HTML:DOWNLOAD">Download (W3C:HTML:DOWNLOAD)</option>
            <option value="W3C:HTML:LINK">Information (W3C:HTML:LINK)</option>
            <!-- INSPIRE Service type defined in MD IR / 1.3.1 Spatial data service type
            <option value="discovery">Discovery Service (discovery)</option>
            <option value="view">View Service (view)</option>
            <option value="download">Download Service (download)</option>
            <option value="transformation">Transformation Service (transformation)</option>
            <option value="other">Other Services (other)</option> --> 
        </helper>
    </element>
	<element name="srv:serviceTypeVersion">
        <label>Service Version</label>
        <description>Fornisce la ricerca in base alla versione del tipo di servizio. Per esempio, si potrebbe essere interessati ai soli servizi di catalogo OGC V1.1. Se la versione è mantenuta come un attributo separato, gli utenti possono ricercare facilmente tutti i servizi di un tipo, indipendentemente dalla versione</description>
    </element>
    <element name="srv:accessProperties">
        <label>Proprietà di accesso</label>
        <description>Informazioni sulla disponibilità del servizio ad es. tariffe, disponibilità, istruzioni oredering</description>
    </element>
    <element name="srv:restrictions">
        <label>Restrizioni</label>
        <description>Vincoli giuridici e di sicurezza su come accedere al servizio e distribuzione dei dati generati dal servizio</description>
    </element>
    <element name="srv:containsOperations">
        <label>Operazioni contenute</label>
        <description>Fornisce informazioni sulle operazioni che costituiscono il servizio</description>
    </element>
    <element name="srv:operatesOn">
        <label>Lavora su</label>
        <description>Fornisce informazioni sui dataset su cui opera il servizio</description>
    </element>
    <element name="srv:operationName">
        <label>Nome dell'operazione</label>
        <description>Identificatore univoco per questa interfaccia</description>
    </element>
    <element name="srv:SV_OperationMetadata">
        <label>Operazione</label>
        <description>Metadati sulla operazione</description>
    </element>
    <element name="srv:DCP">
        <label>Distributed Computing Platforms</label>
        <description>Piattaforme di calcolo distribuito sui quali l'operazione è stata implementata</description>
    </element>
    <element name="srv:operationDescription">
        <label>Descrizione operazione</label>
        <description>Testo libero che descrive lo scopo del funzionamento e i risultati dell'operazione</description>
    </element>
    <element name="srv:invocationName">
        <label>Nome invocazione</label>
        <description>Il nome utilizzato per richiamare questa interfaccia nel contesto del DCP. Il nome è identico per tutti i DCP</description>
    </element>
    <element name="srv:parameters">
        <label>Parametri</label>
        <description>I parametri che sono necessari per questa interfaccia</description>
    </element>
    <element name="srv:SV_Parameter">
        <label>Parametro</label>
        <description>I parametri che sono necessari per questa interfaccia</description>
    </element>
    <element name="srv:direction">
        <label>Direzione</label>
    </element>
    <element name="srv:valueType">
        <label>Tipo di valore</label>
    </element>
    <element name="srv:connectPoint">
        <label>Punto di contatto</label>
        <description>Gestione per l'accesso all'interfaccia del servizio</description>
    </element>
    <element name="srv:dependsOn">
        <label>Dipendenze</label>
        <description>Elenco delle operazioni che devono essere completate immediatamente prima della richesta dell'operazione corrente, strutturato come una lista per acquisizione alternativa dei precedenti e stabilita per l'acquisizione di processi paralleli </description>
    </element>
    <element name="srv:providerName">
        <label>Nome del provider</label>
        <description>Identificatore univoco per questa organizzazione</description>
    </element>
    <element name="srv:serviceContact">
        <label>Servizio Contatti</label>
        <description>Informazioni per contattare il fornitore del servizio</description>
    </element>
    <element name="srv:name">
        <label>Nome</label>
        <description>Il nome utilizzato dal servizio per questa chain o parametro</description>
    </element>
    <element name="srv:description">
        <label>Descrizione</label>
        <description>Spiegazione dettagliata dei servizi nella chain e output risultante o il ruolo del parametro</description>
    </element>
    <element name="srv:optionality">
        <label>Opzionalità</label>
        <description>Indicazione se il parametro è obbligatorio</description>
    </element>
    <element name="srv:repeatability">
        <label>Ripetibilità</label>
        <description>Indicazione se può essere fornito più di un valore del parametro</description>
    </element>
    <element name="srv:coupledResource">
        <label>Coupled Resource</label>
        <description>Dettagli dei servizi accoppiato con questo</description>
        <inspireInfo>Opzionale in INSPIRE</inspireInfo>
    </element>
    <element name="srv:SV_CoupledResource">
        <label>Coupled Resource</label>
        <description>Dettagli dei servizi accoppiato con questo</description>
    </element>
    <element name="srv:identifier">
        <label>Identificatore</label>
        <description>Identificatore di risorsa a cui si applica l'operazione</description>
    </element>
    <element name="srv:couplingType">
        <label>Tipo di accoppiamento</label>
        <description>Tipo di accoppiamentog</description>
    </element>
    <element name="srv:extent">
        <label>Estensione</label>
        <description>Geographic/Temporal Extent of Service</description>
    </element>
    <element name="srv:keywords">
        <label>Parole chiave</label>
        <description>Parole chiave che descrivono il servizio</description>
    </element>
    <element name="gmd:locale">
        <label>Altra lingua</label>
        <description>Utilizzare questa sezione per definire altre lingue di metadati (metadati multilingue).</description>
    </element>
    <element name="gmd:describes">
        <label>Descrivere</label>
        <description>Descrivere</description>
    </element>
    <element name="gmd:propertyType">
        <label>Tipo di proprietà</label>
        <description>Tipo di proprietà</description>
    </element>
    <element name="gmd:PT_Locale">
        <label>Locale</label>
        <description>Locale</description>
    </element>
    <element name="gmd:PT_LocaleContainer">
        <label>PT_LocaleContainer</label>
        <description>PT_LocaleContainer</description>
    </element>
    <element name="gmd:featureType">
        <label>Tipo di funzione</label>
        <description>Sottoinsieme di tipi di funzione dal catalogo citato che si verificano in funzione dei dati</description>
    </element>
    <element name="gmd:featureAttribute">
        <label>Attributo della funzione</label>
        <description/>
    </element>
    <element name="gmd:DS_Association">
        <label>DS_Association</label>
        <description>DS_Association</description>
    </element>
    <element name="gmd:DS_DataSet">
        <label>DS_DataSet</label>
        <description>DS_DataSet</description>
    </element>
    <element name="gmd:DS_Initiative">
        <label>DS_Initiative</label>
        <description>DS_Initiative</description>
    </element>
    <element name="gmd:DS_OtherAggregate">
        <label>DS_OtherAggregate</label>
        <description>DS_OtherAggregate</description>
    </element>
    <element name="gmd:DS_Platform">
        <label>DS_Platform</label>
        <description>DS_Platform</description>
    </element>
    <element name="gmd:DS_ProductionSeries">
        <label>DS_ProductionSeries</label>
        <description>DS_ProductionSeries</description>
    </element>
    <element name="gmd:DS_Sensor">
        <label>DS_Sensor</label>
        <description>DS_Sensor</description>
    </element>
    <element name="gmd:DS_Series">
        <label>DS_Series</label>
        <description>DS_Series</description>
    </element>
    <element name="gmd:DS_StereoMate">
        <label>DS_StereoMate</label>
        <description>DS_StereoMate</description>
    </element>
    <element name="gmd:languageCode">
        <label>Lingua</label>
        <description>Codice della lingua</description>
    </element>
    <element name="gmd:LanguageCode">
        <label>Codice lingua ISO</label>
        <description>Codice ISO della lingua</description>
    </element>    
    <element name="gmd:characterEncoding">
        <label>Codifica dei caratteri</label>
        <description>Codifica dei caratteri</description>
    </element>
    <element name="uuidref">
        <label>Metadata UUID</label>
        <description>Identificatore unico universale</description>
    </element>
    <element name="uom">
        <label>Unità di misura</label>
        <description/>
        <helper>
            <option value="m">meters</option>
        </helper>
    </element>
    <element name="gco:Record">
        <label>Record</label>
        <description/>
    </element>
    <element name="gco:Binary">
        <label>Binario</label>
        <description/>
    </element>
    <element name="gco:MemberName">
        <label>Nome del membro</label>
        <description/>
    </element>
    <element name="gco:aName">
        <label>Nome</label>
        <description/>
    </element>
    <element name="gco:aName" context="gco:TypeName">
        <label>Nome del tipo</label>
        <description/>
        <helper>
			<option value="BOOLEAN">BOOLEANO</option>
			<option value="BYTE">BYTE</option>
			<option value="CHARACTER">CARATTERE</option>
			<option value="DATE">DATA</option>
			<option value="DATETIME">DATA E ORA</option>
			<option value="DOUBLE">DOPPIA PRECISIONE</option>
			<option value="FLOAT">DECIMALE</option>
			<option value="INTEGER">INTERO</option>
			<option value="NUMERIC">NUMERICO</option>
			<option value="REAL">REALE</option>
			<option value="SERIAL">SERIALE</option>
			<option value="VARCHAR">VARCHAR</option>
			<option value="TEXT">TESTO</option>
		</helper>
    </element>
    <element name="gco:attributeType">
        <label>Tipo di attributo</label>
        <description/>
    </element>
    <element name="gco:TypeName">
        <label>Nome del tipo</label>
        <description/>
    </element>
    <element name="gco:LocalName">
        <label>Nome locale</label>
        <description/>
    </element>
    <element name="gco:ScopedName">
        <label>Scoped name</label>
        <description/>
    </element>
    <element name="gmd:has">
        <label>Has</label>
        <description>Has</description>
    </element>
    <element name="gmd:MD_PixelOrientationCode">
        <label>Codice di orientazione del pixel</label>
        <description>Punto in un pixel corrispondente alla posizione del pixel sull Terra.</description>
    </element>
    <element name="gmd:MD_ObligationCode">
        <label>Obligation code</label>
        <description>Obbligo dell'elemento o entità</description>
    </element>
    <element name="gmd:maximumOccurrence">
        <label>Occorrenza massima</label>
        <description>Occorrenza massima dell'elemento esteso</description>
    </element>
    <element name="gco:localName">
        <label>Nome</label>
        <description/>
    </element>
    <element name="gmd:composedOf">
        <label>Composto da</label>
        <description>Composto da</description>
    </element>
    <element name="gmd:partOf">
        <label>Parte di</label>
        <description>Parte di</description>
    </element>
    <element name="gmd:seriesMetadata">
        <label>SeriesMetadata</label>
        <description>SeriesMetadata</description>
    </element>
    <element name="gmd:subset">
        <label>Sottoinsieme</label>
        <description>Sottoinsieme</description>
    </element>
    <element name="gmd:superset">
        <label>Soprainsieme</label>
        <description>Soprainsieme</description>
    </element>
    <element name="gmd:CI_RoleCode">
        <label>Codice del ruolo</label>
        <description/>
    </element>
    <element name="gts:TM_PeriodDuration">
        <label>Periodo di durata</label>
        <description>
            Il tipo di dati di durata è utilizzato per specificare un intervallo di tempo.
            
            L'intervallo di tempo è specificato nella forma seguente "PnYnMnDTnHnMnS" in cui:
            
            * P indica il periodo (obbligatorio)
            * nY indica il numero di anni
            * nM indica il numero di mesi
            * nD indica il numero di giorni
            * T indica l'inizio di una sezione di tempo (necessario se si sta andando a specificare le ore, minuti o secondi)
            * nH indica il numero di ore
            * nM indica il numero di minuti
            * nS indica il numero di secondi            
        </description>
    </element>
    <element name="gco:CharacterString">
        <label>Testo</label>
        <description/>
    </element>
    <element name="gco:nilReason">
        <label>nil Reason</label>
        <description/>
    </element>
    <element name="srv:DCPList">
        <label>Lista di Distributed Computing Platforms</label>
    </element>
    <element name="gmd:verticalCRS">
        <label>CRS verticale</label>
        <description>Fornisce informazioni sull'origine da cui vengono misurati i valori delle quote massime e minime</description>
    </element>
    <element name="gmx:FileName">
        <label>Nome del file</label>
        <description>Nome del file e URL di provenienza.</description>
    </element>
    <element name="src">
        <label>URL di origine</label>
        <description>URL del documento.</description>
    </element>
<<<<<<< HEAD
=======
		<element name="gmx:Anchor">
				<label>Anchor</label>
				<description>Supports hyper-linking capabilities and ensures a web-like implementation of CharacterStrings</description>
		</element>
		<element name="xlink:href">
			<label>Link href</label>
			<description>Supplies the data that allows an XLink application to find a remote resource (or resource fragment) [W3C XLINK]</description>
		</element>
  	<!-- ==================================================== -->
    <element name="hidden-elements">
        <label>Hidden Elements</label>
        <description>Child elements and attributes have been hidden because you do no have access to view those elements</description>
    </element>
>>>>>>> ac60440f
</labels><|MERGE_RESOLUTION|>--- conflicted
+++ resolved
@@ -2447,8 +2447,6 @@
         <label>URL di origine</label>
         <description>URL del documento.</description>
     </element>
-<<<<<<< HEAD
-=======
 		<element name="gmx:Anchor">
 				<label>Anchor</label>
 				<description>Supports hyper-linking capabilities and ensures a web-like implementation of CharacterStrings</description>
@@ -2462,5 +2460,4 @@
         <label>Hidden Elements</label>
         <description>Child elements and attributes have been hidden because you do no have access to view those elements</description>
     </element>
->>>>>>> ac60440f
 </labels>