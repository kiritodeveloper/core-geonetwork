<?xml version="1.0" encoding="UTF-8"?>

<labels xmlns:gmd="http://www.isotc211.org/2005/gmd" 
		  xmlns:gts="http://www.isotc211.org/2005/gts" 
		  xmlns:gco="http://www.isotc211.org/2005/gco"
		  xmlns:gml="http://www.opengis.net/gml"
          xmlns:srv="http://www.isotc211.org/2005/srv"
          xmlns:gmx="http://www.isotc211.org/2005/gmx">			

	<!-- ==================================================== -->
	<element name="gmd:CI_OnlineResource">
		<label>OnLine resource</label>
		<description>Information about online sources from which the resource can be
		obtained</description>
	</element>
	<!-- ==================================================== -->
	<element name="gmd:aggregateDataSetIdentifier">
		<label>Aggregate data set identifier</label>
		<description>Aggregate data set identifier</description>
	</element>
	<!-- ==================================================== -->
	<element name="gmd:aggregateDataSetName">
		<label>Aggregate data set name</label>
		<description>Aggregate data set name</description>
	</element>
	<!-- ==================================================== -->
	<element name="gmd:aggregationInfo">
		<label>Aggregation info</label>
		<description>Aggregation info</description>
	</element>
	<!-- ==================================================== -->
	<element name="gmd:associationType">
		<label>Association type</label>
		<description>Association type</description>
	</element>
	<!-- ==================================================== -->
	<element name="gmd:axisDimensionProperties">
		<label>Axis dimension properties</label>
		<description>Axis dimension properties</description>
	</element>
	<!-- ==================================================== -->
	<element name="gmd:characterEncoding">
		<label>Character encoding</label>
		<description>Character encoding</description>
	</element>
	<!-- ==================================================== -->
	<element name="gmd:codeSpace">
		<label>Code space</label>
		<description>Code space</description>
	</element>
	<!-- ==================================================== -->
	<element name="gmd:composedOf">
		<label>Composed of</label>
		<description>Composed of</description>
	</element>
	<!-- ==================================================== -->
	<element name="gmd:Country">
		<label>Country</label>
		<description>Country</description>
		<example>Italy</example>
	</element>
	<!-- ==================================================== -->
	<element name="gmd:dataSetURI">
		<label>Data Set URI</label>
		<description>Data Set URI</description>
	</element>
	<!-- ==================================================== -->
	<element name="gmd:describes">
		<label>Describes</label>
		<description>Describes</description>
	</element>
	<!-- ==================================================== -->
	<element name="gmd:distributionOrderProcess">
		<label>Distribution order process</label>
		<description>Distribution order process</description>
	</element>
	<!-- ==================================================== -->
	<element name="gmd:DS_Association">
		<label>Association</label>
		<description>Justification for the correlation of two datasets</description>
	</element>
	<!-- ==================================================== -->
	<element name="gmd:DS_DataSet">
		<label>Data set</label>
		<description>Data set</description>
	</element>
	<!-- ==================================================== -->
	<element name="gmd:DS_Initiative">
		<label>Initiative</label>
		<description>Initiative</description>
	</element>
	<!-- ==================================================== -->
	<element name="gmd:DS_OtherAggregate">
		<label>Other aggregate</label>
		<description>Other aggregate</description>
	</element>
	<!-- ==================================================== -->
	<element name="gmd:DS_Platform">
		<label>Platform</label>
		<description>Platform</description>
	</element>
	<!-- ==================================================== -->
	<element name="gmd:DS_ProductionSeries">
		<label>Production series</label>
		<description>Production series</description>
	</element>
	<!-- ==================================================== -->
	<element name="gmd:DS_Sensor">
		<label>Sensor</label>
		<description>Sensor</description>
	</element>
	<!-- ==================================================== -->
	<element name="gmd:DS_Series">
		<label>Series</label>
		<description>Series</description>
	</element>
	<!-- ==================================================== -->
	<element name="gmd:DS_StereoMate">
		<label>Stereo mate</label>
		<description>Stereo mate</description>
	</element>
	<!-- ==================================================== -->
	<element name="gmd:EX_SpatialTemporalExtent">
		<label>Spatial temporal extent</label>
		<description>Spatial temporal extent</description>
	</element>
	<!-- ==================================================== -->
	<element name="gmd:featureAttribute">
		<label>Feature attribute</label>
		<description>Feature attribute</description>
	</element>
	<!-- ==================================================== -->
	<element name="gmd:featureType">
		<label>Feature type</label>
		<description>Feature type</description>
	</element>
	<!-- ==================================================== -->
	<element name="gmd:georeferencedParameters">
		<label>Georeferenced parameters</label>
		<description>Georeferenced parameters</description>
	</element>
	<!-- ==================================================== -->
	<element name="gmd:has">
		<label>Has</label>
		<description>Has</description>
	</element>
	<!-- ==================================================== -->
	<element name="gmd:initiativeType">
		<label>Initiative type</label>
		<description>Initiative type</description>
	</element>
	<!-- ==================================================== -->
	<element name="gmd:LanguageCode">
		<label>Language code</label>
		<description>Language code</description>
	</element>
	<!-- ==================================================== -->
	<element name="gmd:locale">
		<label>Locale</label>
		<description>Locale</description>
	</element>
	<!-- ==================================================== -->
	<element name="gmd:LocalisedCharacterString">
		<label>Localised character string</label>
		<description>Localised character string</description>
	</element>
	<!-- ==================================================== -->
	<element name="gmd:localisedString">
		<label>Localised string</label>
		<description>Localised string</description>
	</element>
	<!-- ==================================================== -->
	<element name="gmd:MD_AggregateInformation">
		<label>Aggregate information</label>
		<description>Aggregate information</description>
	</element>
	<!-- ==================================================== -->
	<element name="gmd:MD_DistributionUnits">
		<label>Distribution units</label>
		<description>Distribution units</description>
	</element>
	<!-- ==================================================== -->
	<element name="gmd:onlineResource">
		<label>Online resource</label>
		<description>Online resource</description>
	</element>
	<!-- ==================================================== -->
	<element name="gmd:partOf">
		<label>Part of</label>
		<description>Part of</description>
	</element>
	<!-- ==================================================== -->
	<element name="gmd:propertyType">
		<label>Property type</label>
		<description>Property type</description>
	</element>
	<!-- ==================================================== -->
	<element name="gmd:PT_Locale">
		<label>Locale</label>
		<description>Locale</description>
	</element>
	<!-- ==================================================== -->
	<element name="gmd:PT_LocaleContainer">
		<label>Locale container</label>
		<description>Locale container</description>
	</element>
	<!-- ==================================================== -->
	<element name="gmd:responsibleParty">
		<label>Responsible party</label>
		<description>Responsible party</description>
	</element>
	<!-- ==================================================== -->
	<element name="gmd:seriesMetadata">
		<label>Series metadata</label>
		<description>Series metadata</description>
	</element>
	<!-- ==================================================== -->
	<element name="gmd:subset">
		<label>Subset</label>
		<description>Subset</description>
	</element>
	<!-- ==================================================== -->
	<element name="gmd:superset">
		<label>Superset</label>
		<description>Superset</description>
	</element>
	<!-- ==================================================== -->
	<element name="gmd:textGroup">
		<label>Text group</label>
		<description>Text group</description>
	</element>
	<!-- ==================================================== -->
	<element name="gmd:URL">
		<label>URL</label>
		<description>URL</description>
	</element>
	<!-- ==================================================== -->
	<element name="gmd:verticalCRS">
		<label>Vertical CRS</label>
		<description>Vertical CRS</description>
	</element>
	<!-- ==================================================== -->
	<element name="gmd:abstract">
		<label>Abstract</label>
		<description>Brief narrative summary of the content of the resource(s)</description>
		<condition>mandatory</condition>
	</element>
	<!-- ==================================================== -->
	<element name="gmd:accessConstraints">
		<label>Access constraints</label>
		<description>Access constraints applied to assure the protection of privacy or intellectual
			property, and any special restrictions or limitations on obtaining the
		resource</description>
	</element>
	<!-- ==================================================== -->
	<element name="gmd:address">
		<label>Address</label>
		<description>Physical and email address at which the organization or individual may be
			contacted</description>
	</element>
	<!-- ==================================================== -->
	<element name="gmd:administrativeArea">
		<label>Administrative area</label>
		<description>State, province of the location</description>
	</element>
	<!-- ==================================================== -->
	<element name="gmd:alternateTitle">
		<label>Alternate title</label>
		<description>Short name or other language name by which the cited information is known.
			Example: "DCW" as an alternative title for "Digital Chart of the World</description>
	</element>
	<!-- ==================================================== -->
	<element name="gmd:amendmentNumber">
		<label>Amendment number</label>
		<description>Amendment number of the format version</description>
	</element>
	<!-- ==================================================== -->
	<element name="gmd:applicationProfile">
		<label>Application profile</label>
		<description>Name of an application profile that can be used with the online
		resource</description>
	</element>
	<!-- ==================================================== -->
	<element name="gmd:applicationSchemaInfo">
		<label>Application schema info</label>
		<description>Provides information about the conceptual schema of a dataset</description>
	</element>
	<!-- ==================================================== -->
	<element name="gmd:attributeDescription">
		<label>Attribute description</label>
		<description>Description of the attribute described by the measurement value</description>
		<condition>mandatory</condition>
	</element>
	<!-- ==================================================== -->
	<element name="gmd:attributeInstances">
		<label>Attribute instances</label>
		<description>Attribute instances to which the information applies</description>
		<condition>conditional</condition>
	</element>
	<!-- ==================================================== -->
	<element name="gmd:attributes">
		<label>Attributes</label>
		<description>Attributes to which the information applies</description>
		<condition>conditional</condition>
	</element>
	<!-- ==================================================== -->
	<element name="gmd:authority">
		<label>Authority</label>
		<description>Person or party responsible for maintenance of the namespace</description>
	</element>
	<!-- ==================================================== -->
	<element name="gmd:bitsPerValue">
		<label>Bits per value</label>
		<description>Maximum number of significant bits in the uncompressed representation for the
			value in each band of each pixel</description>
	</element>
	<!-- ==================================================== -->
	<element name="gmd:cameraCalibrationInformationAvailability">
		<label>Camera calibration information availability</label>
		<description>Indication of whether or not constants are available which allow for camera
			calibration corrections</description>
	</element>
	<!-- ==================================================== -->
	<element name="gmd:cellGeometry">
		<label>Cell geometry</label>
		<description>Identification of grid data as point or cell</description>
		<condition>mandatory</condition>
	</element>
	<!-- ==================================================== -->
	<element name="gmd:centerPoint">
		<label>Center point</label>
		<description>Earth location in the coordinate system defined by the Spatial Reference System
			and the grid coordinate of the cell halfway between opposite ends of the grid in the
			spatial dimensions</description>
	</element>
	<!-- ==================================================== -->
	<element name="gmd:characterSet">
		<label>Character set</label>
		<description>Full name of the character coding standard used for the metadata set</description>
		<condition>conditional</condition>
	</element>
	<!-- ==================================================== -->
	<element name="gmd:checkPointAvailability">
		<label>Check point availability</label>
		<description>Indication of whether or not geographic position points are available to test the
			accuracy of the georeferenced grid data</description>
		<condition>mandatory</condition>
	</element>
	<!-- ==================================================== -->
	<element name="gmd:checkPointDescription">
		<label>Check point description</label>
		<description>Description of geographic position points used to test the accuracy of the
			georeferenced grid data</description>
		<condition>conditional</condition>
	</element>
	<!-- ==================================================== -->
	<element name="gmd:CI_Address">
		<label>Address</label>
		<description>Location of the responsible individual or organization</description>
	</element>
	<!-- ==================================================== -->
	<element name="gmd:CI_Citation">
		<label>Citation</label>
		<description>Standardized resource reference</description>
	</element>
	<!-- ==================================================== -->
	<element name="gmd:CI_Contact">
		<label>Contact</label>
		<description>Information required to enable contact with the responsible person and/or
			organization</description>
	</element>
	<!-- ==================================================== -->
	<element name="gmd:CI_Date">
		<label>Date</label>
		<description>Reference date and event used to describe it (YYYY-MM-DD)</description>
	</element>
	<!-- ==================================================== -->
	<element name="gmd:CI_DateTypeCode">
		<label>Date type code</label>
		<description/>
	</element>
	<!-- ==================================================== -->
	<element name="gmd:CI_OnLineFunctionCode">
		<label>OnLine function code</label>
		<description/>
	</element>
	<!-- ==================================================== -->
	<element name="gmd:CI_PresentationFormCode">
		<label>Presentation form code</label>
		<description/>
	</element>
	<!-- ==================================================== -->
	<element name="gmd:CI_ResponsibleParty">
		<label>Responsible party</label>
		<description>Identification of, and means of communication with, person(s) and organizations
			associated with the dataset</description>
	</element>
	<!-- ==================================================== -->
	<element name="gmd:CI_RoleCode">
		<label>Role code</label>
		<description/>
	</element>
	<!-- ==================================================== -->
	<element name="gmd:CI_Series">
		<label>Series</label>
		<description>Information about the series, or aggregate dataset, to which a dataset
		belongs</description>
	</element>
	<!-- ==================================================== -->
	<element name="gmd:CI_Telephone">
		<label>Telephone</label>
		<description>Telephone numbers for contacting the responsible individual or
		organization</description>
	</element>
	<!-- ==================================================== -->
	<element name="gmd:citation">
		<label>Citation</label>
		<description>Citation data for the resource(s)</description>
	</element>
	<!-- ==================================================== -->
	<element name="gmd:citedResponsibleParty">
		<label>Cited responsible party</label>
		<description>Name and position information for an individual or organization that is
			responsible for the resource</description>
	</element>
	<!-- ==================================================== -->
	<element name="gmd:city">
		<label>City</label>
		<description>City of the location</description>
	</element>
	<!-- ==================================================== -->
	<element name="gmd:classification">
		<label>Class</label>
		<description>Name of the handling restrictions on the resource</description>
		<condition>mandatory</condition>
	</element>
	<!-- ==================================================== -->
	<element name="gmd:classificationSystem">
		<label>Classification system</label>
		<description>Name of the classification system</description>
	</element>
	<!-- ==================================================== -->
	<element name="gmd:cloudCoverPercentage">
		<label>Cloud cover percentage</label>
		<description>Area of the dataset obscured by clouds, expressed as a percentage of the spatial
			extent</description>
	</element>
	<!-- ==================================================== -->
	<element name="gmd:code">
		<label>Code</label>
		<description>Alphanumeric value identifying an instance in the namespace</description>
		<condition>mandatory</condition>
	</element>
	<!-- ==================================================== -->
	<element name="gmd:collectiveTitle">
		<label>Collective title</label>
		<description>Common title with holdings note. NOTE title identifies elements of a series
			collectively, combined with information about what volumes are available at the source
			cited</description>
	</element>
	<!-- ==================================================== -->
	<element name="gmd:complianceCode">
		<label>Compliance code</label>
		<description>Indication of whether or not the cited feature catalogue complies with ISO
		19110</description>
	</element>
	<!-- ==================================================== -->
	<element name="gmd:compressionGenerationQuantity">
		<label>Compression generation quantity</label>
		<description>Count of the number the number of lossy compression cycles performed on the
		image</description>
	</element>
	<!-- ==================================================== -->
	<element name="gmd:condition">
		<label>Condition</label>
		<description>Condition under which the extended element is mandatory</description>
	</element>
	<!-- ==================================================== -->
	<element name="gmd:constraintLanguage">
		<label>Constraint language</label>
		<description>Formal language used in Application Schema</description>
		<condition>mandatory</condition>
	</element>
	<!-- ==================================================== -->
	<element name="gmd:contact">
		<label>Metadata author</label>
		<description>Party responsible for the metadata information</description>
		<condition>mandatory</condition>
	</element>
	<!-- ==================================================== -->
	<element name="gmd:contactInfo">
		<label>Contact info</label>
		<description>Address of the responsible party</description>
	</element>
	<!-- ==================================================== -->
	<element name="gmd:contactInstructions">
		<label>Contact instructions</label>
		<description>Supplemental instructions on how or when to contact the individual or
			organization</description>
	</element>
	<!-- ==================================================== -->
	<element name="gmd:contentInfo">
		<label>Content info</label>
		<description>Provides information about the feature catalogue and describes the coverage and
			image data characteristics</description>
	</element>
	<!-- ==================================================== -->
	<element name="gmd:contentType">
		<label>Content type</label>
		<description>Type of information represented by the cell value</description>
		<condition>mandatory</condition>
	</element>
	<!-- ==================================================== -->
	<element name="gmd:controlPointAvailability">
		<label>Control point availability</label>
		<description>Indication of whether or not control point(s) exists</description>
		<condition>mandatory</condition>
	</element>
	<!-- ==================================================== -->
	<element name="gmd:cornerPoints">
		<label>Corner points</label>
		<description>Earth location in the coordinate system defined by the Spatial Reference System
			and the grid coordinate of the cells at opposite ends of grid coverage along two diagonals
			in the grid spatial dimensions. There are four corner points in a georectified grid; at
			least two corner points along one diagonal are required</description>
		<condition>mandatory</condition>
	</element>
	<!-- ==================================================== -->
	<element name="gmd:country">
		<label>Country</label>
		<description>Country of the physical address</description>
	</element>
	<!-- ==================================================== -->
	<element name="gmd:credit">
		<label>Credit</label>
		<description>Recognition of those who contributed to the resource(s)</description>
	</element>
	<!-- ==================================================== -->
	<element name="gmd:dataQualityInfo">
		<label>Data quality info</label>
		<description>Provides overall assessment of quality of a resource(s)</description>
	</element>
	<!-- ==================================================== -->
	<element name="gmd:dataset">
		<label>Dataset</label>
		<description>Dataset to which the information applies</description>
		<condition>conditional</condition>
	</element>
	<!-- ==================================================== -->
	<element name="gmd:dataType">
		<label>Data type</label>
		<description>Code which identifies the kind of valueprovidedeprovided in the extended element</description>
		<condition>mandatory</condition>
	</element>
	<!-- ==================================================== -->
	<element name="gmd:date">
		<label>Date</label>
		<description>Reference date for the cited resource (YYYY-MM-DD)</description>
		<condition>mandatory</condition>
	</element>
	<!-- ==================================================== -->
	<element name="gmd:dateOfNextUpdate">
		<label>Date of next update</label>
		<description>Scheduled revision date for resource (YYYY-MM-DD)</description>
	</element>
	<!-- ==================================================== -->
	<element name="gmd:dateStamp">
		<label>Date stamp</label>
		<description>Date that the metadata was created (YYYY-MM-DDThh:mm:ss)</description>
		<condition>mandatory</condition>
	</element>
	<!-- ==================================================== -->
	<element name="gmd:dateTime">
		<label>Date and Time</label>
		<description>Date and time or range of date and time on or over which the process step
			occurred (YYYY-MM-DDThh:mm:ss)</description>
	</element>
	<!-- ==================================================== -->
	<element name="gmd:dateType">
		<label>Date type</label>
		<description>Event used for reference date</description>
		<condition>mandatory</condition>
	</element>
	<!-- ==================================================== -->
	<element name="gmd:definition">
		<label>Definition</label>
		<description>Definition of the extended element</description>
		<condition>mandatory</condition>
	</element>
	<!-- ==================================================== -->
	<element name="gmd:deliveryPoint">
		<label>Delivery point</label>
		<description>Address line for the location (as described in ISO 11180, annex A)</description>
	</element>
	<!-- ==================================================== -->
	<element name="gmd:denominator">
		<label>Denominator</label>
		<description>The number below the line in a vulgar fraction</description>
		<condition>mandatory</condition>
	</element>
	<!-- ==================================================== -->
	<element name="gmd:density">
		<label>Density</label>
		<description>Density at which the data is recorded</description>
	</element>
	<!-- ==================================================== -->
	<element name="gmd:densityUnits">
		<label>Density units</label>
		<description>Units of measure for the recording density</description>
		<condition>conditional</condition>
	</element>
	<!-- ==================================================== -->
	<element name="gmd:description">
		<label>Description</label>
		<description>Description of the event, including related parameters or tolerances</description>
		<condition>mandatory</condition>
	</element>
	<!-- ==================================================== -->
	<element name="gmd:descriptiveKeywords">
		<label>Descriptive keywords</label>
		<description>Provides category keywords, their type, and reference source</description>
	</element>
	<!-- ==================================================== -->
	<element name="gmd:descriptor">
		<label>Descriptor</label>
		<description>Description of the range of a cell measurement value</description>
	</element>
	<!-- ==================================================== -->
	<element name="gmd:dimension">
		<label>Dimension</label>
		<description>Information on the dimensions of the cell measurement value</description>
	</element>
	<!-- ==================================================== -->
	<element name="gmd:dimensionName">
		<label>Dimension name</label>
		<description>Name of the axis</description>
		<condition>mandatory</condition>
	</element>
	<!-- ==================================================== -->
	<element name="gmd:dimensionSize">
		<label>Dimension size</label>
		<description>Number of elements along the axis</description>
		<condition>mandatory</condition>
	</element>
	<!-- ==================================================== -->
	<element name="gmd:distance">
		<label>Distance</label>
		<description>Ground sample distance</description>
		<condition>conditional</condition>
	</element>
	<!-- ==================================================== -->
	<element name="gmd:distributionFormat">
		<label>Distribution format</label>
		<description/>
		<condition>mandatory</condition>
	</element>
	<!-- ==================================================== -->
	<element name="gmd:distributionInfo">
		<label>Distribution info</label>
		<description>Provides information about the distributor of and options for obtaining the
			resource(s)</description>
	</element>
	<!-- ==================================================== -->
	<element name="gmd:distributor">
		<label>Distributor</label>
		<description>Provides information about the distributor</description>
	</element>
	<!-- ==================================================== -->
	<element name="gmd:distributorContact">
		<label>Distributor contact</label>
		<description>Party from whom the resource may be obtained. This list need not be exhaustive</description>
		<condition>mandatory</condition>
	</element>
	<!-- ==================================================== -->
	<element name="gmd:distributorFormat">
		<label>Distributor format</label>
		<description>Provides information about the format used by the distributor</description>
		<condition>conditional</condition>
	</element>
	<!-- ==================================================== -->
	<element name="gmd:distributorTransferOptions">
		<label>Distributor transfer options</label>
		<description>Provides information about the technical means and media used by the
		distributor</description>
	</element>
	<!-- ==================================================== -->
	<element name="gmd:domainCode">
		<label>Domain code</label>
		<description>Three digit code assigned to the extended element</description>
		<condition>conditional</condition>
	</element>
	<!-- ==================================================== -->
	<element name="gmd:domainOfValidity">
		<label>Domain of validity</label>
		<description>Range which is valid for the referencesystem</description>
	</element>
	<!-- ==================================================== -->
	<element name="gmd:domainValue">
		<label>Domain value</label>
		<description>Valid values that can be assigned to the extended element</description>
	</element>
	<!-- ==================================================== -->
	<element name="gmd:DQ_AbsoluteExternalPositionalAccuracy">
		<label>Absolute external positional accuracy</label>
		<description>Closeness of reported coordinate values to values accepted as or being
		true</description>
	</element>
	<!-- ==================================================== -->
	<element name="gmd:DQ_AccuracyOfATimeMeasurement">
		<label>Accuracy of time measurement</label>
		<description>Correctness of the temporal references of an item (reporting of error in time
			measurement)</description>
	</element>
	<!-- ==================================================== -->
	<element name="gmd:DQ_CompletenessCommission">
		<label>Completeness commission</label>
		<description>Excess data present in the dataset, as described by the scope</description>
	</element>
	<!-- ==================================================== -->
	<element name="gmd:DQ_CompletenessOmission">
		<label>Completeness omission</label>
		<description>Data absent from the dataset, as described by the scope</description>
	</element>
	<!-- ==================================================== -->
	<element name="gmd:DQ_ConceptualConsistency">
		<label>Conceptual consistency</label>
		<description>Adherence to rules of the conceptual schema</description>
	</element>
	<!-- ==================================================== -->
	<element name="gmd:DQ_ConformanceResult">
		<label>Conformance result</label>
		<description>Information about the outcome of evaluating the obtained value (or set of values)
			against a specified acceptable conformance quality level</description>
	</element>
	<!-- ==================================================== -->
	<element name="gmd:DQ_DataQuality">
		<label>Data quality</label>
		<description>Quality information for the data specified by a data quality scope</description>
	</element>
	<!-- ==================================================== -->
	<element name="gmd:DQ_DomainConsistency">
		<label>Domain consistency</label>
		<description>Adherence of values to the value domains</description>
	</element>
	<!-- ==================================================== -->
	<element name="gmd:DQ_EvaluationMethodTypeCode">
		<label>Evaluation method type code</label>
		<description>Type of method for evaluating an identified data quality measure</description>
	</element>
	<!-- ==================================================== -->
	<element name="gmd:DQ_FormatConsistency">
		<label>Format consistency</label>
		<description>Degree to which data is stored in accordance with the physical structure of the
			dataset, as described by the scope</description>
	</element>
	<!-- ==================================================== -->
	<element name="gmd:DQ_GriddedDataPositionalAccuracy">
		<label>Gridded data positional accuracy</label>
		<description>Closeness of gridded data position values to values accepted as or being
		true</description>
	</element>
	<!-- ==================================================== -->
	<element name="gmd:DQ_NonQuantitativeAttributeAccuracy">
		<label>Non quantitative attribute accuracy</label>
		<description>Correctness of non-quantitative attributes</description>
	</element>
	<!-- ==================================================== -->
	<element name="gmd:DQ_QuantitativeAttributeAccuracy">
		<label>Quantitative attribute accuracy</label>
		<description>Accuracy of quantitative attributes</description>
	</element>
	<!-- ==================================================== -->
	<element name="gmd:DQ_QuantitativeResult">
		<label>Quantitative result</label>
		<description>Information about the value (or set of values) obtained from applying a data
			quality measure</description>
	</element>
	<!-- ==================================================== -->
	<element name="gmd:DQ_RelativeInternalPositionalAccuracy">
		<label>Relative internal positional accuracy</label>
		<description>Closeness of the relative positions of features in the scope to their respective
			relative positions accepted as or being true</description>
	</element>
	<!-- ==================================================== -->
	<element name="gmd:DQ_Scope">
		<label>Scope</label>
		<description>Description of the data specified by the scope</description>
		<condition>mandatory</condition>
	</element>
	<!-- ==================================================== -->
	<element name="gmd:DQ_TemporalConsistency">
		<label>Temporal consistency</label>
		<description>Correctness of ordered events or sequences, if reported</description>
	</element>
	<!-- ==================================================== -->
	<element name="gmd:DQ_TemporalValidity">
		<label>Temporal validity</label>
		<description>Validity of data specified by the scope with respect to time</description>
	</element>
	<!-- ==================================================== -->
	<element name="gmd:DQ_ThematicClassificationCorrectness">
		<label>Thematic classification correctness</label>
		<description>Comparison of the classes assigned to features or their attributes to a universe
			of discourse</description>
	</element>
	<!-- ==================================================== -->
	<element name="gmd:DQ_TopologicalConsistency">
		<label>Topological consistency</label>
		<description>Correctness of the explicitly encoded topological characteristics of the dataset
			as described by the scope</description>
	</element>
	<!-- ==================================================== -->
	<element name="gmd:DS_AssociationTypeCode">
		<label>Association type code</label>
		<description>Justification for the correlation of two datasets</description>
	</element>
	<!-- ==================================================== -->
	<element name="gmd:DS_InitiativeTypeCode">
		<label>Initiative type code</label>
		<description>Type of aggregation activity in which datasets are related</description>
	</element>
	<!-- ==================================================== -->
	<element name="gmd:eastBoundLongitude">
		<label>East bound longitude</label>
		<description>Eastern-most coordinate of the limit of the dataset extent, expressed in
			longitude in decimal degrees (positive east)</description>
		<condition>mandatory</condition>
	</element>
	<!-- ==================================================== -->
	<element name="gmd:edition">
		<label>Edition</label>
		<description>Version of the cited resource</description>
	</element>
	<!-- ==================================================== -->
	<element name="gmd:editionDate">
		<label>Edition date</label>
		<description>Date of the edition (YYYY-MM-DD)</description>
	</element>
	<!-- ==================================================== -->
	<element name="gmd:electronicMailAddress">
		<label>Electronic mail address</label>
		<description>Address of the electronic mailbox of the responsible organization or
		individual</description>
	</element>
	<!-- ==================================================== -->
	<element name="gmd:environmentDescription">
		<label>Environment description</label>
		<description>Description of the dataset in the producer_s processing environment, including
			items such as the software, the computer operating system, file name, and the dataset
		size</description>
	</element>
	<!-- ==================================================== -->
	<element name="gmd:equivalentScale">
		<label>Equivalent scale</label>
		<description>Level of detail expressed as the scale of a comparable hardcopy map or chart</description>
		<condition>conditional</condition>
	</element>
	<!-- ==================================================== -->
	<element name="gmd:errorStatistic">
		<label>Error statistic</label>
		<description>Statistical method used to determine the value</description>
	</element>
	<!-- ==================================================== -->
	<element name="gmd:evaluationMethodDescription">
		<label>Evaluation method description</label>
		<description>Description of the evaluation method</description>
	</element>
	<!-- ==================================================== -->
	<element name="gmd:evaluationMethodType">
		<label>Evaluation method type code</label>
		<description>Type of method used to evaluate quality of the dataset</description>
	</element>
	<!-- ==================================================== -->
	<element name="gmd:evaluationProcedure">
		<label>Evaluation procedure</label>
		<description>Reference to the procedure information</description>
	</element>
	<!-- ==================================================== -->
	<element name="gmd:EX_BoundingPolygon">
		<label>EX_BoundingPolygon</label>
		<description>Boundary enclosing the dataset, expressed as the closed set of (x,y) coordinates
			of the polygon (last point replicates first point)</description>
	</element>
	<!-- ==================================================== -->
	<element name="gmd:EX_Extent">
		<label>Extent</label>
		<description>Information about spatial, vertical, and temporal extent</description>
	</element>
	<!-- ==================================================== -->
	<element name="gmd:EX_GeographicBoundingBox">
		<label>Geographic bounding box</label>
		<description>Geographic position of the dataset</description>
	</element>
	<!-- ==================================================== -->
	<element name="gmd:EX_GeographicDescription">
		<label>Geographic description</label>
		<description>Description of the geographic area using identifiers</description>
	</element>
	<!-- ==================================================== -->
	<element name="gmd:EX_TemporalExtent">
		<label>Temporal Extent</label>
		<description>Time period covered by the content of the dataset</description>
	</element>
	<!-- ==================================================== -->
	<element name="gmd:EX_VerticalExtent">
		<label>Vertical extent</label>
		<description>Vertical domain of dataset</description>
	</element>
	<!-- ==================================================== -->
	<element name="gmd:explanation">
		<label>Explanation</label>
		<description>Explanation of the meaning of conformance for this result</description>
		<condition>mandatory</condition>
	</element>
	<!-- ==================================================== -->
	<element name="gmd:extendedElementInformation">
		<label>Extended elemen information</label>
		<description>Provides information about a new metadata element, not found in ISO 19115, which
			is required to describe geographic data</description>
	</element>
	<!-- ==================================================== -->
	<element name="gmd:extensionOnLineResource">
		<label>Extension Online resource</label>
		<description>Information about on-line sources containing the community profile name and the
			extended metadata elements. Information for all new metadata elements</description>
	</element>
	<!-- ==================================================== -->
	<element name="gmd:extent">
		<label>Extent</label>
		<description>Information about the spatial, vertical and temporal extent of the data specified
			by the scope</description>
		<condition>conditional</condition>
	</element>
	<!-- ==================================================== -->
	<element name="gmd:extentTypeCode">
		<label>Extent type code</label>
		<description>Indication of whether the bounding polygon encompasses an area covered by the
			data or an area where data is not present. Possible values: '1' for inclusion or '0' for exclusion</description>
	</element>
	<!-- ==================================================== -->
	<element name="gmd:facsimile">
		<label>Facsimile</label>
		<description>Telephone number of a facsimile machine for the responsible organization or
			individual</description>
	</element>
	<!-- ==================================================== -->
	<element name="gmd:featureCatalogueCitation">
		<label>Feature catalogue citation</label>
		<description>Complete bibliographic reference to one or more external feature catalogues</description>
		<condition>mandatory</condition>
	</element>
	<!-- ==================================================== -->
	<element name="gmd:featureInstances">
		<label>Feature instances</label>
		<description>Feature instances to which the information applies</description>
		<condition>conditional</condition>
	</element>
	<!-- ==================================================== -->
	<element name="gmd:features">
		<label>Features</label>
		<description>Features to which the information applies</description>
		<condition>conditional</condition>
	</element>
	<!-- ==================================================== -->
	<element name="gmd:featureTypes">
		<label>Feature types</label>
		<description>Subset of feature types from cited feature catalogue occurring in
		data</description>
	</element>
	<!-- ==================================================== -->
	<element name="gmd:fees">
		<label>Fees</label>
		<description>Fees and terms for retrieving the resource. Include monetary units (as specified
			in ISO 4217)</description>
	</element>
	<!-- ==================================================== -->
	<element name="gmd:fileDecompressionTechnique">
		<label>File decompression technique</label>
		<description>Recommendations of algorithms or processes that can be applied to read or expand
			resources to which compression techniques have been applied</description>
	</element>
	<!-- ==================================================== -->
	<element name="gmd:fileDescription">
		<label>File description</label>
		<description>Text description of the illustration</description>
	</element>
	<!-- ==================================================== -->
	<element name="gmd:fileIdentifier">
		<label>File identifier</label>
		<description>Unique identifier for this metadata file</description>
	</element>
	<!-- ==================================================== -->
	<element name="gmd:fileName">
		<label>File name</label>
		<description>Name of the file that contains a graphic that provides an illustration of the
			dataset</description>
		<condition>mandatory</condition>
	</element>
	<!-- ==================================================== -->
	<element name="gmd:fileType">
		<label>File type</label>
		<description>Format in which the illustration is encoded</description>
	</element>
	<!-- ==================================================== -->
	<element name="gmd:filmDistortionInformationAvailability">
		<label>Film distortion information availability</label>
		<description>Indication of whether or not Calibration Reseau information is
		available</description>
	</element>
	<!-- ==================================================== -->
	<element name="gmd:formatDistributor">
		<label>Format distributor</label>
		<description>Provides information about the distributor’format</description>
	</element>
	<!-- ==================================================== -->
	<element name="gmd:function">
		<label>Function</label>
		<description>Code for function performed by the online resource</description>
	</element>
	<!-- ==================================================== -->
	<element name="gmd:geographicElement">
		<label>Geographic element</label>
		<description>Provides geographic component of the extent of the referring object</description>
		<condition>conditional</condition>
	</element>
	<!-- ==================================================== -->
	<element name="gmd:geographicIdentifier">
		<label>Geographic identifier</label>
		<description>Identifier used to represent a geographic area</description>
		<condition>mandatory</condition>
	</element>
	<!-- ==================================================== -->
	<element name="gmd:geometricObjectCount">
		<label>Geometric object count</label>
		<description>Total number of the point or vector object type occurring in the
		dataset</description>
	</element>
	<!-- ==================================================== -->
	<element name="gmd:geometricObjects">
		<label>Geometric objects</label>
		<description>Information about the geometric objects used in the dataset</description>
	</element>
	<!-- ==================================================== -->
	<element name="gmd:geometricObjectType">
		<label>Geometric object type</label>
		<description>Name of point and vector spatial objects used to locate zero-, one-, and
			two-dimensional spatial locations in the dataset</description>
		<condition>mandatory</condition>
	</element>
	<!-- ==================================================== -->
	<element name="gmd:graphicOverview">
		<label>Graphic overview</label>
		<description>Provides a graphic that illustrates the resource(s) (should include a legend for
			the graphic)</description>
	</element>
	<!-- ==================================================== -->
	<element name="gmd:graphicsFile">
		<label>Graphics file</label>
		<description>Full application schema given as a graphics file</description>
	</element>
	<!-- ==================================================== -->
	<element name="gmd:handlingDescription">
		<label>Handling description</label>
		<description>Additional information about the restrictions on handling the
		resource</description>
	</element>
	<!-- ==================================================== -->
	<element name="gmd:hierarchyLevel">
		<label>Hierarchy level</label>
		<description>Scope to which the metadata applies (see annex H for more information about
			metadata hierarchy levels)</description>
	</element>
	<!-- ==================================================== -->
	<element name="gmd:hierarchyLevelName">
		<label>Hierarchy level name</label>
		<description>Name of the hierarchy levels for which the metadata is provided</description>
	</element>
	<!-- ==================================================== -->
	<element name="gmd:hoursOfService">
		<label>Hours of service</label>
		<description>Time period (including time zone) when individuals can contact the organization
			or individual</description>
	</element>
	<!-- ==================================================== -->
	<element name="gmd:identificationInfo">
		<label>Identification info</label>
		<description>Basic information about the resource(s) to which the metadata applies</description>
		<condition>mandatory</condition>
	</element>
	<!-- ==================================================== -->
	<element name="gmd:identifier">
		<label>Identifier</label>
		<description>Unique identifier for the resource. EXAMPLE: Universal Product Code (UPC),
			National Stock Number (NSN)</description>
	</element>
	<!-- ==================================================== -->
	<element name="gmd:illuminationAzimuthAngle">
		<label>Illumination azimuth angle</label>
		<description>Illumination azimuth measured in degrees clockwise from true north at the time
			the image is taken. For images from a scanning device, refer to the centre pixel of the
			image</description>
	</element>
	<!-- ==================================================== -->
	<element name="gmd:illuminationElevationAngle">
		<label>Illumination elevation angle</label>
		<description>Illumination elevation measured in degrees clockwise from the target plane at
			intersection of the optical line of sight with the Earth_s surface. For images from a
			scanning device, refer to the centre pixel of the image</description>
	</element>
	<!-- ==================================================== -->
	<element name="gmd:imageQualityCode">
		<label>Image quality code</label>
		<description>Specifies the image quality</description>
	</element>
	<!-- ==================================================== -->
	<element name="gmd:imagingCondition">
		<label>Imaging condition</label>
		<description>Conditions affected the image</description>
	</element>
	<!-- ==================================================== -->
	<element name="gmd:includedWithDataset">
		<label>Included with dataset</label>
		<description>Indication of whether or not the feature catalogue is included with the dataset</description>
		<condition>mandatory</condition>
	</element>
	<!-- ==================================================== -->
	<element name="gmd:individualName">
		<label>Individual name</label>
		<description>Name of the responsible person- surname, given name, title separated by a
			delimiter</description>
		<condition>conditional</condition>
	</element>
	<!-- ==================================================== -->
	<element name="gmd:ISBN">
		<label>ISBN</label>
		<description>International Standard Book Number</description>
	</element>
	<!-- ==================================================== -->
	<element name="gmd:ISSN">
		<label>ISSN</label>
		<description>International Standard Serial Number</description>
	</element>
	<!-- ==================================================== -->
	<element name="gmd:issueIdentification">
		<label>Issue identification</label>
		<description>Information identifying the issue of the series</description>
	</element>
	<!-- ==================================================== -->
	<element name="gmd:keyword">
		<label>Keyword</label>
		<description>Commonly used word(s) or formalised word(s) or phrase(s) used to describe the
			subject</description>
	</element>
	<!-- ==================================================== -->
	<element name="gmd:language">
		<label>Language</label>
		<description>Language used for documenting metadata</description>
		<condition>conditional</condition>
	</element>
	<!-- ==================================================== -->
	<element name="gmd:languageCode">
		<label>Language code</label>
		<description>Language used for documenting a plain text</description>
	</element>
	<!-- ==================================================== -->
	<element name="gmd:lensDistortionInformationAvailability">
		<label>Lens distortion information availability</label>
		<description>Indication of whether or not lens aberration correction information is
		available</description>
	</element>
	<!-- ==================================================== -->
	<element name="gmd:level">
		<label>Hierarchy level</label>
		<description>Hierarchical level of the data specified by the scope</description>
		<condition>mandatory</condition>
	</element>
	<!-- ==================================================== -->
	<element name="gmd:levelDescription">
		<label>Level description</label>
		<description>Detailed description about the level of the data specified by the scope</description>
		<condition>conditional</condition>
	</element>
	<!-- ==================================================== -->
	<element name="gmd:LI_Lineage">
		<label>Lineage</label>
		<description>Information about the events or source data used in constructing the data
			specified by the scope or lack of knowledge about lineage</description>
	</element>
	<!-- ==================================================== -->
	<element name="gmd:LI_ProcessStep">
		<label>Process step</label>
		<description>Information about an event in the creation process for the data specified by the
			scope</description>
	</element>
	<!-- ==================================================== -->
	<element name="gmd:LI_Source">
		<label>Source</label>
		<description>Information about the source data used in creating the data specified by the
			scope</description>
	</element>
	<!-- ==================================================== -->
	<element name="gmd:lineage">
		<label>Lineage</label>
		<description>Non-quantitative quality information about the lineage of the data specified by
			the scope</description>
		<condition>conditional</condition>
	</element>
	<!-- ==================================================== -->
	<element name="gmd:linkage">
		<label>Linkage</label>
		<description>Location (address) for on-line access using a Uniform Resource Locator address or
			similar addressing scheme such as http://www.statkart.no/isotc211</description>
		<condition>mandatory</condition>
	</element>
	<!-- ==================================================== -->
	<element name="gmd:maintenanceAndUpdateFrequency">
		<label>Maintenance and update frequency</label>
		<description>Frequency with which changes and additions are made to the resource after the
			initial resource is completed</description>
		<condition>mandatory</condition>
	</element>
	<!-- ==================================================== -->
	<element name="gmd:maintenanceNote">
		<label>Maintenance note</label>
		<description>Information regarding specific requirements for maintaining the
		resource</description>
	</element>
	<!-- ==================================================== -->
	<element name="gmd:maximumOccurrence">
		<label>Maximum occurrence</label>
		<description>Maximum occurrence of the extended element</description>
	</element>
	<!-- ==================================================== -->
	<element name="gmd:maximumValue">
		<label>Maximum value</label>
		<description>Highest vertical extent contained in the dataset</description>
		<condition>mandatory</condition>
	</element>
	<!-- ==================================================== -->
	<element name="gmd:maxValue">
		<label>Maximum value</label>
		<description>Longest wavelength that the sensor is capable of collecting within a designated
			band</description>
	</element>
	<!-- ==================================================== -->
	<element name="gmd:MD_ApplicationSchemaInformation">
		<label>Application schema info</label>
		<description>Information about the application schema used to build the dataset</description>
	</element>
	<!-- ==================================================== -->
	<element name="gmd:MD_Band">
		<label>Band</label>
		<description>Range of wavelengths in the electromagnetic spectrum</description>
	</element>
	<!-- ==================================================== -->
	<element name="gmd:MD_BrowseGraphic">
		<label>MD_BrowseGraphic</label>
		<description>Graphic that provides an illustration of the dataset (should include a legend for
			the graphic)</description>
	</element>
	<!-- ==================================================== -->
	<element name="gmd:MD_CellGeometryCode">
		<label>Cell geometry code</label>
		<description>Code indicating whether grid data is point or area</description>
	</element>
	<!-- ==================================================== -->
	<element name="gmd:MD_CharacterSetCode">
		<label>Character set code</label>
		<description>Name of the character coding standard used for the resource</description>
	</element>
	<!-- ==================================================== -->
	<element name="gmd:MD_ClassificationCode">
		<label>Classification code</label>
		<description>Name of the handling restrictions on the dataset</description>
	</element>
	<!-- ==================================================== -->
	<element name="gmd:MD_Constraints">
		<label>Constraints</label>
		<description>Restrictions on the access and use of a resource or metadata</description>
	</element>
	<!-- ==================================================== -->
	<element name="gmd:MD_CoverageContentTypeCode">
		<label>Content type code</label>
		<description>Specific type of information represented in the cell</description>
	</element>
	<!-- ==================================================== -->
	<element name="gmd:MD_CoverageDescription">
		<label>Coverage description</label>
		<description>Information about the content of a grid data cell</description>
	</element>
	<!-- ==================================================== -->
	<element name="gmd:MD_DataIdentification">
		<label>Data identification</label>
		<description>Information required to identify a dataset</description>
	</element>
	<!-- ==================================================== -->
	<element name="gmd:MD_DatatypeCode">
		<label>Data type code</label>
		<description>Datatype of element or entity</description>
	</element>
	<!-- ==================================================== -->
	<element name="gmd:MD_DigitalTransferOptions">
		<label>Digital transfer options</label>
		<description>Technical means and media by which a resource is obtained from the
		distributor</description>
	</element>
	<!-- ==================================================== -->
	<element name="gmd:MD_Dimension">
		<label>Dimension</label>
		<description>Axis properties</description>
	</element>
	<!-- ==================================================== -->
	<element name="gmd:MD_DimensionNameTypeCode">
		<label>Dimension name type code</label>
		<description>Name of the dimension</description>
	</element>
	<!-- ==================================================== -->
	<element name="gmd:MD_Distribution">
		<label>Distribution</label>
		<description>Information about the distributor of and options for obtaining the
		resource</description>
	</element>
	<!-- ==================================================== -->
	<element name="gmd:MD_Distributor">
		<label>Distributor</label>
		<description>Information about the distributor</description>
	</element>
	<!-- ==================================================== -->
	<element name="gmd:MD_ExtendedElementInformation">
		<label>Extended elemen information</label>
		<description>New metadata element, not found in ISO 19115, which is required to describe
			geographic data</description>
	</element>
	<!-- ==================================================== -->
	<element name="gmd:MD_FeatureCatalogueDescription">
		<label>Feature catalogue description</label>
		<description>Information identifying the feature catalogue</description>
	</element>
	<!-- ==================================================== -->
	<element name="gmd:MD_Format">
		<label>Format</label>
		<description>Description of the computer language construct that specifies the representation
			of data objects in a record, file, message, storage device or transmission
		channel</description>
	</element>
	<!-- ==================================================== -->
	<element name="gmd:MD_GeometricObjects">
		<label>Geometric objects</label>
		<description>Number of objects, listed by geometric object type, used in the
		dataset</description>
	</element>
	<!-- ==================================================== -->
	<element name="gmd:MD_GeometricObjectTypeCode">
		<label>Geometric object type code</label>
		<description>Name of point and vector spatial objects used to locate zero-, one-, and
			two-dimensional spatial locations in the dataset</description>
	</element>
	<!-- ==================================================== -->
	<element name="gmd:MD_Georectified">
		<label>Georectified</label>
		<description>Grid whose cells are regularly spaced in a geographic (i.e., lat / long) or map
			coordinate system defined in the Spatial Referencing System (SRS) so that any cell in the
			grid can be geolocated given its grid coordinate and the grid origin, cell spacing, and
			orientation</description>
	</element>
	<!-- ==================================================== -->
	<element name="gmd:MD_Georeferenceable">
		<label>Georeferenceable</label>
		<description>Grid with cells irregularly spaced in any given geographic/map projection
			coordinate system, whose individual cells can be geolocated using geolocation information
			supplied with the data but cannot be geolocated from the grid properties
		alone</description>
	</element>
	<!-- ==================================================== -->
	<element name="gmd:MD_GridSpatialRepresentation">
		<label>Grid spatial representation</label>
		<description>Information about grid spatial objects in the dataset</description>
	</element>
	<!-- ==================================================== -->
	<element name="gmd:MD_Identifier">
		<label>Identifier</label>
		<description>Value uniquely identifying an object within a namespace</description>
	</element>
	<!-- ==================================================== -->
	<element name="gmd:MD_ImageDescription">
		<label>Image description</label>
		<description>Information about an image_s suitability for use</description>
	</element>
	<!-- ==================================================== -->
	<element name="gmd:MD_ImagingConditionCode">
		<label>Imaging condition code</label>
		<description>Code which indicates conditions which may affect the image</description>
	</element>
	<!-- ==================================================== -->
	<element name="gmd:MD_Keywords">
		<label>Keywords</label>
		<description>Keywords, their type and reference source</description>
	</element>
	<!-- ==================================================== -->
	<element name="gmd:MD_KeywordTypeCode">
		<label>Keyword type code</label>
		<description>Methods used to group similar keywords</description>
	</element>
	<!-- ==================================================== -->
	<element name="gmd:MD_LegalConstraints">
		<label>Legal constraints</label>
		<description>Restrictions and legal prerequisites for accessing and using the
		resource</description>
	</element>
	<!-- ==================================================== -->
	<element name="gmd:MD_MaintenanceFrequencyCode">
		<label>Maintenance frequency code</label>
		<description>Code frequency with which modifications and deletions are made to the data after
			it isfirst produced</description>
	</element>
	<!-- ==================================================== -->
	<element name="gmd:MD_MaintenanceInformation">
		<label>Maintenance information</label>
		<description>Information about the scope and frequency of updating</description>
	</element>
	<!-- ==================================================== -->
	<element name="gmd:MD_Medium">
		<label>Medium</label>
		<description>Information about the media on which the resource can be
		distributed</description>
	</element>
	<!-- ==================================================== -->
	<element name="gmd:MD_MediumFormatCode">
		<label>Medium format</label>
		<description>Method used to write to the medium</description>
	</element>
	<!-- ==================================================== -->
	<element name="gmd:MD_MediumNameCode">
		<label>Medium name code</label>
		<description>Name of the medium</description>
	</element>
	<!-- ==================================================== -->
	<element name="gmd:MD_Metadata">
		<label>Metadata</label>
		<description>Root entity which defines metadata about a resource or resources</description>
	</element>
	<!-- ==================================================== -->
	<element name="gmd:MD_MetadataExtensionInformation">
		<label>Metadata extension info</label>
		<description>Information describing metadata extensions</description>
	</element>
	<!-- ==================================================== -->
	<element name="gmd:MD_ObligationCode">
		<label>Obligation code</label>
		<description>Obligation of the element or entity</description>
	</element>
	<!-- ==================================================== -->
	<element name="gmd:MD_PixelOrientationCode">
		<label>Pixel orientation code</label>
		<description>Point in a pixel corresponding to the Earth location of the pixel</description>
	</element>
	<!-- ==================================================== -->
	<element name="gmd:MD_PortrayalCatalogueReference">
		<label>Portrayal catalogue reference</label>
		<description>Information identifying the portrayal catalogue used</description>
	</element>
	<!-- ==================================================== -->
	<element name="gmd:MD_ProgressCode">
		<label>Progress code</label>
		<description>Status of the dataset or progress of a review</description>
	</element>
	<!-- ==================================================== -->
	<element name="gmd:MD_RangeDimension">
		<label>Range dimension</label>
		<description>Information on the range of each dimension of a cell measurement
		value</description>
	</element>
	<!-- ==================================================== -->
	<element name="gmd:MD_ReferenceSystem">
		<label>Reference system</label>
		<description>Information about the reference system.</description>
	</element>
	<!-- ==================================================== -->
	<element name="gmd:MD_RepresentativeFraction">
		<label>Representative fraction</label>
		<description>Derived from Scale where MD_RepresentativeFraction.denominator = 1 /
			Scale.measure And Scale.targetUnits = Scale.sourceUnits</description>
	</element>
	<!-- ==================================================== -->
	<element name="gmd:MD_Resolution">
		<label>Resolution</label>
		<description>Level of detail expressed as a scale factor or a ground distance</description>
	</element>
	<!-- ==================================================== -->
	<element name="gmd:MD_RestrictionCode">
		<label>Restriction code</label>
		<description>Limitation(s) placed upon the access or use of the data</description>
	</element>
	<!-- ==================================================== -->
	<element name="gmd:MD_ScopeCode">
		<label>Scope code</label>
		<description>Class of information to which the referencing entity applies</description>
	</element>
	<!-- ==================================================== -->
	<element name="gmd:MD_ScopeDescription">
		<label>Scope description</label>
		<description>Description of the class of information covered by the information</description>
	</element>
	<!-- ==================================================== -->
	<element name="gmd:MD_SecurityConstraints">
		<label>Security constraints</label>
		<description>Handling restrictions imposed on the resource for national security or similar
			security concerns</description>
	</element>
	<!-- ==================================================== -->
	<element name="gmd:MD_ServiceIdentification">
		<label>Service identification</label>
		<description>Identification of capabilities which a serviceprovider makes available to a
			service user through a set of interfaces that define a behaviour - See ISO 19119 – Services
			for furtherinformation</description>
	</element>
	<!-- ==================================================== -->
	<element name="gmd:MD_SpatialRepresentationTypeCode">
		<label>Spatial representation type code</label>
		<description>Method used to represent geographic information in the dataset</description>
	</element>
	<!-- ==================================================== -->
	<element name="gmd:MD_StandardOrderProcess">
		<label>Standard order process</label>
		<description>Common ways in which the resource may be obtained or received, and related
			instructions and fee information</description>
	</element>
	<!-- ==================================================== -->
	<element name="gmd:MD_TopicCategoryCode">
		<label>Topic category code</label>
		<description>High-level geographic data thematic classification to assist in the grouping and
			search of available geographic data sets. Can be used to group keywords as well. Listed
			examples are not exhaustive. NOTE It is understood there are overlaps between general
			categories and the user is encouraged to select the one most appropriate.</description>
		<condition>mandatory</condition>
	</element>
	<!-- ==================================================== -->
	<element name="gmd:MD_TopologyLevelCode">
		<label>Topology level code</label>
		<description>Degree of complexity of the spatial relationships</description>
	</element>
	<!-- ==================================================== -->
	<element name="gmd:MD_Usage">
		<label>Usage</label>
		<description>Brief description of ways in which the resource(s) is/are currently
		used</description>
	</element>
	<!-- ==================================================== -->
	<element name="gmd:MD_VectorSpatialRepresentation">
		<label>Vector spatial representation</label>
		<description>Information about the vector spatial objects in the dataset</description>
	</element>
	<!-- ==================================================== -->
	<element name="gmd:measureDescription">
		<label>Measure description</label>
		<description>Description of the measure being determined</description>
	</element>
	<!-- ==================================================== -->
	<element name="gmd:measureIdentification">
		<label>Measure identification</label>
		<description>Code identifying a registered standard procedure</description>
	</element>
	<!-- ==================================================== -->
	<element name="gmd:mediumFormat">
		<label>Medium format</label>
		<description>Method used to write to the medium</description>
	</element>
	<!-- ==================================================== -->
	<element name="gmd:mediumNote">
		<label>Medium note</label>
		<description>Description of other limitations or requirements for using the
		medium</description>
	</element>
	<!-- ==================================================== -->
	<element name="gmd:metadataConstraints">
		<label>Metadata constraints</label>
		<description>Provides restrictions on the access and use of data</description>
	</element>
	<!-- ==================================================== -->
	<element name="gmd:metadataExtensionInfo">
		<label>Metadata extension info</label>
		<description>Information describing metadata extensions</description>
	</element>
	<!-- ==================================================== -->
	<element name="gmd:metadataMaintenance">
		<label>Metadata maintenance</label>
		<description>Provides information about the frequency of metadata updates, and the scope of
			those updates</description>
	</element>
	<!-- ==================================================== -->
	<element name="gmd:metadataStandardName">
		<label>Metadata standard name</label>
		<description>Name of the metadata standard (including profile name) used</description>
	</element>
	<!-- ==================================================== -->
	<element name="gmd:metadataStandardVersion">
		<label>Metadata standard version</label>
		<description>Version (profile) of the metadata standard used</description>
	</element>
	<!-- ==================================================== -->
	<element name="gmd:minimumValue">
		<label>Minimum value</label>
		<description>Lowest vertical extent contained in the dataset</description>
		<condition>mandatory</condition>
	</element>
	<!-- ==================================================== -->
	<element name="gmd:minValue">
		<label>Minimum value</label>
		<description>Shortest wavelength that the sensor is capable of collecting within a designated
			band</description>
	</element>
	<!-- ==================================================== -->
	<element name="gmd:name">
		<label>Name</label>
		<description>Name of the series, or aggregate dataset, of which the dataset is a part</description>
		<condition>mandatory</condition>
	</element>
	<!-- ==================================================== -->
	<element name="gmd:nameOfMeasure">
		<label>Name of measure</label>
		<description>Name of the test applied to the data</description>
	</element>
	<!-- ==================================================== -->
	<element name="gmd:northBoundLatitude">
		<label>North bound latitude</label>
		<description>Northern-most, coordinate of the limit of the dataset extent expressed in
			latitude in decimal degrees (positive north)</description>
		<condition>mandatory</condition>
	</element>
	<!-- ==================================================== -->
	<element name="gmd:numberOfDimensions">
		<label>Number of dimensions</label>
		<description>Number of independent spatial-temporal axes</description>
		<condition>mandatory</condition>
	</element>
	<!-- ==================================================== -->
	<element name="gmd:obligation">
		<label>Obligation</label>
		<description>Obligation of the extended element</description>
	</element>
	<!-- ==================================================== -->
	<element name="gmd:offLine">
		<label>Offline</label>
		<description>Information about offline media on whichthe resource can be obtaned</description>
	</element>
	<!-- ==================================================== -->
	<element name="gmd:offset">
		<label>Offset</label>
		<description>The physical value corresponding to a cell value of zero</description>
	</element>
	<!-- ==================================================== -->
	<element name="gmd:onLine">
		<label>OnLine resource</label>
		<description>Information about online sources from which the resource can be
		obtained</description>
	</element>
	<!-- ==================================================== -->
	<element name="gmd:orderingInstructions">
		<label>Ordering instructions</label>
		<description>General instructions, terms and services provided by the
		distributor</description>
	</element>
	<!-- ==================================================== -->
	<element name="gmd:organisationName">
		<label>Organisation name</label>
		<description>Name of the responsible organization</description>
		<condition>conditional</condition>
	</element>
	<!-- ==================================================== -->
	<element name="gmd:orientationParameterAvailability">
		<label>Orientation parameter availability</label>
		<description>Indication of whether or not orientation parameters are available</description>
		<condition>mandatory</condition>
	</element>
	<!-- ==================================================== -->
	<element name="gmd:orientationParameterDescription">
		<label>Orientation parameter description</label>
		<description> description of parameters used to describe sensor orientation</description>
	</element>
	<!-- ==================================================== -->
	<element name="gmd:other">
		<label>Other</label>
		<description>Class of information that does not fall into the other categories to which the
			information applies</description>
		<condition>conditional</condition>
	</element>
	<!-- ==================================================== -->
	<element name="gmd:otherCitationDetails">
		<label>Other citation details</label>
		<description>Other information required to complete the citation that is not recorded
			elsewhere</description>
	</element>
	<!-- ==================================================== -->
	<element name="gmd:otherConstraints">
		<label>Other constraints</label>
		<description>Other restrictions and legal prerequisites for accessing and using the resource</description>
		<condition>conditional</condition>
	</element>
	<!-- ==================================================== -->
	<element name="gmd:page">
		<label>Page</label>
		<description>Details on which pages of the publication the article was published</description>
	</element>
	<!-- ==================================================== -->
	<element name="gmd:parameterCitation">
		<label>Parameter citation</label>
		<description>Reference providing description of the parameters</description>
	</element>
	<!-- ==================================================== -->
	<element name="gmd:parentEntity">
		<label>Parent entity</label>
		<description>Name of the metadata entity(s) under which this extended metadata element may
			appear. The name(s) may be standard metadata element(s) or other extended metadata
			element(s).</description>
		<condition>mandatory</condition>
	</element>
	<!-- ==================================================== -->
	<element name="gmd:parentIdentifier">
		<label>Parent identifier</label>
		<description>File identifier of the metadata to which this metadata is a subset
		(child)</description>
	</element>
	<!-- ==================================================== -->
	<element name="gmd:pass">
		<label>Pass</label>
		<description>Indication of the conformance result where 0 = fail and 1 = pass</description>
		<condition>mandatory</condition>
	</element>
	<!-- ==================================================== -->
	<element name="gmd:peakResponse">
		<label>Peak response</label>
		<description>Wavelength at which the response is the highest</description>
	</element>
	<!-- ==================================================== -->
	<element name="gmd:phone">
		<label>Phone</label>
		<description>Telephone numbers at which the organization or individual may be
		contacted</description>
	</element>
	<!-- ==================================================== -->
	<element name="gmd:plannedAvailableDateTime">
		<label>Planned available datetime</label>
		<description>Date and time when the dataset will be available
		(CCYY-MM-DDThh:mm:ss)</description>
	</element>
	<!-- ==================================================== -->
	<element name="gmd:pointInPixel">
		<label>PointIn pixel</label>
		<description>Point in a pixel corresponding to the Earth location of the pixel</description>
		<condition>mandatory</condition>
	</element>
	<!-- ==================================================== -->
	<element name="gmd:pointOfContact">
		<label>Point of contact</label>
		<description>Identification of, and means of communication with, person(s) and
			organizations(s) associated with the resource(s)</description>
	</element>
	<!-- ==================================================== -->
	<element name="gmd:polygon">
		<label>Polygon</label>
		<description>Sets of points defining the bounding polygon</description>
		<condition>mandatory</condition>
	</element>
	<!-- ==================================================== -->
	<element name="gmd:portrayalCatalogueCitation">
		<label>Portrayal catalogue citation</label>
		<description>Bibliographic reference to the portrayal catalogue cited</description>
		<condition>mandatory</condition>
	</element>
	<!-- ==================================================== -->
	<element name="gmd:portrayalCatalogueInfo">
		<label>Portrayal catalogue info</label>
		<description>Provides information about the catalogue of rules defined for the portrayal of a
			resource(s)</description>
	</element>
	<!-- ==================================================== -->
	<element name="gmd:positionName">
		<label>Position name</label>
		<description>Role or position of the responsible person</description>
		<condition>conditional</condition>
	</element>
	<!-- ==================================================== -->
	<element name="gmd:postalCode">
		<label>Postal code</label>
		<description>ZIP or other postal code</description>
	</element>
	<!-- ==================================================== -->
	<element name="gmd:presentationForm">
		<label>Presentation form</label>
		<description>Mode in which the resource is represented</description>
	</element>
	<!-- ==================================================== -->
	<element name="gmd:processingLevelCode">
		<label>Processing level code</label>
		<description>Image distributor_s code that identifies the level of radiometric and geometric
			processing that has been applied</description>
	</element>
	<!-- ==================================================== -->
	<element name="gmd:processor">
		<label>Processor</label>
		<description>Identification of, and means of communication with, person(s) and organization(s)
			associated with the process step</description>
	</element>
	<!-- ==================================================== -->
	<element name="gmd:processStep">
		<label>Process step</label>
		<description>Information about an event in the creation process for the data specified by the
			scope</description>
		<condition>conditional</condition>
	</element>
	<!-- ==================================================== -->
	<element name="gmd:protocol">
		<label>Protocol</label>
		<description>Connection protocol to be used</description>
	</element>
	<!-- ==================================================== -->
	<element name="gmd:PT_FreeText">
		<label>Free text</label>
		<description>Description of a multi-language free text metadata element</description>
	</element>
	<!-- ==================================================== -->
	<element name="gmd:purpose">
		<label>Purpose</label>
		<description>Summary of the intentions with which the resource(s) was developed</description>
	</element>
	<!-- ==================================================== -->
	<element name="gmd:radiometricCalibrationDataAvailability">
		<label>Radiometric calibration data availability</label>
		<description>Indication of whether or not the radiometric calibration information for
			generating the radiometrically calibrated standard data product is available</description>
	</element>
	<!-- ==================================================== -->
	<element name="gmd:rationale">
		<label>Rationale</label>
		<description>Requirement or purpose for the process step</description>
	</element>
	<!-- ==================================================== -->
	<element name="gmd:referenceSystemIdentifier">
		<label>Reference system identifier</label>
		<description>Name of reference system</description>
		<condition>conditional</condition>
	</element>
	<!-- ==================================================== -->
	<element name="gmd:referenceSystemInfo">
		<label>Reference system info</label>
		<description>Description of the spatial and temporal reference systems used in the
		dataset</description>
	</element>
	<!-- ==================================================== -->
	<element name="gmd:report">
		<label>Report</label>
		<description>Quantitative quality information for the data specified by the scope</description>
		<condition>conditional</condition>
	</element>
	<!-- ==================================================== -->
	<element name="gmd:resolution">
		<label>Resolution</label>
		<description>Degree of detail in the grid dataset</description>
	</element>
	<!-- ==================================================== -->
	<element name="gmd:resourceConstraints">
		<label>Resource constraints</label>
		<description>Provides information about constraints which apply to the
		resource(s)</description>
	</element>
	<!-- ==================================================== -->
	<element name="gmd:resourceFormat">
		<label>Resource format</label>
		<description>Provides a description of the format of the resource(s)</description>
	</element>
	<!-- ==================================================== -->
	<element name="gmd:resourceMaintenance">
		<label>Resource maintenance</label>
		<description>Provides information about the frequency of resource updates, and the scope of
			those updates</description>
	</element>
	<!-- ==================================================== -->
	<element name="gmd:resourceSpecificUsage">
		<label>Resource specific usage</label>
		<description>Provides basic information about specific application(s) for which the
			resource(s) has/have been or is being used by different users</description>
	</element>
	<!-- ==================================================== -->
	<element name="gmd:result">
		<label>Result</label>
		<description>Value (or set of values) obtained from applying a data quality measure or the out
			come of evaluating the obtained value (or set of values) against a specified acceptable
			conformance quality level</description>
		<condition>mandatory</condition>
	</element>
	<!-- ==================================================== -->
	<element name="gmd:role">
		<label>Role</label>
		<description>Function performed by the responsible party</description>
		<condition>mandatory</condition>
	</element>
	<!-- ==================================================== -->
	<element name="gmd:RS_Identifier">
		<label>RS identifier</label>
		<description>Identifier used for reference systems</description>
	</element>
	<!-- ==================================================== -->
	<element name="gmd:rule">
		<label>Rule</label>
		<description>Specifies how the extended element relates to other existing elements and
			entities</description>
		<condition>mandatory</condition>
	</element>
	<!-- ==================================================== -->
	<element name="gmd:scaleDenominator">
		<label>Scale</label>
		<description>Denominator of the representative fraction on a source map</description>
	</element>
	<!-- ==================================================== -->
	<element name="gmd:scaleFactor">
		<label>Scale factor</label>
		<description>Scale factor which has been applied to the cell value</description>
	</element>
	<!-- ==================================================== -->
	<element name="gmd:schemaAscii">
		<label>SchemaAscii</label>
		<description>Full application schema given as an ASCII file</description>
	</element>
	<!-- ==================================================== -->
	<element name="gmd:schemaLanguage">
		<label>Schema language</label>
		<description>Identification of the schema language used</description>
		<condition>mandatory</condition>
	</element>
	<!-- ==================================================== -->
	<element name="gmd:scope">
		<label>Scope</label>
		<description>The specific data to which the data quality information applies</description>
	</element>
	<!-- ==================================================== -->
	<element name="gmd:sequenceIdentifier">
		<label>Sequence identifier</label>
		<description>Number that uniquely identifies instances of bands of wavelengths on which a
			sensor operates</description>
	</element>
	<!-- ==================================================== -->
	<element name="gmd:series">
		<label>Series</label>
		<description>Information about the series, or aggregate dataset, of which the dataset is a
			part</description>
	</element>
	<!-- ==================================================== -->
	<element name="gmd:shortName">
		<label>Short name</label>
		<description>Short form suitable for use in an implementation method such as XML or SGML. NOTE
			other methods may be used</description>
	</element>
	<!-- ==================================================== -->
	<element name="gmd:softwareDevelopmentFile">
		<label>Software development file</label>
		<description>Full application schema given as a software development file</description>
	</element>
	<!-- ==================================================== -->
	<element name="gmd:softwareDevelopmentFileFormat">
		<label>Software development file format</label>
		<description>Software dependent format used for the application schema software dependent
		file</description>
	</element>
	<!-- ==================================================== -->
	<element name="gmd:source">
		<label>Source</label>
		<description>Information about the source data used in creating the data specified by the
			scope</description>
		<condition>mandatory</condition>
	</element>
	<!-- ==================================================== -->
	<element name="gmd:sourceCitation">
		<label>Source citation</label>
		<description>Recommended reference to be used for the source data</description>
	</element>
	<!-- ==================================================== -->
	<element name="gmd:sourceExtent">
		<label>Source extent</label>
		<description>Information about the spatial, vertical and temporal extent of the source data</description>
		<condition>conditional</condition>
	</element>
	<!-- ==================================================== -->
	<element name="gmd:sourceReferenceSystem">
		<label>Source reference system</label>
		<description>Spatial reference system used by the source data</description>
	</element>
	<!-- ==================================================== -->
	<element name="gmd:sourceStep">
		<label>Source step</label>
		<description>Information about an event in the creation process for the source
		data</description>
	</element>
	<!-- ==================================================== -->
	<element name="gmd:southBoundLatitude">
		<label>South bound latitude</label>
		<description>Southern-most coordinate of the limit of the dataset extent, expressed in
			latitude in decimal degrees (positive north)</description>
		<condition>mandatory</condition>
	</element>
	<!-- ==================================================== -->
	<element name="gmd:spatialExtent">
		<label>Spatial extent</label>
		<description>Spatial extent component of composite spatial and temporal extent</description>
		<condition>mandatory</condition>
	</element>
	<!-- ==================================================== -->
	<element name="gmd:spatialRepresentationInfo">
		<label>Spatial representation info</label>
		<description>Digital representation of spatial information in the dataset</description>
	</element>
	<!-- ==================================================== -->
	<element name="gmd:spatialRepresentationType">
		<label>Spatial representation type</label>
		<description>Method used to spatially represent geographic information</description>
	</element>
	<!-- ==================================================== -->
	<element name="gmd:spatialResolution">
		<label>Spatial resolution</label>
		<description>Factor which provides a general understanding of the density of spatial data in
			the dataset</description>
	</element>
	<!-- ==================================================== -->
	<element name="gmd:specification">
		<label>Specification</label>
		<description>Name of a subset, profile, or product specification of the format</description>
		<condition>mandatory</condition>
	</element>
	<!-- ==================================================== -->
	<element name="gmd:specificUsage">
		<label>Specific usage</label>
		<description>Brief description of the resource and/or resource series usage</description>
		<condition>mandatory</condition>
	</element>
	<!-- ==================================================== -->
	<element name="gmd:statement">
		<label>Statement</label>
		<description>General explanation of the data producer_s knowledge about the lineage of a
			dataset</description>
		<condition>conditional</condition>
	</element>
	<!-- ==================================================== -->
	<element name="gmd:status">
		<label>Status</label>
		<description>Status of the resource(s)</description>
	</element>
	<!-- ==================================================== -->
	<element name="gmd:supplementalInformation">
		<label>Supplemental Information</label>
		<description>Any other descriptive information about the dataset</description>
	</element>
	<!-- ==================================================== -->
	<element name="gmd:temporalElement">
		<label>Temporal element</label>
		<description>Provides temporal component of the extent of the referring object</description>
		<condition>conditional</condition>
	</element>
	<!-- ==================================================== -->
	<element name="gmd:thesaurusName">
		<label>Thesaurus name</label>
		<description>Name of the formally registered thesaurus or a similar authoritative source of
			keywords</description>
	</element>
	<!-- ==================================================== -->
	<element name="gmd:title">
		<label>Title</label>
		<description>Name by which the cited resource is known</description>
		<condition>mandatory</condition>
	</element>
	<!-- ==================================================== -->
	<element name="gmd:toneGradation">
		<label>Tone gradation</label>
		<description>Number of discrete numerical values in the grid data</description>
	</element>
	<!-- ==================================================== -->
	<element name="gmd:topicCategory">
		<label>Topic category</label>
		<description>Main theme(s) of the datset</description>
		<condition>mandatory</condition>
	</element>
	<!-- ==================================================== -->
	<element name="gmd:topologyLevel">
		<label>Topology level</label>
		<description>Code which identifies the degree of complexity of the spatial
		relationships</description>
	</element>
	<!-- ==================================================== -->
	<element name="gmd:transferOptions">
		<label>Transfer options</label>
		<description>Provides information about technical means and media by which a resource is
			obtained from the distributor</description>
	</element>
	<!-- ==================================================== -->
	<element name="gmd:transferSize">
		<label>Transfer size</label>
		<description>Estimated size of a unit in the specified transfer format, expressed in
			megabytes. The transfer size is &gt; 0.0</description>
	</element>
	<!-- ==================================================== -->
	<element name="gmd:transformationDimensionDescription">
		<label>Transformation dimension description</label>
		<description>Description of the information about which grid dimensions are the spatial
			dimensions</description>
	</element>
	<!-- ==================================================== -->
	<element name="gmd:transformationDimensionMapping">
		<label>Transformation dimension mapping</label>
		<description>Information about which grid dimensions are the spatial dimensions</description>
	</element>
	<!-- ==================================================== -->
	<element name="gmd:transformationParameterAvailability">
		<label>Transformation parameter availability</label>
		<description>Indication of whether or not parameters for transformation exists</description>
		<condition>mandatory</condition>
	</element>
	<!-- ==================================================== -->
	<element name="gmd:triangulationIndicator">
		<label>Triangulation indicator</label>
		<description>Indication of whether or not triangulation has been performed upon the
		image</description>
	</element>
	<!-- ==================================================== -->
	<element name="gmd:turnaround">
		<label>Turnaround</label>
		<description>Typical turnaround time for the filling of an order</description>
	</element>
	<!-- ==================================================== -->
	<element name="gmd:type">
		<label>Type</label>
		<description>Subject matter used to group similar keywords</description>
	</element>
	<!-- ==================================================== -->
	<element name="gmd:units">
		<label>Value unit</label>
		<description>Units in which sensor wavelengths are expressed</description>
	</element>
	<!-- ==================================================== -->
	<element name="gmd:unitsOfDistribution">
		<label>Units of distribution</label>
		<description>Tiles, layers, geographic areas, etc., in which data is available</description>
	</element>
	<!-- ==================================================== -->
	<element name="gmd:updateScope">
		<label>Update scope</label>
		<description>Scope of data to which maintenance is applied</description>
	</element>
	<!-- ==================================================== -->
	<element name="gmd:updateScopeDescription">
		<label>Update scope description</label>
		<description>Additional information about the range or extent of the resource</description>
	</element>
	<!-- ==================================================== -->
	<element name="gmd:usageDateTime">
		<label>Usage datetime</label>
		<description>Date and time of the first use or range of uses of the resource and/or resource
			series (YYYY-MM-DDThh:mm:ss)</description>
	</element>
	<!-- ==================================================== -->
	<element name="gmd:useConstraints">
		<label>Use constraints</label>
		<description>Constraints applied to assure the protection of privacy or intellectual property,
			and any special restrictions or limitations or warnings on using the resource</description>
	</element>
	<!-- ==================================================== -->
	<element name="gmd:useLimitation">
		<label>Use limitation</label>
		<description>Limitation affecting the fitness for use of the resource. Example, _not to be
			used for navigation_</description>
	</element>
	<!-- ==================================================== -->
	<element name="gmd:userContactInfo">
		<label>User contact info</label>
		<description>Identification of and means of communicating with person(s) and organization(s)
			using the resource(s)</description>
		<condition>mandatory</condition>
	</element>
	<!-- ==================================================== -->
	<element name="gmd:userDefinedMaintenanceFrequency">
		<label>User defined maintenance frequency</label>
		<description>Maintenance period other than those defined</description>
	</element>
	<!-- ==================================================== -->
	<element name="gmd:userDeterminedLimitations">
		<label>User determined limitations</label>
		<description>Applications, determined by the user for which the resource and/or resource
			series is not suitable</description>
	</element>
	<!-- ==================================================== -->
	<element name="gmd:userNote">
		<label>User note</label>
		<description>Explanation of the application of the legal constraints or other restrictions and
			legal prerequisites for obtaining and using the resource</description>
	</element>
	<!-- ==================================================== -->
	<element name="gmd:value">
		<label>Value</label>
		<description/>
		<condition>mandatory</condition>
	</element>
	<!-- ==================================================== -->
	<element name="gmd:valueType">
		<label>Value type</label>
		<description>Value type for reporting a data quality result</description>
	</element>
	<!-- ==================================================== -->
	<element name="gmd:valueUnit">
		<label>Value unit</label>
		<description>Value unit for reporting a data quality result</description>
		<condition>mandatory</condition>
	</element>
	<!-- ==================================================== -->
	<element name="gmd:version">
		<label>Version</label>
		<description>Version of the format (date, number, etc.)</description>
		<condition>mandatory</condition>
	</element>
	<!-- ==================================================== -->
	<element name="gmd:verticalElement">
		<label>Vertical element</label>
		<description>Provides vertical component of the extent of the referring object</description>
		<condition>conditional</condition>
	</element>
	<!-- ==================================================== -->
	<element name="gmd:voice">
		<label>Voice</label>
		<description>Telephone number by which individuals can speak to the responsible organization
			or individual</description>
	</element>
	<!-- ==================================================== -->
	<element name="gmd:volumes">
		<label>Volumes</label>
		<description>Number of items in the media identified</description>
	</element>
	<!-- ==================================================== -->
	<element name="gmd:westBoundLongitude">
		<label>West bound longitude</label>
		<description>Western-most coordinate of the limit of the dataset extent, expressed in
			longitude in decimal degrees (positive east)</description>
		<condition>mandatory</condition>
	</element>
	
	<!-- ==================================================== -->
	<!-- === GCO namespace                                    -->
	<!-- ==================================================== -->
	
	<element name="gco:Date">
		<label>Date</label>
		<description>Formatted as 2007-09-12 (YYYY-MM-DD)</description>
	</element>	
	
	<!-- ==================================================== -->
	
	<element name="gco:DateTime">
		<label>Date and time</label>
		<description>Formatted as 2007-09-12T15:00:00 (YYYY-MM-DDTHH:mm:ss)</description>
	</element>	
	
	<!-- ==================================================== -->
	
	<element name="gco:Measure">
		<label>Measure</label>
		<description></description>
	</element>	
	
	<!-- ==================================================== -->
	<!-- === GTS namespace                                    -->
	<!-- ==================================================== -->
	
	<element name="gts:TM_PeriodDuration">
		<label>Period duration</label>
		<description>
			The duration data type is used to specify a time interval.
			
			The time interval is specified in the following form "PnYnMnDTnHnMnS" where:
			
			* P indicates the period (required)
			* nY indicates the number of years
			* nM indicates the number of months
			* nD indicates the number of days
			* T indicates the start of a time section (required if you are going to specify hours, minutes, or seconds)
			* nH indicates the number of hours
			* nM indicates the number of minutes
			* nS indicates the number of seconds            
		</description>
	</element>
	
	<!-- ==================================================== -->
	<!-- === GML namespace -->
	<!-- ==================================================== -->
	
	<element name="gml:beginPosition">
		<label>Begin date</label>
		<description>Formatted as 2007-09-12T15:00:00 (YYYY-MM-DDTHH:mm:ss)</description>
	</element>
	<!-- ==================================================== -->
	<element name="gml:endPosition">
		<label>End date</label>
		<description>Formatted as 2007-09-12T15:00:00 (YYYY-MM-DDTHH:mm:ss)</description>
	</element>
	<!-- ==================================================== -->
	<element name="gml:relatedTime">
		<label>Related time</label>
		<description>Defines the relation of a given time to the object.</description>
	</element>
	<!-- ==================================================== -->
	<element name="gml:coordinates">
		<label>Coordinates</label>
		<description>Used to record an array of tuples or coordinates.</description>
	</element>
	<!-- ==================================================== -->
	<element name="gml:Polygon">
		<label>Polygon</label>
		<description>A gml:Polygon is a special surface that is defined by a single surface patch. The boundary of this 
		patch is coplanar and the polygon uses planar interpolation in its interior.</description>
	</element>
	<!-- ==================================================== -->
	<element name="gml:Point">
		<label>Point</label>
		<description>A gml:Point is defined by a single coordinate tuple.</description>
		<example>74. -37.</example>
	</element>
	<!-- ==================================================== -->
	<element name="gml:LineString">
		<label>Line</label>
		<description>A gml:LineString is a special curve that consists of a single segment with linear interpolation. It is 
			defined by two or more coordinate tuples, with linear interpolation between them.</description>
	</element>
	<!-- ==================================================== -->
	<element name="gml:LinearRing">
		<label>Linear ring</label>
		<description>A gml:LinearRing is defined by four or more coordinate tuples, with linear interpolation between them; the first 
			and last coordinates shall be coincident.</description>
	</element>
	<!-- ==================================================== -->
	<element name="gml:exterior">
		<label>Outer boundary</label>
		<description>The outer boundary of a solid.</description>
	</element>
	<!-- ==================================================== -->
	<element name="gml:interior">
		<label>Inner boundary</label>
		<description>The inner boundary of a solid</description>
	</element>
	<!-- ==================================================== -->
	<element name="gml:id">
		<label>Identifier</label>
		<description></description>
	</element>
	<!-- ==================================================== -->
	<!-- All XML attributes declared in the GML schema are defined without namespace, the only exception is the gml:id 
		XML attribute. -->
	<element name="srsName">
		<label>Spatial Reference System Name</label>
		<description>Name of the Spatial Reference System. By default set to geographic (epsg:4326)</description>
		<example>urn:x-ogc:def:crs:EPSG:6.6:4326</example>
	</element>
	
	<!-- ==================================================== -->

	<!-- ==================================================== -->
	<!-- === SRV namespace for 19119 service metadata -->
	<!-- ==================================================== -->
	
	<element name="srv:SV_ServiceIdentification">
		<label>Service Identification (19119)</label>
		<description>ISO 19119-2005 Service Identification</description>
	</element>
	<element name="srv:serviceType">
		<label>Service Type</label>
		<description>Service type name from a registry of services. For example, the values of the nameSpace and name attributes of GeneralName may be 'OGC' and 'catalogue'</description>
	</element>
	<element name="srv:serviceTypeVersion">
		<label>Service Version</label>
		<description>Provides for searching based on the version of serviceType. For example, we may only be interested in OGC Catalogue V1.1 services. If version is maintained as a separate attribute, users can easily search for all services of a type regardless of the version</description>
	</element>
	<element name="srv:accessProperties">
		<label>Access Properties</label>
		<description>Information about the availability of the service eg. fees, availability, oredering instructions</description>
	</element>
	<element name="srv:restrictions">
		<label>Restrictions</label>
		<description>Legal and security constraints on accessing the service and distributing data generated by the service</description>
	</element>
	<element name="srv:containsOperations">
		<label>Contains Operations</label>
		<description>Provides information about the operations that comprise the service</description>
	</element>
	<element name="srv:operatesOn">
		<label>Operates On</label>
		<description>Provides information on the datasets that the service operates on</description>
	</element>
	<element name="srv:operationName">
		<label>Operation Name</label>
		<description>A unique identifier for this interface</description>
	</element>
	<element name="srv:SV_OperationMetadata">
		<label>Operation</label>
		<description>Operation Metadata</description>
	</element>
	<element name="srv:DCP">
		<label>Distributed Computing Platforms</label>
		<description>Distributed computing platforms on which the operation has been implemented</description>
	</element>
	<element name="srv:DCPList">
		<label>Distributed Computing Platforms List</label>
		<description>List of distributed computing platforms on which the operation has been implemented</description>
	</element>
	<element name="srv:operationDescription">
		<label>Operation Description</label>
		<description>Free text description of the intent of the operation and the results of the operation</description>
	</element>
	<element name="srv:invocationName">
		<label>Invocation Name</label>
		<description>The name used to invoke this interface within the context of the DCP. The name is identical for all DCPs</description>
	</element>
	<element name="srv:parameters">
		<label>Parameters</label>
		<description>The parameters that are required for this interface</description>
	</element>
	<element name="srv:connectPoint">
		<label>Connect Point</label>
		<description>Handle for accessing the service interface</description>
	</element>
	<element name="srv:dependsOn">
		<label>Depends On</label>
		<description>List of operations that must be completed immediately before current operation is invoked, structured as a list for capturing alternate predecessor paths and sets for capturing parallel predecessor paths</description>
	</element>
	<element name="srv:providerName">
		<label>Provider Name</label>
		<description>A unique identifier for this organization</description>
	</element>
	<element name="srv:serviceContact">
		<label>Service Contact</label>
		<description>Information for contacting the service provider</description>
	</element>
	<element name="srv:name">
		<label>Name</label>
		<description>The name, as used by the service for this chain or paramater</description>
	</element>
	<element name="srv:description">
		<label>Description</label>
		<description>Narrative explanation of the services in the chain and resulting output or role of the parameter</description>
	</element>
	<element name="srv:optionality">
		<label>Optionality</label>
		<description>Indication if the parameter is required</description>
	</element>
	<element name="srv:repeatability">
		<label>Repeatability</label>
		<description>Indication if more than one value of the parameter may be provided</description>
	</element>
	<element name="srv:coupledResource">
		<label>Coupled Resource</label>
		<description>Details of services coupled with this one</description>
	</element>
	<element name="srv:SV_CoupledResource">
		<label>Coupled Resource</label>
		<description>Details of services coupled with this one</description>
	</element>
	<element name="srv:identifier">
		<label>Identifier</label>
		<description>Identifier of resource to which the operation applies</description>
	</element>
	<element name="srv:couplingType">
		<label>Coupling Type</label>
		<description>Type of Coupling</description>
	</element>
	<element name="srv:SV_CouplingType">
		<label>Coupling Type</label>
		<description>Type of Coupling</description>
	</element>
	<element name="srv:extent">
		<label>Extent</label>
		<description>Geographic/Temporal Extent of Service</description>
	</element>
	<element name="srv:keywords">
		<label>Keywords</label>
		<description>Keywords describing service</description>
	</element>
	
	<!-- ==================================================== -->
	<!-- === Other labels //FIXME --> 
	<!-- ==================================================== -->
	<element name="years">
		<label>Years</label>
		<description/>
	</element>
	<!-- ==================================================== -->
	<element name="zone">
		<label>Zone</label>
		<description>Unique identifier for 100,000 metre grid zone</description>
	</element>
	<!-- ==================================================== -->
	<element name="InDirectReferenceSystem">
		<label>Indirect projection system (for non geographical resources)</label>
		<description>ReferenceSystem derived / specify that it is an indirect reference</description>
	</element>
	<!-- ==================================================== -->
	<element name="DirectReferenceSystem">
		<label>Direct projection system (for geographical resources)</label>
		<description>ReferenceSystem derived / specify that it is a direct reference</description>
	</element>
	<!-- ==================================================== -->
	<element name="code">
		<label>System code</label>
		<description>Code. i.e. EPSG code.</description>
	</element>
	<!-- ==================================================== -->
	<element name="label">
		<label>Content</label>
		<description>Content</description>
	</element>
	<!-- ==================================================== -->
	<element name="codeSpace">
		<label>Reference Authority</label>
		<description>Authority responsible for codification. i.e. EPSG</description>
	</element>
	<element name="gco:aName" context="gco:TypeName">
		<label>Type name</label>
		<description/>
		<helper>
			<option value="BOOLEAN">BOOLEAN</option>
			<option value="BYTE">BYTE</option>
			<option value="CHARACTER">CHARACTER</option>
			<option value="DATE">DATE</option>
			<option value="DATETIME">DATETIME</option>
			<option value="DOUBLE">DOUBLE</option>
			<option value="FLOAT">FLOAT</option>
			<option value="INTEGER">INTEGER</option>
			<option value="NUMERIC">NUMERIC</option>
			<option value="REAL">REAL</option>
			<option value="SERIAL">SERIAL</option>
			<option value="VARCHAR">VARCHAR</option>
			<option value="TEXT">TEXT</option>
		</helper>
	</element>
<<<<<<< HEAD
=======
    <element name="gmx:FileName">
        <label>File name</label>
        <description>File name and source URL.</description>
    </element>
    <element name="src">
        <label>Source URL</label>
        <description>URL of the document.</description>
    </element>
		<element name="gmx:Anchor">
				<label>Anchor</label>
				<description>Supports hyper-linking capabilities and ensures a web-like implementation of CharacterStrings</description>
		</element>
		<element name="xlink:href">
			<label>Link href</label>
			<description>Supplies the data that allows an XLink application to find a remote resource (or resource fragment) [W3C XLINK]</description>
		</element>
  	<!-- ==================================================== -->
    <element name="hidden-elements">
        <label>Hidden Elements</label>
        <description>Child elements and attributes have been hidden because you do no have access to view those elements</description>
    </element>
>>>>>>> ac60440f
</labels><|MERGE_RESOLUTION|>--- conflicted
+++ resolved
@@ -2533,8 +2533,6 @@
 			<option value="TEXT">TEXT</option>
 		</helper>
 	</element>
-<<<<<<< HEAD
-=======
     <element name="gmx:FileName">
         <label>File name</label>
         <description>File name and source URL.</description>
@@ -2556,5 +2554,4 @@
         <label>Hidden Elements</label>
         <description>Child elements and attributes have been hidden because you do no have access to view those elements</description>
     </element>
->>>>>>> ac60440f
 </labels>