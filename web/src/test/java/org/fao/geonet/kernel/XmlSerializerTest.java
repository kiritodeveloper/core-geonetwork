--- conflicted
+++ resolved
@@ -70,25 +70,15 @@
 		}
 
 		@Override
-<<<<<<< HEAD
-		public Element selectNoXLinkResolver(Dbms dbms, String table, String id, ServiceContext srvContext)
-=======
-		public Element selectNoXLinkResolver(Dbms dbms, String table, String id, boolean isIndexingTask)
->>>>>>> 1a96d575
-				throws Exception {
-			throw new UnsupportedOperationException();
-		}
-		
-		@Override
-<<<<<<< HEAD
-		public Element internalSelect(Dbms dbms, String table, String id, ServiceContext srvContext)
-				throws Exception {
-			return super.internalSelect(dbms, table, id, srvContext);
-=======
-		public Element internalSelect(Dbms dbms, String table, String id, boolean isIndexingTask)
-				throws Exception {
-			return super.internalSelect(dbms, table, id, isIndexingTask);
->>>>>>> 1a96d575
+		public Element selectNoXLinkResolver(Dbms dbms, String table, String id, boolean isIndexingTask, ServiceContext srvContext)
+				throws Exception {
+			throw new UnsupportedOperationException();
+		}
+		
+		@Override
+		public Element internalSelect(Dbms dbms, String table, String id, boolean isIndexingTask, ServiceContext srvContext)
+				throws Exception {
+			return super.internalSelect(dbms, table, id, isIndexingTask, srvContext);
 		}
 
 	}
@@ -138,11 +128,7 @@
 		
 		Dbms dbms = mockDbms();
 		
-<<<<<<< HEAD
-		Element loadedMetadata = xmlSerializer.internalSelect(dbms, "metadata", "1", context);
-=======
-		Element loadedMetadata = xmlSerializer.internalSelect(dbms, "metadata", "1", false);
->>>>>>> 1a96d575
+		Element loadedMetadata = xmlSerializer.internalSelect(dbms, "metadata", "1", false, context);
 		List<?> withheld = Xml.selectNodes(loadedMetadata, "*//*[@gco:nilReason = 'withheld']", Arrays.asList(Geonet.Namespaces.GCO));
 
 		assertEquals(0, withheld.size());
@@ -224,11 +210,7 @@
 		
 		Dbms dbms = mockDbms();
 		
-<<<<<<< HEAD
-		Element loadedMetadata = xmlSerializer.internalSelect(dbms, "metadata", "1", context);
-=======
-		Element loadedMetadata = xmlSerializer.internalSelect(dbms, "metadata", "1", false);
->>>>>>> 1a96d575
+		Element loadedMetadata = xmlSerializer.internalSelect(dbms, "metadata", "1", false, context);
 		List<?> resolutionElem = Xml.selectNodes(loadedMetadata, "*//gmd:MD_Resolution", Arrays.asList(Geonet.Namespaces.GMD));
 		assertEquals(numberMdResolution, resolutionElem.size());
 		
