/*
 * Copyright (C) 2001-2012 Food and Agriculture Organization of the
 * United Nations (FAO-UN), United Nations World Food Programme (WFP)
 * and United Nations Environment Programme (UNEP)
 * 
 * This program is free software; you can redistribute it and/or modify
 * it under the terms of the GNU General Public License as published by
 * the Free Software Foundation; either version 2 of the License, or (at
 * your option) any later version.
 * 
 * This program is distributed in the hope that it will be useful, but
 * WITHOUT ANY WARRANTY; without even the implied warranty of
 * MERCHANTABILITY or FITNESS FOR A PARTICULAR PURPOSE. See the GNU
 * General Public License for more details.
 * 
 * You should have received a copy of the GNU General Public License
 * along with this program; if not, write to the Free Software
 * Foundation, Inc., 51 Franklin St, Fifth Floor, Boston, MA 02110-1301, USA
 * 
 * Contact: Jeroen Ticheler - FAO - Viale delle Terme di Caracalla 2,
 * Rome - Italy. email: geonetwork@osgeo.org
 */
Ext.namespace('GeoNetwork');

/** api: (define)
 *  module = GeoNetwork
 *  class = SearchFormPanel
 *  base_link = `Ext.Panel <http://extjs.com/deploy/dev/docs/?class=Ext.FormPanel>`_
 */
/** api: constructor 
 *  .. class:: SearchFormPanel(config)
 *
 *     Create a search form panel.
 *     
 */
GeoNetwork.SearchFormPanel = Ext.extend(Ext.FormPanel, {
    searchTriggered: false,
    
    defaultConfig: {
        border: false,
        stateful: true,
        /** api: config[searchCb] 
         *  The search function
         */
        searchCb: undefined,
        searchBt: new Ext.Button({
            text: OpenLayers.i18n('search'),
            iconCls : 'md-mn-find',
            iconAlign: 'right'
        }),
        resetCb: function () {
            this.getForm().reset();
        },
        resetBt: new Ext.Button({
            tooltip: OpenLayers.i18n('resetSearchForm'),
            iconCls: 'md-mn-reset'
        })
        /** api: config[lang] 
         *  The language to use to call GeoNetwork services in the print mode (which is opened in a new window).
         */

    },
    getSearchBt: function () {
        return this.searchBt;
    },
    /** private: property[stateEvents]
     *  ``Array(String)`` Array of state events
     */
    stateEvents: ["onsearch", "onreset"],
    
    /** private: method[applyState]
     *  :param state: ``Object`` The state to apply.
     *
     *  Apply the state provided as an argument.
     *  It does not trigger the search.
     */
    applyState: function (state) {
        this.on('afterrender', function () {
            // Force layout in order to render all form fields
            // If not, superboxselect field are not initialized
            this.doLayout(false, true);
            
<<<<<<< HEAD
            // Populate search form and create new field if they do not exist
            // If not available, those field probably come to a facet value filter
            GeoNetwork.util.SearchTools.populateFormFromParams(this, state, true);
=======
            GeoNetwork.util.SearchTools.populateFormFromParams(this, state);
>>>>>>> 815eeae9
           
            // We can't really trigger fire event yet
            // Add this to your app to trigger the search when ready - FIXME
//           if (urlParameters.s_search !== undefined) {
//               setTimeout(function(){searchForm.fireEvent('search');}, 500);
//           }
           //this.fireEvent("search");
        }, this);
    },

    /** private: method[getState]
     *  :return:  ``Object`` The state.
     *
     *  Returns the current state for the search form panel.
     */
    getState: function () {
        var state = {};
        if (this.searchTriggered) {
            state.search = '';
        }
        
        var parameters = GeoNetwork.util.SearchTools.getFormValues(this);
        Ext.apply(state, parameters);
        
        return state;
    },
    search: function () {
        this.searchTriggered = true;
        this.searchCb();
        this.fireEvent('onsearch');
    },
    reset: function () {
        this.searchTriggered = false;
        this.resetCb();
        this.fireEvent('onreset');
    },
    /** private: method[initComponent] 
     *  Initializes the search form panel.
     */
    initComponent: function () {
        Ext.applyIf(this, this.defaultConfig);
        GeoNetwork.SearchFormPanel.superclass.initComponent.call(this);
        
        if (this.resetBt) {
            this.addButton(this.resetBt, this.reset, this);
        }
        if (this.searchBt) {
            this.addButton(this.searchBt, this.search, this);
        }
        
        this.addEvents(
                /** private: event[search]
                 *  Fires search.
                 */
                'search',
                /** private: event[reset]
                 *  Fires search.
                 */
                'reset'
            );
        this.on({
            'search': this.search,
            scope: this
        });
        this.on({
            'reset': this.reset,
            scope: this
        });
    }
});

/** api: xtype = gn_searchformpanel */
Ext.reg('gn_searchformpanel', GeoNetwork.SearchFormPanel);<|MERGE_RESOLUTION|>--- conflicted
+++ resolved
@@ -80,13 +80,9 @@
             // If not, superboxselect field are not initialized
             this.doLayout(false, true);
             
-<<<<<<< HEAD
             // Populate search form and create new field if they do not exist
             // If not available, those field probably come to a facet value filter
             GeoNetwork.util.SearchTools.populateFormFromParams(this, state, true);
-=======
-            GeoNetwork.util.SearchTools.populateFormFromParams(this, state);
->>>>>>> 815eeae9
            
             // We can't really trigger fire event yet
             // Add this to your app to trigger the search when ready - FIXME
