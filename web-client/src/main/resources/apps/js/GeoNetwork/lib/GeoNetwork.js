--- conflicted
+++ resolved
@@ -103,6 +103,7 @@
             "GeoNetwork/data/ValidationRuleStore.js",
             "GeoNetwork/data/LanguageStore.js",
             "GeoNetwork/data/SuggestionStore.js",
+            "GeoNetwork/data/ThesaurusFeedStore.js",
             "GeoNetwork/data/RegionStore.js",
             "GeoNetwork/data/CodeListStore.js",
             "GeoNetwork/data/ThesaurusStore.js",
@@ -131,11 +132,7 @@
             "GeoNetwork/widgets/admin/AdminTools.js",
             "GeoNetwork/widgets/admin/MetadataInsertPanel.js",
             "GeoNetwork/widgets/admin/HarvesterPanel.js",
-<<<<<<< HEAD
-            "GeoNetwork/widgets/admin/SubTemplateManagerPanel.js",
-=======
             "GeoNetwork/widgets/admin/ThesaurusManagerPanel.js",
->>>>>>> 87d4b88f
             "GeoNetwork/widgets/view/ViewWindow.js",
             "GeoNetwork/widgets/view/ViewPanel.js",
             "GeoNetwork/widgets/editor/KeywordSelectionPanel.js",
