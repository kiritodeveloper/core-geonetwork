/*
 * Copyright (C) 2001-2011 Food and Agriculture Organization of the
 * United Nations (FAO-UN), United Nations World Food Programme (WFP)
 * and United Nations Environment Programme (UNEP)
 * 
 * This program is free software; you can redistribute it and/or modify
 * it under the terms of the GNU General Public License as published by
 * the Free Software Foundation; either version 2 of the License, or (at
 * your option) any later version.
 * 
 * This program is distributed in the hope that it will be useful, but
 * WITHOUT ANY WARRANTY; without even the implied warranty of
 * MERCHANTABILITY or FITNESS FOR A PARTICULAR PURPOSE. See the GNU
 * General Public License for more details.
 * 
 * You should have received a copy of the GNU General Public License
 * along with this program; if not, write to the Free Software
 * Foundation, Inc., 51 Franklin St, Fifth Floor, Boston, MA 02110-1301, USA
 * 
 * Contact: Jeroen Ticheler - FAO - Viale delle Terme di Caracalla 2,
 * Rome - Italy. email: geonetwork@osgeo.org
 */
Ext.namespace('GeoNetwork.admin');

/**
 * @require Catalogue.js
 */
/** api: (define)
 *  module = GeoNetwork.admin
 *  class = ThesaurusManagerPanel
 *  base_link = `Ext.Panel <http://extjs.com/deploy/dev/docs/?class=Ext.Panel>`_
 */
/** api: constructor 
 *  .. class:: ThesaurusManagerPanel(config)
 *
 *     Create a GeoNetwork thesaurus manager panel (alpha)
 *     to add, delete, update and select available thesauri.
 *
 */
GeoNetwork.admin.ThesaurusManagerPanel = Ext.extend(Ext.Panel, {
    defaultConfig: {
<<<<<<< HEAD
        autoWidth: true,
        layout: 'border',
=======
        feed: null,
        autoWidth : true,
        layout : 'border',
>>>>>>> 60df7c34
        maxResults: 50,
        defaultThesaurusType: 'theme'
    },
    border: false,
    frame: false,
    selectedThesaurus: undefined,
    kwLang: undefined,
    langStore: undefined,
    layout: 'border',
    catalogue: undefined,
    toolbar: undefined,
    thesaurusGrid: undefined,
    thesaurusStore: undefined,
    keywordGrid: undefined,
    createEmptyThesaurusWindow: undefined,
    createThesaurusFromLocalFileWindow: undefined,
    createThesaurusFromRemoteFileWindow: undefined,
    createEmptyThesaurusForm: undefined,
    createThesaurusFromLocalFileForm: undefined,
    createThesaurusFromRemoteFileForm: undefined,
    
    // If set, the following 3 params allow a thesaurus and/or a keyword to be selected 
    // for a certain language (resp. by its key / id / lang) after the corresponding stores are loaded.
    thesaurus: undefined,
    keywordId: undefined,
    lang: undefined,
    
    /** private: method[initComponent] 
     *  Initializes the thesaurus manager panel.
     *  
     *  TODO : Add a refresh action (after import)
     *  TODO : init type of directory by URL parameter
     */
    initComponent: function(){
        Ext.applyIf(this, this.defaultConfig);
        
        // Thesaurus store
        // A store with the list of available thesauri
        this.thesaurusStore = new GeoNetwork.data.ThesaurusStore({
            url: this.catalogue.services.getThesaurus
        });
        
        // select Thesaurus whose key is passed as a parameter:
        this.thesaurusStore.on({
            "load": {
                fn: function(s) {
                    if (this.thesaurus) {
                        var idx = s.findExact('id', this.thesaurus);
                        if (idx != -1) {
                            var sm = this.thesaurusGrid.getSelectionModel();
                            sm && sm.selectRecords([s.getAt(idx)]);
                            this.keywordStore.setBaseParam('pKeyword', '*');
                            if (this.lang) {
                                 this.kwLang = this.lang;
                                 // update lang selector
                                 Ext.getCmp('kw_lang').setValue(this.lang);
                                 // force displaying all keyword 
                                 this.keywordStore.setBaseParam('maxResults', 500);
                                 /* (workaround the lack of paging which would allow to display 
                                 the subset of keywords containing the wanted keyword) */
                                 // update maxResults field
                                 Ext.getCmp('maxResults').setValue(500);
                            }
                            this.keywordStore.reload();
                        }
                    }
                },
                scope: this,
                single: true
            }
        });
        
        // by default, the keyword lang is the default one:
        this.kwLang = this.catalogue.lang;

        var Keyword = Ext.data.Record.create([{
            name: 'id'
        }, {
            name: 'value'
        }, {
            name: 'thesaurus'
        }, {
            name: 'definition'
        }, {
            name: 'uri'
        }, {
            name: 'east'
        }, {
            name: 'west'
        }, {
            name: 'south'
        }, {
            name: 'north'
        }]);
        
        // Keyword store
        this.keywordStore = new Ext.data.Store({
            proxy: new Ext.data.HttpProxy({
                url: this.catalogue.services.searchKeyword, // FIXME : global var
                method: 'GET',
                listeners: {
                    'beforeload': function(proxy, params) {
                        // be sure to request using the selected lang (2 letters)
                        params.pLanguage = this.langStore.getAt(this.langStore.find('code',this.kwLang)).get('shortcode');
                    },
                    scope: this
                }
            }),
            baseParams: {
                pNewSearch: true,
                pTypeSearch: 1,
                pThesauri: '',
                pMode: 'searchBox',
                maxResults: this.maxResults,
                pLanguage: this.kwLang
            },
            reader: new Ext.data.XmlReader({
                record: 'keyword',
                id: 'id'
            }, Keyword),
            fields: ["id", "value", "definition", "thesaurus", "uri", "east", "west", "south", "north"],
            sortInfo: {
                field: "value"
            }, 
            listeners: {
                "load": {
                    fn: function(s) {
                        if (this.keywordId) {
                            var idx = s.findExact('uri', this.keywordId);
                            if (idx != -1) {
                                var sm = this.keywordGrid.getSelectionModel();
                                // select column 0 of row idx by default:
                                sm && sm.select(idx, 0); 
                                var view = this.keywordGrid.getView();
                                view && view.focusRow(idx);
                            }
                        }
                    },
                    scope: this
                }   
            }
        });

        GeoNetwork.admin.ThesaurusManagerPanel.superclass.initComponent.call(this);

        this.langStore = new Ext.data.ArrayStore({
            data: [['fre', 'Fran\u00E7ais', 'fr'],['eng', 'English', 'en'], ['ger', 'Deutsch', 'de'], ['ita', 'Italiano', 'it']], // TODO: get this Array from Env object
            fields: ['code', 'name', 'shortcode']
        });
        
        this.initThesaurusView();
        this.initKeywordView();
        
        // Build the layout
        var thesaurusView = {
            region: 'west',
            split: true,
            autoScroll: true,
            minWidth: 280,
            width: 400,
            items: [
                this.thesaurusGrid
            ]
        };
        var keywordView = {
            region: 'center',
            split: true,
            autoScroll: true,
            minHeigth: 400,
            items: [
                this.keywordGrid
            ]
        };
        
        this.add(thesaurusView);
        this.add(keywordView);

    },

    /**
     * Set of components to display, add, delete thesauri.
     * Thesauri can be selected (via the checkbox column) in order to be available for users
     */
    initThesaurusView: function() {
        var panel = this;
        var ynValues = [['y'], ['n']];
        
        var thColumnModel = new Ext.grid.ColumnModel({
            // specify any defaults for each column
            defaults: {
                sortable: true // columns are not sortable by default           
            },
            columns: [{
                id: 'title',
                header: OpenLayers.i18n('ThesaurusName'),
                dataIndex: 'title',
                editable: false
            }, {
                id: 'filename',
                header: '1'+OpenLayers.i18n('id'),
                dataIndex: 'filename',
                editable: false,
                hidden: true
            }, {
                id: 'theme',
                header: OpenLayers.i18n('Theme'),
                dataIndex: 'theme',
                editable: false
            }, {
                id: 'type',
                header: OpenLayers.i18n('Type'),
                dataIndex: 'type',
                editable: false
            }, {
                id: 'activated',
                header: OpenLayers.i18n('Activated'),
                dataIndex: 'activated',
                width: 50,
                // use shorthand alias defined above
                editor: new Ext.form.ComboBox({
                    mode: 'local',
                    editable: false,
                    typeAhead: true,
                    triggerAction: 'all',
                    lazyRender: true,
                    allowBlank: false,
                    listClass: 'x-combo-list-small',
                    store: new Ext.data.ArrayStore({
                        id: 0,
                        fields: ['id'],
                        data: ynValues
                    }),
                    valueField: 'id',
                    displayField: 'id'
                })
            }]
        });
        
        // Thesaurus grid
        this.thesaurusGrid = new Ext.grid.EditorGridPanel({
            layout: 'fit',
            autoHeight: true,
            border: false,
            store: this.thesaurusStore,
            cm: thColumnModel,
            autoExpandColumn: 'title',
            clicksToEdit: 1,
            listeners: {
                scope: this,
                afteredit: function(e) {
                    Ext.Ajax.request({
                        scope: this,
                        url: this.catalogue.services.thesaurusActivate + "?ref=" + e.record.data.id + "&activated=" + e.record.data.activated,
                        failure: function() {
                            // TODO: display a message describing the reason of the error
                            Ext.Msg.alert('Fail');
                        }
                    });
                },
                dblclick : function(e){
                    this.keywordStore.setBaseParam('pKeyword', '*');
                    this.keywordStore.reload();
                }
            },
            sm: new Ext.grid.RowSelectionModel({
                singleSelect: true,
                listeners: {
                    scope: this,
                    selectionchange: function(smObj) {
                        this.updateKeywordGridAndToolbar();
                        this.updateThesaurusToolbar();
                        this.updateKeywordToolbar();
                    }
                }
            }),
            tbar: {
                disabled: false,
                items: [{
                    text: OpenLayers.i18n('add'),
                    iconCls: 'addIcon',
                    menu: {
                        xtype: 'menu',
                        plain: true,
                        items: [{
                            text: OpenLayers.i18n('emptyThesaurus'),
                            scope: this,
                            handler: function() {
                                if(!this.createEmptyThesaurusWindow){
                                    this.createEmptyThesaurusWindow = this.getCreateEmptyThesaurusWindow();
                                }
                                this.createEmptyThesaurusWindow.show(this);
                            }
                        }, {
                            text: OpenLayers.i18n('thesaurusFromFile'),
                            scope: this,
                            handler: function() {
                                if(!this.createThesaurusFromLocalFileWindow){
                                    this.createThesaurusFromLocalFileWindow = this.getCreateThesaurusFromLocalFileWindow();
                                }
                                this.createThesaurusFromLocalFileWindow.show(this);
                            }
                        }, {
                            text: OpenLayers.i18n('thesaurusFromURL'),
                            scope: this,
                            handler: function() {
                                if(!this.createThesaurusFromRemoteFileWindow){
                                    this.createThesaurusFromRemoteFileWindow = this.getCreateThesaurusFromRemoteFileWindow();
                                }
                                this.createThesaurusFromRemoteFileWindow.show(this);
                            }
                        }]
                    }
                },{
                    id:         'delete_thesaurus_button',
                    disabled:   true,
                    text:       OpenLayers.i18n('delete'),
                    iconCls:    'md-mn-del',
                    handler: function(){
                        OpenLayers.Request.GET({
                            scope: this,
                            url: this.catalogue.services.thesaurusDelete + "?ref=" + this.keywordStore.baseParams.pThesauri,
                            success: function(response){
                                this.thesaurusStore.removeAll();
                                this.thesaurusStore.reload();
                            },
                            failure: function(response){
                                // TODO
                            }
                        });
                    },
                    scope: this
                },{
                    id:         'download_thesaurus_button',
                    disabled:   true,
                    text:       OpenLayers.i18n('download'),
                    iconCls: 'xmlIcon',
                    handler: function(){
                        window.location.replace(this.catalogue.services.thesaurusDownload + "?ref=" + this.keywordStore.baseParams.pThesauri);
                    },
                    scope: this
                }]
            }
        });
    },
    
    /**
     * Editor for the thesaurus contents
     */
    initKeywordView: function() {

        var kwColumnModel = new Ext.grid.ColumnModel({
            defaults: {
                sortable: true // columns are not sortable by default
            },
            columns: [{
                id: 'id',
                header: OpenLayers.i18n('uri'),
                width: 400,
                dataIndex: 'uri',
                editor: new Ext.form.TextField({
                    allowBlank: false
                })
            }, {
                id: 'hidden_id',
                dataIndex: 'id',
                hidden: true
            }, {
                id: 'value',
                header: OpenLayers.i18n('label'),
                dataIndex: 'value',
                editor: new Ext.form.TextField({
                    allowBlank: false
                })
            }, {
                id: 'definition',
                //header: OpenLayers.i18n('definition'),
                dataIndex: 'definition',
                //editor: new Ext.form.TextField({
                //    allowBlank: false
                //})
                hidden: true
            }, {
                id: 'west',
                header: OpenLayers.i18n('xmin'),
                dataIndex: 'west',
                hidden: true,
                editor: new Ext.form.TextField({
                    allowBlank: true
                })
            }, {
                id: 'east',
                header: OpenLayers.i18n('xmax'),
                dataIndex: 'east',
                hidden: true,
                editor: new Ext.form.TextField({
                    allowBlank: true
                })
            }, {
                id: 'south',
                header: OpenLayers.i18n('ymin'),
                dataIndex: 'south',
                hidden: true,
                editor: new Ext.form.TextField({
                    allowBlank: true
                })
            }, {
                id: 'north',
                header: OpenLayers.i18n('ymax'),
                dataIndex: 'north',
                hidden: true,
                editor: new Ext.form.TextField({
                    allowBlank: true
                })
            }]
        });
    
        // Keywords grid
        this.keywordGrid = new Ext.grid.EditorGridPanel({
            layout: 'fit',
            autoHeight: true,
            height: 500,
            border: false,
            store: this.keywordStore,
            cm: kwColumnModel,
            autoExpandColumn: 'value',
            sm: new Ext.grid.CellSelectionModel({
                listeners: {
                    scope: this,
                    "selectionchange": function(smObj, selection) {
                        if (selection && selection.record) {
                            this.keywordId = selection.record.get('id');
                        }
                        this.updateKeywordToolbar();
                    },
                    'beforecellselect': function(smObj, r, c) {
                        // if clicked cell is already selected, unselect it
                        if (smObj.selection != null && smObj.selection.cell[0] == r && smObj.selection.cell[1] == c) {
                            smObj.clearSelections();
                            return false;
                        }
                    }
                }
            }),
            listeners: {
                scope: this,
                afteredit: function(e) {
                    var ref = this.keywordStore.baseParams.pThesauri;
                    var refType = ref.split(".")[1];
                    var tokens = e.record.data.uri.split("#");
                    var namespace = tokens[0];
                    var newId = tokens[1];
                    var oldId = newId;
                    var lang = this.kwLang;
                    var prefLab = e.record.data.value;
                    var definition = e.record.data.definition;
                    var requestPayLoad;
                    
                    if(e.field === "uri") {
                        oldId = e.originalValue.split('#')[1];
                    }
                    
                    // Creation of an ajax request to update the edited keyword
                    if(refType === 'place') {
                        var south = e.record.data.south;
                        var north = e.record.data.north;
                        var west = e.record.data.west;
                        var east = e.record.data.east;
                        
                        requestPayLoad = '<request><oldid>' + oldId + '</oldid><newid>' +
                            newId + '</newid><lang>' + lang + '</lang><ref>' + ref + '</ref><definition>' +
                            definition + '</definition><namespace>' + namespace + '#</namespace>' + '<north>' + north + '</north><south>' +
                            south + '</south><east>' + east + '</east><prefLab>' + prefLab + '</prefLab><west>' +
                            west + '</west><refType>' + refType + '</refType></request>';

                        Ext.Ajax.request({
                            scope: this,
                            url: this.catalogue.services.thesaurusConceptUpdate,
                              failure: function() {
                                  // TODO: display a message describing the reason of the error
                                  Ext.Msg.alert('Fail');
                                  },
                              xmlData: requestPayLoad
                        });
                    } else {
                        requestPayLoad = '<request><newid>' + newId + '</newid><refType>' + refType + '</refType><definition>'
                        + definition + '</definition><namespace>' + namespace + '#</namespace><ref>' + ref + '</ref><oldid>'
                        + oldId + '</oldid><lang>' + lang + '</lang><prefLab>' + prefLab + '</prefLab></request>';
                        
                        Ext.Ajax.request({
                            scope: this,
                            url: this.catalogue.services.thesaurusConceptUpdate,
                              failure: function() {
                                  // TODO: display a message describing the reason of the error
                                  Ext.Msg.alert('Fail');
                                  },
                              xmlData: requestPayLoad
                        });
                    }
                    
                    e.record.commit();
                }
            },
            tbar: {
                disabled: true,
                items: [{
                    id: 'add_keyword_button',
                    text: OpenLayers.i18n('add'),
                    iconCls: 'addIcon',
                    handler: function(){
                        var RecType = this.keywordGrid.store.recordType;
                        
                        // The uri of the new keyword is based on a timestamp in order to avoid
                        // two keywords with the same uri
                        var newUri = 'http://custom.shared.obj.ch/concept#' + new Date().getTime();
                        
                        // Send a request to add a new keyword in the database
                        var ref = this.keywordStore.baseParams.pThesauri;
                        var refType = ref.split(".")[1];
                        var newId = newUri.split("#")[1];
                        var lang = this.kwLang;
                        var prefLab = OpenLayers.i18n('newLabel');
                        var definition = OpenLayers.i18n('newDefinition');
                        var requestPayLoad;
                        
                        if(refType === 'place') {
                            var south = -90;
                            var north = 90;
                            var west = -180;
                            var east = 180;
                            
                            requestPayLoad = '<request><oldid/><newid>' +
                                newId + '</newid><lang>' + lang + '</lang><ref>' + ref + '</ref><definition>' +
                                definition + '</definition><namespace>#</namespace>' + '<north>' + north + '</north><south>' +
                                south + '</south><east>' + east + '</east><prefLab>' + prefLab + '</prefLab><west>' +
                                west + '</west><refType>' + refType + '</refType></request>';

                            Ext.Ajax.request({
                                scope: this,
                                url: this.catalogue.services.thesaurusConceptAdd,
                                  // TODO: display a message describing the reason of the error
                                  failure: function() { Ext.Msg.alert('Fail'); },
                                  xmlData: requestPayLoad
                            });
                        } else {
                            requestPayLoad = '<request><newid>' + newId + '</newid><refType>' + refType + '</refType><definition>'
                            + definition + '</definition><namespace>#</namespace><ref>' + ref + '</ref><oldid/><lang>' + lang + '</lang><prefLab>' + prefLab + '</prefLab></request>';
                            
                            Ext.Ajax.request({
                                scope: this,
                                url: this.catalogue.services.thesaurusConceptAdd,
                                  // TODO: display a message describing the reason of the error
                                  failure: function() { Ext.Msg.alert('Fail'); },
                                  xmlData: requestPayLoad
                            });
                        }
                        
                        
                        // Insertion of the new record in the grid
                        var newRec = new RecType({
                            uri: newUri,
                            value: prefLab,
                            definition: definition,
                            west: -180,
                            east: 180,
                            south: -90,
                            north: 90
                        });
                        this.keywordGrid.stopEditing();
                        this.keywordGrid.store.insert(0, newRec);
                        this.keywordGrid.startEditing(0, 0);
                    },
                    scope: this
                },{
                    id: 'delete_keyword_button',
                    text: OpenLayers.i18n('delete'),
                    iconCls: 'md-mn-del',
                    handler: function(){
                        var selectedCells = this.keywordGrid.getSelectionModel().getSelectedCell();
                        var rec = this.keywordGrid.store.getAt(selectedCells[0]);
                        var thesaurus = this.keywordStore.baseParams.pThesauri;
                        var tokens = rec.data.uri.split("#");
                        var namespace = tokens[0];
                        var id = tokens[1];
                        Ext.Ajax.request({
                                scope: this,
                                url: this.catalogue.services.thesaurusConceptDelete + '?pThesaurus=' + thesaurus + '&namespace=' + namespace + '%23&id=' + id,
                                // TODO: display a message describing the reason of the error
                                failure: function() { Ext.Msg.alert('Fail'); }
                        });
                        // Delete the datastore record
                        this.keywordGrid.store.removeAt(selectedCells[0]);
                    },
                    scope: this
                },{
                    id: 'duplicate_keyword_button',
                    text: OpenLayers.i18n('duplicate'),
                    iconCls: 'md-mn-copy',
                    handler: function(){
                        var selectedCells = this.keywordGrid.getSelectionModel().getSelectedCell();
                        var rec = this.keywordGrid.store.getAt(selectedCells[0]);
                        var thesaurus = this.keywordStore.baseParams.pThesauri;
                        var id = rec.data.uri;
                        
                        var requestPayLoad = '<request><uuid>' + id + '</uuid><thesaurus>' + thesaurus + '</thesaurus></request>'
                        Ext.Ajax.request({
                            scope: this,
                            url: this.catalogue.services.rootUrl+"keywords.duplicate",
                              failure: function() {
                                  // TODO: display a message describing the reason of the error
                                  Ext.Msg.alert('Fail');
                                  },
                              xmlData: requestPayLoad
                        });
                    },
                    scope: this
                },
                '->',
                this.getKeyword(),
                '-',
                OpenLayers.i18n('keywordsLang'),
                this.getLangInput(),
                '-',
                OpenLayers.i18n('maxResults') + ' ' + OpenLayers.i18n('perThesaurus'),
                this.getLimitInput()
                ]
            }
        });
    },
    
    /**
     * Method: updateThesaurusToolbar
     */
    updateThesaurusToolbar: function(){
        var record = this.thesaurusGrid.getSelectionModel().getSelected();
        Ext.getCmp('delete_thesaurus_button').setDisabled(!record);
        Ext.getCmp('download_thesaurus_button').setDisabled(!record);
    },
    
    /**
     * Method: updateKeywordToolbar
     * 
     * Activate delete button for local thesaurus concepts only
     */
    updateKeywordToolbar: function(){
        var record = this.thesaurusGrid.getSelectionModel().getSelected();
        if (record) {
            var thesaurusType = record.data.type;
            var isLocal = thesaurusType === 'local';
            if (isLocal) {
                var selectedCells = this.keywordGrid.getSelectionModel().getSelectedCell();
                Ext.getCmp('delete_keyword_button').setDisabled(!selectedCells);
                Ext.getCmp('duplicate_keyword_button').setDisabled(!selectedCells);
            }
        }
    },

    /**
     * Method: updateKeywordGridAndToolbar
     */
    updateKeywordGridAndToolbar: function(){
        var record = this.thesaurusGrid.getSelectionModel().getSelected();
        
        if (record){
            this.keywordGrid.getTopToolbar().enable();

            var thesaurusTheme = record.data.theme;
            var thesaurusType = record.data.type;
            var isLocal = thesaurusType === 'local';
            var thesaurusId = record.data.id;
            
            this.keywordStore.removeAll();
                        
            this.keywordStore.baseParams.pThesauri = thesaurusId;
            
            // if the theme of the selected thesaurus is equal to "place" then
            // the east, west,... columns have to be visible
            var hidden = (thesaurusTheme !== "place");

            this.keywordGrid.getColumnModel().setHidden(
                    this.keywordGrid.getColumnModel().getIndexById('east'), hidden);
            this.keywordGrid.getColumnModel().setHidden(
                    this.keywordGrid.getColumnModel().getIndexById('west'), hidden);
            this.keywordGrid.getColumnModel().setHidden(
                    this.keywordGrid.getColumnModel().getIndexById('south'), hidden);
            this.keywordGrid.getColumnModel().setHidden(
                    this.keywordGrid.getColumnModel().getIndexById('north'), hidden);
            
            // Column are not editable for external thesaurus
            for (var i=0; i < this.keywordGrid.getColumnModel().getColumnCount(); i++) {
                this.keywordGrid.getColumnModel().setEditable(i, isLocal);
            }
            Ext.getCmp('delete_keyword_button').setDisabled(!isLocal);
            Ext.getCmp('add_keyword_button').setDisabled(!isLocal);
            Ext.getCmp('duplicate_keyword_button').setDisabled(!isLocal);
        } else {
            this.keywordGrid.getTopToolbar().disable();
        }
        
    },

    /**
     * Method: getCreateEmptyThesaurusWindow
     */
    getCreateEmptyThesaurusWindow: function(){
        var win = new Ext.Window({
            width:600,
            height:200,
            resizable: false,
            title: OpenLayers.i18n('thesaurusCreation'),
            closeAction:'hide',
            plain:true,
            bodyStyle:'padding:5px;',
            modal: true,
            items: [this.getCreateEmptyThesaurusForm()],
            constrain: true,
            buttons: [{
                text:OpenLayers.i18n('add'),
                scope: this,
                handler: function(){
                    if (this.createEmptyThesaurusForm.getForm().isValid()) {
                        this.createEmptyThesaurusForm.getForm().getEl().dom.enctype="application/x-www-form-urlencoded";
                        this.createEmptyThesaurusForm.bodyCfg.enctype="application/x-www-form-urlencoded";
                        
                        Ext.Ajax.request({
                            scope: this,
                            url: this.catalogue.services.thesaurusAdd,
                              success: function() {
                                  this.thesaurusStore.removeAll();
                                  this.thesaurusStore.reload();
                              },
                              failure: function() { Ext.Msg.alert('Fail'); },
                              xmlData: '<request><fname>' + Ext.getCmp('empty_thesaurusName').getValue()
                                + '</fname><dname>' + Ext.getCmp('empty_themeCmb').getValue() + '</dname><type>'
                                + Ext.getCmp('empty_thesaurusType').getValue() + '</type></request>'
                              });
                        
                        win.hide();
                    }
                }
            }]
        });
        
        return win;
    },

    /**
     * Method: getCreateThesaurusFromLocalFileWindow
     */
    getCreateThesaurusFromLocalFileWindow: function(){
        var win = new Ext.Window({
            width:600,
            height:200,
            resizable: false,
            title: OpenLayers.i18n('thesaurusCreation'),
            closeAction:'hide',
            plain:true,
            bodyStyle:'padding:5px;',
            modal: true,
            items: [this.getCreateThesaurusFromLocalFileForm()],
            constrain: true,
            buttons: [{
                text:OpenLayers.i18n('add'),
                scope: this,
                handler: function(){
                    if (this.createThesaurusFromLocalFileForm.getForm().isValid()) {
                        this.createThesaurusFromLocalFileForm.getForm().getEl().dom.enctype="multipart/form-data";
                        this.createThesaurusFromLocalFileForm.bodyCfg.enctype="multipart/form-data";
                        this.createThesaurusFromLocalFileForm.getForm().submit({
                            url: this.catalogue.services.thesaurusUpload,
                            scope: this,
                            success: function(fp, action){
                                this.thesaurusStore.removeAll();
                                this.thesaurusStore.reload();
                            },
                            failure: function(response){
                                Ext.Msg.alert(OpenLayers.i18n('failure'), response.responseText);
                            }
                        });
                        win.hide();
                    }
                }
            }]
        });
        
        return win;
    },
    
    /**
     * Method: getCreateThesaurusFromRemoteFileWindow
     */
    getCreateThesaurusFromRemoteFileWindow: function(){
        var win = new Ext.Window({
            width:600,
            height:200,
            resizable: false,
            title: OpenLayers.i18n('thesaurusCreation'),
            closeAction:'hide',
            plain:true,
            bodyStyle:'padding:5px;',
            modal: true,
            items: [this.getCreateThesaurusFromRemoteFileForm()],
            constrain: true,
            buttons: [{
                text:OpenLayers.i18n('add'),
                scope: this,
                handler: function(){
                    if (this.createThesaurusFromRemoteFileForm.getForm().isValid()) {
                        this.createThesaurusFromRemoteFileForm.getForm().getEl().dom.enctype="application/x-www-form-urlencoded";
                        this.createThesaurusFromRemoteFileForm.bodyCfg.enctype="application/x-www-form-urlencoded";
                        
                        this.createThesaurusFromRemoteFileForm.getForm().submit({
                            url: this.catalogue.services.thesaurusUpload,
                            scope: this,
                            success: function(response){
                                this.thesaurusStore.removeAll();
                                this.thesaurusStore.reload();
                            },
                            failure: function(response){
                                Ext.Msg.alert(OpenLayers.i18n('failure'), response.responseText);
                            }
                        });
                        
                        win.hide();
                    }
                }
            }]
        });
        
        return win;
    },
 

    /**
     * Method: getCreateEmptyThesaurusForm
     */
    getCreateEmptyThesaurusForm: function(){
        this.createEmptyThesaurusForm = new Ext.form.FormPanel({
            fileUpload: false,
            region: 'center',
            autoHeight: true,
            baseCls: 'x-plain',
            labelWidth: 170,
            split: true,
            items: [{
                xtype: 'textfield',
                fieldLabel: OpenLayers.i18n('ThesaurusName'),
                id: 'empty_thesaurusName',
                name: 'fname',
                anchor: '-15'
            }, this.createTypeCombo('empty_themeCmb'), {
                xtype: 'textfield',
                fieldLabel: OpenLayers.i18n('thesaurusType'),
                id: 'empty_thesaurusType',
                name: 'type',
                value: 'local',
                hidden: true,
                anchor: '-15'
            }]
        });
        return this.createEmptyThesaurusForm;
    },

    getCreateThesaurusFromLocalFileForm: function(){
        this.createThesaurusFromLocalFileForm = new Ext.form.FormPanel({
            fileUpload: true,
            region: 'center',
            autoHeight: true,
            baseCls: 'x-plain',
            errorReader: new Ext.data.XmlReader({
                  record : 'record'
              }, ['Thesaurus']
            ),
            labelWidth: 170,
            split: true,
            items: [{
                xtype: 'fileuploadfield',
                allowBlank: true,
                fieldLabel: OpenLayers.i18n('thesaurusFilePath'),
                id: 'local_fname',
                name: 'fname',
                buttonCfg: {
                    text: OpenLayers.i18n('selectFile')
                }
            }, this.createTypeCombo('local_themeCmb'), {
              xtype: 'textfield',
                fieldLabel: OpenLayers.i18n('thesaurusType'),
                id: 'local_thesaurusType',
                name: 'type',
                value: 'external',
                hidden: true,
                anchor: '-15'
            }, {
                xtype: 'textfield',
                hidden: true,
                name: 'mode',
                value: 'file'
            }]
        });
        return this.createThesaurusFromLocalFileForm;
    },
    
    getCreateThesaurusFromRemoteFileForm: function(){
        this.createThesaurusFromRemoteFileForm = new Ext.form.FormPanel({
            fileUpload: false,
            region: 'center',
            autoHeight: true,
            baseCls: 'x-plain',
            labelWidth: 170,
            split: true,
            errorReader: new Ext.data.XmlReader({
                    record : 'record'
                }, ['Thesaurus']
            ),
            listeners: {
                scope: this,
                afterrender : function(cmp) {
                    Ext.getCmp('remote_thesaurusURL').setVisible(true);
                    Ext.getCmp('remote_thesaurusCmb').setVisible(false);
                    Ext.getCmp('remote_themeCmb').setVisible(true);
                    }
            },
            items: [{
                xtype: 'radiogroup',
                id: 'creationModeRadioGroup',
                columns: 1,
                submitValue: false,
                fieldLabel: OpenLayers.i18n('creationMode'),
                items: [
                    {boxLabel: OpenLayers.i18n('createThesaurusFromURL'), name: 'rb-auto', inputValue: 1, checked: true},
                    {boxLabel: OpenLayers.i18n('createThesaurusFromRepository'), name: 'rb-auto', inputValue: 2}
                ],
                listeners: {
                    scope: this,
                    change: function(rg, radio) {
                            Ext.getCmp('remote_thesaurusURL').setVisible(radio.inputValue === 1);
                            Ext.getCmp('remote_thesaurusCmb').setVisible(radio.inputValue === 2);
                            Ext.getCmp('remote_themeCmb').setVisible(radio.inputValue !== 2);
                    }
                }
            }, {
                xtype: 'textfield',
                fieldLabel: OpenLayers.i18n('externalThesaurusURL'),
                id: 'remote_thesaurusURL',
                name: 'url',
                anchor: '-15'
            }, {
                fieldLabel: OpenLayers.i18n('thesaurusFromRepository'),
                id: 'remote_thesaurusCmb',
                anchor: '-15',
                xtype:          'combo',
                mode:           'local',
                triggerAction:  'all',
                forceSelection: true,
                editable:       false,
                displayField:   'title',
                valueField:     'link',
                submitValue:    false,
                store:          new GeoNetwork.data.ThesaurusFeedStore(this.feed),
                listeners: {
                    scope: this,
                    select: function(cmb, record, index) {
                            Ext.getCmp('remote_thesaurusURL').setValue(record.data.link);
                            Ext.getCmp('remote_themeCmb').setValue(record.data.category);
                    }
                }
            }, this.createTypeCombo('remote_themeCmb'), {
                xtype: 'textfield',
                fieldLabel: OpenLayers.i18n('thesaurusType'),
                id: 'remote_thesaurusType',
                name: 'type',
                value: 'external',
                hidden: true,
                anchor: '-15'
            }]
        });
        return this.createThesaurusFromRemoteFileForm;
    },

    createTypeCombo: function(id) {
        
        return new Ext.form.ComboBox({
                fieldLabel: OpenLayers.i18n('Theme'),
                id: id,
                name: 'themeCmb',
                anchor: '-15',
                mode:           'local',
                value:          this.defaultThesaurusType,
                triggerAction:  'all',
                forceSelection: true,
                editable:       false,
                displayField:   'name',
                valueField:     'value',
                hiddenName:     'dir',
                store:          new Ext.data.JsonStore({
                    fields : ['name', 'value'],
                    data   : [
                              {name : 'Discipline',   value: 'discipline'},
                              {name : 'Place',  value: 'place'},
                              {name : 'Stratum',  value: 'stratum'},
                              {name : 'Temporal',   value: 'temporal'},
                              {name : 'Theme',   value: 'theme'}
                    ]
                })
            });
    },

    /**
     * Method: getKeyword
     *
     *
     */
    getKeyword: function(){
        return new GeoNetwork.form.SearchField({
            id: 'keywordSearchField',
            width: 240,
            store: this.keywordStore,
            paramName: 'pKeyword'
        });
    },
    
    /**
     * Method: getLimitInput
     *
     *
     */
    getLimitInput: function(){
        return {
            xtype: 'textfield',
            name: 'maxResults',
            id: 'maxResults',
            value: this.maxResults,
            enableKeyEvents: true,
            width: 40,
            listeners: {
                scope: this,
                render: function(cmp) {
                    cmp.el.on('keyup',
                        function(e,el) {
                            this.keywordStore.setBaseParam('maxResults', el.value);
                            this.keywordStore.reload();
                        }, 
                        this
                    );
                }
            }
        };
    },
    
    /**
     * Method: getLangInput
     *
     *
     */
    getLangInput: function(){
        return {
            xtype: 'combo',
            name: 'kw_lang',
            id: 'kw_lang',
            value: this.kwLang,
            mode: 'local',
            displayField: 'name',
            valueField: 'code',
            store: this.langStore,
            triggerAction: 'all',
            editable: false,
            width: 100,
            listeners: {
                scope: this,
                "select": function(field, rec, idx) {

                    this.kwLang = rec.get('code');

                    // if a cell is selected, use it to do a search instead of a reload
                    var sel = this.keywordGrid.selModel.getSelectedCell();
                    if (sel != null) {
                        var record = this.keywordGrid.getStore().getAt(sel[0]);
                        var value = record.data.uri;
                        var searcher = Ext.getCmp('keywordSearchField');
                        searcher.setValue(value);
                        searcher.onTrigger2Click();
                    } else {
                        this.keywordStore.reload();                    
                    }                
                }
            }
        };
    }

});

/** api: xtype = gn_admin_thesaurusmanagerpanel */
Ext.reg('gn_admin_thesaurusmanagerpanel', GeoNetwork.admin.ThesaurusManagerPanel);<|MERGE_RESOLUTION|>--- conflicted
+++ resolved
@@ -39,14 +39,9 @@
  */
 GeoNetwork.admin.ThesaurusManagerPanel = Ext.extend(Ext.Panel, {
     defaultConfig: {
-<<<<<<< HEAD
-        autoWidth: true,
-        layout: 'border',
-=======
         feed: null,
         autoWidth : true,
         layout : 'border',
->>>>>>> 60df7c34
         maxResults: 50,
         defaultThesaurusType: 'theme'
     },
