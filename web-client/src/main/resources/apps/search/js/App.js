Ext.namespace('GeoNetwork');

var catalogue;
var app;
var cookie;

GeoNetwork.app = function () {
    // private vars:
    var geonetworkUrl;
    var searching = false;
    var editorWindow;
    var editorPanel;
    
    /**
     * Application parameters are :
     *
     *  * any search form ids (eg. any)
     *  * mode=1 for visualization
     *  * advanced: to open advanced search form by default
     *  * search: to trigger the search
     *  * uuid: to display a metadata record based on its uuid
     *  * extent: to set custom map extent
     */
    var urlParameters = {};
    
    /**
     * Catalogue manager
     */
    var catalogue;
    
    /**
     * An interactive map panel for data visualization
     */
    var iMap, searchForm, resultsPanel, metadataResultsView, tBar, bBar,
        mainTagCloudViewPanel, tagCloudViewPanel, infoPanel,
        visualizationModeInitialized = false;
    
    // private function:
    /**
     * Create a radio button switch in order to change perspective from a search
     * mode to a map visualization mode.
     */
    function createModeSwitcher() {
        var ms = {
            xtype: 'radiogroup',
            id: 'ms',
            hidden: !GeoNetwork.MapModule,
            items: [{
                name: 'mode',
                ctCls: 'mn-main',
                boxLabel: OpenLayers.i18n('discovery'),
                id: 'discoveryMode',
                width: 110,
                inputValue: 0,
                checked: true
            }, {
                name: 'mode',
                ctCls: 'mn-main',
                width: 140,
                boxLabel: OpenLayers.i18n('visualization'),
                id: 'visualizationMode',
                inputValue: 1
            }],
            listeners: {
                change: function (rg, checked) {
                    app.switchMode(checked.getGroupValue(), false);
                    /* TODO : update viewport */
                }
            }
        };
        
        return new Ext.form.FormPanel({
            renderTo: 'mode-form',
            border: false,
            layout: 'hbox',
            items: ms
        });
    }
    
    
    function initMap() {
        iMap = new GeoNetwork.mapApp();
        iMap.init(GeoNetwork.map.BACKGROUND_LAYERS, GeoNetwork.map.MAIN_MAP_OPTIONS);
        metadataResultsView.addMap(iMap.getMap());
        visualizationModeInitialized = true;
    }
    
    
    /**
     * Create a language switcher mode
     *
     * @return
     */
    function createLanguageSwitcher(lang) {
        return new Ext.form.FormPanel({
            renderTo: 'lang-form',
            width: 95,
            border: false,
            layout: 'hbox',
            hidden:  GeoNetwork.Util.locales.length === 1 ? true : false,
            items: [new Ext.form.ComboBox({
                mode: 'local',
                triggerAction: 'all',
                width: 95,
                store: new Ext.data.ArrayStore({
                    idIndex: 2,
                    fields: ['id', 'name', 'id2'],
                    data: GeoNetwork.Util.locales
                }),
                valueField: 'id2',
                displayField: 'name',
                value: lang,
                listeners: {
                    select: function (cb, record, idx) {
                        window.location.replace('?hl=' + cb.getValue());
                    }
                }
            })]
        });
    }
    
    
    /**
     * Create a default login form and register extra events in case of error.
     *
     * @return
     */
    function createLoginForm() {
        var loginForm = new GeoNetwork.LoginForm({
            renderTo: 'login-form',
            catalogue: catalogue,
            layout: 'hbox',
            hideLoginLabels: GeoNetwork.hideLoginLabels
        });
        
        catalogue.on('afterBadLogin', loginAlert, this);
        
        // Store user info in cookie to be displayed if user reload the page
        // Register events to set cookie values
        catalogue.on('afterLogin', function () {
            cookie.set('user', catalogue.identifiedUser);
        });
        catalogue.on('afterLogout', function () {
            cookie.set('user', undefined);
        });
        
        // Refresh login form if needed
        var user = cookie.get('user');
        if (user) {
            catalogue.identifiedUser = user;
            loginForm.login(catalogue, true);
        }
    }
    
    /**
     * Error message in case of bad login
     *
     * @param cat
     * @param user
     * @return
     */
    function loginAlert(cat, user) {
        Ext.Msg.show({
            title: 'Login',
            msg: 'Login failed. Check your username and password.',
            /* TODO : Get more info about the error */
            icon: Ext.MessageBox.ERROR,
            buttons: Ext.MessageBox.OK
        });
    }
    
    /**
     * Create a default search form with advanced mode button
     *
     * @return
     */
    function createSearchForm() {
        
                // Add advanced mode criteria to simple form - start
        var advancedCriteria = [];
        var services = catalogue.services;
//        var orgNameField = new GeoNetwork.form.OpenSearchSuggestionTextField({
//            hideLabel: false,
//            minChars: 0,
//            hideTrigger: false,
//            url: services.opensearchSuggest,
//            field: 'orgName', 
//            name: 'E_orgName', 
//            fieldLabel: OpenLayers.i18n('org')
//        });
        // Multi select organisation field 
        var orgNameStore = new GeoNetwork.data.OpenSearchSuggestionStore({
            url: services.opensearchSuggest,
            rootId: 1,
            baseParams: {
                field: 'orgName'
            }
        });
        var orgNameField = new Ext.ux.form.SuperBoxSelect({
            hideLabel: false,
            minChars: 0,
            queryParam: 'q',
            hideTrigger: false,
            id: 'E_orgName',
            name: 'E_orgName',
            store: orgNameStore,
            valueField: 'value',
            displayField: 'value',
            valueDelimiter: ' or ',
//            tpl: tpl,
            fieldLabel: OpenLayers.i18n('org')
        });
        
        
        
        
        // Multi select keyword
        var themekeyStore = new GeoNetwork.data.OpenSearchSuggestionStore({
            url: services.opensearchSuggest,
            rootId: 1,
            baseParams: {
                field: 'keyword'
            }
        });
//        FIXME : could not underline current search criteria in tpl
//        var tpl = '<tpl for="."><div class="x-combo-list-item">' + 
//            '{[values.value.replace(Ext.getDom(\'E_themekey\').value, \'<span>\' + Ext.getDom(\'E_themekey\').value + \'</span>\')]}' + 
//          '</div></tpl>';
        var themekeyField = new Ext.ux.form.SuperBoxSelect({
            hideLabel: false,
            minChars: 0,
            queryParam: 'q',
            hideTrigger: false,
            id: 'E_themekey',
            name: 'E_themekey',
            store: themekeyStore,
            valueField: 'value',
            displayField: 'value',
            valueDelimiter: ' or ',
//            tpl: tpl,
            fieldLabel: OpenLayers.i18n('keyword')
//            FIXME : Allow new data is not that easy
//            allowAddNewData: true,
//            addNewDataOnBlur: true,
//            listeners: {
//                newitem: function(bs,v, f){
//                    var newObj = {
//                            value: v
//                        };
//                    bs.addItem(newObj, true);
//                }
//            }
        });
        
        
        var when = new Ext.form.FieldSet({
            title: OpenLayers.i18n('when'),
            autoWidth: true,
            //layout: 'row',
            defaultType: 'datefield',
            collapsible: true,
            collapsed: true,
            items: GeoNetwork.util.SearchFormTools.getWhen()
        });
        
        
        var catalogueField = GeoNetwork.util.SearchFormTools.getCatalogueField(services.getSources, services.logoUrl, true);
        var groupField = GeoNetwork.util.SearchFormTools.getGroupField(services.getGroups, true);
        var metadataTypeField = GeoNetwork.util.SearchFormTools.getMetadataTypeField(true);
        var categoryField = GeoNetwork.util.SearchFormTools.getCategoryField(services.getCategories, '../images/default/category/', true);
        var validField = GeoNetwork.util.SearchFormTools.getValidField(true);
        var spatialTypes = GeoNetwork.util.SearchFormTools.getSpatialRepresentationTypeField(null, true);
        var denominatorField = GeoNetwork.util.SearchFormTools.getScaleDenominatorField(true);
        var statusField = GeoNetwork.util.SearchFormTools.getStatusField(services.getStatus, true);
        
        // Add hidden fields to be use by quick metadata links from the admin panel (eg. my metadata).
        var ownerField = new Ext.form.TextField({
            name: 'E__owner',
            hidden: true
        });
        var isHarvestedField = new Ext.form.TextField({
            name: 'E__isHarvested',
            hidden: true
        });

        var hideInspirePanel = catalogue.getInspireInfo().enable === "false";

        var inspire = new Ext.form.FieldSet({
            title: OpenLayers.i18n('inspireSearchOptions'),
            autoWidth: true,
            hidden: hideInspirePanel,
            collapsible: true,
            collapsed: true,
            items:  GeoNetwork.util.INSPIRESearchFormTools.getINSPIREFields(catalogue.services, true)
        });

        advancedCriteria.push(themekeyField, orgNameField, categoryField, 
                                when, spatialTypes, denominatorField, 
                                catalogueField, groupField, 
                                metadataTypeField, validField, statusField, ownerField, isHarvestedField, inspire);
        var adv = new Ext.form.FieldSet({
            title: OpenLayers.i18n('advancedSearchOptions'),
            autoHeight: true,
            autoWidth: true,
            collapsible: true,
            collapsed: urlParameters.advanced !== undefined ? false : true,
            defaultType: 'checkbox',
            defaults: {
                width: 160
            },
            items: advancedCriteria
        });
        var formItems = [];
        formItems.push(GeoNetwork.util.SearchFormTools.getSimpleFormFields(catalogue.services, 
                    GeoNetwork.map.BACKGROUND_LAYERS, GeoNetwork.map.MAP_OPTIONS, true, 
                    GeoNetwork.searchDefault.activeMapControlExtent, undefined, {width: 290}),
                    adv, GeoNetwork.util.SearchFormTools.getOptions(catalogue.services, undefined));
        // Add advanced mode criteria to simple form - end
        
        
        // Hide or show extra fields after login event
        var adminFields = [groupField, metadataTypeField, validField, statusField];
        Ext.each(adminFields, function (item) {
            item.setVisible(false);
        });
        
        catalogue.on('afterLogin', function () {
            Ext.each(adminFields, function (item) {
                item.setVisible(true);
            });
            GeoNetwork.util.SearchFormTools.refreshGroupFieldValues();
        });
        catalogue.on('afterLogout', function () {
            Ext.each(adminFields, function (item) {
                item.setVisible(false);
            });
            GeoNetwork.util.SearchFormTools.refreshGroupFieldValues();
        });
        
        
        return new GeoNetwork.SearchFormPanel({
            id: 'searchForm',
            stateId: 's',
            border: false,
            searchCb: function () {
                if (metadataResultsView && Ext.getCmp('geometryMap')) {
                    metadataResultsView.addMap(Ext.getCmp('geometryMap').map, true);
                }
                var any = Ext.get('E_any');
                if (any) {
                    if (any.getValue() === OpenLayers.i18n('fullTextSearch')) {
                        any.setValue('');
                    }
                }
                
                catalogue.startRecord = 1; // Reset start record
                search();
            },
            padding: 5,
            defaults: {
                width : 180
            },
            listeners: {
                onreset: function () {
                    resultsPanel.hide();
                    infoPanel.show();
                    GeoNetwork.Util.updateHeadInfo({
                        title: catalogue.getInfo().name
                    });
                }
            },
            items: formItems
        });
    }
    
    function search() {
        searching = true;
        catalogue.search('searchForm', app.loadResults, null, catalogue.startRecord, true);
    }
    
    function initPanels() {
        var infoPanel = Ext.getCmp('infoPanel'), 
        resultsPanel = Ext.getCmp('resultsPanel'),
        tagCloudPanel = Ext.getCmp('tagCloudPanel');
        if (infoPanel.isVisible()) {
            infoPanel.hide();
        }
        if (!resultsPanel.isVisible()) {
            resultsPanel.show();
        }
        if (!tagCloudPanel.isVisible()) {
            tagCloudPanel.show();
        }
        
        // Init map on first search to prevent error
        // when user add WMS layer without initializing
        // Visualization mode
        if (GeoNetwork.MapModule && !visualizationModeInitialized) {
            initMap();
        }
    }
    /**
     * Bottom bar
     *
     * @return
     */
    function createBBar() {
        var previousAction = new Ext.Action({
            id: 'previousBt',
            text: '&lt;&lt;',
            handler: function () {
                var from = catalogue.startRecord - parseInt(Ext.getCmp('E_hitsperpage').getValue(), 10);
                if (from > 0) {
                    catalogue.startRecord = from;
                    search();
                }
            },
            scope: this
        });
        
        var nextAction = new Ext.Action({
            id: 'nextBt',
            text: '&gt;&gt;',
            handler: function () {
                catalogue.startRecord += parseInt(Ext.getCmp('E_hitsperpage').getValue(), 10);
                search();
            },
            scope: this
        });
        
        return new Ext.Toolbar({
            items: [previousAction, '|', nextAction, '|', {
                xtype: 'tbtext',
                text: '',
                id: 'info'
            }]
        });
        
    }
    
    /**
     * Results panel layout with top, bottom bar and DataView
     *
     * @return
     */
    function createResultsPanel(permalinkProvider) {
        metadataResultsView = new GeoNetwork.MetadataResultsView({
            catalogue: catalogue,
            displaySerieMembers: true,
            autoScroll: true,
            tpl: GeoNetwork.Templates.FULL,
            featurecolor: GeoNetwork.Settings.results.featurecolor,
            colormap: GeoNetwork.Settings.results.colormap,
            featurecolorCSS: GeoNetwork.Settings.results.featurecolorCSS
        });
        
        catalogue.resultsView = metadataResultsView;
        
        tBar = new GeoNetwork.MetadataResultsToolbar({
            catalogue: catalogue,
            searchFormCmp: Ext.getCmp('searchForm'),
            sortByCmp: Ext.getCmp('E_sortBy'),
            metadataResultsView: metadataResultsView,
            permalinkProvider: permalinkProvider
        });
        
        bBar = createBBar();
        
        var resultPanel = new Ext.Panel({
            id: 'resultsPanel',
            border: false,
            hidden: true,
            bodyCssClass: 'md-view',
            autoWidth: true,
            layout: 'fit',
            tbar: tBar,
            items: metadataResultsView,
            // paging bar on the bottom
            bbar: bBar
        });
        return resultPanel;
    }
    /**
     * Main tagcloud displayed in the information panel
     *
     * @return
     */
    function createMainTagCloud() {
        var tagCloudView = new GeoNetwork.TagCloudView({
            catalogue: catalogue,
            query: 'fast=true&summaryOnly=true',
            renderTo: 'tag',
            onSuccess: 'app.loadResults'
        });
        
        return tagCloudView;
    }
    /**
     * Create latest metadata panel.
     */
    function createLatestUpdate() {
        var latestView = new GeoNetwork.MetadataResultsView({
            catalogue: catalogue,
            autoScroll: true,
            tpl: GeoNetwork.Settings.latestTpl
        });
        var latestStore = GeoNetwork.Settings.mdStore();
        latestView.setStore(latestStore);
        latestStore.on('load', function () {
            Ext.ux.Lightbox.register('a[rel^=lightbox]');
        });
        var p = new Ext.Panel({
            border: false,
            bodyCssClass: 'md-view',
            items: latestView,
            renderTo: 'latest'
        });
        catalogue.kvpSearch(GeoNetwork.Settings.latestQuery, null, null, null, true, latestView.getStore());
    }
    function loadCallback(el, success, response, options) {
        if (success) {
            createMainTagCloud();
            createLatestUpdate();
        } else {
            Ext.get('infoPanel').getUpdater().update({url: 'home_eng.html'});
            Ext.get('helpPanel').getUpdater().update({url: 'help_eng.html'});
        }
    }
    /** private: methode[createInfoPanel]
     *  Main information panel displayed on load
     *
     *  :return:
     */
    function createInfoPanel() {
        return new Ext.Panel({
            border: true,
            id: 'infoPanel',
            baseCls: 'md-info',
            autoWidth: true,
            contentEl: 'infoContent',
            autoLoad: {
                url: 'home_' + catalogue.LANG + '.html',
                callback: loadCallback,
                scope: this,
                loadScripts: false
            }
        });
    }
    /** private: methode[createHelpPanel]
     *  Help panel displayed on load
     *
     *  :return:
     */
    function createHelpPanel() {
        return new Ext.Panel({
            border: false,
            frame: false,
            baseCls: 'none',
            id: 'helpPanel',
            autoWidth: true,
            renderTo: 'shortcut',
            autoLoad: {
                url: 'help_' + catalogue.LANG + '.html',
                callback: initShortcut,
                scope: this,
                loadScripts: false
            }
        });
    }
    
    /**
     * Extra tag cloud to displayed current search summary TODO : not really a
     * narrow your search component.
     *
     * @return
     */
    function createTagCloud() {
        var tagCloudView = new GeoNetwork.TagCloudView({
            catalogue: catalogue
        });
        
        return new Ext.Panel({
            id: 'tagCloudPanel',
            border: true,
            hidden: true,
            baseCls: 'md-view',
            items: tagCloudView
        });
    }
<<<<<<< HEAD
    
    function edit(metadataId, create, group, child) {
=======
    function show(uuid, record, url, maximized, width, height) {
        var win = new GeoNetwork.view.ViewWindow({
            serviceUrl: url,
            lang: this.lang,
            currTab: GeoNetwork.defaultViewMode || 'simple',
            printDefaultForTabs: GeoNetwork.printDefaultForTabs || false,
            printUrl: GeoNetwork.printUrl || 'print.html',
            catalogue: this,
            maximized: maximized || false,
            metadataUuid: uuid,
            record: record,
            resultsView: this.resultsView
            });
        win.show(this.resultsView);
        win.alignTo(Ext.getBody(), 'tr-tr');
        
        
        
        // Adapt page title and meta according to current record
        
        // If more than one metadata records opened, the last one opened set the title
        // When metadata windows is closed, reset to default title
        win.on('close', function () {
            GeoNetwork.Util.updateHeadInfo({
                title: catalogue.getInfo().name
            });
        });
        
        // Get title, keywords and author for current record
        // in order to populate the META tag in the HEAD of the HTML page.
        var contacts = [];
        Ext.each(record.get('contact'), function (item) {
             contacts.push(item.name);
        });
        var subjects = [];
        Ext.each(record.get('subject'), function (item) {
            subjects.push(item.value);
        });
        GeoNetwork.Util.updateHeadInfo({
            title: catalogue.getInfo().name + ' | ' 
                   + record.get('title') 
                   + (record.get('type') ? ' (' + record.get('type') + ')' : ''),
            meta: {
                subject: record.get('abstract'),
                keywords: subjects,
                author: contacts
            }
        });
    }
    function edit(metadataId, create, group, child){
>>>>>>> 0e76e409
        
        if (!this.editorWindow) {
            this.editorPanel = new GeoNetwork.editor.EditorPanel({
                defaultViewMode: GeoNetwork.Settings.editor.defaultViewMode,
                catalogue: catalogue,
                xlinkOptions: {CONTACT: true}
            });
            
            this.editorWindow = new Ext.Window({
                tools: [{
                    id: 'newwindow',
                    qtip: OpenLayers.i18n('newWindow'),
                    handler: function (e, toolEl, panel, tc) {
                        window.open(GeoNetwork.Util.getBaseUrl(location.href) + "#edit=" + panel.getComponent('editorPanel').metadataId);
                        panel.hide();
                    },
                    scope: this
                }],
                title: OpenLayers.i18n('mdEditor'),
                id : 'editorWindow',
                layout: 'fit',
                modal: false,
                items: this.editorPanel,
                closeAction: 'hide',
                collapsible: true,
                collapsed: false,
                // Unsuported. Needs some kind of component to store minimized windows
                maximizable: false,
                maximized: true,
                resizable: true,
//                constrain: true,
                width: 980,
                height: 800
            });
            this.editorPanel.setContainer(this.editorWindow);
            this.editorPanel.on('editorClosed', function () {
                Ext.getCmp('searchForm').fireEvent('search');
            });
        }
        
        if (metadataId) {
            this.editorWindow.show();
            this.editorPanel.init(metadataId, create, group, child);
        }
    }
    
    function createHeader() {
        var info = catalogue.getInfo();
        Ext.getDom('title').innerHTML = '<img class="catLogo" src="../../images/logos/' + info.siteId + '.gif"/>&nbsp;' + info.name;
        document.title = info.name;
    }
    
    // public space:
    return {
        init: function () {
            geonetworkUrl = GeoNetwork.URL || window.location.href.match(/(http.*\/.*)\/apps\/search.*/, '')[1];

            urlParameters = GeoNetwork.Util.getParameters(location.href);
            var lang = urlParameters.hl || GeoNetwork.Util.defaultLocale;
            if (urlParameters.extent) {
                urlParameters.bounds = new OpenLayers.Bounds(urlParameters.extent[0], urlParameters.extent[1], urlParameters.extent[2], urlParameters.extent[3]);
            }
            
            // Init cookie
            cookie = new Ext.state.CookieProvider({
                expires: new Date(new Date().getTime() + (1000 * 60 * 60 * 24 * 365))
            });
            
            // set a permalink provider which will be the main state provider.
            var permalinkProvider = new GeoExt.state.PermalinkProvider({encodeType: false});
            
            Ext.state.Manager.setProvider(permalinkProvider);
            
            // Create connexion to the catalogue
            catalogue = new GeoNetwork.Catalogue({
                statusBarId: 'info',
                lang: lang,
                hostUrl: geonetworkUrl,
                mdOverlayedCmpId: 'resultsPanel',
                adminAppUrl: geonetworkUrl + '/srv/' + lang + '/admin',
                // Declare default store to be used for records and summary
                metadataStore: GeoNetwork.Settings.mdStore ? GeoNetwork.Settings.mdStore() : GeoNetwork.data.MetadataResultsStore(),
                metadataCSWStore : GeoNetwork.data.MetadataCSWResultsStore(),
                summaryStore: GeoNetwork.data.MetadataSummaryStore(),
                editMode: 2, // TODO : create constant
                metadataEditFn: edit,
                metadataShowFn: show
            });
            
            // Extra stuffs
            infoPanel = createInfoPanel();
            createHelpPanel();
            tagCloudViewPanel = createTagCloud();
            
            createHeader();
            
            // Search form
            searchForm = createSearchForm();
            
            // Search result
            resultsPanel = createResultsPanel(permalinkProvider);
            
            // Top navigation widgets
            createModeSwitcher();
            createLanguageSwitcher(lang);
            createLoginForm();
            edit();
            
            
            // Register events on the catalogue
            
            var margins = '35 0 0 0';
            
            var viewport = new Ext.Viewport({
                layout: 'border',
                id: 'vp',
                items: [{
                    region: 'west',
                    id: 'west',
                    split: true,
                    minWidth: 300,
                    width: 300,
                    maxWidth: 400,
                    autoScroll: true,
                    collapsible: true,
                    hideCollapseTool: true,
                    collapseMode: 'mini',
                    margins: margins,
                    //layout : 's',
                    forceLayout: true,
                    layoutConfig: {
                        animate: true
                    },
                    items: [searchForm, tagCloudViewPanel]
                }, {
                    region: 'center',
                    id: 'center',
                    split: true,
                    margins: margins,
                    items: [infoPanel, resultsPanel]
                }, {
                    region: 'east',
                    id: 'east',
                    layout: 'fit',
                    split: true,
                    collapsible: true,
                    hideCollapseTool: true,
                    collapseMode: 'mini',
                    collapsed: true,
                    hidden: !GeoNetwork.MapModule,
                    margins: margins,
                    minWidth: 300,
                    width: 500
                }]
            });
            
            /* Trigger visualization mode if mode parameter is 1 
             TODO : Add visualization only mode with legend panel on
             */
            if (urlParameters.mode) {
                app.switchMode(urlParameters.mode, false);
            }
            if (urlParameters.edit !== undefined && urlParameters.edit !== '') {
                catalogue.metadataEdit(urlParameters.edit);
            }
            if (urlParameters.create !== undefined) {
                resultsPanel.getTopToolbar().createMetadataAction.fireEvent('click');
            }
            if (urlParameters.uuid !== undefined) {
                catalogue.metadataShow(urlParameters.uuid, true);
            } else if (urlParameters.id !== undefined) {
                catalogue.metadataShowById(urlParameters.id, true);
            }
            
            // FIXME : should be in Search field configuration
            Ext.get('E_any').setWidth(285);
            Ext.get('E_any').setHeight(28);
            if (GeoNetwork.searchDefault.activeMapControlExtent) {
                Ext.getCmp('geometryMap').setExtent();
            }
            if (urlParameters.bounds) {
                Ext.getCmp('geometryMap').map.zoomToExtent(urlParameters.bounds);
            }
            
            var events = ['afterDelete', 'afterRating', 'afterLogout', 'afterLogin'];
            Ext.each(events, function (e) {
                catalogue.on(e, function () {
                    if (searching === true) {
                        searchForm.fireEvent('search');
                    }
                });
            });

            // Hack to run search after all app is rendered within a sec ...
            // It could have been better to trigger event in SearchFormPanel#applyState
            // FIXME
            if (urlParameters.s_search !== undefined) {
                setTimeout(function () {
                    searchForm.fireEvent('search');
                }, 500);
            }
        },
        getIMap: function () {
            // init map if not yet initialized
            if (!iMap) {
                initMap();
            }
            
            // TODO : maybe we should switch to visualization mode also ?
            return iMap;
        },
        getCatalogue: function () {
            return catalogue;
        },
        /**
         * Do layout
         *
         * @param response
         * @return
         */
        loadResults: function (response) {
            
            initPanels();
            
            // FIXME : result panel need to update layout in case of slider
            // Ext.getCmp('resultsPanel').syncSize();
            Ext.getCmp('previousBt').setDisabled(catalogue.startRecord === 1);
            Ext.getCmp('nextBt').setDisabled(catalogue.startRecord + 
                    parseInt(Ext.getCmp('E_hitsperpage').getValue(), 10) > catalogue.metadataStore.totalLength);
            if (Ext.getCmp('E_sortBy').getValue()) {
                Ext.getCmp('sortByToolBar').setValue(Ext.getCmp('E_sortBy').getValue()  + "#" + Ext.getCmp('sortOrder').getValue());
            } else {
                Ext.getCmp('sortByToolBar').setValue(Ext.getCmp('E_sortBy').getValue());
            }
            
            resultsPanel.syncSize();
            resultsPanel.setHeight(Ext.getCmp('center').getHeight());
            
            Ext.getCmp('west').syncSize();
            Ext.getCmp('center').syncSize();
            Ext.ux.Lightbox.register('a[rel^=lightbox]');
            
            // Update page title based on search results and params
            var formParams = GeoNetwork.util.SearchTools.getFormValues(searchForm);
            var criteria = '', 
                excludedSearchParam = {E_hitsperpage: null, timeType: null,
                sortOrder: null, sortBy: null};
            for (var item in formParams) {
                if (formParams.hasOwnProperty(item) && excludedSearchParam[item] === undefined) {
                    var value = formParams[item];
                    if (value != '') {
                        fieldName = item.split('_');
                        criteria += OpenLayers.i18n(fieldName[1] || item) + ': ' + value + ' - '
                    }
                }
            }
            var title = (catalogue.metadataStore.totalLength || 0) + OpenLayers.i18n('recordsFound')
                           + (criteria !== '' ? ' | ' + criteria : '');
            
            GeoNetwork.Util.updateHeadInfo({
                title: catalogue.getInfo().name + ' | ' + title
            });
        },
        /**
         * Switch from one mode to another
         *
         * @param mode
         * @param force
         * @return
         */
        switchMode: function (mode, force) {
            var ms = Ext.getCmp('ms'),
                e = Ext.getCmp('east'),
                c = Ext.getCmp('center'),
                w = Ext.getCmp('west'),
                currentMode;
            
            // Set discovery mode as default if undefined
            if (mode === null) {
                currentMode = ms.getValue().getGroupValue();
                if (currentMode === '0') {
                    ms.onSetValue(Ext.getCmp('visualizationMode'), true);
                } else {
                    ms.onSetValue(Ext.getCmp('discoveryMode'), true);
                }
                mode = currentMode = ms.getValue().getGroupValue();
            }
            
            if (force) {
                if (mode === '1') {
                    ms.onSetValue(Ext.getCmp('visualizationMode'), true);
                } else {
                    ms.onSetValue(Ext.getCmp('discoveryMode'), true);
                }
            }
            
            if (mode === '1' && !visualizationModeInitialized) {
                initMap();
            }
            
            if (mode === '1' && iMap) {
                e.add(iMap.getViewport());
                e.doLayout();
                if (e.collapsed) {
                    e.toggleCollapse();
                }
                if (!w.collapsed) {
                    w.toggleCollapse();
                }
                
                Ext.getCmp('vp').syncSize();
            } else {
                if (!e.collapsed) {
                    e.toggleCollapse();
                }
                if (w.collapsed) {
                    w.toggleCollapse();
                }
            }
        }
    };
};

Ext.onReady(function () {
    var lang = /hl=([a-z]{3})/.exec(location.href);
    GeoNetwork.Util.setLang(lang && lang[1], '..');

    Ext.QuickTips.init();
    setTimeout(function () {
        Ext.get('loading').remove();
        Ext.get('loading-mask').fadeOut({remove: true});
    }, 250);
    
    app = new GeoNetwork.app();
    app.init();
    catalogue = app.getCatalogue();
    
    /* Focus on full text search field */
    Ext.getDom('E_any').focus(true);
});<|MERGE_RESOLUTION|>--- conflicted
+++ resolved
@@ -587,10 +587,6 @@
             items: tagCloudView
         });
     }
-<<<<<<< HEAD
-    
-    function edit(metadataId, create, group, child) {
-=======
     function show(uuid, record, url, maximized, width, height) {
         var win = new GeoNetwork.view.ViewWindow({
             serviceUrl: url,
@@ -641,7 +637,6 @@
         });
     }
     function edit(metadataId, create, group, child){
->>>>>>> 0e76e409
         
         if (!this.editorWindow) {
             this.editorPanel = new GeoNetwork.editor.EditorPanel({
