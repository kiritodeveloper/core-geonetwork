--- conflicted
+++ resolved
@@ -562,7 +562,6 @@
     }
     
     /**
-<<<<<<< HEAD
      * Main tagcloud displayed in the information panel
      *
      * @return
@@ -598,25 +597,6 @@
             renderTo: 'latest'
         });
         catalogue.kvpSearch(GeoNetwork.Settings.latestQuery, null, null, null, true, latestView.getStore());
-=======
-     * Extra tag cloud to displayed current search summary TODO : not really a
-     * narrow your search component.
-     *
-     * @return
-     */
-    function createTagCloud() {
-        var tagCloudView = new GeoNetwork.TagCloudView({
-            catalogue: catalogue
-        });
-        
-        return new Ext.Panel({
-            id: 'tagCloudPanel',
-            border: true,
-            hidden: true,
-            baseCls: 'md-view',
-            items: tagCloudView
-        });
->>>>>>> 815eeae9
     }
     
     function edit(metadataId, create, group, child) {
