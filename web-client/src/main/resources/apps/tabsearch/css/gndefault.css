--- conflicted
+++ resolved
@@ -164,15 +164,9 @@
     border-top : 1px solid rgba(0, 0, 0, 0.15);
 }
 #header {
-<<<<<<< HEAD
-//border-bottom : 3px solid #0076A1;
-//height : 33px;
-    }
-=======
   //border-bottom : 3px solid #0076A1;
   //height : 33px;
 }
->>>>>>> 6eeefcba
 
 #header .catLogo {
 //max-height : 31px;
@@ -184,15 +178,9 @@
 }
 
 #footer {
-<<<<<<< HEAD
-    height : 20px;
-    /* bottom: 0px; */
-    text-align : center;
-=======
   height : 20px;
   /* bottom: 0px; */
   text-align : center;
->>>>>>> 6eeefcba
 }
 .right {
     text-align: right !important;
@@ -410,11 +398,7 @@
     font-weight : bold;
 }
 .xmltagvalue {
-<<<<<<< HEAD
-    font-weight : bold;
-=======
   font-weight : bold;
->>>>>>> 6eeefcba
 }
 .xmlns {
     color : #959532;
