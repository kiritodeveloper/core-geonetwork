/*
 * Copyright (C) 2012 GeoNetwork
 *
 * This file is part of GeoNetwork
 *
 * GeoNetwork is free software: you can redistribute it and/or modify
 * it under the terms of the GNU General Public License as published by
 * the Free Software Foundation, either version 3 of the License, or
 * (at your option) any later version.
 *
 * GeoNetwork is distributed in the hope that it will be useful,
 * but WITHOUT ANY WARRANTY; without even the implied warranty of
 * MERCHANTABILITY or FITNESS FOR A PARTICULAR PURPOSE.  See the
 * GNU General Public License for more details.
 *
 * You should have received a copy of the GNU General Public License
 * along with GeoNetwork.  If not, see <http://www.gnu.org/licenses/>.
 */

Ext.namespace('GeoNetwork');

/**
 * All search related stuff. Helps App.js to control and do searches.
 */
GeoNetwork.searchApp = function() {

    // Public Space
    return {

        simpleSearchForm : undefined,
        advSearchForm : undefined,
        switcher : undefined,
        drawControl : undefined,

        init : function() {

            this.simpleSearchForm = this.generateSimpleSearchForm();

            this.advSearchForm = this.generateAdvancedSearchForm();

            this.switcher = this.generateSwitcher();

            hideAdvancedSearch();

            this.createResultsPanel(null);

            // Show initial facets filter
            app.searchApp.generateFacetedSearchPanel();
            // FIXME how many results should I load to
            // get all important facets?
            Ext.Ajax
                    .request({
                        url : catalogue.URL
                                + "/srv/"
                                + catalogue.LANG
                                + "/q?fast=index&from=1&to=30&sortBy=relevance&summaryOnly=1&ts="
                                + (new Date()).getTime(),
                        success : function(response) {
                            Ext.getCmp('facets-panel').refresh(response);
                        },
                        disableCaching : false

                    });

        },

        getSearchForm : function() {
            var searchForm = Ext.getCmp('advanced-search-options-content-form');

            if (!searchForm.isVisible()) {
                searchForm = Ext.getCmp('simple-search-options-content-form');
            }

            return searchForm;
        },

        fireSearch : function() {

            var searchForm = this.getSearchForm();

            searchForm.fireEvent('search');

            // Maximize Search Results Panel
            Ext.getCmp("west").setWidth(Ext.getCmp("west").minWidth);
            Ext.getCmp("vp").doLayout();
        },

        resetSearch : function() {

            var searchForm = this.getSearchForm();

            searchForm.fireEvent('reset');
        },

        /***********************************************************************
         * api:method[generateSwitcher]
         * 
         * Generate the switcher links between simple and advanced search
         */
        generateSwitcher : function() {

            return new Ext.Panel(
                    {
                        height : 66,
                        region : 'south',
                        border : false,
                        html : '<div style="padding:8px; display:block;text-align:center;background-color: #DFE8F6;">'
                                + '<input type="button" onclick="app.searchApp.fireSearch()"'
                                + ' id="search-submit" class="form-submit" value="'
                                + OpenLayers.i18n('Search')
                                + '"></input><input type="button" onclick="app.searchApp.resetSearch()"'
                                + ' id="search-reset" class="form-reset" value="'
                                + OpenLayers.i18n('Reset')
                                + '"></input></div>'
                                + '<a id="show-advanced" href="javascript:showAdvancedSearch()">'
                                + OpenLayers.i18n('showAdvancedOptions')
                                + '</a>'
                                + '<a id="hide-advanced" href="javascript:hideAdvancedSearch()" style="display:none">'
                                + OpenLayers.i18n('hideAdvancedOptions')
                                + '</a>'
                    });
        },

        /**
         * api:method[generateSimpleSearchForm]
         * 
         * Creates simple search form
         */
        generateSimpleSearchForm : function() {
            var formItems = [];

            var fieldAny = new GeoNetwork.form.OpenSearchSuggestionTextField({
                fieldLabel : OpenLayers.i18n('searchText'),
                hideLabel : false,
                id : 'E_any',
                // TODO: Check why if not set explicit width takes size much
                // bigger than panel
                anchor : '-10',
                minChars : 2,
                loadingText : '...',
                hideTrigger : true,
                url : catalogue.services.opensearchSuggest,
                listeners : {
                    // Updating the hidden search field in the
                    // search form which is going to be submitted
                    change : function() {
                        Ext.getCmp('anyField').setValue(this.getValue());
                    },
                    keyup : function(e, a) {
                        if (a.ENTER == a.keyCode) {
                            app.searchApp.fireSearch();
                        }
                        Ext.getCmp('anyField').setValue(this.getValue());

                    }
                }
            })

            var fieldType = new Ext.form.ComboBox({
                fieldLabel : 'Type',
                name : 'E1.0_type',
                store : this.getTypeStore(),
                mode : 'local',
                displayField : 'name',
                valueField : 'id',
                value : '',
                emptyText : OpenLayers.i18n('any2'),
                hideTrigger : true,
                forceSelection : true,
                editable : false,
                triggerAction : 'all',
                selectOnFocus : true,
                anchor : '-10',
                listeners : {
                    keyup : function(e, a) {
                        if (a.ENTER == a.keyCode) {
                            app.searchApp.fireSearch();
                        }
                    }
                }
            });
            
            var fieldKantone = this.getKantoneCombo(true).combo;

            var hidden = new Ext.form.TextField({
                name : 'G_hidden',
                hidden : true,
                value : "gg25"
            });

            formItems.push([ fieldAny, fieldType, fieldKantone, hidden ]);

            return new GeoNetwork.SearchFormPanel({
                id : 'simple-search-options-content-form',
                autoHeight : true,
                labelWidth : 100,
                bodyStyle : 'padding:5px',
                region : 'north',
                border : false,
                resetBt : null,
                searchBt : null,
                searchCb : function() {

                    var any = Ext.get('E_any');
                    if (any) {
                        if (any.getValue() === OpenLayers
                                .i18n('fullTextSearch')) {
                            any.setValue('');
                        }
                    }

                    Ext.get("results-main").dom.style.display = 'none';

                    catalogue.startRecord = 1; // Reset start record
                    searching = true;
                    catalogue.search('simple-search-options-content-form',
                            app.searchApp.loadResults, null,
                            catalogue.startRecord, true);
                },
                listeners : {
                    onreset : function() {
                        Ext.getCmp('facets-panel').reset();
                        this.fireEvent('search');

                        GeoNetwork.Util.updateHeadInfo({
                            title : catalogue.getInfo().name
                        });
                    }
                },
                forceLayout : true,
                items : formItems
            });
        },

        /**
         * api:method[generateAdvancedSearchForm]
         * 
         * Creates advanced search form
         */
        generateAdvancedSearchForm : function() {

            var f = [ {
                fieldLabel : OpenLayers.i18n("searchText"),
                id : "anyField",
                enableKeyEvents : true,
                anchor : '-10',
                name : "T_any",
                listeners : {
                    keyup : function(e, a) {
                        if (a.ENTER == a.keyCode) {
                            app.searchApp.fireSearch();
                        }
                    }
                }
            }, {
                fieldLabel : OpenLayers.i18n("rtitle"),
                name : "T_title",
                anchor : '-10',
                id : "TitleField",
                enableKeyEvents : true,
                listeners : {
                    keyup : function(e, a) {
                        if (a.ENTER == a.keyCode) {
                            app.searchApp.fireSearch();
                        }
                    }
                }
            }, {
                fieldLabel : OpenLayers.i18n("abstract"),
                name : "T_abstract",
                anchor : '-10',
                id : "AbstractField",
                enableKeyEvents : true,
                listeners : {
                    keyup : function(e, a) {
                        if (a.ENTER == a.keyCode) {
                            app.searchApp.fireSearch();
                        }
                    }
                }
            }, new Ext.ux.form.SuperBoxSelect({
                fieldLabel : OpenLayers.i18n("keyword"),
                id : "keywordsCombo",
                name : "[V_keyword",
                store : this.createKeywordsStore(),
                mode : "local",
                displayField : "name",
                valueField : "value",
                forceSelection : false,
                triggerAction : "all",
                selectOnFocus : true,
                anchor : '-10'
            }), new Ext.ux.form.SuperBoxSelect({
                fieldLabel : OpenLayers.i18n("theme"),
                name : "[V_topicCat",
                id : "topicCat",
                store : new Ext.data.SimpleStore({
                    data : GeoNetwork.Settings.Stores['topicCat'],
                    fields : [ "name", "label" ],
                    sortInfo : {
                        field : "label",
                        direction : "ASC"
                    }
                }),
                mode : "local",
                displayField : "label",
                valueField : "name",
                typeAhead : true,
                forceSelection : true,
                triggerAction : "all",
                selectOnFocus : true,
                anchor : '-10'
            }), {
                fieldLabel : OpenLayers.i18n("contact"),
                anchor : '-10',
                name : "T_creator",
                enableKeyEvents : true,
                listeners : {
                    keyup : function(e, a) {
                        if (a.ENTER == a.keyCode) {
                            app.searchApp.fireSearch();
                        }
                    }
                }
            }, {
                fieldLabel : OpenLayers.i18n("organisationName"),
                anchor : '-10',
                name : "T_orgName",
                enableKeyEvents : true,
                listeners : {
                    keyup : function(e, a) {
                        if (a.ENTER == a.keyCode) {
                            app.searchApp.fireSearch();
                        }
                    }
                }
            } ];

            // Hidden fields (for links from the admin)
            f = f.concat([ {
                xtype : "hidden",
                name : "E_owner"
            }, {
                xtype : "hidden",
                name : "E_siteId"
            }, {
                xtype : "hidden",
                name : "E__isHarvested"
            } ]);

            f = f.concat([
                    {
                        xtype : "combo",
                        id : "isTemplate",
                        fieldLabel : OpenLayers.i18n("template"),
                        anchor : "-10",
                        name : "E__isTemplate",
                        value : "n",
                        store : [ [ "n", OpenLayers.i18n("no") ],
                                [ "y", OpenLayers.i18n("yes") ] ],
                        mode : "local",
                        displayField : "name",
                        valueField : "value",
                        hideTrigger : true,
                        forceSelection : true,
                        editable : false,
                        triggerAction : "all",
                        selectOnFocus : true,
                        hidden : !catalogue.isIdentified()
                    }, {
                        fieldLabel : OpenLayers.i18n("identifier"),
                        anchor : '-10',
                        id : "basicgeodataid",
                        name : "S_basicgeodataid",
                        enableKeyEvents : true,
                        listeners : {
                            keyup : function(e, a) {
                                if (a.ENTER == a.keyCode) {
                                    app.searchApp.fireSearch();
                                }
                            }
                        },
                        hidden : !catalogue.isIdentified()
                    }, new Ext.ux.form.SuperBoxSelect({
                        id : "formatCombo",
                        fieldLabel : OpenLayers.i18n("formatTxt"),
                        name : "E1.0_format",
                        store : new Ext.data.SimpleStore({
                            data : GeoNetwork.Settings.Stores['formats'],
                            fields : [ "name", "label" ],
                            sortInfo : {
                                field : "label",
                                direction : "ASC"
                            }
                        }),
                        mode : "local",
                        displayField : "label",
                        valueField : "name",
                        emptyText : OpenLayers.i18n("any"),
                        typeAhead : true,
                        forceSelection : true,
                        triggerAction : "all",
                        selectOnFocus : true,
                        anchor : '-10',
                        hidden : !catalogue.isIdentified()
                    }) ]);

            f.push({
                xtype : "hidden",
                name : "E_similarity",
                value : GeoNetwork.util.SearchTools.DEFAULT_SIMILARITY
            });
            var d = [ {
                xtype : "fieldset",
                id : 'what-container',
                title : OpenLayers.i18n("what"),
                autoHeight : true,
                defaultType : "textfield",
                labelWidth : this.labelWidth,
                layout : "form",
                anchor : '-10',
                layoutConfig : {
                    labelSeparator : ""
                },
                cls : "compressedFieldSet",
                items : f
            } ];
            
            var fieldArchivedGeoData = new Ext.form.ComboBox({
                fieldLabel : 'Geodata',
                name : 'E1.0_historicalArchive',
                store : this.getArchivedStore(),
                mode : 'local',
                displayField : 'name',
                valueField : 'id',
                value : '',
                hideTrigger : true,
                forceSelection : true,
                editable : false,
                triggerAction : 'all',
                selectOnFocus : true,
                anchor : '-10',
                listeners : {
                    keyup : function(e, a) {
                        if (a.ENTER == a.keyCode) {
                            app.searchApp.fireSearch();
                        }
                    }
                }
            });
            var c = [ this.getTypeCombo() ];
            c = c.concat([
                    {
                        xtype : "combo",
                        fieldLabel : OpenLayers.i18n("valid"),
                        anchor : '-10',
                        id : "isValid",
                        name : "E__valid",
                        store : [ [ "", OpenLayers.i18n("any") ],
                                [ "1", OpenLayers.i18n("yes") ],
                                [ "0", OpenLayers.i18n("no") ],
                                [ "-1", OpenLayers.i18n("unChecked") ] ],
                        mode : "local",
                        displayField : "name",
                        valueField : "value",
                        emptyText : OpenLayers.i18n("any"),
                        hideTrigger : true,
                        forceSelection : true,
                        editable : false,
                        triggerAction : "all",
                        selectOnFocus : true,
                        hidden : !catalogue.isIdentified()
<<<<<<< HEAD
                    }, fieldArchivedGeoData
                    /*
                         * { xtype : "checkbox", fieldLabel :
                         * OpenLayers.i18n("toEdit"), id : "toEdit", name :
                         * "B_toEdit", hidden: !catalogue.isIdentified() }, {
                         * xtype : "checkbox", fieldLabel :
                         * OpenLayers.i18n("toPublish"), id : "toPublish", name :
                         * "B_toPublish", hidden: !catalogue.isIdentified() }
                         */
                    ]);
=======
                    }, {
                        xtype : "checkbox",
                        fieldLabel : OpenLayers.i18n("toEdit"),
                        id : "toEdit",
                        name : "B_editable",
                        hidden : !catalogue.isIdentified()
                    }, {
                        xtype : "checkbox",
                        fieldLabel : OpenLayers.i18n("toPublish"),
                        id : "toPublish",
                        name : "B_toPublish",
                        hidden : !catalogue.isIdentified()
                    } ]);
>>>>>>> a95c6db4

            d.push({
                xtype : "fieldset",
                labelWidth : this.labelWidth,
                title : OpenLayers.i18n("type") + "?",
                autoHeight : true,
                defaultType : "textfield",
                cls : "compressedFieldSet",
                layout : "form",
                anchor : '-10',
                layoutConfig : {
                    labelSeparator : ""
                },
                items : c
            });
            var b = this.createSearchWFS("country", {
                id : "country",
                fieldLabel : OpenLayers.i18n("country"),
                searchField : "LABEL",
                displayField : "LABEL",
                valueField : "ID",
                listWidth : 200,
                emptyText : OpenLayers.i18n("any"),
                name : "country",
                loadingText : "Searching...",
                triggerAction : "all",
                minChars : 1,
                anchor : "-10"
            });
            var a = this.getKantoneCombo(true);
            var e = this.getGemeindenCombo(true);
            var onchangeCountry = function(h, g) {
                Ext.each(this.getKantoneCombo(), function(k) {
                    Ext.getCmp(k.id).setValue("");
                    delete Ext.getCmp(k.id).lastQuery;
                });

                this.getGemeindenCombo().combo.setValue("");
                delete this.getGemeindenCombo().combo.lastQuery;

                var i = Ext.getCmp("country").getValue() === "country:1";

                Ext.each(Ext.query("*[id^=kantoneComboBox]", Ext
                        .get("advanced-search-options-content-form").dom),
                        function(k) {
                            Ext.getCmp(k.id).setDisabled(i);
                        });
                this.getGemeindenCombo().combo.setDisabled(i);
                app.searchApp.highlightGeographicFilter()
            };
            b.combo.on("change", onchangeCountry, this);
            b.combo.on("removeItem", onchangeCountry, this);
            d
                    .push({
                        xtype : "fieldset",
                        labelWidth : this.labelWidth,
                        id : "searchWhere",
                        title : OpenLayers.i18n("where"),
                        autoHeight : true,
                        defaultType : "textfield",
                        cls : "compressedFieldSet",
                        layout : "form",
                        anchor : '-10',
                        layoutConfig : {
                            labelSeparator : ""
                        },
                        items : [
                                {
                                    xtype : "radiogroup",
                                    name : 'G_whereType',
                                    hideLabel : true,
                                    vertical : true,
                                    columns : 1,
                                    defaults : {
                                        name : "G_whereType",
                                        boxLabel : "",
                                        itemCls : "compressedFormItem"
                                    },
                                    items : [
                                            {
                                                inputValue : "none",
                                                boxLabel : OpenLayers
                                                        .i18n("wherenone"),
                                                checked : true,
                                                listeners : {
                                                    check : app.searchApp
                                                            .updateWhereForm("none")
                                                }
                                            },
                                            {
                                                inputValue : "bbox",
                                                boxLabel : OpenLayers
                                                        .i18n("bbox"),
                                                listeners : {
                                                    check : app.searchApp
                                                            .updateWhereForm("bbox")
                                                }
                                            },
                                            {
                                                inputValue : "gg25",
                                                boxLabel : OpenLayers
                                                        .i18n("adminUnit"),
                                                listeners : {
                                                    check : app.searchApp
                                                            .updateWhereForm("gg25")
                                                }
                                            },
                                            {
                                                inputValue : "polygon",
                                                boxLabel : OpenLayers
                                                        .i18n("drawOnMap"),
                                                listeners : {
                                                    check : app.searchApp
                                                            .updateWhereForm("polygon")
                                                }
                                            } ]
                                },
                                {
                                    xtype : "panel",
                                    id : "adminBorders",
                                    border : false,
                                    layout : "form",
                                    hidden : true,
                                    layoutConfig : {
                                        labelSeparator : ""
                                    },
                                    items : [ b.combo, a.combo, e.combo ]
                                },
                                {
                                    xtype : "panel",
                                    id : "drawPolygon",
                                    border : false,
                                    hidden : true,
                                    html : '<span id="drawPolygonSpan">'
                                            + '<a href="javascript:app.searchApp.drawWherePolygon()">'
                                            + OpenLayers
                                                    .i18n("startNewPolygon")
                                            + "</a></span>"
                                },
                                {
                                    xtype : "combo",
                                    store : [
                                            [
                                                    "within",
                                                    OpenLayers
                                                            .i18n("withinGeo") ],
                                            [
                                                    "intersection",
                                                    OpenLayers
                                                            .i18n("intersectGeo") ],
                                            [
                                                    "encloses",
                                                    OpenLayers
                                                            .i18n("containsGeo") ] ],
                                    hideTrigger : true,
                                    forceSelection : true,
                                    editable : false,
                                    triggerAction : "all",
                                    anchor : '-10',
                                    selectOnFocus : true,
                                    fieldLabel : OpenLayers.i18n("type"),
                                    name : "boundingRelation",
                                    id : "boundingRelation",
                                    value : "within"
                                } ],
                        listeners : {
                            expand : function() {
                                app.searchApp.updateWhereForm("bbox")(null,
                                        true)
                            },
                            collapse : function() {
                            }
                        }
                    });
            d.push({
                xtype : "fieldset",
                title : OpenLayers.i18n("when"),
                autoHeight : true,
                defaultType : "textfield",
                cls : "compressedFieldSet",
                anchor : '-10',
                layout : "form",
                labelWidth : this.labelWidth,
                layoutConfig : {
                    labelSeparator : ""
                },
                items : [ {
                    xtype : "datefield",
                    fieldLabel : OpenLayers.i18n("from"),
                    format : "d/m/Y",
                    anchor : '-10',
                    postfix : "T00:00:00",
                    enableKeyEvents : true,
                    name : "E_extTo",
                    listeners : {
                        keyup : function(e, a) {
                            if (a.ENTER == a.keyCode) {
                                app.searchApp.fireSearch();
                            }
                        }
                    }
                }, {
                    xtype : "datefield",
                    fieldLabel : OpenLayers.i18n("to"),
                    format : "d/m/Y",
                    postfix : "T23:59:59",
                    enableKeyEvents : true,
                    anchor : '-10',
                    name : "E_extFrom",
                    listeners : {
                        keyup : function(e, a) {
                            if (a.ENTER == a.keyCode) {
                                app.searchApp.fireSearch();
                            }
                        }
                    }
                } ]
            });
            d.push({
                xtype : "fieldset",
                labelWidth : this.labelWidth,
                title : OpenLayers.i18n("source"),
                autoHeight : true,
                defaultType : "textfield",
                cls : "compressedFieldSet",
                layout : "form",
                layoutConfig : {
                    labelSeparator : ""
                },
                enableKeyEvents : true,
                listeners : {
                    keyup : function(e, a) {
                        if (a.ENTER == a.keyCode) {
                            app.searchApp.fireSearch();
                        }
                    }
                },
                items : [ new Ext.ux.form.SuperBoxSelect({
                    fieldLabel : OpenLayers.i18n("catalog"),
                    name : "[V_",
                    store : GeoNetwork.Settings.Stores['sources_groups'],
                    displayField : 'label',
                    valueField : 'name',
                    mode : "local",
                    typeAhead : true,
                    forceSelection : true,
                    triggerAction : "all",
                    selectOnFocus : true,
                    anchor : "-10"
                }) ]
            });
            return new GeoNetwork.SearchFormPanel({
                id : 'advanced-search-options-content-form',
                labelWidth : 100,
                resetBt : null,
                searchBt : null,
                forcelayout : true,
                bodyStyle : 'padding:5px',
                style : {
                    display : 'none'
                },
                searchCb : function() {

                    var any = Ext.get('E_any');
                    if (any) {
                        if (any.getValue() === OpenLayers
                                .i18n('fullTextSearch')) {
                            any.setValue('');
                        }
                    }

                    Ext.get("results-main").dom.style.display = 'none';

                    catalogue.startRecord = 1; // Reset start record
                    searching = true;
                    catalogue.search('advanced-search-options-content-form',
                            app.searchApp.loadResults, null,
                            catalogue.startRecord, true);
                },
                listeners : {

                    onreset : function() {
                        if (Ext.getCmp('facets-panel')) {
                            Ext.getCmp('facets-panel').reset();
                        }
                        this.fireEvent('search');

                        GeoNetwork.Util.updateHeadInfo({
                            title : catalogue.getInfo().name
                        });
                    }
                },
                items : d
            });

        },
        createKeywordsStore : function() {
            var a = Ext.data.Record.create([ {
                name : "name",
                mapping : "@name",
                sortDir : "ASC"
            }, {
                name : "value",
                mapping : "@name"
            } ]);
            var b = new Ext.data.Store({
                reader : new Ext.data.XmlReader({
                    record : "keyword",
                    id : "@name"
                }, a),
                proxy : new Ext.data.HttpProxy({
                    url : geocat.baseUrl + "srv/" + geocat.language
                            + "/geocat.keywords.list",
                    method : "GET",
                    disableCaching : false
                })
            });
            b.add(new a({
                name : OpenLayers.i18n("any"),
                value : ""
            }));
            b.load({
                add : true
            });
            return b
        },
        getTypeCombo : function() {
            return {
                xtype : "combo",
                fieldLabel : OpenLayers.i18n("type"),
                name : "E1.0_type",
                store : this.getTypeStore(),
                displayField : 'name',
                valueField : 'id',
                mode : "local",
                value : "",
                emptyText : OpenLayers.i18n("any"),
                hideTrigger : true,
                forceSelection : true,
                editable : false,
                triggerAction : "all",
                selectOnFocus : true,
                anchor : "-10"
            }
        },
        createCountryStore : function() {
            var a = Ext.data.Record.create([ {
                name : "name",
                mapping : "name"
            }, {
                name : "value",
                mapping : "value"
            }, {
                name : "bbox",
                mapping : "bbox"
            } ]);
            return new Ext.data.Store({
                reader : new Ext.data.JsonReader({
                    root : "root",
                    id : "value"
                }, a),
                data : {
                    root : [
                            {
                                name : OpenLayers.i18n("any"),
                                value : "",
                                bbox : null
                            },
                            {
                                name : "CH",
                                value : "0",
                                bbox : new OpenLayers.Bounds(485000, 73000,
                                        836000, 297000)
                            },
                            {
                                name : "LI",
                                value : "1",
                                bbox : new OpenLayers.Bounds(754500, 213000,
                                        767000, 237500)
                            } ]
                }
            })
        },
        updateWhereForm : function(a) {
            return function(b, c) {
                var d = Ext.getCmp("adminBorders");
                var e = Ext.getCmp("drawPolygon");
                geocat.drawFeature.deactivate();
                if (c) {
                    switch (a) {
                    case "bbox":
                        d.setVisible(false);
                        e.setVisible(false);
                        app.mapApp.getMap().events.register("moveend", null,
                                geocat.highlightGeographicFilter);
                        break;
                    case "gg25":
                        d.setVisible(true);
                        e.setVisible(false);
                        app.mapApp.getMap().events.unregister("moveend", null,
                                geocat.highlightGeographicFilter);
                        break;
                    case "polygon":
                        d.setVisible(false);
                        e.setVisible(true);
                        app.mapApp.getMap().events.unregister("moveend", null,
                                geocat.highlightGeographicFilter);
                        if (geocat.selectionFeature) {
                            geocat.vectorLayer
                                    .destroyFeatures(geocat.selectionFeature);
                            geocat.selectionFeature = null
                        }
                        app.searchApp.drawWherePolygon();
                        break;
                    default:
                        d.setVisible(false);
                        e.setVisible(false);
                        break;
                    }
                    app.searchApp.highlightGeographicFilter(null, a);
                }
            }
        },

        /**
         * Deprecated name. It uses new swisstopo APi for geographic instances
         */
        createSearchWFS : function(type, config) {

            var lang = /srv\/([a-z]{3})/.exec(window.location.href)[1];

            var c = new Ext.data.Store({
                id : config.id + "store",
                fields : [ "ID", "LABEL", "BOUNDING" ],
                sortInfo : {
                    id : "ID",
                    field : "LABEL",
                    value : "ID",
                    direction : "ASC"
                },
                reader : new Ext.data.JsonReader({
                    idProperty : 'ID',
                    fields : [ "ID", "LABEL", "BOUNDING" ]
                })
            });

            Ext.Ajax
                    .request({
                        url : "xml.regions.list?categoryId=" + type,
                        disableCaching : false,
                        success : function(r) {
                            var data = [];

                            var i = 0;

                            if (Ext.isIE) {
                                i++;
                            }

                            var children = r.responseXML.childNodes[i].childNodes;
                            Ext
                                    .each(
                                            children,
                                            function(e) {
                                                if (e.hasChildNodes()) {

                                                    var label_ = Ext.DomQuery
                                                            .select(lang, e)[0].textContent
                                                            || Ext.DomQuery
                                                                    .select(
                                                                            lang,
                                                                            e)[0].text;

                                                    if (label_
                                                            && label_.length > 0) {

                                                        if (Ext.DomQuery
                                                                .select(
                                                                        "north",
                                                                        e)[0].textContent) {

                                                            var bbox = "POLYGON ("
                                                                    + Ext.DomQuery
                                                                            .select(
                                                                                    "north",
                                                                                    e)[0].textContent
                                                                    + " "
                                                                    + Ext.DomQuery
                                                                            .select(
                                                                                    "east",
                                                                                    e)[0].textContent
                                                                    + ", "
                                                                    + Ext.DomQuery
                                                                            .select(
                                                                                    "south",
                                                                                    e)[0].textContent
                                                                    + " "
                                                                    + Ext.DomQuery
                                                                            .select(
                                                                                    "west",
                                                                                    e)[0].textContent
                                                                    + ")";
                                                        } else {

                                                            var bbox = "POLYGON ("
                                                                    + Ext.DomQuery
                                                                            .select(
                                                                                    "north",
                                                                                    e)[0].text
                                                                    + " "
                                                                    + Ext.DomQuery
                                                                            .select(
                                                                                    "east",
                                                                                    e)[0].text
                                                                    + ", "
                                                                    + Ext.DomQuery
                                                                            .select(
                                                                                    "south",
                                                                                    e)[0].text
                                                                    + " "
                                                                    + Ext.DomQuery
                                                                            .select(
                                                                                    "west",
                                                                                    e)[0].text
                                                                    + ")";
                                                        }

                                                        data
                                                                .push({
                                                                    "ID" : e
                                                                            .getAttribute("id"),
                                                                    "LABEL" : label_,
                                                                    "BOUNDING" : bbox
                                                                });
                                                    }
                                                }
                                            });

                            c.loadData(data);
                        }
                    });
            OpenLayers.Util.applyDefaults(config, {
                store : c,
                loadingText : OpenLayers.i18n("Searching..."),
                mode : "local",
                hideTrigger : false,
                typeAhead : true,
                anchor : "-10",
                selectOnFocus : true,
                listeners : {
                    keyup : function(e, a) {
                        if (a.ENTER == a.keyCode) {
                            app.searchApp.fireSearch();
                        }
                    }
                }
            });
            var p = new Ext.ux.form.SuperBoxSelect(config);
            var o = function(w) {
                geocat.vectorLayer.removeAllFeatures();
                var format = new OpenLayers.Format.WKT();

                Ext.each(w.usedRecords.items, function(q) {
                    Ext.Ajax.request({
                        url : "region.geom.wkt?id=" + q.get("ID") + "&srs="
                                + app.mapApp.getMap().getProjection(),
                        success : function(r) {
                            feature = format.read(r.responseText);
                            geocat.vectorLayer.addFeatures([ feature ]);

                            app.mapApp.getMap().zoomToExtent(
                                    geocat.vectorLayer.getDataExtent());
                        },
                        disableCaching : false
                    });
                });
            };
            p.on("change", o);
            p.on("removeitem", o);
            return {
                combo : p,
                store : c,
                refreshContour : function() {
                    o(this.combo);
                }
            }
        },

        getGemeindenCombo : function(a) {
            if (a && this.gemeindenCombo) {
                this.gemeindenCombo.combo.destroy();
                delete this.gemeindenCombo
            }
            if (this.gemeindenCombo) {
                return this.gemeindenCombo
            }
            this.gemeindenCombo = this.createSearchWFS("gemeinden", {
                id : "gemeindenComboBox",
                fieldLabel : OpenLayers.i18n("city"),
                searchField : "LABEL",
                displayField : "LABEL",
                valueField : "ID",
                listWidth : 200,
                name : "gemeinden",
                loadingText : "Searching...",
                triggerAction : "all",
                minChars : 1,
                anchor : "-10"
            });

            return this.gemeindenCombo
        },
        /**
         * Set event in order to display some search criteria only when user is
         * logged in.
         */
        setAdminFieldsCallback : function(adminFields) {
            // Hide or show extra fields after login event
            Ext.each(adminFields, function(item) {
                item.setVisible(catalogue.identifiedUser
                        && catalogue.identifiedUser.role === "Administrator");
            });
            catalogue
                    .on(
                            'afterLogin',
                            function() {
                                Ext
                                        .each(
                                                adminFields,
                                                function(item) {
                                                    item
                                                            .setVisible(catalogue.identifiedUser
                                                                    && catalogue.identifiedUser.role === "Administrator");
                                                });
                                GeoNetwork.util.SearchFormTools
                                        .refreshGroupFieldValues();
                            });
            catalogue.on('afterLogout', function() {
                Ext.each(adminFields, function(item) {
                    item.setVisible(!(catalogue.identifiedUser === undefined));
                });
                GeoNetwork.util.SearchFormTools.refreshGroupFieldValues();
            });

        },

        /**
         * api:method[getTypeStore]
         * 
         * Return an ArrayStore of type options
         */
        getTypeStore : function(defaultValue) {
            return new Ext.data.ArrayStore(
                    {
                        id : 0,
                        fields : [ 'id', 'name' ],
                        data : [
                                [ '', OpenLayers.i18n('any') ],
                                [ 'dataset', OpenLayers.i18n('dataset') ],
                                [ 'basicgeodata',
                                        OpenLayers.i18n('basicgeodata') ],
                                [ 'basicgeodata-federal',
                                        OpenLayers.i18n('basicgeodata-federal') ],
                                [
                                        'basicgeodata-cantonal',
                                        OpenLayers
                                                .i18n('basicgeodata-cantonal') ],
                                [
                                        'basicgeodata-communal',
                                        OpenLayers
                                                .i18n('basicgeodata-communal') ],
                                [ 'service', OpenLayers.i18n('service') ],
                                [ 'service-OGC:WMS',
                                        OpenLayers.i18n('service-OGC:WMS') ],
                                [ 'service-OGC:WFS',
                                        OpenLayers.i18n('service-OGC:WFS') ] ]
                    });
        },
        
        getArchivedStore : function(defaultValue) {
            return new Ext.data.ArrayStore(
                    {
                        id : 0,
                        fields : [ 'id', 'name' ],
                        data : [
                                [ '', OpenLayers.i18n('includearchived') ],
                                [ 'n',OpenLayers.i18n('excludearchived') ],
                                [ 'y',OpenLayers.i18n('onlyarchived') ] ]
                    });
        },

        drawWherePolygon : function() {

            if (!this.drawControl) {
                this.drawControl = new OpenLayers.Control.DrawFeature(
                        geocat.vectorLayer, OpenLayers.Handler.Polygon);

                var featureAdded = function(f) {
                    app.searchApp.drawControl.deactivate();

                    var span = Ext.get("drawPolygonSpan");
                    Ext.DomHelper.overwrite(span, '<span id="drawPolygonSpan">'
                            + '<a href="' + 'javascript:app.searchApp.'
                            + 'updateWhereForm(\'polygon\')(true, true)">'
                            + OpenLayers.i18n('deletePolygonHelp')
                            + '</a></span>');

                };
                this.drawControl.events.on({
                    'featureadded' : featureAdded
                });
                app.mapApp.getMap().addControl(this.drawControl);
            }
            this.drawControl.activate();
            geocat.vectorLayer.removeAllFeatures();
            if (geocat.selectionFeature) {
                geocat.vectorLayer.destroyFeatures(geocat.selectionFeature);
                geocat.selectionFeature = null;
            }
            var span = Ext.get("drawPolygonSpan");
            Ext.DomHelper.overwrite(span, '<span id="drawPolygonSpan">'
                    + OpenLayers.i18n('startNewPolygonHelp') + '</span>');
        },

        /**
         * Update the hightlight layer to show the geographic filters.
         */
        highlightGeographicFilter : function(event, mode) {
            var selLayer = geocat.selectionHighlightLayer;
            var values = GeoNetwork.util.SearchTools
                    .getFormValues(this.advSearchForm);

            if (mode == null) {
                mode = values.whereType;
            }

            if (mode != 'polygon') {
                geocat.vectorLayer.destroyFeatures();
                geocat.selectionFeature = null;

                if (this.drawControl) {
                    this.drawControl.deactivate();
                }
            }

            if (mode == 'gg25') {
                var ids = null;
                var layer = null;
                var layerFilter = null;
                if (values.gemeinden) {
                    ids = values.gemeinden;
                    layer = 'chtopo:gemeindenBB';
                    layerFilter = "OBJECTVAL";
                } else if (values.kantone) {
                    ids = values.kantone;
                    layer = 'chtopo:kantoneBB';
                    layerFilter = "KANTONSNR";
                } else if (values.country) {
                    ids = values.country;
                    layer = 'chtopo:countries';
                    layerFilter = "LAND";
                }
                if (ids) {
                    ids = ids.split(",");

                    var wmsFilter = new OpenLayers.Filter.Logical({
                        type : OpenLayers.Filter.Logical.OR,
                        filters : []
                    });
                    for ( var i = 0; i < ids.length; ++i) {
                        var id = ids[i];
                        if (id) {
                            wmsFilter.filters
                                    .push(new OpenLayers.Filter.Comparison(
                                            {
                                                type : OpenLayers.Filter.Comparison.EQUAL_TO,
                                                property : layerFilter,
                                                value : id
                                            }));
                        }
                    }

                    selLayer.params.LAYERS = layer;
                    selLayer.params.FILTER = new OpenLayers.Format.XML()
                            .write(new OpenLayers.Format.Filter()
                                    .write(wmsFilter));
                    if (selLayer.getVisibility()) {
                        selLayer.redraw();
                    } else {
                        selLayer.setVisibility(true);
                    }

                } else {
                    selLayer.setVisibility(false);
                }

            } else if (mode == 'bbox') {
                selLayer.setVisibility(false);
                geocat.selectionFeature = new OpenLayers.Feature.Vector(
                        app.mapApp.getMap().getExtent().toGeometry(), {},
                        geocat.selectionStyle);
                geocat.vectorLayer.addFeatures(geocat.selectionFeature);

            } else if (mode == 'polygon') {
                selLayer.setVisibility(false);

                this.drawControl.activate();

            } else {
                selLayer.setVisibility(false);
            }
        },
        /**
         * api:method[getCountryStore]
         * 
         * Return an ArrayStore of country options
         */
        getCountryStore : function() {
            var Country = Ext.data.Record.create([ {
                name : 'name',
                mapping : 'name'
            }, {
                name : 'value',
                mapping : 'value'
            }, {
                name : 'bbox',
                mapping : 'bbox'
            } ]);
            return new Ext.data.Store({
                reader : new Ext.data.JsonReader({
                    root : 'root',
                    id : 'value'
                }, Country),
                data : {
                    root : [
                            {
                                name : OpenLayers.i18n('any'),
                                value : '',
                                bbox : null
                            },
                            {
                                name : 'CH',
                                value : "0",
                                bbox : new OpenLayers.Bounds(485000, 73000,
                                        836000, 297000)
                            },
                            {
                                name : 'LI',
                                value : "1",
                                bbox : new OpenLayers.Bounds(754500, 213000,
                                        767000, 237500)
                            } ]
                }
            });
        },

        /**
         * api:method[getSpatialRelationStore]
         * 
         * Return an ArrayStore of spatial relations options
         */
        getSpatialRelationStore : function() {
            return new Ext.data.ArrayStore({
                id : 0,
                fields : [ 'id', 'name' ],
                data : [ [ "within", OpenLayers.i18n('withinGeo') ],
                        [ "intersects", OpenLayers.i18n('intersectGeo') ],
                        [ "crosses", OpenLayers.i18n('containsGeo') ] ]
            });
        },

        /**
         * Method: createKantoneCombo
         * 
         * Parameters: - {Boolean} If true, destroys and recreates singleton
         * 
         * Returns: An Class Ext.form.ComboBox
         * 
         */
        getKantoneCombo : function(createNew) {

            var id = 'kantoneComboBox';

            if (Ext.getCmp(id)) {
                var d = new Date();
                var n = d.getMilliseconds();
                id = id + n;
            }

            if (createNew) {
                return this.createSearchWFS('kantone', {
                    id : id,
                    fieldLabel : OpenLayers.i18n('kantone'),
                    displayField : 'LABEL',
                    valueField : 'ID',
                    sortField : 'LABEL',
                    name : 'kantone',
                    triggerAction : 'all',
                    minChars : 1,
                    anchor : '-10'
                });
            } else {
                return Ext.query("*[id^=kantoneComboBox]");
            }
        },
        readWFS : function(url, ns, type, properties, filter, queryOpts) {
            var queryPrefix = '<?xml version="1.0" ?>\n'
                    + '<wfs:GetFeature service="WFS" version="1.0.0"\n'
                    + '                xmlns:wfs="http://www.opengis.net/wfs"\n'
                    + '                xmlns:ogc="http://www.opengis.net/ogc"\n'
                    + '                xmlns:xsi="http://www.w3.org/2001/XMLSchema-instance"\n'
                    + '                xsi:schemaLocation="http://www.opengis.net/wfs ../wfs/1.0.0/WFS-basic.xsd">\n'
                    + '  <wfs:Query typeName="' + ns + ':' + type + '">\n';
            var queryPostfix = '  </wfs:Query>\n' + '</wfs:GetFeature>';
            var property = '';
            for ( var i = 0; i < properties.length; ++i) {
                property += '    <ogc:PropertyName>' + ns + ':' + properties[i]
                        + '</ogc:PropertyName>\n';
            }

            var filters = "";
            if (filter) {
                filters = new OpenLayers.Format.XML()
                        .write(new OpenLayers.Format.Filter().write(filter));
            }

            var opts = {
                url : url,
                data : queryPrefix + property + filters + queryPostfix
            };
            OpenLayers.Util.applyDefaults(opts, queryOpts);
            return OpenLayers.Request.POST(opts);
        },
        /**
         * Bottom bar
         * 
         * @return
         */
        createBBar : function() {

            var previousAction = new Ext.Action({
                id : 'previousBt',
                text : '&lt;&lt;',
                handler : function() {
                    var from = catalogue.startRecord
                            - parseInt(Ext.getCmp('E_hitsperpage').getValue(),
                                    10);
                    if (from > 0) {
                        catalogue.startRecord = from;
                        catalogue.search(
                                'advanced-search-options-content-form',
                                app.searchApp.loadResults, null,
                                catalogue.startRecord, true);
                    }
                },
                scope : this
            });

            var nextAction = new Ext.Action({
                id : 'nextBt',
                text : '&gt;&gt;',
                handler : function() {
                    catalogue.startRecord += parseInt(Ext.getCmp(
                            'E_hitsperpage').getValue(), 10);
                    catalogue.search('advanced-search-options-content-form',
                            app.searchApp.loadResults, null,
                            catalogue.startRecord, true);
                },
                scope : this
            });

            return new Ext.Toolbar({
                items : [ previousAction, '|', nextAction, '|', {
                    xtype : 'tbtext',
                    text : '',
                    id : 'info'
                } ]
            });

        },

        /**
         * Results panel layout with top, bottom bar and DataView
         * 
         * @return
         */
        createResultsPanel : function(permalinkProvider) {
            var metadataResultsView = new GeoNetwork.MetadataResultsView({
                catalogue : catalogue,
                displaySerieMembers : true,
                autoScroll : true,
                autoWidth : false,
                tpl : GeoNetwork.Geocatch.Templates.FULL,
                templates : {
                    SIMPLE : GeoNetwork.Templates.SIMPLE,
                    THUMBNAIL : GeoNetwork.Templates.THUMBNAIL,
                    FULL : GeoNetwork.Geocatch.Templates.FULL
                },
                featurecolor : GeoNetwork.Settings.results.featurecolor,
                colormap : GeoNetwork.Settings.results.colormap,
                featurecolorCSS : GeoNetwork.Settings.results.featurecolorCSS
            });

            catalogue.resultsView = metadataResultsView;

            // Add results to map
            // Ext.each(app.mapApp.maps, function(map) {
            // catalogue.resultsView.addMap(map, true);
            // });
            // TODO add map

            var tBar = new GeoNetwork.MetadataResultsToolbar({
                catalogue : catalogue,
                searchFormCmp : Ext
                        .getCmp('advanced-search-options-content-form'),
                sortByCmp : Ext.getCmp('E_sortBy'),
                metadataResultsView : metadataResultsView
            });

            var bBar = this.createBBar();

            var resultPanel = new Ext.Panel({
                id : 'resultsPanel',
                border : false,
                hidden : true,
                bodyCssClass : 'md-view',
                anchor : "100% 100%",
                layout : 'fit',
                tbar : tBar,
                items : metadataResultsView,
                renderTo : 'result-panel',
                // paging bar on the bottom
                bbar : bBar
            });
            return resultPanel;
        },
        loadResults : function(response, query) {

            showSearch();

            // Ext.state.Manager.getProvider().updateLastSearch(query);
            // Show "List results" panel
            var facetPanel = Ext.getCmp('facets-panel');
            Ext.getCmp('facets-panel').refresh(response);

            if (Ext.getCmp('previousBt')) {
                Ext.getCmp('previousBt').setDisabled(
                        catalogue.startRecord === 1);
            }
            if (Ext.getCmp('previousBt_up')) {
                Ext.getCmp('previousBt_up').setDisabled(
                        catalogue.startRecord === 1);
            }

            if (Ext.getCmp('nextBt')) {
                Ext
                        .getCmp('nextBt')
                        .setDisabled(
                                catalogue.startRecord
                                        + parseInt(Ext.getCmp('E_hitsperpage')
                                                .getValue(), 10) > catalogue.metadataStore.totalLength);
            }

            if (Ext.getCmp('nextBt_up')) {
                Ext
                        .getCmp('nextBt_up')
                        .setDisabled(
                                catalogue.startRecord
                                        + parseInt(Ext.getCmp('E_hitsperpage')
                                                .getValue(), 10) > catalogue.metadataStore.totalLength);
            }

            if (Ext.getCmp('E_sortBy')) {
                if (Ext.getCmp('E_sortBy').getValue()) {
                    Ext.getCmp('sortByToolBar').setValue(
                            Ext.getCmp('E_sortBy').getValue() + "#"
                                    + Ext.getCmp('sortOrder').getValue());
                } else {
                    if (Ext.getCmp('sortByToolBar')) {
                        Ext.getCmp('sortByToolBar').setValue(
                                Ext.getCmp('E_sortBy').getValue());
                    }
                }
            }

            if (Ext.getCmp("info_up") && Ext.getCmp("info")) {
                Ext.getCmp("info_up").update(
                        Ext.getCmp("info").el.dom.textContent);
            }

            // Fix for width sortBy combo in toolbar
            // See this:
            // http://www.sencha.com/forum/showthread.php?122454-TabPanel-deferred-render-false-nested-toolbar-layout-problem

            if (Ext.getCmp('sortByToolBar')) {
                Ext.getCmp('sortByToolBar').syncSize();
                Ext.getCmp('sortByToolBar').setWidth(130);
            }
            // Update page title based on search results and params
            var formParams = GeoNetwork.util.SearchTools
                    .getFormValues(app.searchApp.advSearchForm);
            var criteria = '', excludedSearchParam = {
                E_hitsperpage : null,
                timeType : null,
                sortOrder : null,
                sortBy : null
            };
            for ( var item in formParams) {
                if (formParams.hasOwnProperty(item)
                        && excludedSearchParam[item] === undefined) {
                    var value = formParams[item];
                    if (value !== '') {
                        fieldName = item.split('_');
                        criteria += OpenLayers.i18n(fieldName[1] || item)
                                + ': ' + value + ' - ';
                    }
                }
            }
            var title = (catalogue.metadataStore.totalLength || 0)
                    + OpenLayers.i18n('recordsFound')
                    + (criteria !== '' ? ' | ' + criteria : '');

            GeoNetwork.Util.updateHeadInfo({
                title : catalogue.getInfo().name + ' | ' + title
            });

            if (!cookie || !cookie.get('user') || !cookie.get('user').username) {
                Ext.each(Ext.DomQuery.select('.md-action-menu'), function(el) {
                    hide(el);
                });
            }
        },
        generateFacetedSearchPanel : function() {
            var breadcrumb = new Ext.Panel({
                id : 'bread-crumb',
                renderTo : 'bread-crumb-div',
                layout : 'table',
                cls : 'breadcrumb',
                defaultType : 'button',
                border : false,
                split : false,
                layoutConfig : {
                    columns : 1
                }
            });

            var facetsPanel = new GeoNetwork.FacetsPanel({
                id : 'facets-panel',
                renderTo : 'facets-panel-div',
                // renderTo: 'search-filter',
                breadcrumb : breadcrumb,
                maxDisplayedItems : GeoNetwork.Settings.facetMaxItems || 7,
                facetListConfig : GeoNetwork.Settings.facetListConfig || []
            });
        }
    };

};<|MERGE_RESOLUTION|>--- conflicted
+++ resolved
@@ -470,18 +470,6 @@
                         triggerAction : "all",
                         selectOnFocus : true,
                         hidden : !catalogue.isIdentified()
-<<<<<<< HEAD
-                    }, fieldArchivedGeoData
-                    /*
-                         * { xtype : "checkbox", fieldLabel :
-                         * OpenLayers.i18n("toEdit"), id : "toEdit", name :
-                         * "B_toEdit", hidden: !catalogue.isIdentified() }, {
-                         * xtype : "checkbox", fieldLabel :
-                         * OpenLayers.i18n("toPublish"), id : "toPublish", name :
-                         * "B_toPublish", hidden: !catalogue.isIdentified() }
-                         */
-                    ]);
-=======
                     }, {
                         xtype : "checkbox",
                         fieldLabel : OpenLayers.i18n("toEdit"),
@@ -494,8 +482,7 @@
                         id : "toPublish",
                         name : "B_toPublish",
                         hidden : !catalogue.isIdentified()
-                    } ]);
->>>>>>> a95c6db4
+                    }, fieldArchivedGeoData ]);
 
             d.push({
                 xtype : "fieldset",
