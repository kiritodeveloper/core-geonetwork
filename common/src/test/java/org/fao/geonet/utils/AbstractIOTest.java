package org.fao.geonet.utils;

import com.google.common.io.Resources;
import org.fao.geonet.Constants;
import org.junit.After;
import org.junit.Rule;
import org.junit.Test;
import org.junit.rules.TemporaryFolder;

import java.io.File;
import java.net.URI;
import java.net.URL;
import java.nio.file.Files;
import java.nio.file.Path;

import static org.junit.Assert.assertEquals;
import static org.junit.Assert.assertFalse;
import static org.junit.Assert.assertTrue;

public abstract class AbstractIOTest {
    @Rule
    public TemporaryFolder temporaryFolder = new TemporaryFolder();

    @After
    public void resetIO() {
        IO.setFileSystem(null);
        IO.setFileSystemThreadLocal(null);
    }

    @Test(expected = RuntimeException.class)
    public void testDeleteFileDir() throws Exception {
        final Path java = getRootPath().resolve("src/main/java");
        IO.deleteFile(java, true, "test");
    }

    @Test
    public void testDeleteFileDirSwallowError() throws Exception {
        final Path java = getRootPath().resolve("src/main/java");
        IO.deleteFile(java, false, "IOTest.testDeleteFileDirSwallowError");
    }

    @Test
    public void testDeleteFile1() throws Exception {
        final Path file = getRootPath().resolve("src.txt");
        Files.createFile(file);
        Files.write(file, "hi".getBytes());
        assertTrue(Files.exists(file));
        IO.deleteFile(file, true, "test");
        assertFalse(Files.exists(file));
    }

    protected Path getRootPath() {
        return temporaryFolder.getRoot().toPath();
    }

    @Test
    public final void testCopy() throws Exception {
        final Path file = getRootPath().resolve("src.txt");
        Files.createFile(file);
        Files.write(file, "hi".getBytes());
        assertTrue(Files.exists(file));

        final Path java = getRootPath().resolve("src/main/java");
        Files.createDirectories(java);

        final Path to1 = java.resolve(file.getFileName());
        IO.copyDirectoryOrFile(file, to1, false);
        assertTrue(Files.exists(file));
        assertTrue(Files.exists(to1));

        final Path to2 = getRootPath().resolve("to");
        IO.copyDirectoryOrFile(getRootPath().resolve("src"), to2, true);
        assertTrue(Files.exists(to1));
        assertTrue(Files.exists(to2));
        assertTrue(Files.exists(to2.resolve("main")));
        assertTrue(Files.exists(to2.resolve("main").resolve("java")));
        assertTrue(Files.exists(to2.resolve("main").resolve("java").resolve("src.txt")));
    }
    @Test
    public final void testCopyIntoDirectory() throws Exception {
        final Path file = getRootPath().resolve("src.txt");
        Files.createFile(file);
        Files.write(file, "hi".getBytes());
        assertTrue(Files.exists(file));

        final Path java = getRootPath().resolve("src/main/java");
        Files.createDirectories(java);

        IO.copyDirectoryOrFile(file, java, true);
        assertTrue(Files.exists(file));
        assertTrue(Files.exists(java));

        final Path to2 = getRootPath().resolve("to");
        Files.createDirectories(to2);
        final Path src = getRootPath().resolve("src");
        IO.copyDirectoryOrFile(src, to2, true);
        assertTrue(Files.exists(src));
        assertTrue(Files.exists(to2));
        assertTrue(Files.exists(to2.resolve("src")));
        assertTrue(Files.exists(to2.resolve("src").resolve("main")));
        assertTrue(Files.exists(to2.resolve("src").resolve("main").resolve("java")));
        assertTrue(Files.exists(to2.resolve("src").resolve("main").resolve("java").resolve("src.txt")));
    }

    @Test
    public final void testMove() throws Exception {
        final Path file = getRootPath().resolve("src.txt");
        Files.createFile(file);
        Files.write(file, "hi".getBytes());
        assertTrue(Files.exists(file));

        final Path java = getRootPath().resolve("src/main/java");
        Files.createDirectories(java);

        final Path to1 = java.resolve(file.getFileName());
        IO.moveDirectoryOrFile(file, to1, true);
        assertFalse(Files.exists(file));
        assertTrue(Files.exists(to1));

        final Path to2 = getRootPath().resolve("to");
        IO.moveDirectoryOrFile(getRootPath().resolve("src"), to2, true);
        assertFalse(Files.exists(to1));
        assertTrue(Files.exists(to2));
        assertTrue(Files.exists(to2.resolve("main")));
        assertTrue(Files.exists(to2.resolve("main").resolve("java")));
        assertTrue(Files.exists(to2.resolve("main").resolve("java").resolve("src.txt")));
    }

    @Test
    public final void testMoveIntoDirectory() throws Exception {
        final Path file = getRootPath().resolve("src.txt");
        Files.createFile(file);
        Files.write(file, "hi".getBytes());
        assertTrue(Files.exists(file));

        final Path java = getRootPath().resolve("src/main/java");
        Files.createDirectories(java);

        IO.moveDirectoryOrFile(file, java, true);
        assertFalse(Files.exists(file));
        assertTrue(Files.exists(java));
        assertTrue(Files.exists(java.resolve(file.getFileName())));

        final Path to2 = getRootPath().resolve("to");
        Files.createDirectories(to2);
        final Path src = getRootPath().resolve("src");
        IO.moveDirectoryOrFile(src, to2, true);
        assertFalse(Files.exists(src));
        assertTrue(Files.exists(to2));
        assertTrue(Files.exists(to2.resolve("src")));
        assertTrue(Files.exists(to2.resolve("src").resolve("main")));
        assertTrue(Files.exists(to2.resolve("src").resolve("main").resolve("java")));
        assertTrue(Files.exists(to2.resolve("src").resolve("main").resolve("java").resolve("src.txt")));
    }

    @Test
    public final void testIsEmptyDir() throws Exception {
        final Path root = getRootPath();
        assertTrue(IO.isEmptyDir(root));
        final Path file = root.resolve("src.txt");
        Files.createFile(file);
        Files.write(file, "hi".getBytes());

        assertFalse(IO.isEmptyDir(root));
    }

    @Test
    public final void testDeleteFileOrDirectory() throws Exception {
        final Path java = getRootPath().resolve("src/main/java");
        Files.createDirectories(java);

        final Path file = java.resolve("src.txt");
        Files.createFile(file);
        Files.write(file, "hi".getBytes());
        assertTrue(Files.exists(file));

        final Path src = getRootPath().resolve("src");
        IO.deleteFileOrDirectory(src);

        assertFalse(Files.exists(file));
        assertFalse(Files.exists(src));
    }

    @Test
    public final void testTouch() throws Exception {
        final Path java = getRootPath().resolve("src/main/java");
        final Path file = java.resolve("src.txt");
        assertFalse(Files.exists(file));

        IO.touch(file);
        assertTrue(Files.exists(file));
    }

    @Test
<<<<<<< HEAD
    public void testFileSystemURLHandler() throws Exception {
=======
    public void testtoURL() throws Exception {
>>>>>>> 46da3f74
        final Path rootPath = getRootPath();
        final Path textFile = rootPath.resolve("text");
        final String text = "Hello";
        Files.write(textFile, text.getBytes(Constants.CHARSET));

<<<<<<< HEAD
        final URL url = textFile.toUri().toURL();
        assertEquals(text, Resources.toString(url, Constants.CHARSET));
=======
        final URL url1 = IO.toURL(textFile);
        assertEquals(text, Resources.toString(url1, Constants.CHARSET));

        final URL url2 = IO.toURL(textFile.toUri());
        assertEquals(text, Resources.toString(url2, Constants.CHARSET));
>>>>>>> 46da3f74
    }

    protected URI getFileUri() {
        return new File("part").toURI();
    }
}<|MERGE_RESOLUTION|>--- conflicted
+++ resolved
@@ -192,26 +192,28 @@
     }
 
     @Test
-<<<<<<< HEAD
     public void testFileSystemURLHandler() throws Exception {
-=======
-    public void testtoURL() throws Exception {
->>>>>>> 46da3f74
         final Path rootPath = getRootPath();
         final Path textFile = rootPath.resolve("text");
         final String text = "Hello";
         Files.write(textFile, text.getBytes(Constants.CHARSET));
 
-<<<<<<< HEAD
         final URL url = textFile.toUri().toURL();
         assertEquals(text, Resources.toString(url, Constants.CHARSET));
-=======
+    }
+
+    @Test
+    public void testtoURL() throws Exception {
+        final Path rootPath = getRootPath();
+        final Path textFile = rootPath.resolve("text");
+        final String text = "Hello";
+        Files.write(textFile, text.getBytes(Constants.CHARSET));
+
         final URL url1 = IO.toURL(textFile);
         assertEquals(text, Resources.toString(url1, Constants.CHARSET));
 
         final URL url2 = IO.toURL(textFile.toUri());
         assertEquals(text, Resources.toString(url2, Constants.CHARSET));
->>>>>>> 46da3f74
     }
 
     protected URI getFileUri() {
