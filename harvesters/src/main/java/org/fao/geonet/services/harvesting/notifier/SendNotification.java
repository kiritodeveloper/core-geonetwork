/**
 * Copyright (C) 2013 GeoNetwork
 *
 * This file is part of GeoNetwork
 *
 * GeoNetwork is free software: you can redistribute it and/or modify it under the terms of the GNU
 * General Public License as published by the Free Software Foundation, either version 3 of the
 * License, or (at your option) any later version.
 *
 * GeoNetwork is distributed in the hope that it will be useful, but WITHOUT ANY WARRANTY; without
 * even the implied warranty of MERCHANTABILITY or FITNESS FOR A PARTICULAR PURPOSE.  See the GNU
 * General Public License for more details.
 *
 * You should have received a copy of the GNU General Public License along with GeoNetwork.  If not,
 * see <http://www.gnu.org/licenses/>.
 */

package org.fao.geonet.services.harvesting.notifier;

import java.util.ArrayList;
import java.util.List;

import jeeves.server.context.ServiceContext;

import org.apache.commons.mail.EmailException;
import org.fao.geonet.GeonetContext;
import org.fao.geonet.constants.Geonet;
import org.fao.geonet.kernel.harvest.harvester.AbstractHarvester;
import org.fao.geonet.kernel.setting.SettingManager;
import org.fao.geonet.kernel.setting.Settings;
import org.fao.geonet.util.MailUtil;
import org.jdom.Element;

/**
 * This class send an email after a harvester has been run
 *
 * @author Maria Arias de Reyna
 */
public class SendNotification {

<<<<<<< HEAD
	/**
	 * Launches the notification manager
	 *
	 * @param context
	 * @param abstractHarvester
	 * @param dbms
	 * @param catalogRequestId
	 *            Catalog request identifier to reject
	 * @param errors
	 * @throws EmailException
	 */
	public static void process(ServiceContext context, Element element,
			@SuppressWarnings("rawtypes") AbstractHarvester abstractHarvester)
			throws EmailException {
		GeonetContext gc = (GeonetContext) context
				.getHandlerContext(Geonet.CONTEXT_NAME);
		SettingManager settings = gc.getBean(SettingManager.class);
		notifyByMail(settings, element, abstractHarvester);
	}

	/**
	 * Send the mail
	 *
	 * @param settings
	 * @param element
	 * @param ah
	 * @throws EmailException
	 */
	private static void notifyByMail(SettingManager settings, Element element,
			@SuppressWarnings("rawtypes") AbstractHarvester ah)
			throws EmailException {

		if (!settings.getValueAsBool(Settings.SYSTEM_HARVESTING_MAIL_ENABLED)) {
			return;
		}

		String receiver = settings.getValue(Settings.SYSTEM_HARVESTING_MAIL_RECIPIENT);
		List<String> toAddress = new ArrayList<String>();

		// If no email to send, take the email of the owner of the harvester
		if (receiver == null || receiver.trim().isEmpty()) {
			try {
				receiver = ah.getOwnerEmail();
			} catch (Exception e1) {
				e1.printStackTrace();
			}
		}

		toAddress.add(receiver);

		String subject = settings.getValue(Settings.SYSTEM_HARVESTING_MAIL_SUBJECT);

		String htmlMessage = settings
				.getValue(Settings.SYSTEM_HARVESTING_MAIL_TEMPLATE);

		Element lastHarvest = (Element) element.getChildren().get(0);

		@SuppressWarnings("unchecked")
		List<Element> tmp = lastHarvest.getChildren();
		Element info = null;

		for (Element e : tmp) {
			if (e.getName().equalsIgnoreCase("info")) {
				info = e;
				break;
			}
		}

		// We should always get a info report BTW
		if (info != null) {
    		// Success, but with warnings or clean?
    		Element result = (Element) info.getChildren().get(0);

    		// switch between normal and error template
    		if (info.getChildren("error").size() > 0) {
    			// Error, Level 3, let's check it:
    			if (!settings.getValueAsBool(Settings.SYSTEM_HARVESTING_MAIL_LEVEL3)) {
    				return;
    			}
    			htmlMessage = settings
    					.getValue(Settings.SYSTEM_HARVESTING_MAIL_TEMPLATE_ERROR);
    			Element error = (Element) info.getChildren("error").get(0);
    			String errorMsg = error.getChildText("message");
    			// do not convert it to html, dangerous!
    			errorMsg = errorMsg.replace("<", " ");

    			errorMsg += extractWarningsTrace(info);

    			htmlMessage = htmlMessage.replace("$$errorMsg$$", errorMsg);

    			String[] values = new String[] { "total", "added", "updated",
    					"removed", "unchanged", "unretrievable", "doesNotValidate" };

    			for (String value : values) {
    				htmlMessage = replace(result, htmlMessage, value);
    				subject = replace(result, subject, value);
    			}

    		} else {

    			if (result.getChildren("errors").size() > 0) {
    				// Success with warnings, Level 2, let's check it:
    				if (!settings.getValueAsBool(Settings.SYSTEM_HARVESTING_MAIL_LEVEL2)) {
    					return;
    				}

    				htmlMessage = settings
    						.getValue(Settings.SYSTEM_HARVESTING_MAIL_TEMPLATE_WARNING);

    				String errorMsg = extractWarningsTrace(result);

    				htmlMessage = htmlMessage.replace("$$errorMsg$$", errorMsg);

    				String[] values = new String[] { "total", "added", "updated",
    						"removed", "unchanged", "unretrievable",
    						"doesNotValidate" };

    				for (String value : values) {
    					htmlMessage = replace(result, htmlMessage, value);
    					subject = replace(result, subject, value);
    				}
    			} else {
    				// Success!! Level 1, let's check it:
    				if (!settings.getValueAsBool(Settings.SYSTEM_HARVESTING_MAIL_LEVEL1)) {
    					return;
    				}

    				String[] values = new String[] { "total", "added", "updated",
    						"removed", "unchanged", "unretrievable",
    						"doesNotValidate" };

    				for (String value : values) {
    					htmlMessage = replace(result, htmlMessage, value);
    					subject = replace(result, subject, value);
    				}
    			}
    		}
		}

		htmlMessage = htmlMessage.replace("$$harvesterName$$",
                ah.getParams().getName());
		subject = subject.replace("$$harvesterName$$", ah.getParams().getName());

		htmlMessage = htmlMessage.replace("$$harvesterType$$", ah.getType());
		subject = subject.replace("$$harvesterType$$", ah.getType());

		MailUtil.sendHtmlMail(toAddress, subject, htmlMessage, settings);
	}

	/**
	 * @param result
	 * @return
	 */
	private static String extractWarningsTrace(Element result) {
		StringBuffer errorMsg = new StringBuffer("");

		for (Object o : result.getChildren("errors")) {
			Element errores = ((Element) o);
			for (Object a : errores.getChildren("error")) {
				Element error = ((Element) a);
				String desc = error.getChildText("description");
				String hint = error.getChildText("hint");
				String trace = getErrorTrace(error);

				// do not convert it to html, dangerous!
				errorMsg = errorMsg.append("<li><p><strong>'")
				        .append(desc)
				        .append("'</strong>:")
				        .append(hint)
				        .append("</p><p>")
				        .append(trace)
				        .append("</p></li>");
			}
		}
		errorMsg.append("<ul>").append(errorMsg).append("</ul>");
		return errorMsg.toString();
	}

	/**
	 * @param error
	 * @return
	 */
	private static String getErrorTrace(Element error) {
		String trace = "";
		for (Object e : error.getChildren("error")) {
			Element error_ = ((Element) e);
			trace = error_.getChildText("message");
		}
		return trace.replace("<", " ");
	}

	/**
	 * Helps in the transformation of template to message
	 *
	 * @param element
	 * @param htmlMessage
	 * @param value
	 * @return
	 */
	private static String replace(Element element, String htmlMessage,
			String value) {
		String tmp = element.getChildText(value);
		if (tmp == null) {
			return htmlMessage.replace("$$" + value + "$$", "0");
		} else {
			return htmlMessage.replace("$$" + value + "$$", tmp);
		}
	}
=======
    /**
     * Launches the notification manager
     *
     * @param context
     * @param abstractHarvester
     * @param dbms
     * @param catalogRequestId
     *            Catalog request identifier to reject
     * @param errors
     * @throws EmailException
     */
    public static void process(ServiceContext context, Element element,
                               @SuppressWarnings("rawtypes") AbstractHarvester abstractHarvester)
        throws EmailException {
        GeonetContext gc = (GeonetContext) context
            .getHandlerContext(Geonet.CONTEXT_NAME);
        SettingManager settings = gc.getBean(SettingManager.class);
        notifyByMail(settings, element, abstractHarvester);
    }

    /**
     * Send the mail
     *
     * @param settings
     * @param element
     * @param ah
     * @throws EmailException
     */
    private static void notifyByMail(SettingManager settings, Element element,
                                     @SuppressWarnings("rawtypes") AbstractHarvester ah)
        throws EmailException {

        if (!settings.getValueAsBool("system/harvesting/mail/enabled")) {
            return;
        }

        String receiver = settings.getValue("system/harvesting/mail/recipient");
        List<String> toAddress = new ArrayList<String>();

        // If no email to send, take the email of the owner of the harvester
        if (receiver == null || receiver.trim().isEmpty()) {
            try {
                receiver = ah.getOwnerEmail();
            } catch (Exception e1) {
                e1.printStackTrace();
            }
        }

        toAddress.add(receiver);

        String subject = settings.getValue("system/harvesting/mail/subject");

        String htmlMessage = settings
            .getValue("system/harvesting/mail/template");

        Element lastHarvest = (Element) element.getChildren().get(0);

        @SuppressWarnings("unchecked")
        List<Element> tmp = lastHarvest.getChildren();
        Element info = null;

        for (Element e : tmp) {
            if (e.getName().equalsIgnoreCase("info")) {
                info = e;
                break;
            }
        }

        // We should always get a info report BTW
        if (info != null) {
            // Success, but with warnings or clean?
            Element result = (Element) info.getChildren().get(0);

            // switch between normal and error template
            if (info.getChildren("error").size() > 0) {
                // Error, Level 3, let's check it:
                if (!settings.getValueAsBool("system/harvesting/mail/level3")) {
                    return;
                }
                htmlMessage = settings
                    .getValue("system/harvesting/mail/templateError");
                Element error = (Element) info.getChildren("error").get(0);
                String errorMsg = error.getChildText("message");
                // do not convert it to html, dangerous!
                errorMsg = errorMsg.replace("<", " ");

                errorMsg += extractWarningsTrace(info);

                htmlMessage = htmlMessage.replace("$$errorMsg$$", errorMsg);

                String[] values = new String[]{"total", "added", "updated",
                    "removed", "unchanged", "unretrievable", "doesNotValidate"};

                for (String value : values) {
                    htmlMessage = replace(result, htmlMessage, value);
                    subject = replace(result, subject, value);
                }

            } else {

                if (result.getChildren("errors").size() > 0) {
                    // Success with warnings, Level 2, let's check it:
                    if (!settings.getValueAsBool("system/harvesting/mail/level2")) {
                        return;
                    }

                    htmlMessage = settings
                        .getValue("system/harvesting/mail/templateWarning");

                    String errorMsg = extractWarningsTrace(result);

                    htmlMessage = htmlMessage.replace("$$errorMsg$$", errorMsg);

                    String[] values = new String[]{"total", "added", "updated",
                        "removed", "unchanged", "unretrievable",
                        "doesNotValidate"};

                    for (String value : values) {
                        htmlMessage = replace(result, htmlMessage, value);
                        subject = replace(result, subject, value);
                    }
                } else {
                    // Success!! Level 1, let's check it:
                    if (!settings.getValueAsBool("system/harvesting/mail/level1")) {
                        return;
                    }

                    String[] values = new String[]{"total", "added", "updated",
                        "removed", "unchanged", "unretrievable",
                        "doesNotValidate"};

                    for (String value : values) {
                        htmlMessage = replace(result, htmlMessage, value);
                        subject = replace(result, subject, value);
                    }
                }
            }
        }

        htmlMessage = htmlMessage.replace("$$harvesterName$$",
            ah.getParams().getName());
        subject = subject.replace("$$harvesterName$$", ah.getParams().getName());

        htmlMessage = htmlMessage.replace("$$harvesterType$$", ah.getType());
        subject = subject.replace("$$harvesterType$$", ah.getType());

        MailUtil.sendHtmlMail(toAddress, subject, htmlMessage, settings);
    }

    /**
     * @param result
     * @return
     */
    private static String extractWarningsTrace(Element result) {
        StringBuffer errorMsg = new StringBuffer("");

        for (Object o : result.getChildren("errors")) {
            Element errores = ((Element) o);
            for (Object a : errores.getChildren("error")) {
                Element error = ((Element) a);
                String desc = error.getChildText("description");
                String hint = error.getChildText("hint");
                String trace = getErrorTrace(error);

                // do not convert it to html, dangerous!
                errorMsg = errorMsg.append("<li><p><strong>'")
                    .append(desc)
                    .append("'</strong>:")
                    .append(hint)
                    .append("</p><p>")
                    .append(trace)
                    .append("</p></li>");
            }
        }
        errorMsg.append("<ul>").append(errorMsg).append("</ul>");
        return errorMsg.toString();
    }

    /**
     * @param error
     * @return
     */
    private static String getErrorTrace(Element error) {
        String trace = "";
        for (Object e : error.getChildren("error")) {
            Element error_ = ((Element) e);
            trace = error_.getChildText("message");
        }
        return trace.replace("<", " ");
    }

    /**
     * Helps in the transformation of template to message
     *
     * @param element
     * @param htmlMessage
     * @param value
     * @return
     */
    private static String replace(Element element, String htmlMessage,
                                  String value) {
        String tmp = element.getChildText(value);
        if (tmp == null) {
            return htmlMessage.replace("$$" + value + "$$", "0");
        } else {
            return htmlMessage.replace("$$" + value + "$$", tmp);
        }
    }
>>>>>>> 8f8044c8
}<|MERGE_RESOLUTION|>--- conflicted
+++ resolved
@@ -16,11 +16,6 @@
  */
 
 package org.fao.geonet.services.harvesting.notifier;
-
-import java.util.ArrayList;
-import java.util.List;
-
-import jeeves.server.context.ServiceContext;
 
 import org.apache.commons.mail.EmailException;
 import org.fao.geonet.GeonetContext;
@@ -31,6 +26,11 @@
 import org.fao.geonet.util.MailUtil;
 import org.jdom.Element;
 
+import java.util.ArrayList;
+import java.util.List;
+
+import jeeves.server.context.ServiceContext;
+
 /**
  * This class send an email after a harvester has been run
  *
@@ -38,226 +38,10 @@
  */
 public class SendNotification {
 
-<<<<<<< HEAD
-	/**
-	 * Launches the notification manager
-	 *
-	 * @param context
-	 * @param abstractHarvester
-	 * @param dbms
-	 * @param catalogRequestId
-	 *            Catalog request identifier to reject
-	 * @param errors
-	 * @throws EmailException
-	 */
-	public static void process(ServiceContext context, Element element,
-			@SuppressWarnings("rawtypes") AbstractHarvester abstractHarvester)
-			throws EmailException {
-		GeonetContext gc = (GeonetContext) context
-				.getHandlerContext(Geonet.CONTEXT_NAME);
-		SettingManager settings = gc.getBean(SettingManager.class);
-		notifyByMail(settings, element, abstractHarvester);
-	}
-
-	/**
-	 * Send the mail
-	 *
-	 * @param settings
-	 * @param element
-	 * @param ah
-	 * @throws EmailException
-	 */
-	private static void notifyByMail(SettingManager settings, Element element,
-			@SuppressWarnings("rawtypes") AbstractHarvester ah)
-			throws EmailException {
-
-		if (!settings.getValueAsBool(Settings.SYSTEM_HARVESTING_MAIL_ENABLED)) {
-			return;
-		}
-
-		String receiver = settings.getValue(Settings.SYSTEM_HARVESTING_MAIL_RECIPIENT);
-		List<String> toAddress = new ArrayList<String>();
-
-		// If no email to send, take the email of the owner of the harvester
-		if (receiver == null || receiver.trim().isEmpty()) {
-			try {
-				receiver = ah.getOwnerEmail();
-			} catch (Exception e1) {
-				e1.printStackTrace();
-			}
-		}
-
-		toAddress.add(receiver);
-
-		String subject = settings.getValue(Settings.SYSTEM_HARVESTING_MAIL_SUBJECT);
-
-		String htmlMessage = settings
-				.getValue(Settings.SYSTEM_HARVESTING_MAIL_TEMPLATE);
-
-		Element lastHarvest = (Element) element.getChildren().get(0);
-
-		@SuppressWarnings("unchecked")
-		List<Element> tmp = lastHarvest.getChildren();
-		Element info = null;
-
-		for (Element e : tmp) {
-			if (e.getName().equalsIgnoreCase("info")) {
-				info = e;
-				break;
-			}
-		}
-
-		// We should always get a info report BTW
-		if (info != null) {
-    		// Success, but with warnings or clean?
-    		Element result = (Element) info.getChildren().get(0);
-
-    		// switch between normal and error template
-    		if (info.getChildren("error").size() > 0) {
-    			// Error, Level 3, let's check it:
-    			if (!settings.getValueAsBool(Settings.SYSTEM_HARVESTING_MAIL_LEVEL3)) {
-    				return;
-    			}
-    			htmlMessage = settings
-    					.getValue(Settings.SYSTEM_HARVESTING_MAIL_TEMPLATE_ERROR);
-    			Element error = (Element) info.getChildren("error").get(0);
-    			String errorMsg = error.getChildText("message");
-    			// do not convert it to html, dangerous!
-    			errorMsg = errorMsg.replace("<", " ");
-
-    			errorMsg += extractWarningsTrace(info);
-
-    			htmlMessage = htmlMessage.replace("$$errorMsg$$", errorMsg);
-
-    			String[] values = new String[] { "total", "added", "updated",
-    					"removed", "unchanged", "unretrievable", "doesNotValidate" };
-
-    			for (String value : values) {
-    				htmlMessage = replace(result, htmlMessage, value);
-    				subject = replace(result, subject, value);
-    			}
-
-    		} else {
-
-    			if (result.getChildren("errors").size() > 0) {
-    				// Success with warnings, Level 2, let's check it:
-    				if (!settings.getValueAsBool(Settings.SYSTEM_HARVESTING_MAIL_LEVEL2)) {
-    					return;
-    				}
-
-    				htmlMessage = settings
-    						.getValue(Settings.SYSTEM_HARVESTING_MAIL_TEMPLATE_WARNING);
-
-    				String errorMsg = extractWarningsTrace(result);
-
-    				htmlMessage = htmlMessage.replace("$$errorMsg$$", errorMsg);
-
-    				String[] values = new String[] { "total", "added", "updated",
-    						"removed", "unchanged", "unretrievable",
-    						"doesNotValidate" };
-
-    				for (String value : values) {
-    					htmlMessage = replace(result, htmlMessage, value);
-    					subject = replace(result, subject, value);
-    				}
-    			} else {
-    				// Success!! Level 1, let's check it:
-    				if (!settings.getValueAsBool(Settings.SYSTEM_HARVESTING_MAIL_LEVEL1)) {
-    					return;
-    				}
-
-    				String[] values = new String[] { "total", "added", "updated",
-    						"removed", "unchanged", "unretrievable",
-    						"doesNotValidate" };
-
-    				for (String value : values) {
-    					htmlMessage = replace(result, htmlMessage, value);
-    					subject = replace(result, subject, value);
-    				}
-    			}
-    		}
-		}
-
-		htmlMessage = htmlMessage.replace("$$harvesterName$$",
-                ah.getParams().getName());
-		subject = subject.replace("$$harvesterName$$", ah.getParams().getName());
-
-		htmlMessage = htmlMessage.replace("$$harvesterType$$", ah.getType());
-		subject = subject.replace("$$harvesterType$$", ah.getType());
-
-		MailUtil.sendHtmlMail(toAddress, subject, htmlMessage, settings);
-	}
-
-	/**
-	 * @param result
-	 * @return
-	 */
-	private static String extractWarningsTrace(Element result) {
-		StringBuffer errorMsg = new StringBuffer("");
-
-		for (Object o : result.getChildren("errors")) {
-			Element errores = ((Element) o);
-			for (Object a : errores.getChildren("error")) {
-				Element error = ((Element) a);
-				String desc = error.getChildText("description");
-				String hint = error.getChildText("hint");
-				String trace = getErrorTrace(error);
-
-				// do not convert it to html, dangerous!
-				errorMsg = errorMsg.append("<li><p><strong>'")
-				        .append(desc)
-				        .append("'</strong>:")
-				        .append(hint)
-				        .append("</p><p>")
-				        .append(trace)
-				        .append("</p></li>");
-			}
-		}
-		errorMsg.append("<ul>").append(errorMsg).append("</ul>");
-		return errorMsg.toString();
-	}
-
-	/**
-	 * @param error
-	 * @return
-	 */
-	private static String getErrorTrace(Element error) {
-		String trace = "";
-		for (Object e : error.getChildren("error")) {
-			Element error_ = ((Element) e);
-			trace = error_.getChildText("message");
-		}
-		return trace.replace("<", " ");
-	}
-
-	/**
-	 * Helps in the transformation of template to message
-	 *
-	 * @param element
-	 * @param htmlMessage
-	 * @param value
-	 * @return
-	 */
-	private static String replace(Element element, String htmlMessage,
-			String value) {
-		String tmp = element.getChildText(value);
-		if (tmp == null) {
-			return htmlMessage.replace("$$" + value + "$$", "0");
-		} else {
-			return htmlMessage.replace("$$" + value + "$$", tmp);
-		}
-	}
-=======
     /**
      * Launches the notification manager
      *
-     * @param context
-     * @param abstractHarvester
-     * @param dbms
-     * @param catalogRequestId
-     *            Catalog request identifier to reject
-     * @param errors
-     * @throws EmailException
+     * @param catalogRequestId Catalog request identifier to reject
      */
     public static void process(ServiceContext context, Element element,
                                @SuppressWarnings("rawtypes") AbstractHarvester abstractHarvester)
@@ -270,21 +54,16 @@
 
     /**
      * Send the mail
-     *
-     * @param settings
-     * @param element
-     * @param ah
-     * @throws EmailException
      */
     private static void notifyByMail(SettingManager settings, Element element,
                                      @SuppressWarnings("rawtypes") AbstractHarvester ah)
         throws EmailException {
 
-        if (!settings.getValueAsBool("system/harvesting/mail/enabled")) {
+        if (!settings.getValueAsBool(Settings.SYSTEM_HARVESTING_MAIL_ENABLED)) {
             return;
         }
 
-        String receiver = settings.getValue("system/harvesting/mail/recipient");
+        String receiver = settings.getValue(Settings.SYSTEM_HARVESTING_MAIL_RECIPIENT);
         List<String> toAddress = new ArrayList<String>();
 
         // If no email to send, take the email of the owner of the harvester
@@ -298,10 +77,10 @@
 
         toAddress.add(receiver);
 
-        String subject = settings.getValue("system/harvesting/mail/subject");
+        String subject = settings.getValue(Settings.SYSTEM_HARVESTING_MAIL_SUBJECT);
 
         String htmlMessage = settings
-            .getValue("system/harvesting/mail/template");
+            .getValue(Settings.SYSTEM_HARVESTING_MAIL_TEMPLATE);
 
         Element lastHarvest = (Element) element.getChildren().get(0);
 
@@ -324,11 +103,11 @@
             // switch between normal and error template
             if (info.getChildren("error").size() > 0) {
                 // Error, Level 3, let's check it:
-                if (!settings.getValueAsBool("system/harvesting/mail/level3")) {
+                if (!settings.getValueAsBool(Settings.SYSTEM_HARVESTING_MAIL_LEVEL3)) {
                     return;
                 }
                 htmlMessage = settings
-                    .getValue("system/harvesting/mail/templateError");
+                    .getValue(Settings.SYSTEM_HARVESTING_MAIL_TEMPLATE_ERROR);
                 Element error = (Element) info.getChildren("error").get(0);
                 String errorMsg = error.getChildText("message");
                 // do not convert it to html, dangerous!
@@ -350,12 +129,12 @@
 
                 if (result.getChildren("errors").size() > 0) {
                     // Success with warnings, Level 2, let's check it:
-                    if (!settings.getValueAsBool("system/harvesting/mail/level2")) {
+                    if (!settings.getValueAsBool(Settings.SYSTEM_HARVESTING_MAIL_LEVEL2)) {
                         return;
                     }
 
                     htmlMessage = settings
-                        .getValue("system/harvesting/mail/templateWarning");
+                        .getValue(Settings.SYSTEM_HARVESTING_MAIL_TEMPLATE_WARNING);
 
                     String errorMsg = extractWarningsTrace(result);
 
@@ -371,7 +150,7 @@
                     }
                 } else {
                     // Success!! Level 1, let's check it:
-                    if (!settings.getValueAsBool("system/harvesting/mail/level1")) {
+                    if (!settings.getValueAsBool(Settings.SYSTEM_HARVESTING_MAIL_LEVEL1)) {
                         return;
                     }
 
@@ -441,11 +220,6 @@
 
     /**
      * Helps in the transformation of template to message
-     *
-     * @param element
-     * @param htmlMessage
-     * @param value
-     * @return
      */
     private static String replace(Element element, String htmlMessage,
                                   String value) {
@@ -456,5 +230,4 @@
             return htmlMessage.replace("$$" + value + "$$", tmp);
         }
     }
->>>>>>> 8f8044c8
 }