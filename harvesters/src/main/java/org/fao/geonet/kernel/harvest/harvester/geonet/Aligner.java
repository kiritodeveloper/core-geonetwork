--- conflicted
+++ resolved
@@ -81,8 +81,7 @@
 import org.jdom.Element;
 import org.jdom.JDOMException;
 
-<<<<<<< HEAD
-=======
+
 import java.io.IOException;
 import java.io.InputStream;
 import java.io.OutputStream;
@@ -101,7 +100,6 @@
 import java.util.concurrent.TimeUnit;
 import java.util.concurrent.atomic.AtomicBoolean;
 
->>>>>>> 6a90dc05
 import jeeves.server.ServiceConfig;
 import jeeves.server.context.ServiceContext;
 
@@ -570,12 +568,8 @@
         // insert metadata
         // If MEF format is full, private file links needs to be updated
         boolean ufo = params.mefFormatFull;
-<<<<<<< HEAD
         IMetadata metadata = new Metadata();
-        metadata.setUuid(ri.uuid);
-=======
-        Metadata metadata = new Metadata().setUuid(uuid);
->>>>>>> 6a90dc05
+        metadata.setUuid(uuid);
         metadata.getDataInfo().
             setSchemaId(schema).
             setRoot(md.getQualifiedName()).
