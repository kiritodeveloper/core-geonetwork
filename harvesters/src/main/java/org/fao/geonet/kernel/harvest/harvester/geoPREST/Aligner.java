//=============================================================================
//===	Copyright (C) 2001-2013 Food and Agriculture Organization of the
//===	United Nations (FAO-UN), United Nations World Food Programme (WFP)
//===	and United Nations Environment Programme (UNEP)
//===
//===	This program is free software; you can redistribute it and/or modify
//===	it under the terms of the GNU General Public License as published by
//===	the Free Software Foundation; either version 2 of the License, or (at
//===	your option) any later version.
//===
//===	This program is distributed in the hope that it will be useful, but
//===	WITHOUT ANY WARRANTY; without even the implied warranty of
//===	MERCHANTABILITY or FITNESS FOR A PARTICULAR PURPOSE. See the GNU
//===	General Public License for more details.
//===
//===	You should have received a copy of the GNU General Public License
//===	along with this program; if not, write to the Free Software
//===	Foundation, Inc., 51 Franklin St, Fifth Floor, Boston, MA 02110-1301, USA
//===
//===	Contact: Jeroen Ticheler - FAO - Viale delle Terme di Caracalla 2,
//===	Rome - Italy. email: geonetwork@osgeo.org
//==============================================================================

package org.fao.geonet.kernel.harvest.harvester.geoPREST;

import jeeves.server.context.ServiceContext;
<<<<<<< HEAD
=======
import jeeves.utils.Xml;
import jeeves.utils.XmlRequest;

>>>>>>> 44bb5950
import org.fao.geonet.GeonetContext;
import org.fao.geonet.Logger;
import org.fao.geonet.constants.Geonet;
import org.fao.geonet.domain.Metadata;
import org.fao.geonet.domain.MetadataType;
import org.fao.geonet.domain.OperationAllowedId_;
import org.fao.geonet.kernel.DataManager;
import org.fao.geonet.kernel.harvest.BaseAligner;
<<<<<<< HEAD
import org.fao.geonet.kernel.harvest.harvester.*;
import org.fao.geonet.repository.MetadataRepository;
import org.fao.geonet.repository.OperationAllowedRepository;
import org.fao.geonet.utils.GeonetHttpRequestFactory;
import org.fao.geonet.utils.Xml;
import org.fao.geonet.utils.XmlRequest;
=======
import org.fao.geonet.kernel.harvest.harvester.CategoryMapper;
import org.fao.geonet.kernel.harvest.harvester.GroupMapper;
import org.fao.geonet.kernel.harvest.harvester.HarvestError;
import org.fao.geonet.kernel.harvest.harvester.HarvestResult;
import org.fao.geonet.kernel.harvest.harvester.RecordInfo;
import org.fao.geonet.kernel.harvest.harvester.UUIDMapper;
>>>>>>> 44bb5950
import org.jdom.Element;

import java.net.URL;
import java.util.List;
import java.util.Set;

//=============================================================================

public class Aligner extends BaseAligner
{
	//--------------------------------------------------------------------------
	//---
	//--- Constructor
	//---
	//--------------------------------------------------------------------------

	public Aligner(Logger log, ServiceContext sc, GeoPRESTParams params) throws Exception {
		this.log        = log;
		this.context    = sc;
		this.params     = params;

		GeonetContext gc = (GeonetContext) context.getHandlerContext(Geonet.CONTEXT_NAME);
		dataMan = gc.getBean(DataManager.class);
		result  = new HarvestResult();

		//--- setup REST operation rest/document?id={uuid}

		request = context.getBean(GeonetHttpRequestFactory.class).createXmlRequest(new URL(params.baseUrl+"/rest/document"));

	}

	//--------------------------------------------------------------------------
	//---
	//--- Alignment method
	//---
	//--------------------------------------------------------------------------


	public HarvestResult align(Set<RecordInfo> records, List<HarvestError> errors) throws Exception {		log.info("Start of alignment for : "+ params.name);

		//-----------------------------------------------------------------------
		//--- retrieve all local categories and groups
		//--- retrieve harvested uuids for given harvesting node

		localCateg = new CategoryMapper(context);
		localGroups= new GroupMapper(context);
		localUuids = new UUIDMapper(context.getBean(MetadataRepository.class), params.uuid);

        dataMan.flush();

        //-----------------------------------------------------------------------
		//--- remove old metadata

		for (String uuid : localUuids.getUUIDs()) {
			if (!exists(records, uuid)) {
				String id = localUuids.getID(uuid);

				if(log.isDebugEnabled())
					log.debug("  - Removing old metadata with local id:"+ id);
				dataMan.deleteMetadata(context, id);

                dataMan.flush();

                result.locallyRemoved++;
			}
		}

		//-----------------------------------------------------------------------
		//--- insert/update new metadata

		for (RecordInfo ri : records) {
<<<<<<< HEAD
			result.totalMetadata++;

			String id = dataMan.getMetadataId(ri.uuid);

			if (id == null)	addMetadata(ri);
			else				updateMetadata(ri, id);
=======
		    try {
    			String id = dataMan.getMetadataId(dbms, ri.uuid);
    
    			if (id == null)	addMetadata(ri);
    			else				updateMetadata(ri, id);
                result.totalMetadata++;
                
		    }catch (Throwable t) {
                errors.add(new HarvestError(t, log));
                log.error("Unable to process record from csw (" + this.params.name + ")");
                log.error("   Record failed: " + ri.uuid); 
		    }
>>>>>>> 44bb5950
		}

		log.info("End of alignment for : "+ params.name);

		return result;
	}

	//--------------------------------------------------------------------------
	//---
	//--- Private methods : addMetadata
	//---
	//--------------------------------------------------------------------------

	private void addMetadata(RecordInfo ri) throws Exception {
		Element md = retrieveMetadata(ri.uuid);

		if (md == null) return;

		String schema = dataMan.autodetectSchema(md, null);

		if (schema == null) {
			if (log.isDebugEnabled()) {
				log.debug("  - Metadata skipped due to unknown schema. uuid:"+ ri.uuid);
			}
			result.unknownSchema++;
			return;
		}

		if (log.isDebugEnabled())
			log.debug("  - Adding metadata with remote uuid:"+ ri.uuid + " schema:" + schema);

		//
		// insert metadata
		//
		int userid = 1;
		String group = null, isTemplate = null, docType = null, title = null, category = null;
		boolean ufo = false, indexImmediate = false;
		String id = dataMan.insertMetadata(context, schema, md, ri.uuid, userid, group, params.uuid, isTemplate, docType, title, category, ri.changeDate, ri.changeDate, ufo, indexImmediate);

		int iId = Integer.parseInt(id);

		dataMan.setTemplateExt(iId, MetadataType.METADATA, null);
		dataMan.setHarvestedExt(iId, params.uuid);

        addPrivileges(id, params.getPrivileges(), localGroups, dataMan, context, log);
        addCategories(id, params.getCategories(), localCateg, dataMan, context, log, null);

        dataMan.flush();

        dataMan.indexMetadata(id);
		result.addedMetadata++;
	}

	//--------------------------------------------------------------------------
	//---
	//--- Private methods : updateMetadata
	//---
	//--------------------------------------------------------------------------

	private void updateMetadata(RecordInfo ri, String id) throws Exception
	{
		String date = localUuids.getChangeDate(ri.uuid);

		if (date == null) {
			if (log.isDebugEnabled()) {
				log.debug("  - Skipped metadata managed by another harvesting node. uuid:"+ ri.uuid +", name:"+ params.name);
			}
		} else {
			if (log.isDebugEnabled()) {
				log.debug("  - Comparing date "+date+" with harvested date "+ri.changeDate+" Comparison: "+ri.isMoreRecentThan(date));
			}
			if (!ri.isMoreRecentThan(date)) {
 				if (log.isDebugEnabled()) {
					log.debug("  - Metadata XML not changed for uuid:"+ ri.uuid);
				}
				result.unchangedMetadata++;
			} else {
				if (log.isDebugEnabled()) {
					log.debug("  - Updating local metadata for uuid:"+ ri.uuid);
				}
				Element md = retrieveMetadata(ri.uuid);

				if (md == null) return;
				
				//
				// update metadata
				//
				boolean validate = false;
				boolean ufo = false;
				boolean index = false;
				String language = context.getLanguage();
                final Metadata metadata = dataMan.updateMetadata(context, id, md, validate, ufo, index, language, ri.changeDate, false);

                OperationAllowedRepository repository = context.getBean(OperationAllowedRepository.class);
                repository.deleteAllByIdAttribute(OperationAllowedId_.metadataId, Integer.parseInt(id));
                addPrivileges(id, params.getPrivileges(), localGroups, dataMan, context, log);

                metadata.getCategories().clear();
                context.getBean(MetadataRepository.class).save(metadata);
                addCategories(id, params.getCategories(), localCateg, dataMan, context, log, null);

                dataMan.flush();

                dataMan.indexMetadata(id);
				result.updatedMetadata++;
			}
		}
	}

	//--------------------------------------------------------------------------
	//---
	//--- Private methods
	//---
	//--------------------------------------------------------------------------

    /**
     *  Returns true if the uuid is present in the remote node.
     * 
     * @param records
     * @param uuid
     * @return
     */
	private boolean exists(Set<RecordInfo> records, String uuid)
	{
		for(RecordInfo ri : records) {
			if (uuid.equals(ri.uuid)) return true;
		}

		return false;
	}

	//--------------------------------------------------------------------------

	/**
	 * Does REST document request. If validation is requested and the metadata
   * does not validate, null is returned. If transformation is requested then
	 * metadata is transformed.
   *
   * @param uuid uuid of metadata to request
   * @return metadata the metadata
	 */
	private Element retrieveMetadata(String uuid)
	{
		request.clearParams();
		//request.addParam("id","{"+uuid+"}");
		request.addParam("id",uuid);

		try
		{
			if (log.isDebugEnabled()) {
                log.debug("Getting record from : " + request.getHost() + " (uuid:" + uuid + ")");
            }
			Element response = null;
			try {
				response = request.execute();
			} catch (Exception e) {
				e.printStackTrace();
				log.error("Getting record from GeoPortal REST raised exception: "+e.getMessage());
				log.error("Sent request "+request.getSentData());
				throw new Exception(e);
			}

			if(log.isDebugEnabled()) {
                log.debug("Record got:\n" + Xml.getString(response));
            }

			// validate it here if requested
			if (params.validate) {
				if(!dataMan.validate(response))  {
					log.info("Ignoring invalid metadata with uuid " + uuid);
					result.doesNotValidate++;
					return null;
				}
			}

			// transform it here if requested
			if (!params.importXslt.equals("none")) {
				String thisXslt = context.getAppPath() + Geonet.Path.IMPORT_STYLESHEETS + "/";
				thisXslt = thisXslt + params.importXslt;
				try {
					response = Xml.transform(response, thisXslt);
				} catch (Exception e) {
					log.info("Cannot transform XML " +Xml.getString(response)+", ignoring. Error was: "+e.getMessage());
					result.badFormat++;
					return null;
				}
			}
			return response;
		}
		catch(Exception e)
		{
			log.warning("Raised exception while getting record : "+ e);
			e.printStackTrace();
			result.unretrievable++;

			//--- we don't raise any exception here. Just try to go on
			return null;
		}
	}

	//--------------------------------------------------------------------------
	//---
	//--- Variables
	//---
	//--------------------------------------------------------------------------

	private Logger         log;
	private ServiceContext context;
	private XmlRequest		 request;
	private GeoPRESTParams params;
	private DataManager    dataMan;
	private CategoryMapper localCateg;
	private GroupMapper    localGroups;
	private UUIDMapper     localUuids;
	private HarvestResult result;
}

//=============================================================================

<|MERGE_RESOLUTION|>--- conflicted
+++ resolved
@@ -24,12 +24,7 @@
 package org.fao.geonet.kernel.harvest.harvester.geoPREST;
 
 import jeeves.server.context.ServiceContext;
-<<<<<<< HEAD
-=======
-import jeeves.utils.Xml;
-import jeeves.utils.XmlRequest;
-
->>>>>>> 44bb5950
+
 import org.fao.geonet.GeonetContext;
 import org.fao.geonet.Logger;
 import org.fao.geonet.constants.Geonet;
@@ -38,21 +33,12 @@
 import org.fao.geonet.domain.OperationAllowedId_;
 import org.fao.geonet.kernel.DataManager;
 import org.fao.geonet.kernel.harvest.BaseAligner;
-<<<<<<< HEAD
 import org.fao.geonet.kernel.harvest.harvester.*;
 import org.fao.geonet.repository.MetadataRepository;
 import org.fao.geonet.repository.OperationAllowedRepository;
 import org.fao.geonet.utils.GeonetHttpRequestFactory;
 import org.fao.geonet.utils.Xml;
 import org.fao.geonet.utils.XmlRequest;
-=======
-import org.fao.geonet.kernel.harvest.harvester.CategoryMapper;
-import org.fao.geonet.kernel.harvest.harvester.GroupMapper;
-import org.fao.geonet.kernel.harvest.harvester.HarvestError;
-import org.fao.geonet.kernel.harvest.harvester.HarvestResult;
-import org.fao.geonet.kernel.harvest.harvester.RecordInfo;
-import org.fao.geonet.kernel.harvest.harvester.UUIDMapper;
->>>>>>> 44bb5950
 import org.jdom.Element;
 
 import java.net.URL;
@@ -124,16 +110,8 @@
 		//--- insert/update new metadata
 
 		for (RecordInfo ri : records) {
-<<<<<<< HEAD
-			result.totalMetadata++;
-
-			String id = dataMan.getMetadataId(ri.uuid);
-
-			if (id == null)	addMetadata(ri);
-			else				updateMetadata(ri, id);
-=======
 		    try {
-    			String id = dataMan.getMetadataId(dbms, ri.uuid);
+    			String id = dataMan.getMetadataId(ri.uuid);
     
     			if (id == null)	addMetadata(ri);
     			else				updateMetadata(ri, id);
@@ -144,7 +122,6 @@
                 log.error("Unable to process record from csw (" + this.params.name + ")");
                 log.error("   Record failed: " + ri.uuid); 
 		    }
->>>>>>> 44bb5950
 		}
 
 		log.info("End of alignment for : "+ params.name);
