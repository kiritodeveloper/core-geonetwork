//=============================================================================
//===	Copyright (C) 2001-2007 Food and Agriculture Organization of the
//===	United Nations (FAO-UN), United Nations World Food Programme (WFP)
//===	and United Nations Environment Programme (UNEP)
//===
//===	This program is free software; you can redistribute it and/or modify
//===	it under the terms of the GNU General Public License as published by
//===	the Free Software Foundation; either version 2 of the License, or (at
//===	your option) any later version.
//===
//===	This program is distributed in the hope that it will be useful, but
//===	WITHOUT ANY WARRANTY; without even the implied warranty of
//===	MERCHANTABILITY or FITNESS FOR A PARTICULAR PURPOSE. See the GNU
//===	General Public License for more details.
//===
//===	You should have received a copy of the GNU General Public License
//===	along with this program; if not, write to the Free Software
//===	Foundation, Inc., 51 Franklin St, Fifth Floor, Boston, MA 02110-1301, USA
//===
//===	Contact: Jeroen Ticheler - FAO - Viale delle Terme di Caracalla 2,
//===	Rome - Italy. email: geonetwork@osgeo.org
//==============================================================================

package org.fao.geonet.kernel.harvest.harvester.oaipmh;

import java.util.Date;

import org.apache.commons.lang.StringUtils;
import org.fao.geonet.Util;
import org.fao.geonet.domain.ISODate;
import org.fao.geonet.exceptions.BadInputEx;
import org.fao.geonet.exceptions.BadParameterEx;
import org.jdom.Element;

//=============================================================================

<<<<<<< HEAD
class Search {
    //---------------------------------------------------------------------------
    //---
    //--- Constructor
    //---
    //---------------------------------------------------------------------------

    public String from;

    //---------------------------------------------------------------------------
    public String until;

    //---------------------------------------------------------------------------
    //---
    //--- API methods
    //---
    //---------------------------------------------------------------------------
    public String set;

    //---------------------------------------------------------------------------
    public String prefix;

    //---------------------------------------------------------------------------
    //---
    //--- Variables
    //---
    //---------------------------------------------------------------------------
    public String stylesheet;
    private Search() {
    }
    public Search(Element search) throws BadInputEx {
        from = Util.getParam(search, "from", "");
        until = Util.getParam(search, "until", "");
        set = Util.getParam(search, "set", "");
        prefix = Util.getParam(search, "prefix", "oai_dc");
        stylesheet = Util.getParam(search, "stylesheet", "");

        //--- check from parameter

        ISODate fromDate = null;
        ISODate untilDate = null;

        try {
            if (!from.equals("")) {
                fromDate = new ISODate(from);
                from = fromDate.getDateAsString();
            }

        } catch (Exception e) {
            throw new BadParameterEx("from", from);
        }

        //--- check until parameter

        try {
            if (!until.equals("")) {
                untilDate = new ISODate(until);
                until = untilDate.getDateAsString();
            }
        } catch (Exception e) {
            throw new BadParameterEx("until", until);
        }

        //--- check from <= until

        if (fromDate != null && untilDate != null)
            if (fromDate.timeDifferenceInSeconds(untilDate) > 0)
                throw new BadParameterEx("from greater than until", from + ">" + until);
    }

    public static Search createEmptySearch() throws BadInputEx {
        Search s = new Search();

        s.from = "";
        s.until = "";
        s.set = "";
        s.prefix = "oai_dc";
        s.stylesheet = "";

        return s;
    }

    public Search copy() {
        Search s = new Search();

        s.from = from;
        s.until = until;
        s.set = set;
        s.prefix = prefix;
        s.stylesheet = stylesheet;

        return s;
    }
=======
class Search
{
	//---------------------------------------------------------------------------
	//---
	//--- Constructor
	//---
	//---------------------------------------------------------------------------

	private Search() {}

	//---------------------------------------------------------------------------

	public Search(Element search) throws BadInputEx
	{
		from       = Util.getParam(search, "from",       "");
		until      = Util.getParam(search, "until",      "");
		set        = Util.getParam(search, "set",        "");
		prefix     = Util.getParam(search, "prefix",     "oai_dc");
		stylesheet = Util.getParam(search, "stylesheet", "");

		//--- check from parameter

		ISODate fromDate = null;
		ISODate untilDate= null;

		try
		{
		    if (StringUtils.isNotEmpty(from) && !from.equalsIgnoreCase("Invalid Date")) {
				fromDate = new ISODate(from);
				from     = fromDate.getDateAsString();
			} else {
			    from = "";
			}

		}
		catch(Exception e)
		{
			throw new BadParameterEx("from", from);
		}

		//--- check until parameter

		try
		{
		    if (StringUtils.isNotEmpty(until) && !until.equalsIgnoreCase("Invalid Date")) {
				untilDate = new ISODate(until);
				until     = untilDate.getDateAsString();
			} else {
			    until = "";
            }
		}
		catch(Exception e)
		{
			throw new BadParameterEx("until", until);
		}

		//--- check from <= until

		if (fromDate != null && untilDate != null)
			if (fromDate.timeDifferenceInSeconds(untilDate) > 0)
				throw new BadParameterEx("from greater than until", from +">"+ until);
	}

	//---------------------------------------------------------------------------
	//---
	//--- API methods
	//---
	//---------------------------------------------------------------------------

	public Search copy()
	{
		Search s = new Search();

		s.from       = from;
		s.until      = until;
		s.set        = set;
		s.prefix     = prefix;
		s.stylesheet = stylesheet;

		return s;
	}

	//---------------------------------------------------------------------------

	public static Search createEmptySearch() throws BadInputEx
	{
		Search s = new Search();

		s.from       = "";
		s.until      = "";
		s.set        = "";
		s.prefix     = "oai_dc";
		s.stylesheet = "";

		return s;
	}

	//---------------------------------------------------------------------------
	//---
	//--- Variables
	//---
	//---------------------------------------------------------------------------

	public String from;
	public String until;
	public String set;
	public String prefix;
	public String stylesheet;
>>>>>>> ea774a16
}

//=============================================================================

<|MERGE_RESOLUTION|>--- conflicted
+++ resolved
@@ -34,7 +34,6 @@
 
 //=============================================================================
 
-<<<<<<< HEAD
 class Search {
     //---------------------------------------------------------------------------
     //---
@@ -77,11 +76,13 @@
         ISODate fromDate = null;
         ISODate untilDate = null;
 
-        try {
-            if (!from.equals("")) {
-                fromDate = new ISODate(from);
-                from = fromDate.getDateAsString();
-            }
+		try {
+		    if (StringUtils.isNotEmpty(from) && !from.equalsIgnoreCase("Invalid Date")) {
+				fromDate = new ISODate(from);
+				from     = fromDate.getDateAsString();
+			} else {
+			    from = "";
+			}
 
         } catch (Exception e) {
             throw new BadParameterEx("from", from);
@@ -89,14 +90,16 @@
 
         //--- check until parameter
 
-        try {
-            if (!until.equals("")) {
-                untilDate = new ISODate(until);
-                until = untilDate.getDateAsString();
+		try {
+		    if (StringUtils.isNotEmpty(until) && !until.equalsIgnoreCase("Invalid Date")) {
+				untilDate = new ISODate(until);
+				until     = untilDate.getDateAsString();
+			} else {
+			    until = "";
             }
-        } catch (Exception e) {
-            throw new BadParameterEx("until", until);
-        }
+		} catch(Exception e) {
+			throw new BadParameterEx("until", until);
+		}
 
         //--- check from <= until
 
@@ -128,116 +131,6 @@
 
         return s;
     }
-=======
-class Search
-{
-	//---------------------------------------------------------------------------
-	//---
-	//--- Constructor
-	//---
-	//---------------------------------------------------------------------------
-
-	private Search() {}
-
-	//---------------------------------------------------------------------------
-
-	public Search(Element search) throws BadInputEx
-	{
-		from       = Util.getParam(search, "from",       "");
-		until      = Util.getParam(search, "until",      "");
-		set        = Util.getParam(search, "set",        "");
-		prefix     = Util.getParam(search, "prefix",     "oai_dc");
-		stylesheet = Util.getParam(search, "stylesheet", "");
-
-		//--- check from parameter
-
-		ISODate fromDate = null;
-		ISODate untilDate= null;
-
-		try
-		{
-		    if (StringUtils.isNotEmpty(from) && !from.equalsIgnoreCase("Invalid Date")) {
-				fromDate = new ISODate(from);
-				from     = fromDate.getDateAsString();
-			} else {
-			    from = "";
-			}
-
-		}
-		catch(Exception e)
-		{
-			throw new BadParameterEx("from", from);
-		}
-
-		//--- check until parameter
-
-		try
-		{
-		    if (StringUtils.isNotEmpty(until) && !until.equalsIgnoreCase("Invalid Date")) {
-				untilDate = new ISODate(until);
-				until     = untilDate.getDateAsString();
-			} else {
-			    until = "";
-            }
-		}
-		catch(Exception e)
-		{
-			throw new BadParameterEx("until", until);
-		}
-
-		//--- check from <= until
-
-		if (fromDate != null && untilDate != null)
-			if (fromDate.timeDifferenceInSeconds(untilDate) > 0)
-				throw new BadParameterEx("from greater than until", from +">"+ until);
-	}
-
-	//---------------------------------------------------------------------------
-	//---
-	//--- API methods
-	//---
-	//---------------------------------------------------------------------------
-
-	public Search copy()
-	{
-		Search s = new Search();
-
-		s.from       = from;
-		s.until      = until;
-		s.set        = set;
-		s.prefix     = prefix;
-		s.stylesheet = stylesheet;
-
-		return s;
-	}
-
-	//---------------------------------------------------------------------------
-
-	public static Search createEmptySearch() throws BadInputEx
-	{
-		Search s = new Search();
-
-		s.from       = "";
-		s.until      = "";
-		s.set        = "";
-		s.prefix     = "oai_dc";
-		s.stylesheet = "";
-
-		return s;
-	}
-
-	//---------------------------------------------------------------------------
-	//---
-	//--- Variables
-	//---
-	//---------------------------------------------------------------------------
-
-	public String from;
-	public String until;
-	public String set;
-	public String prefix;
-	public String stylesheet;
->>>>>>> ea774a16
 }
 
 //=============================================================================
