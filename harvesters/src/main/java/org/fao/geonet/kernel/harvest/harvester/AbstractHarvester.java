//=============================================================================
//===	Copyright (C) 2001-2007 Food and Agriculture Organization of the
//===	United Nations (FAO-UN), United Nations World Food Programme (WFP)
//===	and United Nations Environment Programme (UNEP)
//===
//===	This program is free software; you can redistribute it and/or modify
//===	it under the terms of the GNU General Public License as published by
//===	the Free Software Foundation; either version 2 of the License, or (at
//===	your option) any later version.
//===
//===	This program is distributed in the hope that it will be useful, but
//===	WITHOUT ANY WARRANTY; without even the implied warranty of
//===	MERCHANTABILITY or FITNESS FOR A PARTICULAR PURPOSE. See the GNU
//===	General Public License for more details.
//===
//===	You should have received a copy of the GNU General Public License
//===	along with this program; if not, write to the Free Software
//===	Foundation, Inc., 51 Franklin St, Fifth Floor, Boston, MA 02110-1301, USA
//===
//===	Contact: Jeroen Ticheler - FAO - Viale delle Terme di Caracalla 2,
//===	Rome - Italy. email: geonetwork@osgeo.org
//==============================================================================

package org.fao.geonet.kernel.harvest.harvester;

<<<<<<< HEAD
=======
import static org.quartz.JobKey.jobKey;

import java.io.File;
import java.lang.reflect.Method;
import java.sql.SQLException;
import java.text.SimpleDateFormat;
import java.util.Date;
import java.util.HashMap;
import java.util.LinkedList;
import java.util.List;
import java.util.Map;
import java.util.Set;

import jeeves.exceptions.BadInputEx;
import jeeves.exceptions.BadParameterEx;
import jeeves.exceptions.JeevesException;
import jeeves.exceptions.OperationAbortedEx;
import jeeves.guiservices.session.JeevesUser;
import jeeves.interfaces.Logger;
import jeeves.resources.dbms.Dbms;
>>>>>>> 44bb5950
import jeeves.server.UserSession;
import jeeves.server.context.ServiceContext;
import org.apache.commons.lang.StringUtils;
<<<<<<< HEAD
import org.fao.geonet.Logger;
import org.fao.geonet.constants.Geonet;
import org.fao.geonet.domain.*;
import org.fao.geonet.exceptions.BadInputEx;
import org.fao.geonet.exceptions.BadParameterEx;
import org.fao.geonet.exceptions.JeevesException;
import org.fao.geonet.exceptions.OperationAbortedEx;
=======
import org.apache.commons.lang.time.StopWatch;
import org.apache.log4j.DailyRollingFileAppender;
import org.apache.log4j.PatternLayout;
import org.fao.geonet.constants.Geonet;
import org.fao.geonet.csw.common.exceptions.InvalidParameterValueEx;
>>>>>>> 44bb5950
import org.fao.geonet.kernel.DataManager;
import org.fao.geonet.kernel.MetadataIndexerProcessor;
import org.fao.geonet.kernel.harvest.Common.OperResult;
import org.fao.geonet.kernel.harvest.Common.Status;
import org.fao.geonet.kernel.setting.HarvesterSettingsManager;
import org.fao.geonet.monitor.harvest.AbstractHarvesterErrorCounter;
import org.fao.geonet.repository.HarvestHistoryRepository;
import org.fao.geonet.repository.MetadataRepository;
import org.fao.geonet.repository.SourceRepository;
import org.fao.geonet.repository.UserRepository;
import org.fao.geonet.repository.specification.MetadataSpecs;
import org.fao.geonet.resources.Resources;
<<<<<<< HEAD
import org.fao.geonet.utils.Log;
import org.fao.geonet.utils.QuartzSchedulerUtils;
import org.fao.geonet.utils.Xml;
=======
import org.fao.geonet.services.harvesting.notifier.SendNotification;
>>>>>>> 44bb5950
import org.jdom.Element;
import org.joda.time.DateTime;
import org.joda.time.DateTimeZone;
import org.quartz.JobDetail;
import org.quartz.Scheduler;
import org.quartz.SchedulerException;
import org.quartz.Trigger;
import org.springframework.beans.factory.annotation.Autowired;
import org.springframework.data.jpa.domain.Specifications;
import org.springframework.transaction.annotation.Transactional;

import java.io.File;
import java.sql.SQLException;
import java.util.Map;

import static org.quartz.JobKey.jobKey;

/**
 * Represents a harvester job. Used to launch harvester workers.
 *
 */
public abstract class AbstractHarvester<T extends HarvestResult> {
	
    private static final String SCHEDULER_ID = "abstractHarvester";
    public static final String HARVESTER_GROUP_NAME = "HARVESTER_GROUP_NAME";

    //---------------------------------------------------------------------------
	//---
	//--- Static API methods
	//---
	//---------------------------------------------------------------------------

<<<<<<< HEAD
=======
    /**
     * Adds all AbstractHarvester instances
     *
     * @param context
     * @throws Exception
     */
	public static void staticInit(ServiceContext context) throws Exception {
		register(context, GeonetHarvester  .class);
		register(context, Geonet20Harvester.class);
		register(context, GeoPRESTHarvester.class);
		register(context, WebDavHarvester  .class);
		register(context, CswHarvester     .class);
		register(context, Z3950Harvester   .class);
		register(context, Z3950ConfigHarvester   .class);
		register(context, OaiPmhHarvester  .class);
		register(context, OgcWxSHarvester  .class);
		register(context, ThreddsHarvester .class);
		register(context, ArcSDEHarvester  .class);
		register(context, LocalFilesystemHarvester	.class);
		register(context, WfsFeaturesHarvester  .class);
		register(context, LocalFilesystemHarvester      .class);
	}

    /**
     * Register one instance of {@link AbstractHarvester} on the singleton.
     *
     * @param context
     * @param harvester
     * @throws Exception
     */
	private static void register(ServiceContext context, Class<?> harvester) throws Exception {
		try {
			Method initMethod = harvester.getMethod("init", context.getClass());
			initMethod.invoke(null, context);
			AbstractHarvester<?> ah = (AbstractHarvester<?>) harvester.newInstance();
			hsHarvesters.put(ah.getType(), harvester);
		}
		catch(Exception e) {
			throw new Exception("Cannot register harvester : "+harvester, e);
		}
	}
>>>>>>> 44bb5950

    /**
     * TODO javadoc.
     *
     * @param type
     * @param context
     * @return
     */
<<<<<<< HEAD
	public static AbstractHarvester create(String type, ServiceContext context) throws BadParameterEx, OperationAbortedEx {
=======
	public static AbstractHarvester<?> create(String type, ServiceContext context, HarvesterSettingsManager sm, DataManager dm) throws BadParameterEx, OperationAbortedEx {
>>>>>>> 44bb5950
		//--- raises an exception if type is null
		if (type == null) {
			throw new BadParameterEx("type", null);
        }

		try {
<<<<<<< HEAD
            AbstractHarvester ah = context.getApplicationContext().getBean(type, AbstractHarvester.class);
=======
			AbstractHarvester<?> ah = (AbstractHarvester<?>) c.newInstance();
>>>>>>> 44bb5950

			ah.setContext(context);
			return ah;
		}
		catch(Exception e) {
			throw new OperationAbortedEx("Cannot instantiate harvester", e);
		}
	}

    /**
     * For the log name
     */
    private SimpleDateFormat dateFormat = new SimpleDateFormat("yyyyMMddHHmm");

    public String initializeLog() {

        // configure personalized logger
        String packagename = getClass().getPackage().getName();
        String[] packages = packagename.split("\\.");
        String packageType = packages[packages.length - 1];
        log = Log.createLogger(this.getParams().name,
                "geonetwork.harvester");

        String directory = log.getFileAppender();
        if(directory.isEmpty()) {
        	directory = "./";
        }
        File d = new File(directory);
        if (!d.isDirectory()) {
            directory = d.getParent() + File.separator;
        }

        DailyRollingFileAppender fa = new DailyRollingFileAppender();
        fa.setName(this.getParams().name);
        String logfile = directory + "harvester_" + packageType + "_"
                + this.getParams().name + "_"
                + dateFormat.format(new Date(System.currentTimeMillis()))
                + ".log";
        fa.setFile(logfile);
        fa.setLayout(new PatternLayout("%d{ISO8601} %-5p [%c] - %m%n"));
        fa.setThreshold(log.getThreshold());
        fa.setAppend(true);
        fa.activateOptions();

        log.setAppender(fa);

        return logfile;
    }
	//--------------------------------------------------------------------------
	//---
	//--- API methods
	//---
	//--------------------------------------------------------------------------

    /**
     * TODO javadoc.
     *
     * @param node
     * @throws BadInputEx
     * @throws SQLException
     */
	public void add(Element node) throws BadInputEx, SQLException {
		status   = Status.INACTIVE;
		error    = null;
		id       = doAdd(node);
	}

	public synchronized void init(Element node) throws BadInputEx, SchedulerException
	{
		id       = node.getAttributeValue("id");
		status   = Status.parse(node.getChild("options").getChildText("status"));
		error    = null;

		//--- init harvester
		doInit(node, context);

		if (status == Status.ACTIVE) {
		    doSchedule();
		}
	}

    /**
     * TODO Javadoc.
     *
     * @throws SchedulerException
     */
    private void doSchedule() throws SchedulerException {
        Scheduler scheduler = getScheduler();

        JobDetail jobDetail = getParams().getJob();
        Trigger trigger = getParams().getTrigger();
        scheduler.scheduleJob(jobDetail, trigger);
    }

    /**
     * TODO Javadoc.
     *
     * @throws SchedulerException
     */
    private void doUnschedule() throws SchedulerException {
        getScheduler().deleteJob(jobKey(getParams().uuid, HARVESTER_GROUP_NAME));
    }

    /**
     * TODO Javadoc.
     *
     * @return
     * @throws SchedulerException
     */
    public static Scheduler getScheduler() throws SchedulerException {
        return QuartzSchedulerUtils.getScheduler(SCHEDULER_ID,true);
    }

    /**
     * Called when the application is shutdown.
     * @throws SchedulerException
     */
	public void shutdown() throws SchedulerException {
       getScheduler().deleteJob(jobKey(getParams().uuid, HARVESTER_GROUP_NAME));
	}

    /**
     * TODO Javadoc.
     *
     * @throws SchedulerException
     */
    public static void shutdownScheduler() throws SchedulerException {
        getScheduler().shutdown(false);
    }

    /**
     * Called when the harvesting entry is removed from the system. It is used to remove harvested metadata.
     *
     * @throws Exception
	  */
    @Transactional
	public synchronized void destroy() throws Exception {
	    doUnschedule();

        final MetadataRepository metadataRepository = getContext().getBean(MetadataRepository.class);
        final Specifications<Metadata> ownedByHarvester = Specifications.where(MetadataSpecs.hasHarvesterUuid(getParams().uuid));
        for (Integer id : metadataRepository.findAllIdsBy(ownedByHarvester)) {
			dataMan.deleteMetadata(context, "" + id);
		}

		doDestroy();
	}

    /**
     * TODO Javadoc.
     *
     * @return
     * @throws SQLException
     * @throws SchedulerException
     */
	public synchronized OperResult start() throws SQLException, SchedulerException {
		if (status != Status.INACTIVE){
			return OperResult.ALREADY_ACTIVE;
        }
		settingMan.setValue("harvesting/id:"+id+"/options/status", Status.ACTIVE);

		status     = Status.ACTIVE;
		error      = null;
		
		doSchedule();

		return OperResult.OK;
	}

    /**
     * TODO Javadoc.
     *
     * @return
     * @throws SQLException
     * @throws SchedulerException
     */
	public synchronized OperResult stop() throws SQLException, SchedulerException {
		if (status != Status.ACTIVE) {
			return OperResult.ALREADY_INACTIVE;
        }
		settingMan.setValue("harvesting/id:"+id+"/options/status", Status.INACTIVE);
		doUnschedule();
		status   = Status.INACTIVE;
		return OperResult.OK;
	}

    /**
     * TODO Javadoc.
     *
     * @return
     * @throws SQLException
     * @throws SchedulerException
     */
    public synchronized OperResult run() throws SQLException, SchedulerException {
		if (status == Status.INACTIVE) {
			start();
        }
		if (running) {
			return OperResult.ALREADY_RUNNING;
        }
        getScheduler().triggerJob(jobKey(getParams().uuid, HARVESTER_GROUP_NAME));
		return OperResult.OK;
	}

    /**
     * TODO Javadoc.
     *
     * @return
     */
	public synchronized OperResult invoke() {
		// Cannot do invoke if this harvester was started (iei active)
		if (status != Status.INACTIVE){
			return OperResult.ALREADY_ACTIVE;
        }
		String nodeName = getParams().name +" ("+ getClass().getSimpleName() +")";
		OperResult result = OperResult.OK;

		try {
			status = Status.ACTIVE;
			log.info("Started harvesting from node : " + nodeName);
<<<<<<< HEAD
			doHarvest(log);
=======
			doHarvest_(log, rm);
>>>>>>> 44bb5950
			log.info("Ended harvesting from node : " + nodeName);
		} catch(Throwable t) {
            context.getMonitorManager().getCounter(AbstractHarvesterErrorCounter.class).inc();
			result = OperResult.ERROR;
			log.warning("Raised exception while harvesting from : " + nodeName);
			log.warning(" (C) Class   : " + t.getClass().getSimpleName());
			log.warning(" (C) Message : " + t.getMessage());
			error = t;
			t.printStackTrace();
		} finally {
			status = Status.INACTIVE;
		}
		return result;
	}

    /**
     * TODO Javadoc.
     *
     * @param node
     * @throws BadInputEx
     * @throws SQLException
     * @throws SchedulerException
     */
	public synchronized void update(Element node) throws BadInputEx, SQLException, SchedulerException {
		doUpdate(id, node);

		if (status == Status.ACTIVE) {
			//--- stop executor
			doUnschedule();
			//--- restart executor
			error      = null;
			doSchedule();
		}
	}

    /**
     * TODO Javadoc.
     *
     * @return
     */
	public String getID() { return id; }

    /**
     * Adds harvesting result information to each harvesting entry.
     *
     * @param node
     */
	public void addInfo(Element node) {
		Element info = node.getChild("info");

		//--- 'running'
		info.addContent(new Element("running").setText(running+""));

		//--- harvester specific info
		doAddInfo(node);

		//--- add error information
		if (error != null) {
			node.addContent(JeevesException.toElement(error));
	}
	}

    /**
     * Adds harvesting information to each metadata element. Some sites can generate url for thumbnails.
     *
     * @param info
     * @param id
     * @param uuid
     */
	public void addHarvestInfo(Element info, String id, String uuid) {
		info.addContent(new Element("type").setText(getType()));
	}

    public void setContext(ServiceContext context) {
        this.context = context;
    }

    protected ServiceContext getContext() {
        return context;
    }

    //---------------------------------------------------------------------------
	//---
	//--- Package methods (called by Executor)
	//---
	//---------------------------------------------------------------------------

    /**
     *  Nested class to handle harvesting with fast indexing.
     */
	public class HarvestWithIndexProcessor extends MetadataIndexerProcessor {
		Logger logger;

        /**
         *
         * @param dm
         * @param logger
         */
		public HarvestWithIndexProcessor(DataManager dm, Logger logger) {
			super(dm);
			this.logger = logger;
		}

        /**
         *
         * @throws Exception
         */
		@Override
		public void process() throws Exception {
<<<<<<< HEAD
			doHarvest(logger);
=======
			doHarvest_(logger, rm);
>>>>>>> 44bb5950
		}
	}
	
	/**
	 * Create a session for the user who created the harvester. The owner identifier is added when the harvester config
     * is created or updated according to user session.
	 */
	private void login() throws Exception {

        String ownerId = getParams().ownerId;
        if(log.isDebugEnabled()) {
            log.debug("AbstractHarvester login: ownerId = " + ownerId);
        }

        UserRepository repository = this.context.getBean(UserRepository.class);
        User user = repository.findOne(ownerId);

        // for harvesters created before owner was added to the harvester code, or harvesters belonging to a user that no longer exists
        if(StringUtils.isEmpty(ownerId) || !this.dataMan.existsUser(this.context, Integer.parseInt(ownerId))) {
            // just pick any Administrator (they can all see all harvesters and groups anyway)
            user = repository.findAllByProfile(Profile.Administrator).get(0);
            getParams().ownerId = String.valueOf(user.getId());
            if(log.isDebugEnabled()) {
                log.debug("AbstractHarvester login: picked Administrator  " + ownerId + " to run this job");
            }
        }

        // todo reject if < useradmin ?

		UserSession session = new UserSession();
		session.loginAs(user);
		this.context.setUserSession(session);
		
		this.context.setIpAddress(null);
	}

    /**
     *
     */
<<<<<<< HEAD
    @Transactional
    void harvest() {
        running = true;
        long startTime = System.currentTimeMillis();
        try {
            error = null;
            final Logger logger = Log.createLogger(Geonet.HARVESTER);
            final String nodeName = getParams().name + " (" + getClass().getSimpleName() + ")";
            final String lastRun = new DateTime().withZone(DateTimeZone.forID("UTC")).toString();
            try {
                login();

                //--- update lastRun
                settingMan.setValue("harvesting/id:" + id + "/info/lastRun", lastRun);

                //--- proper harvesting
                logger.info("Started harvesting from node : " + nodeName);
                HarvestWithIndexProcessor h = new HarvestWithIndexProcessor(dataMan, logger);
                // todo check (was: processwithfastindexing)
                h.process();
                logger.info("Ended harvesting from node : " + nodeName);

                if (getParams().oneRunOnly) {
                    stop();
                }
            } catch (Throwable t) {
                logger.warning("Raised exception while harvesting from : " + nodeName);
                logger.warning(" (C) Class   : " + t.getClass().getSimpleName());
                logger.warning(" (C) Message : " + t.getMessage());
                error = t;
                t.printStackTrace();
            }

            long elapsedTime = (System.currentTimeMillis() - startTime) / 1000;

            // record the results/errors for this harvest in the database
            try {
                Element result = getResult();
                if (error != null) result = JeevesException.toElement(error);
                final HarvestHistoryRepository historyRepository = context.getBean(HarvestHistoryRepository.class);
                final HarvestHistory history = new HarvestHistory()
                        .setHarvesterType(getType())
                        .setHarvesterName(getParams().name)
                        .setHarvesterUuid(getParams().uuid)
                        .setElapsedTime((int) elapsedTime)
                        .setHarvestDate(new ISODate(lastRun))
                        .setParams(Xml.getString(getParams().node));
                historyRepository.save(history);
            } catch (Exception e) {
                logger.warning("Raised exception while attempting to store harvest history from : " + nodeName);
                e.printStackTrace();
                logger.warning(" (C) Exc   : " + e);
            }
        } catch (Exception e) {
           Log.error(Geonet.HARVESTER, "Error occurred opening transaction manager", e);
        } finally {
            running = false;
        }

    }

    //---------------------------------------------------------------------------
=======
	void harvest()  {
	    running = true;
	    long startTime = System.currentTimeMillis();
        String logfile = initializeLog();
        this.log.info("Starting harvesting of " + this.getParams().name);
	    try {
            error = null;
            errors.clear();
		ResourceManager rm = new ResourceManager(context.getMonitorManager(), context.getProviderManager());
		Logger logger = Log.createLogger(Geonet.HARVESTER);
            String lastRun = new DateTime().withZone(DateTimeZone.forID("UTC")).toString();
		String nodeName = getParams().name +" ("+ getClass().getSimpleName() +")";
		    try {
		login();
			Dbms dbms = (Dbms) rm.open(Geonet.Res.MAIN_DB);

			//--- update lastRun
			settingMan.setValue(dbms, "harvesting/id:"+ id +"/info/lastRun", lastRun);

			//--- proper harvesting
			logger.info("Started harvesting from node : "+ nodeName);
			HarvestWithIndexProcessor h = new HarvestWithIndexProcessor(dataMan, logger, rm);
			    // todo check (was: processwithfastindexing)
			h.process();
			logger.info("Ended harvesting from node : "+ nodeName);

			    if (getParams().oneRunOnly){
				stop(dbms);
                }
			rm.close();
			} catch (InvalidParameterValueEx e) {
				logger.error("The harvester " + this.getParams().name + "["
						+ this.getType()
						+ "] didn't accept some of the parameters sent.");

				errors.add(new HarvestError(e, logger));
				error = e;

				try {
					rm.abort();
				} catch (Exception ex) {
					logger.fatal("CANNOT ABORT EXCEPTION");
					logger.fatal(" (C) Exc : " + ex.getMessage());
				}
			}
            catch(Throwable t) {
			logger.warning("Raised exception while harvesting from : "+ nodeName);
			logger.warning(" (C) Class   : "+ t.getClass().getSimpleName());
			logger.warning(" (C) Message : "+ t.getMessage());
			errors.add(new HarvestError(t, logger));
			error = t;
			t.printStackTrace();
                try {
				rm.abort();
			}
                catch (Exception ex) {
				logger.warning("CANNOT ABORT EXCEPTION");
				logger.warning(" (C) Exc : "+ ex);
			}
		} finally {
		    List<HarvestError> harvesterErrors = getErrors();
		    if (harvesterErrors != null) {
		        errors.addAll(harvesterErrors);
		    }
		}
        long elapsedTime = (System.currentTimeMillis() - startTime) / 1000;

            // record the results/errors for this harvest in the database
		Dbms dbms = null;
		try {
			dbms = (Dbms) rm.openDirect(Geonet.Res.MAIN_DB);
            Element result = getResult();
            if (error != null) {
                result = JeevesException.toElement(error);
            }
            Element logfile_ = new Element("logfile");
            logfile_.setText(logfile);
            result.addContent(logfile_);

            result.addContent(toElement(errors));
            
			HarvesterHistoryDao.write(dbms, context.getSerialFactory(), getType(), getParams().name, getParams().uuid, elapsedTime, lastRun, getParams().node, result);

            //Send notification email, if needed
            try {
                SendNotification.process(context, HarvesterHistoryDao.retrieve(dbms, getParams().uuid), this);
            } catch (Exception e) {
                logger.error("Raised exception while attempting to send email");
                logger.error(" (C) Exc   : "+ e);
                e.printStackTrace();
            } finally {
                try {
                    if (dbms != null)
                        rm.close(Geonet.Res.MAIN_DB, dbms);

                } catch (Exception dbe) {
                    dbe.printStackTrace();
                    logger.error("Raised exception while attempting to close dbms connection to harvest history table");
                    logger.error(" (C) Exc   : " + dbe);
                }
            }

        }
            catch (Exception e) {
			logger.warning("Raised exception while attempting to store harvest history from : "+ nodeName);
			e.printStackTrace();
			logger.warning(" (C) Exc   : "+ e);
            }
            finally {
		}


	    }
        finally {
	        running  = false;
	    }

	}
	  /**
     * Convert {@link HarvestError} to an element that can be saved on the
     * database
     * 
     * @param errors
     * @return
     */
    private Element toElement(List<HarvestError> errors) {
        Element res = new Element("errors");
        for (HarvestError error : errors) {
            Element herror = new Element("error");
            
            Element desc = new Element("description");
            desc.setText(error.getDescription());
            herror.addContent(desc);
            
            Element hint = new Element("hint");
            hint.setText(error.getHint());
            herror.addContent(hint);
            
            herror.addContent(JeevesException.toElement(error.getOrigin()));
            res.addContent(herror);
        }
        return res;
    }
	//---------------------------------------------------------------------------
>>>>>>> 44bb5950
	//---
	//--- Abstract methods that must be overridden
	//---
	//---------------------------------------------------------------------------
	/**
	 * Should be overriden to get a better insight on harvesting
	 * 
	 * Returns the list of exceptions that ocurred during the harvesting but
	 * didn't really stop and abort the harvest.
	 * 
	 * @return
	 */
	protected List<HarvestError> getErrors() {
		if (h != null) {
			return h.getErrors();
		} else {
			return new LinkedList<HarvestError>();
		}
	}
    /**
     *
     * @return
     */
	public final String getType() {
        final String[] types = context.getApplicationContext().getBeanNamesForType(getClass());
        return types[0];
    }

    /**
     *
     * @return
     */
    public AbstractParams getParams() {
        return params;
    }

    /**
     *
     *
     * @param entry
     * @param context
     * @throws BadInputEx
     */
	protected abstract void doInit(Element entry, ServiceContext context) throws BadInputEx;

    /**
     *
     * @throws SQLException
     */
    protected void doDestroy() throws SQLException {
        File icon = new File(Resources.locateLogosDir(context), params.uuid +".gif");

        if (!icon.delete() && icon.exists()) {
            Log.warning(Geonet.HARVESTER+"."+getType(), "Unable to delete icon: "+icon);
        }

        context.getBean(SourceRepository.class).delete(params.uuid);

        // FIXME: Should also delete the categories we have created for servers
    }

    /**
     *
     * @param node
     * @return
     * @throws BadInputEx
     * @throws SQLException
     */
	protected abstract String doAdd(Element node) throws BadInputEx, SQLException;

    /**
     *
     * @param id
     * @param node
     * @throws BadInputEx
     * @throws SQLException
     */
	protected abstract void doUpdate(String id, Element node) throws BadInputEx, SQLException;

    /**
     *
     * @param node
     */
    protected void doAddInfo(Element node) {
        //--- if the harvesting is not started yet, we don't have any info

        if (result == null)
            return;

        //--- ok, add proper info

        Element info = node.getChild("info");
        Element res  = getResult();
        info.addContent(res);
    }

    /**
     * 
     * Extend to do the actual harvesting.
     *
     * @param l
     * @throws Exception
     */
<<<<<<< HEAD
	public abstract void doHarvest(Logger l) throws Exception;
=======
	protected abstract void doHarvest(Logger l, ResourceManager rm) throws Exception;
	
	/**
	 * Outer function to get the execution time and common code.
	 * @param log
	 * @param rm
	 * @throws Exception
	 */
	protected void doHarvest_(Logger log, ResourceManager rm) throws Exception
	{
        doHarvest(log, rm);
	}
>>>>>>> 44bb5950

	//---------------------------------------------------------------------------
	//---
	//--- Protected storage methods
	//---
	//---------------------------------------------------------------------------

    /**
     * Invoked from doAdd and doUpdate in sub class implementations.
     *
     * @param params
     * @param path
     * @throws SQLException
     */
	protected void storeNode(AbstractParams params, String path) throws SQLException {
		String siteId    = settingMan.add(path, "site",    "");
		String optionsId = settingMan.add(path, "options", "");
		String infoId    = settingMan.add(path, "info",    "");
		String contentId = settingMan.add(path, "content", "");

		//--- setup site node ----------------------------------------

		settingMan.add("id:"+siteId, "name",     params.name);
		settingMan.add("id:"+siteId, "uuid",     params.uuid);

        /**
         * User who created or updated this node.
         */
        settingMan.add("id:"+siteId, "ownerId", params.ownerId);
        /**
         * Group selected by user who created or updated this node.
         */
        settingMan.add("id:"+siteId, "ownerGroup", params.ownerIdGroup);

		String useAccId = settingMan.add("id:"+siteId, "useAccount", params.useAccount);

		settingMan.add("id:"+useAccId, "username", params.username);
		settingMan.add("id:"+useAccId, "password", params.password);

		//--- setup options node ---------------------------------------

		settingMan.add("id:"+optionsId, "every",      params.every);
		settingMan.add("id:"+optionsId, "oneRunOnly", params.oneRunOnly);
		settingMan.add("id:"+optionsId, "status",     status);

		//--- setup content node ---------------------------------------

		settingMan.add("id:"+contentId, "importxslt", params.importXslt);
		settingMan.add("id:"+contentId, "validate",   params.validate);

		//--- setup stats node ----------------------------------------

		settingMan.add("id:"+infoId, "lastRun", "");

		//--- store privileges and categories ------------------------

		storePrivileges(params, path);
		storeCategories(params, path);

		storeNodeExtra(params, path, siteId, optionsId);
	}

    /**
     * Override this method with an empty body to avoid privileges storage.
     *
     * @param params
     * @param path
     * @throws SQLException
     */
	protected void storePrivileges(AbstractParams params, String path) throws SQLException {
		String privId = settingMan.add(path, "privileges", "");

		for (Privileges p : params.getPrivileges()) {
			String groupId = settingMan.add("id:"+ privId, "group", p.getGroupId());
			for (int oper : p.getOperations()) {
				settingMan.add("id:"+ groupId, "operation", oper);
		    }
	    }
	}

    /**
     * Override this method with an empty body to avoid categories storage.
     *
     * @param params
     * @param path
     * @throws SQLException
     */
	protected void storeCategories(AbstractParams params, String path) throws SQLException {
		String categId = settingMan.add(path, "categories", "");

		for (String id : params.getCategories()) {
			settingMan.add("id:"+ categId, "category", id);
	}
	}

    /**
     *  Override this method to store harvesting node's specific settings.
     *
     *
     * @param params
     * @param path
     * @param siteId
     * @param optionsId
     * @throws SQLException
     */
	protected void storeNodeExtra(AbstractParams params, String path, String siteId, String optionsId) throws SQLException {}

    /**
     *
     * @param values
     * @param path
     * @param el
     * @param name
     */
	protected void setValue(Map<String, Object> values, String path, Element el, String name) {
		if (el == null) {
			return ;
        }

		String value = el.getChildText(name);

		if (value != null) {
			values.put(path, value);
	}
	}

    /**
     *
     * @param el
     * @param name
     * @param value
     */
	protected void add(Element el, String name, int value) {
		el.addContent(new Element(name).setText(Integer.toString(value)));
	}

    public void setParams(AbstractParams params) {
        this.params = params;
    }

    /**
     * Get the results of the last harvest.
     *
     * @return
     */
    public Element getResult() {
        Element res  = new Element("result");
        if (result != null) {
            add(res, "added", result.addedMetadata);
            add(res, "atomicDatasetRecords", result.atomicDatasetRecords);
            add(res, "badFormat", result.badFormat);
            add(res, "collectionDatasetRecords", result.collectionDatasetRecords);
            add(res, "datasetUuidExist", result.datasetUuidExist);
            add(res, "doesNotValidate", result.doesNotValidate);
            add(res, "duplicatedResource", result.duplicatedResource);
            add(res, "fragmentsMatched", result.fragmentsMatched);
            add(res, "fragmentsReturned", result.fragmentsReturned);
            add(res, "fragmentsUnknownSchema", result.fragmentsUnknownSchema);
            add(res, "incompatible",  result.incompatibleMetadata);
            add(res, "recordsBuilt", result.recordsBuilt);
            add(res, "recordsUpdated", result.recordsUpdated);
            add(res, "removed", result.locallyRemoved);
            add(res, "serviceRecords", result.serviceRecords);
            add(res, "subtemplatesAdded", result.subtemplatesAdded);
            add(res, "subtemplatesRemoved",	result.subtemplatesRemoved);
            add(res, "subtemplatesUpdated", result.subtemplatesUpdated);
            add(res, "total", result.totalMetadata);
            add(res, "unchanged", result.unchangedMetadata);
            add(res, "unknownSchema",result.unknownSchema);
            add(res, "unretrievable", result.unretrievable);
            add(res, "updated", result.updatedMetadata);
            add(res, "thumbnails", result.thumbnails);
            add(res, "thumbnailsFailed", result.thumbnailsFailed);
        }
        return res;
    }
    
    /**
     * Get the list of registered harvester
     * @return
     * @param context
     */
    public static String[] getHarvesterTypes(ServiceContext context) {
        return context.getApplicationContext().getBeanNamesForType(AbstractHarvester.class);
    }

	/**
	 * 
	 * Who should we notify by default?
	 * 
	 * @return
	 * @throws Exception 
	 */
	public String getOwnerEmail() throws Exception {
		String ownerId = getParams().ownerIdGroup;

		Dbms dbms = (Dbms) context.getResourceManager()
				.open(Geonet.Res.MAIN_DB);

		Element e = dbms.select("SELECT email FROM Groups WHERE id = " + ownerId);

		e = e.getChild("record");
		e = e.getChild("email");
		
		return e.getTextTrim();
	}

    //--------------------------------------------------------------------------
	//---
	//--- Variables
	//---
	//--------------------------------------------------------------------------
	private String id;
	private volatile Status status;
	/**
	 * Exception that aborted the harvesting
	 */
	private Throwable error;
	/**
	 *  Contains all the warnings and errors that didn't abort the execution, but were thrown during harvesting
	 */
	private List<HarvestError> errors = new LinkedList<HarvestError>();
    private boolean running = false;


    protected ServiceContext context;
    @Autowired
	protected HarvesterSettingsManager settingMan;
    @Autowired
    protected DataManager    dataMan;

    protected AbstractParams params;
    protected T result;

    protected Logger log = Log.createLogger(Geonet.HARVESTER);

<<<<<<< HEAD
=======
	private static Map<String, Class<?>> hsHarvesters = new HashMap<String, Class<?>>();
	protected IHarvester<T> h = null;

>>>>>>> 44bb5950
}<|MERGE_RESOLUTION|>--- conflicted
+++ resolved
@@ -23,47 +23,11 @@
 
 package org.fao.geonet.kernel.harvest.harvester;
 
-<<<<<<< HEAD
-=======
-import static org.quartz.JobKey.jobKey;
-
-import java.io.File;
-import java.lang.reflect.Method;
-import java.sql.SQLException;
-import java.text.SimpleDateFormat;
-import java.util.Date;
-import java.util.HashMap;
-import java.util.LinkedList;
-import java.util.List;
-import java.util.Map;
-import java.util.Set;
-
-import jeeves.exceptions.BadInputEx;
-import jeeves.exceptions.BadParameterEx;
-import jeeves.exceptions.JeevesException;
-import jeeves.exceptions.OperationAbortedEx;
-import jeeves.guiservices.session.JeevesUser;
-import jeeves.interfaces.Logger;
-import jeeves.resources.dbms.Dbms;
->>>>>>> 44bb5950
 import jeeves.server.UserSession;
 import jeeves.server.context.ServiceContext;
 import org.apache.commons.lang.StringUtils;
-<<<<<<< HEAD
 import org.fao.geonet.Logger;
 import org.fao.geonet.constants.Geonet;
-import org.fao.geonet.domain.*;
-import org.fao.geonet.exceptions.BadInputEx;
-import org.fao.geonet.exceptions.BadParameterEx;
-import org.fao.geonet.exceptions.JeevesException;
-import org.fao.geonet.exceptions.OperationAbortedEx;
-=======
-import org.apache.commons.lang.time.StopWatch;
-import org.apache.log4j.DailyRollingFileAppender;
-import org.apache.log4j.PatternLayout;
-import org.fao.geonet.constants.Geonet;
-import org.fao.geonet.csw.common.exceptions.InvalidParameterValueEx;
->>>>>>> 44bb5950
 import org.fao.geonet.kernel.DataManager;
 import org.fao.geonet.kernel.MetadataIndexerProcessor;
 import org.fao.geonet.kernel.harvest.Common.OperResult;
@@ -76,13 +40,9 @@
 import org.fao.geonet.repository.UserRepository;
 import org.fao.geonet.repository.specification.MetadataSpecs;
 import org.fao.geonet.resources.Resources;
-<<<<<<< HEAD
 import org.fao.geonet.utils.Log;
 import org.fao.geonet.utils.QuartzSchedulerUtils;
 import org.fao.geonet.utils.Xml;
-=======
-import org.fao.geonet.services.harvesting.notifier.SendNotification;
->>>>>>> 44bb5950
 import org.jdom.Element;
 import org.joda.time.DateTime;
 import org.joda.time.DateTimeZone;
@@ -115,50 +75,6 @@
 	//---
 	//---------------------------------------------------------------------------
 
-<<<<<<< HEAD
-=======
-    /**
-     * Adds all AbstractHarvester instances
-     *
-     * @param context
-     * @throws Exception
-     */
-	public static void staticInit(ServiceContext context) throws Exception {
-		register(context, GeonetHarvester  .class);
-		register(context, Geonet20Harvester.class);
-		register(context, GeoPRESTHarvester.class);
-		register(context, WebDavHarvester  .class);
-		register(context, CswHarvester     .class);
-		register(context, Z3950Harvester   .class);
-		register(context, Z3950ConfigHarvester   .class);
-		register(context, OaiPmhHarvester  .class);
-		register(context, OgcWxSHarvester  .class);
-		register(context, ThreddsHarvester .class);
-		register(context, ArcSDEHarvester  .class);
-		register(context, LocalFilesystemHarvester	.class);
-		register(context, WfsFeaturesHarvester  .class);
-		register(context, LocalFilesystemHarvester      .class);
-	}
-
-    /**
-     * Register one instance of {@link AbstractHarvester} on the singleton.
-     *
-     * @param context
-     * @param harvester
-     * @throws Exception
-     */
-	private static void register(ServiceContext context, Class<?> harvester) throws Exception {
-		try {
-			Method initMethod = harvester.getMethod("init", context.getClass());
-			initMethod.invoke(null, context);
-			AbstractHarvester<?> ah = (AbstractHarvester<?>) harvester.newInstance();
-			hsHarvesters.put(ah.getType(), harvester);
-		}
-		catch(Exception e) {
-			throw new Exception("Cannot register harvester : "+harvester, e);
-		}
-	}
->>>>>>> 44bb5950
 
     /**
      * TODO javadoc.
@@ -167,22 +83,14 @@
      * @param context
      * @return
      */
-<<<<<<< HEAD
-	public static AbstractHarvester create(String type, ServiceContext context) throws BadParameterEx, OperationAbortedEx {
-=======
-	public static AbstractHarvester<?> create(String type, ServiceContext context, HarvesterSettingsManager sm, DataManager dm) throws BadParameterEx, OperationAbortedEx {
->>>>>>> 44bb5950
+	public static AbstractHarvester<?> create(String type, ServiceContext context) throws BadParameterEx, OperationAbortedEx {
 		//--- raises an exception if type is null
 		if (type == null) {
 			throw new BadParameterEx("type", null);
         }
 
 		try {
-<<<<<<< HEAD
-            AbstractHarvester ah = context.getApplicationContext().getBean(type, AbstractHarvester.class);
-=======
 			AbstractHarvester<?> ah = (AbstractHarvester<?>) c.newInstance();
->>>>>>> 44bb5950
 
 			ah.setContext(context);
 			return ah;
@@ -403,11 +311,7 @@
 		try {
 			status = Status.ACTIVE;
 			log.info("Started harvesting from node : " + nodeName);
-<<<<<<< HEAD
 			doHarvest(log);
-=======
-			doHarvest_(log, rm);
->>>>>>> 44bb5950
 			log.info("Ended harvesting from node : " + nodeName);
 		} catch(Throwable t) {
             context.getMonitorManager().getCounter(AbstractHarvesterErrorCounter.class).inc();
@@ -517,11 +421,7 @@
          */
 		@Override
 		public void process() throws Exception {
-<<<<<<< HEAD
 			doHarvest(logger);
-=======
-			doHarvest_(logger, rm);
->>>>>>> 44bb5950
 		}
 	}
 	
@@ -561,14 +461,17 @@
     /**
      *
      */
-<<<<<<< HEAD
     @Transactional
     void harvest() {
         running = true;
         long startTime = System.currentTimeMillis();
+
+        String logfile = initializeLog();
+        this.log.info("Starting harvesting of " + this.getParams().name);
         try {
             error = null;
-            final Logger logger = Log.createLogger(Geonet.HARVESTER);
+             errors.clear();
+			 final Logger logger = Log.createLogger(Geonet.HARVESTER);
             final String nodeName = getParams().name + " (" + getClass().getSimpleName() + ")";
             final String lastRun = new DateTime().withZone(DateTimeZone.forID("UTC")).toString();
             try {
@@ -587,17 +490,40 @@
                 if (getParams().oneRunOnly) {
                     stop();
                 }
+			} catch (InvalidParameterValueEx e) {
+				logger.error("The harvester " + this.getParams().name + "["
+						+ this.getType()
+						+ "] didn't accept some of the parameters sent.");
+
+				errors.add(new HarvestError(e, logger));
+				error = e;
             } catch (Throwable t) {
                 logger.warning("Raised exception while harvesting from : " + nodeName);
                 logger.warning(" (C) Class   : " + t.getClass().getSimpleName());
                 logger.warning(" (C) Message : " + t.getMessage());
                 error = t;
                 t.printStackTrace();
+			errors.add(new HarvestError(t, logger));
+		} finally {
+		    List<HarvestError> harvesterErrors = getErrors();
+		    if (harvesterErrors != null) {
+		        errors.addAll(harvesterErrors);
+		    }
             }
 
             long elapsedTime = (System.currentTimeMillis() - startTime) / 1000;
 
             // record the results/errors for this harvest in the database
+            Element result = getResult();
+            if (error != null) {
+                result = JeevesException.toElement(error);
+            }
+            Element logfile_ = new Element("logfile");
+            logfile_.setText(logfile);
+            result.addContent(logfile_);
+
+            result.addContent(toElement(errors));
+            
             try {
                 Element result = getResult();
                 if (error != null) result = JeevesException.toElement(error);
@@ -614,99 +540,6 @@
                 logger.warning("Raised exception while attempting to store harvest history from : " + nodeName);
                 e.printStackTrace();
                 logger.warning(" (C) Exc   : " + e);
-            }
-        } catch (Exception e) {
-           Log.error(Geonet.HARVESTER, "Error occurred opening transaction manager", e);
-        } finally {
-            running = false;
-        }
-
-    }
-
-    //---------------------------------------------------------------------------
-=======
-	void harvest()  {
-	    running = true;
-	    long startTime = System.currentTimeMillis();
-        String logfile = initializeLog();
-        this.log.info("Starting harvesting of " + this.getParams().name);
-	    try {
-            error = null;
-            errors.clear();
-		ResourceManager rm = new ResourceManager(context.getMonitorManager(), context.getProviderManager());
-		Logger logger = Log.createLogger(Geonet.HARVESTER);
-            String lastRun = new DateTime().withZone(DateTimeZone.forID("UTC")).toString();
-		String nodeName = getParams().name +" ("+ getClass().getSimpleName() +")";
-		    try {
-		login();
-			Dbms dbms = (Dbms) rm.open(Geonet.Res.MAIN_DB);
-
-			//--- update lastRun
-			settingMan.setValue(dbms, "harvesting/id:"+ id +"/info/lastRun", lastRun);
-
-			//--- proper harvesting
-			logger.info("Started harvesting from node : "+ nodeName);
-			HarvestWithIndexProcessor h = new HarvestWithIndexProcessor(dataMan, logger, rm);
-			    // todo check (was: processwithfastindexing)
-			h.process();
-			logger.info("Ended harvesting from node : "+ nodeName);
-
-			    if (getParams().oneRunOnly){
-				stop(dbms);
-                }
-			rm.close();
-			} catch (InvalidParameterValueEx e) {
-				logger.error("The harvester " + this.getParams().name + "["
-						+ this.getType()
-						+ "] didn't accept some of the parameters sent.");
-
-				errors.add(new HarvestError(e, logger));
-				error = e;
-
-				try {
-					rm.abort();
-				} catch (Exception ex) {
-					logger.fatal("CANNOT ABORT EXCEPTION");
-					logger.fatal(" (C) Exc : " + ex.getMessage());
-				}
-			}
-            catch(Throwable t) {
-			logger.warning("Raised exception while harvesting from : "+ nodeName);
-			logger.warning(" (C) Class   : "+ t.getClass().getSimpleName());
-			logger.warning(" (C) Message : "+ t.getMessage());
-			errors.add(new HarvestError(t, logger));
-			error = t;
-			t.printStackTrace();
-                try {
-				rm.abort();
-			}
-                catch (Exception ex) {
-				logger.warning("CANNOT ABORT EXCEPTION");
-				logger.warning(" (C) Exc : "+ ex);
-			}
-		} finally {
-		    List<HarvestError> harvesterErrors = getErrors();
-		    if (harvesterErrors != null) {
-		        errors.addAll(harvesterErrors);
-		    }
-		}
-        long elapsedTime = (System.currentTimeMillis() - startTime) / 1000;
-
-            // record the results/errors for this harvest in the database
-		Dbms dbms = null;
-		try {
-			dbms = (Dbms) rm.openDirect(Geonet.Res.MAIN_DB);
-            Element result = getResult();
-            if (error != null) {
-                result = JeevesException.toElement(error);
-            }
-            Element logfile_ = new Element("logfile");
-            logfile_.setText(logfile);
-            result.addContent(logfile_);
-
-            result.addContent(toElement(errors));
-            
-			HarvesterHistoryDao.write(dbms, context.getSerialFactory(), getType(), getParams().name, getParams().uuid, elapsedTime, lastRun, getParams().node, result);
 
             //Send notification email, if needed
             try {
@@ -715,34 +548,13 @@
                 logger.error("Raised exception while attempting to send email");
                 logger.error(" (C) Exc   : "+ e);
                 e.printStackTrace();
-            } finally {
-                try {
-                    if (dbms != null)
-                        rm.close(Geonet.Res.MAIN_DB, dbms);
-
-                } catch (Exception dbe) {
-                    dbe.printStackTrace();
-                    logger.error("Raised exception while attempting to close dbms connection to harvest history table");
-                    logger.error(" (C) Exc   : " + dbe);
-                }
             }
-
-        }
-            catch (Exception e) {
-			logger.warning("Raised exception while attempting to store harvest history from : "+ nodeName);
-			e.printStackTrace();
-			logger.warning(" (C) Exc   : "+ e);
-            }
-            finally {
-		}
-
-
-	    }
-        finally {
-	        running  = false;
-	    }
-
-	}
+        } catch (Exception e) {
+           Log.error(Geonet.HARVESTER, "Error occurred opening transaction manager", e);
+        } finally {
+            running = false;
+
+
 	  /**
      * Convert {@link HarvestError} to an element that can be saved on the
      * database
@@ -768,8 +580,7 @@
         }
         return res;
     }
-	//---------------------------------------------------------------------------
->>>>>>> 44bb5950
+    //---------------------------------------------------------------------------
 	//---
 	//--- Abstract methods that must be overridden
 	//---
@@ -873,23 +684,17 @@
      * @param l
      * @throws Exception
      */
-<<<<<<< HEAD
 	public abstract void doHarvest(Logger l) throws Exception;
-=======
-	protected abstract void doHarvest(Logger l, ResourceManager rm) throws Exception;
 	
 	/**
 	 * Outer function to get the execution time and common code.
 	 * @param log
-	 * @param rm
 	 * @throws Exception
 	 */
-	protected void doHarvest_(Logger log, ResourceManager rm) throws Exception
+	protected void doHarvest_(Logger log) throws Exception
 	{
-        doHarvest(log, rm);
-	}
->>>>>>> 44bb5950
-
+        doHarvest(log);
+	}
 	//---------------------------------------------------------------------------
 	//---
 	//--- Protected storage methods
@@ -1125,10 +930,5 @@
 
     protected Logger log = Log.createLogger(Geonet.HARVESTER);
 
-<<<<<<< HEAD
-=======
-	private static Map<String, Class<?>> hsHarvesters = new HashMap<String, Class<?>>();
 	protected IHarvester<T> h = null;
-
->>>>>>> 44bb5950
 }