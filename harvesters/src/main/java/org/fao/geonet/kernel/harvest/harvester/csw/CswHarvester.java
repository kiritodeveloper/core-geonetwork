//=============================================================================
//===	Copyright (C) 2001-2007 Food and Agriculture Organization of the
//===	United Nations (FAO-UN), United Nations World Food Programme (WFP)
//===	and United Nations Environment Programme (UNEP)
//===
//===	This program is free software; you can redistribute it and/or modify
//===	it under the terms of the GNU General Public License as published by
//===	the Free Software Foundation; either version 2 of the License, or (at
//===	your option) any later version.
//===
//===	This program is distributed in the hope that it will be useful, but
//===	WITHOUT ANY WARRANTY; without even the implied warranty of
//===	MERCHANTABILITY or FITNESS FOR A PARTICULAR PURPOSE. See the GNU
//===	General Public License for more details.
//===
//===	You should have received a copy of the GNU General Public License
//===	along with this program; if not, write to the Free Software
//===	Foundation, Inc., 51 Franklin St, Fifth Floor, Boston, MA 02110-1301, USA
//===
//===	Contact: Jeroen Ticheler - FAO - Viale delle Terme di Caracalla 2,
//===	Rome - Italy. email: geonetwork@osgeo.org
//==============================================================================

package org.fao.geonet.kernel.harvest.harvester.csw;

import org.fao.geonet.domain.Source;
import org.fao.geonet.exceptions.BadInputEx;
import org.fao.geonet.Logger;
import jeeves.server.context.ServiceContext;
import jeeves.server.resources.ResourceManager;
import org.fao.geonet.constants.Geonet;
import org.fao.geonet.kernel.harvest.harvester.AbstractHarvester;
import org.fao.geonet.kernel.harvest.harvester.AbstractParams;
import org.fao.geonet.repository.SourceRepository;
import org.fao.geonet.resources.Resources;
import org.jdom.Element;

import java.io.File;
import java.sql.SQLException;
import java.util.UUID;

/**
 *
 */
public class CswHarvester extends AbstractHarvester {
	//--------------------------------------------------------------------------
	//---
	//--- Static init
	//---
	//--------------------------------------------------------------------------

	public static void init(ServiceContext context) throws Exception {}

	//--------------------------------------------------------------------------
	//---
	//--- Harvesting type
	//---
	//--------------------------------------------------------------------------

	public String getType() { return "csw"; }

	//--------------------------------------------------------------------------
	//---
	//--- Init
	//---
	//--------------------------------------------------------------------------

	protected void doInit(Element node) throws BadInputEx {
		params = new CswParams(dataMan);
        super.setParams(params);
		params.create(node);
	}

	//---------------------------------------------------------------------------
	//---
	//--- Add
	//---
	//---------------------------------------------------------------------------

    /**
     * TODO javadoc.
     *
     * @param node
     * @return
     * @throws BadInputEx
     * @throws SQLException
     */
	protected String doAdd(Element node) throws BadInputEx, SQLException {
		params = new CswParams(dataMan);
        super.setParams(params);

        //--- retrieve/initialize information
		params.create(node);

		//--- force the creation of a new uuid
		params.uuid = UUID.randomUUID().toString();

		String id = settingMan.add("harvesting", "node", getType());

		storeNode(params, "id:"+id);
        Source source = new Source(params.uuid, params.name, true);
        context.getBean(SourceRepository.class).save(source);
        Resources.copyLogo(context, "images" + File.separator + "harvesting" + File.separator + params.icon, params.uuid);
		
		return id;
	}

	//---------------------------------------------------------------------------
	//---
	//--- Update
	//---
	//---------------------------------------------------------------------------

    /**
     *
     * @param id
     * @param node
     * @throws BadInputEx
     * @throws SQLException
     */
	protected void doUpdate(String id, Element node) throws BadInputEx, SQLException {
		CswParams copy = params.copy();
        super.setParams(params);

        //--- update variables
		copy.update(node);

		String path = "harvesting/id:"+ id;

		settingMan.removeChildren(path);

		//--- update database
		storeNode(copy, path);

		//--- we update a copy first because if there is an exception CswParams could be half updated and so it could be
		// in an inconsistent state

        Source source = new Source(copy.uuid, copy.name, true);
        context.getBean(SourceRepository.class).save(source);
        Resources.copyLogo(context, "images" + File.separator + "harvesting" + File.separator + copy.icon, copy.uuid);

		params = copy;
        super.setParams(params);

    }

    /**
     *
     * @param p
     * @param path
     * @param siteId
     * @param optionsId
     * @throws SQLException
     */
	protected void storeNodeExtra(AbstractParams p, String path, String siteId, String optionsId) throws SQLException {
		CswParams params = (CswParams) p;
		
<<<<<<< HEAD
		settingMan.add("id:"+siteId, "capabUrl", params.capabUrl);
		settingMan.add("id:"+siteId, "icon",     params.icon);
                settingMan.add("id:"+siteId, "rejectDuplicateResource", params.rejectDuplicateResource);
=======
		settingMan.add(dbms, "id:"+siteId, "capabUrl", params.capabUrl);
		settingMan.add(dbms, "id:"+siteId, "icon",     params.icon);
        settingMan.add(dbms, "id:"+siteId, "rejectDuplicateResource", params.rejectDuplicateResource);
        settingMan.add(dbms, "id:"+siteId, "queryScope", params.queryScope);
        settingMan.add(dbms, "id:"+siteId, "hopCount",     params.hopCount);
>>>>>>> 9431a586
		
		//--- store dynamic search nodes
		String  searchID = settingMan.add(path, "search", "");	
		
		if (params.eltSearches!=null){
			for (Element element : params.eltSearches) {
				if (!element.getName().startsWith("parser")){
					settingMan.add("id:"+searchID, element.getName(), element.getText());
				}
			}
		}

		//--- store search nodes
		/*for (Search s : params.getSearches())
		{
			String  searchID = settingMan.add(path, "search", "");

			settingMan.add("id:"+searchID, "freeText", s.freeText);
			settingMan.add("id:"+searchID, "title",    s.title);
			settingMan.add("id:"+searchID, "abstract", s.abstrac);
			settingMan.add("id:"+searchID, "subject",  s.subject);
			settingMan.add("id:"+searchID, "minscale", s.minscale);
			settingMan.add("id:"+searchID, "maxscale", s.maxscale);
		}*/
	}

	//---------------------------------------------------------------------------
	//---
	//--- Harvest
	//---
	//---------------------------------------------------------------------------

    /**
     *
     * @param log
     * @throws Exception
     */
	protected void doHarvest(Logger log) throws Exception {
		Harvester h = new Harvester(log, context, params);
		this.result = h.harvest();
	}

	//---------------------------------------------------------------------------
	//---
	//--- Variables
	//---
	//---------------------------------------------------------------------------

	private CswParams params;
}<|MERGE_RESOLUTION|>--- conflicted
+++ resolved
@@ -155,17 +155,11 @@
 	protected void storeNodeExtra(AbstractParams p, String path, String siteId, String optionsId) throws SQLException {
 		CswParams params = (CswParams) p;
 		
-<<<<<<< HEAD
 		settingMan.add("id:"+siteId, "capabUrl", params.capabUrl);
 		settingMan.add("id:"+siteId, "icon",     params.icon);
-                settingMan.add("id:"+siteId, "rejectDuplicateResource", params.rejectDuplicateResource);
-=======
-		settingMan.add(dbms, "id:"+siteId, "capabUrl", params.capabUrl);
-		settingMan.add(dbms, "id:"+siteId, "icon",     params.icon);
-        settingMan.add(dbms, "id:"+siteId, "rejectDuplicateResource", params.rejectDuplicateResource);
-        settingMan.add(dbms, "id:"+siteId, "queryScope", params.queryScope);
-        settingMan.add(dbms, "id:"+siteId, "hopCount",     params.hopCount);
->>>>>>> 9431a586
+        settingMan.add("id:"+siteId, "rejectDuplicateResource", params.rejectDuplicateResource);
+        settingMan.add("id:"+siteId, "queryScope", params.queryScope);
+        settingMan.add("id:"+siteId, "hopCount",     params.hopCount);
 		
 		//--- store dynamic search nodes
 		String  searchID = settingMan.add(path, "search", "");	
