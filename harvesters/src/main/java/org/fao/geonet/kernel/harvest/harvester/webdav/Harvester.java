--- conflicted
+++ resolved
@@ -306,11 +306,7 @@
             } catch (Exception e) {
                 log.error("  - Failed to set uuid for metadata with remote path : "
                     + rf.getPath());
-<<<<<<< HEAD
-                errors.add(new HarvestError(context, e, this.log));
-=======
                 errors.add(new HarvestError(this.context, e, this.log));
->>>>>>> 11fa3f3f
                 result.couldNotInsert++;
                 return;
             }
