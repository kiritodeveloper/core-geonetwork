--- conflicted
+++ resolved
@@ -1,11 +1,8 @@
 package org.fao.geonet.kernel.harvest;
 
 import jeeves.server.context.ServiceContext;
-<<<<<<< HEAD
 import org.fao.geonet.Logger;
-=======
 
->>>>>>> 44bb5950
 import org.fao.geonet.kernel.DataManager;
 import org.fao.geonet.kernel.harvest.harvester.AbstractHarvester;
 import org.fao.geonet.kernel.harvest.harvester.CategoryMapper;
@@ -36,11 +33,7 @@
      * @param log
      * @throws Exception
      */
-<<<<<<< HEAD
-    protected void addCategories(String id, Iterable<String> categories, CategoryMapper localCateg, DataManager dataMan, ServiceContext context, Logger log, String serverCategory) throws Exception {
-=======
-    public void addCategories(String id, Iterable<String> categories, CategoryMapper localCateg, DataManager dataMan, Dbms dbms, ServiceContext context, Logger log, String serverCategory) throws Exception {
->>>>>>> 44bb5950
+    public void addCategories(String id, Iterable<String> categories, CategoryMapper localCateg, DataManager dataMan, ServiceContext context, Logger log, String serverCategory) throws Exception {
         for(String catId : categories)  {
             String name = localCateg.getName(catId);
 
@@ -77,11 +70,7 @@
      * @param log
      * @throws Exception
      */
-<<<<<<< HEAD
-    protected void addPrivileges(String id, Iterable<Privileges> privilegesIterable, GroupMapper localGroups, DataManager dataMan, ServiceContext context, Logger log) throws Exception {
-=======
-    public void addPrivileges(String id, Iterable<Privileges> privilegesIterable, GroupMapper localGroups, DataManager dataMan, ServiceContext context, Dbms dbms, Logger log) throws Exception {
->>>>>>> 44bb5950
+    public void addPrivileges(String id, Iterable<Privileges> privilegesIterable, GroupMapper localGroups, DataManager dataMan, ServiceContext context, Logger log) throws Exception {
         for (Privileges priv : privilegesIterable) {
             String name = localGroups.getName(priv.getGroupId());
 
