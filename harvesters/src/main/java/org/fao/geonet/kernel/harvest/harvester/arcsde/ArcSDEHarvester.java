--- conflicted
+++ resolved
@@ -325,12 +325,7 @@
                         idsForHarvestingResult.add(Integer.valueOf(id));
                     }
                 }
-<<<<<<< HEAD
-            } catch(Throwable t) {
-                t.printStackTrace();
-=======
             }catch(Throwable t) {
->>>>>>> 21503235
                 log.error("Unable to process record from arcsde (" + this.params.getName() + ")");
                 log.error("   Record failed. Error is: " + t.getMessage());
                 log.error(t);
