//=============================================================================
//===	Copyright (C) 2001-2007 Food and Agriculture Organization of the
//===	United Nations (FAO-UN), United Nations World Food Programme (WFP)
//===	and United Nations Environment Programme (UNEP)
//===
//===	This program is free software; you can redistribute it and/or modify
//===	it under the terms of the GNU General Public License as published by
//===	the Free Software Foundation; either version 2 of the License, or (at
//===	your option) any later version.
//===
//===	This program is distributed in the hope that it will be useful, but
//===	WITHOUT ANY WARRANTY; without even the implied warranty of
//===	MERCHANTABILITY or FITNESS FOR A PARTICULAR PURPOSE. See the GNU
//===	General Public License for more details.
//===
//===	You should have received a copy of the GNU General Public License
//===	along with this program; if not, write to the Free Software
//===	Foundation, Inc., 51 Franklin St, Fifth Floor, Boston, MA 02110-1301, USA
//===
//===	Contact: Jeroen Ticheler - FAO - Viale delle Terme di Caracalla 2,
//===	Rome - Italy. email: geonetwork@osgeo.org
//==============================================================================

package org.fao.geonet.kernel.harvest.harvester.oaipmh;

import jeeves.server.context.ServiceContext;
<<<<<<< HEAD
=======
import jeeves.utils.Util;
import jeeves.utils.Xml;

import org.eclipse.emf.common.command.AbortExecutionException;
>>>>>>> 44bb5950
import org.fao.geonet.GeonetContext;
import org.fao.geonet.Logger;
import org.fao.geonet.Util;
import org.fao.geonet.constants.Geonet;
import org.fao.geonet.domain.ISODate;
import org.fao.geonet.domain.Metadata;
import org.fao.geonet.domain.MetadataType;
import org.fao.geonet.domain.OperationAllowedId_;
import org.fao.geonet.exceptions.OperationAbortedEx;
import org.fao.geonet.kernel.DataManager;
import org.fao.geonet.kernel.harvest.BaseAligner;
import org.fao.geonet.kernel.harvest.harvester.CategoryMapper;
import org.fao.geonet.kernel.harvest.harvester.GroupMapper;
import org.fao.geonet.kernel.harvest.harvester.HarvestError;
import org.fao.geonet.kernel.harvest.harvester.HarvestResult;
import org.fao.geonet.kernel.harvest.harvester.IHarvester;
import org.fao.geonet.kernel.harvest.harvester.UUIDMapper;
import org.fao.geonet.lib.Lib;
import org.fao.geonet.repository.MetadataRepository;
import org.fao.geonet.repository.OperationAllowedRepository;
import org.fao.geonet.utils.GeonetHttpRequestFactory;
import org.fao.geonet.utils.Xml;
import org.fao.geonet.utils.XmlRequest;
import org.fao.oaipmh.OaiPmh;
import org.fao.oaipmh.exceptions.NoRecordsMatchException;
import org.fao.oaipmh.requests.GetRecordRequest;
import org.fao.oaipmh.requests.ListIdentifiersRequest;
import org.fao.oaipmh.responses.GetRecordResponse;
import org.fao.oaipmh.responses.Header;
import org.fao.oaipmh.responses.ListIdentifiersResponse;
import org.jdom.Element;
import org.jdom.JDOMException;

import java.io.File;
import java.net.MalformedURLException;
import java.net.URL;
import java.util.HashSet;
import java.util.LinkedList;
import java.util.List;
import java.util.Set;

//=============================================================================

class Harvester extends BaseAligner implements IHarvester<HarvestResult>
{
	private HarvestResult result;
	//--------------------------------------------------------------------------
	//---
	//--- Constructor
	//---
	//--------------------------------------------------------------------------

	public Harvester(Logger log, ServiceContext context, OaiPmhParams params)
	{
		this.log    = log;
		this.context= context;
		this.params = params;

		result = new HarvestResult();

		GeonetContext gc = (GeonetContext) context.getHandlerContext(Geonet.CONTEXT_NAME);
		dataMan = gc.getBean(DataManager.class);
	}

	//---------------------------------------------------------------------------
	//---
	//--- API methods
	//---
	//---------------------------------------------------------------------------

<<<<<<< HEAD
	public HarvestResult harvest() throws Exception {

		ListIdentifiersRequest req = new ListIdentifiersRequest(context.getBean(GeonetHttpRequestFactory.class));
		req.setSchemaPath(new File(context.getAppPath() + Geonet.SchemaPath.OAI_PMH));

        XmlRequest t = req.getTransport();
		t.setUrl(new URL(params.url));
=======
	public HarvestResult harvest(Logger log) throws Exception 
	{
	    this.log = log;
	    
		ListIdentifiersRequest req = new ListIdentifiersRequest();
		req.setSchemaPath(new File(context.getAppPath() + Geonet.SchemaPath.OAI_PMH));

		Transport t = req.getTransport();
		try {
			t.setUrl(new URL(params.url));
        } catch (MalformedURLException e1) {
            HarvestError harvestError = new HarvestError(e1, log);
            harvestError.setDescription(harvestError.getDescription() + " " + params.url);
            errors.add(harvestError);
            throw new AbortExecutionException(e1);
        }
>>>>>>> 44bb5950

		if (params.useAccount)
			t.setCredentials(params.username, params.password);

		//--- set the proxy info if necessary
		Lib.net.setupProxy(context, t);

		//--- perform all searches

		Set<RecordInfo> records = new HashSet<RecordInfo>();

        for (Search s : params.getSearches()) {
            try {
                records.addAll(search(req, s));
            } catch (Exception e) {
                log.error("Unknown error trying to harvest");
                log.error(e.getMessage());
                e.printStackTrace();
                errors.add(new HarvestError(e, log));
            } catch (Throwable e) {
                log.fatal("Something unknown and terrible happened while harvesting");
                log.fatal(e.getMessage());
                e.printStackTrace();
                errors.add(new HarvestError(e, log));
            }
        }

        if (params.isSearchEmpty()) {
            try {
                log.debug("Doing an empty search");
                records.addAll(search(req, Search.createEmptySearch()));
            } catch(Exception e) {
                log.error("Unknown error trying to harvest");
                log.error(e.getMessage());
                e.printStackTrace();
                errors.add(new HarvestError(e, log));
            } catch(Throwable e) {
                log.fatal("Something unknown and terrible happened while harvesting");
                log.fatal(e.getMessage());
                e.printStackTrace();
                errors.add(new HarvestError(e, log));
            }
        }

		log.info("Total records processed in all searches :"+ records.size());

		//--- align local node

		if (records.size() != 0)
			align(t, records);

		return result;
	}

	//---------------------------------------------------------------------------
	//---
	//--- Private methods
	//---
	//---------------------------------------------------------------------------

	private Set<RecordInfo> search(ListIdentifiersRequest req, Search s) throws OperationAbortedEx
	{
		//--- setup search parameters

		if (s.from.length() != 0)	req.setFrom(new ISODate(s.from));
			else							req.setFrom(null);

		if (s.until.length() != 0)	req.setUntil(new ISODate(s.until));
			else 							req.setUntil(null);

		if (s.set.length() != 0) 	req.setSet(s.set);
			else 							req.setSet(null);

		req.setMetadataPrefix(s.prefix);

		//--- execute request and loop on response

		Set<RecordInfo> records = new HashSet<RecordInfo>();

		log.info("Searching on : "+ params.name);

		try
		{
			ListIdentifiersResponse response = req.execute();

			while (response.hasNext())
			{
				Header h = response.next();

				if (!h.isDeleted())
					records.add(new RecordInfo(h, s.prefix));
			}

			log.info("Records added to result list : "+ records.size());

			return records;
		}
		catch(NoRecordsMatchException e)
		{
			log.warning("No records were matched: " + e.getMessage());
			this.errors.add(new HarvestError(e, log));
			return records;
		}

		catch(Exception e)
		{
			log.warning("Raised exception when searching : "+ e);
			log.warning(Util.getStackTrace(e));
            this.errors.add(new HarvestError(e, log));
			throw new OperationAbortedEx("Raised exception when searching", e);
		}
	}

	//---------------------------------------------------------------------------

	private void align(XmlRequest t, Set<RecordInfo> records) throws Exception
	{
		log.info("Start of alignment for : "+ params.name);

		//-----------------------------------------------------------------------
		//--- retrieve all local categories and groups
		//--- retrieve harvested uuids for given harvesting node

		localCateg = new CategoryMapper(context);
		localGroups= new GroupMapper(context);
		localUuids = new UUIDMapper(context.getBean(MetadataRepository.class), params.uuid);

        dataMan.flush();

        //-----------------------------------------------------------------------
		//--- remove old metadata

		for (String uuid : localUuids.getUUIDs())
			if (!exists(records, uuid))
			{
				String id = localUuids.getID(uuid);

                if(log.isDebugEnabled()) log.debug("  - Removing old metadata with local id:"+ id);
				dataMan.deleteMetadataGroup(context, id);

                dataMan.flush();

                result.locallyRemoved++;
			}

		//-----------------------------------------------------------------------
		//--- insert/update new metadata

		for(RecordInfo ri : records)
		{
			result.totalMetadata++;

			String id = localUuids.getID(ri.id);

			if (id == null)	addMetadata(t, ri);
			else				updateMetadata(t, ri, id);
		}

		log.info("End of alignment for : "+ params.name);
	}

	//--------------------------------------------------------------------------
	/** Return true if the uuid is present in the remote records */

	private boolean exists(Set<RecordInfo> records, String uuid)
	{
		for(RecordInfo ri : records)
			if (uuid.equals(ri.id))
				return true;

		return false;
	}

	//--------------------------------------------------------------------------
	//---
	//--- Private methods : addMetadata
	//---
	//--------------------------------------------------------------------------

	private void addMetadata(XmlRequest t, RecordInfo ri) throws Exception
	{
		Element md = retrieveMetadata(t, ri);

		if (md == null)
			return;

		//--- schema handled check already done

		String schema = dataMan.autodetectSchema(md);

        if(log.isDebugEnabled()) log.debug("  - Adding metadata with remote id : "+ ri.id);

        //
        // insert metadata
        //
        String group = null, isTemplate = null, docType = null, title = null, category = null;
        boolean ufo = false, indexImmediate = false;
        String id = dataMan.insertMetadata(context, schema, md, ri.id, Integer.parseInt(params.ownerId), group, params.uuid,
                         isTemplate, docType, title, category, ri.changeDate.toString(), ri.changeDate.toString(), ufo, indexImmediate);

		int iId = Integer.parseInt(id);

		dataMan.setTemplateExt(iId, MetadataType.METADATA, null);
		dataMan.setHarvestedExt(iId, params.uuid);

        addPrivileges(id, params.getPrivileges(), localGroups, dataMan, context, log);
        addCategories(id, params.getCategories(), localCateg, dataMan, context, log, null);

        dataMan.flush();

        dataMan.indexMetadata(id);
		result.addedMetadata++;
	}

	//--------------------------------------------------------------------------

	private Element retrieveMetadata(XmlRequest transport, RecordInfo ri)
	{
		try
		{
            if(log.isDebugEnabled()) log.debug("  - Getting remote metadata with id : "+ ri.id);

			GetRecordRequest req = new GetRecordRequest(transport);
			req.setSchemaPath(new File(context.getAppPath() + Geonet.SchemaPath.OAI_PMH));
			req.setIdentifier(ri.id);
			req.setMetadataPrefix(ri.prefix);

			GetRecordResponse res = req.execute();

			Element md = res.getRecord().getMetadata();

            if(log.isDebugEnabled()) log.debug("    - Record got:\n"+ Xml.getString(md));

			if (isOaiDc(md))
			{
                if(log.isDebugEnabled()) log.debug("    - Converting oai_dc to dublin core");
				md = toDublinCore(md);

				if (md == null)
					return null;
			}

			String schema = dataMan.autodetectSchema(md, null);

			if (schema == null)
			{
				log.warning("Skipping metadata with unknown schema. Remote id : "+ ri.id);
				result.unknownSchema++;
			}
			else
			{
				if (!params.validate || validates(schema, md))
					return (Element) md.detach();

				log.warning("Skipping metadata that does not validate. Remote id : "+ ri.id);
				result.doesNotValidate++;
			}
		}

		catch(JDOMException e)
		{
            HarvestError harvestError = new HarvestError(e, log);
            harvestError.setDescription("Skipping metadata with bad XML format. Remote id : "+ ri.id);
            harvestError.printLog(log);
            this.errors.add(harvestError);
			result.badFormat++;
		}

		catch(Exception e)
		{
            HarvestError harvestError = new HarvestError(e, log);
            harvestError.setDescription("Raised exception while getting metadata file : "+ e);
            this.errors.add(harvestError);
            harvestError.printLog(log);
			result.unretrievable++;
		}

		//--- we don't raise any exception here. Just try to go on
		return null;
	}

	//--------------------------------------------------------------------------

	private boolean isOaiDc(Element md)
	{
		return (md.getName().equals("dc")) && (md.getNamespace().equals(OaiPmh.Namespaces.OAI_DC));
	}

	//--------------------------------------------------------------------------

	private Element toDublinCore(Element md)
	{
		String styleSheet = context.getAppPath() +"conversion/oai_dc-to-dublin-core/main.xsl";

		try
		{
			return Xml.transform(md, styleSheet);
		}
		catch (Exception e)
		{
            HarvestError harvestError = new HarvestError(e, log);
            harvestError.setDescription("Cannot convert oai_dc to dublin core : "+ e);
            this.errors.add(harvestError);
            harvestError.printLog(log);
			return null;
		}
	}

	//--------------------------------------------------------------------------

	private boolean validates(String schema, Element md)
	{
		try
		{
			dataMan.validate(schema, md);
			return true;
		}
		catch (Exception e)
		{
            HarvestError harvestError = new HarvestError(e, log);
            this.errors.add(harvestError);
			return false;
		}
	}

	//--------------------------------------------------------------------------
	//---
	//--- Private methods : updateMetadata
	//---
	//--------------------------------------------------------------------------

	private void updateMetadata(XmlRequest t, RecordInfo ri, String id) throws Exception
	{
		String date = localUuids.getChangeDate(ri.id);

		if (!ri.isMoreRecentThan(date))
		{
            if(log.isDebugEnabled()) log.debug("  - Metadata XML not changed for remote id : "+ ri.id);
			result.unchangedMetadata++;
		}
		else
		{
            if(log.isDebugEnabled()) log.debug("  - Updating local metadata for remote id : "+ ri.id);

			Element md = retrieveMetadata(t, ri);

			if (md == null)
				return;

            //
            // update metadata
            //
            boolean validate = false;
            boolean ufo = false;
            boolean index = false;
            String language = context.getLanguage();
            final Metadata metadata = dataMan.updateMetadata(context, id, md, validate, ufo, index, language, ri.changeDate.toString(),
                    false);

            //--- the administrator could change privileges and categories using the
			//--- web interface so we have to re-set both

            OperationAllowedRepository repository = context.getBean(OperationAllowedRepository.class);
            repository.deleteAllByIdAttribute(OperationAllowedId_.metadataId, Integer.parseInt(id));
            addPrivileges(id, params.getPrivileges(), localGroups, dataMan, context, log);

            metadata.getCategories().clear();
            context.getBean(MetadataRepository.class).save(metadata);

            addCategories(id, params.getCategories(), localCateg, dataMan, context, log, null);

            dataMan.flush();
            dataMan.indexMetadata(id);
			result.updatedMetadata++;
		}
	}


    public List<HarvestError> getErrors() {
        return errors;
    }

	//---------------------------------------------------------------------------
	//---
	//--- Variables
	//---
	//---------------------------------------------------------------------------

	private Logger         log;
	private ServiceContext context;
	private OaiPmhParams   params;
	private DataManager    dataMan;
	private CategoryMapper localCateg;
	private GroupMapper    localGroups;
	private UUIDMapper     localUuids;
    /**
     * Contains a list of accumulated errors during the executing of this harvest.
     */
    private List<HarvestError> errors = new LinkedList<HarvestError>();
}

//=============================================================================

<|MERGE_RESOLUTION|>--- conflicted
+++ resolved
@@ -24,13 +24,8 @@
 package org.fao.geonet.kernel.harvest.harvester.oaipmh;
 
 import jeeves.server.context.ServiceContext;
-<<<<<<< HEAD
-=======
-import jeeves.utils.Util;
-import jeeves.utils.Xml;
 
 import org.eclipse.emf.common.command.AbortExecutionException;
->>>>>>> 44bb5950
 import org.fao.geonet.GeonetContext;
 import org.fao.geonet.Logger;
 import org.fao.geonet.Util;
@@ -101,23 +96,14 @@
 	//---
 	//---------------------------------------------------------------------------
 
-<<<<<<< HEAD
 	public HarvestResult harvest() throws Exception {
+
+	    this.log = log
 
 		ListIdentifiersRequest req = new ListIdentifiersRequest(context.getBean(GeonetHttpRequestFactory.class));
 		req.setSchemaPath(new File(context.getAppPath() + Geonet.SchemaPath.OAI_PMH));
 
         XmlRequest t = req.getTransport();
-		t.setUrl(new URL(params.url));
-=======
-	public HarvestResult harvest(Logger log) throws Exception 
-	{
-	    this.log = log;
-	    
-		ListIdentifiersRequest req = new ListIdentifiersRequest();
-		req.setSchemaPath(new File(context.getAppPath() + Geonet.SchemaPath.OAI_PMH));
-
-		Transport t = req.getTransport();
 		try {
 			t.setUrl(new URL(params.url));
         } catch (MalformedURLException e1) {
@@ -126,7 +112,6 @@
             errors.add(harvestError);
             throw new AbortExecutionException(e1);
         }
->>>>>>> 44bb5950
 
 		if (params.useAccount)
 			t.setCredentials(params.username, params.password);
