//=============================================================================
//===	Copyright (C) 2001-2007 Food and Agriculture Organization of the
//===	United Nations (FAO-UN), United Nations World Food Programme (WFP)
//===	and United Nations Environment Programme (UNEP)
//===
//===	This program is free software; you can redistribute it and/or modify
//===	it under the terms of the GNU General Public License as published by
//===	the Free Software Foundation; either version 2 of the License, or (at
//===	your option) any later version.
//===
//===	This program is distributed in the hope that it will be useful, but
//===	WITHOUT ANY WARRANTY; without even the implied warranty of
//===	MERCHANTABILITY or FITNESS FOR A PARTICULAR PURPOSE. See the GNU
//===	General Public License for more details.
//===
//===	You should have received a copy of the GNU General Public License
//===	along with this program; if not, write to the Free Software
//===	Foundation, Inc., 51 Franklin St, Fifth Floor, Boston, MA 02110-1301, USA
//===
//===	Contact: Jeroen Ticheler - FAO - Viale delle Terme di Caracalla 2,
//===	Rome - Italy. email: geonetwork@osgeo.org
//==============================================================================

package org.fao.geonet.kernel.harvest.harvester.oaipmh;

import java.net.MalformedURLException;
import java.net.URL;
import java.nio.file.Path;
import java.util.Collections;
import java.util.HashSet;
import java.util.LinkedList;
import java.util.List;
import java.util.Map;
import java.util.Set;
import java.util.concurrent.atomic.AtomicBoolean;

import org.eclipse.emf.common.command.AbortExecutionException;
import org.fao.geonet.GeonetContext;
import org.fao.geonet.Logger;
import org.fao.geonet.Util;
import org.fao.geonet.constants.Geonet;
import org.fao.geonet.domain.ISODate;
import org.fao.geonet.domain.Metadata;
import org.fao.geonet.domain.MetadataType;
import org.fao.geonet.domain.OperationAllowedId_;
import org.fao.geonet.domain.Pair;
import org.fao.geonet.exceptions.OperationAbortedEx;
import org.fao.geonet.kernel.DataManager;
import org.fao.geonet.kernel.UpdateDatestamp;
import org.fao.geonet.kernel.harvest.BaseAligner;
import org.fao.geonet.kernel.harvest.harvester.CategoryMapper;
import org.fao.geonet.kernel.harvest.harvester.GroupMapper;
import org.fao.geonet.kernel.harvest.harvester.HarvestError;
import org.fao.geonet.kernel.harvest.harvester.HarvestResult;
import org.fao.geonet.kernel.harvest.harvester.HarvesterUtil;
import org.fao.geonet.kernel.harvest.harvester.IHarvester;
import org.fao.geonet.kernel.harvest.harvester.UUIDMapper;
import org.fao.geonet.lib.Lib;
import org.fao.geonet.repository.MetadataRepository;
import org.fao.geonet.repository.OperationAllowedRepository;
import org.fao.geonet.utils.GeonetHttpRequestFactory;
import org.fao.geonet.utils.Xml;
import org.fao.geonet.utils.XmlRequest;
import org.fao.oaipmh.OaiPmh;
import org.fao.oaipmh.exceptions.NoRecordsMatchException;
import org.fao.oaipmh.requests.GetRecordRequest;
import org.fao.oaipmh.requests.ListIdentifiersRequest;
import org.fao.oaipmh.responses.GetRecordResponse;
import org.fao.oaipmh.responses.Header;
import org.fao.oaipmh.responses.ListIdentifiersResponse;
import org.jdom.Element;
import org.jdom.JDOMException;

import jeeves.server.context.ServiceContext;

//=============================================================================

class Harvester extends BaseAligner implements IHarvester<HarvestResult>
{
	private HarvestResult result;
	//--------------------------------------------------------------------------
	//---
	//--- Constructor
	//---
	//--------------------------------------------------------------------------

	public Harvester(AtomicBoolean cancelMonitor, Logger log, ServiceContext context, OaiPmhParams params)
	{
        super(cancelMonitor);
		this.log    = log;
		this.context= context;
		this.params = params;

		result = new HarvestResult();

		GeonetContext gc = (GeonetContext) context.getHandlerContext(Geonet.CONTEXT_NAME);
		dataMan = gc.getBean(DataManager.class);
	}

	//---------------------------------------------------------------------------
	//---
	//--- API methods
	//---
	//---------------------------------------------------------------------------

	public HarvestResult harvest(Logger log) throws Exception {

	    this.log = log;

		ListIdentifiersRequest req = new ListIdentifiersRequest(context.getBean(GeonetHttpRequestFactory.class));
		req.setSchemaPath(context.getAppPath().resolve(Geonet.SchemaPath.OAI_PMH));

        XmlRequest t = req.getTransport();
		try {
			t.setUrl(new URL(params.url));
        } catch (MalformedURLException e1) {
            HarvestError harvestError = new HarvestError(e1, log);
            harvestError.setDescription(harvestError.getDescription() + " " + params.url);
            errors.add(harvestError);
            throw new AbortExecutionException(e1);
        }

		if (params.isUseAccount()) {
            t.setCredentials(params.getUsername(), params.getPassword());
        }

		//--- set the proxy info if necessary
		Lib.net.setupProxy(context, t);

		//--- perform all searches

		Set<RecordInfo> records = new HashSet<RecordInfo>();

        for (Search s : params.getSearches()) {

            if (cancelMonitor.get()) {
                return this.result;
            }

            try {
                records.addAll(search(req, s));
            } catch (Exception e) {
                log.error("Unknown error trying to harvest");
                log.error(e.getMessage());
                e.printStackTrace();
                errors.add(new HarvestError(e, log));
            } catch (Throwable e) {
                log.fatal("Something unknown and terrible happened while harvesting");
                log.fatal(e.getMessage());
                e.printStackTrace();
                errors.add(new HarvestError(e, log));
            }
        }

        if (params.isSearchEmpty()) {
            try {
                log.debug("Doing an empty search");
                records.addAll(search(req, Search.createEmptySearch()));
            } catch(Exception e) {
                log.error("Unknown error trying to harvest");
                log.error(e.getMessage());
                e.printStackTrace();
                errors.add(new HarvestError(e, log));
            } catch(Throwable e) {
                log.fatal("Something unknown and terrible happened while harvesting");
                log.fatal(e.getMessage());
                e.printStackTrace();
                errors.add(new HarvestError(e, log));
            }
        }

		log.info("Total records processed in all searches :"+ records.size());

		//--- align local node

		if (records.size() != 0)
			align(t, records);

		return result;
	}

	//---------------------------------------------------------------------------
	//---
	//--- Private methods
	//---
	//---------------------------------------------------------------------------

	private Set<RecordInfo> search(ListIdentifiersRequest req, Search s) throws OperationAbortedEx
	{
        //--- setup search parameters

        if (s.from.length() != 0) req.setFrom(new ISODate(s.from));
        else req.setFrom(null);

        if (s.until.length() != 0) req.setUntil(new ISODate(s.until));
        else req.setUntil(null);

        if (s.set.length() != 0) req.setSet(s.set);
        else req.setSet(null);

        req.setMetadataPrefix(s.prefix);

        //--- execute request and loop on response

        Set<RecordInfo> records = new HashSet<RecordInfo>();

        log.info("Searching on : " + params.getName());

        try {
            ListIdentifiersResponse response = req.execute();

            while (response.hasNext()) {
                if (cancelMonitor.get()) {
                    return Collections.emptySet();
                }

                Header h = response.next();

                if (!h.isDeleted())
                    records.add(new RecordInfo(h, s.prefix));
            }

            log.info("Records added to result list : " + records.size());

            return records;
        } catch (NoRecordsMatchException e) {
            log.warning("No records were matched: " + e.getMessage());
            this.errors.add(new HarvestError(e, log));
            return records;
        } catch (Exception e) {
            log.warning("Raised exception when searching : " + e);
            log.warning(Util.getStackTrace(e));
            this.errors.add(new HarvestError(e, log));
            throw new OperationAbortedEx("Raised exception when searching", e);
        }
    }

	//---------------------------------------------------------------------------

	private void align(XmlRequest t, Set<RecordInfo> records) throws Exception
	{
		log.info("Start of alignment for : "+ params.getName());

		//-----------------------------------------------------------------------
		//--- retrieve all local categories and groups
		//--- retrieve harvested uuids for given harvesting node

		localCateg = new CategoryMapper(context);
		localGroups= new GroupMapper(context);
		localUuids = new UUIDMapper(context.getBean(MetadataRepository.class), params.getUuid());
		
		Pair<String, Map<String, Object>> filter =
		        HarvesterUtil.parseXSLFilter(params.xslfilter, log);
		String processName = filter.one();
		Map<String, Object> processParams = filter.two();

        dataMan.flush();

        //-----------------------------------------------------------------------
		//--- remove old metadata

		for (String uuid : localUuids.getUUIDs()) {

            if (cancelMonitor.get()) {
                return;
            }

            if (!exists(records, uuid)) {
                String id = localUuids.getID(uuid);

                if (log.isDebugEnabled()) log.debug("  - Removing old metadata with local id:" + id);
                dataMan.deleteMetadataGroup(context, id);

                dataMan.flush();

                result.locallyRemoved++;
            }
        }
		//-----------------------------------------------------------------------
		//--- insert/update new metadata

		for(RecordInfo ri : records) {

            if (cancelMonitor.get()) {
                return ;
            }

            result.totalMetadata++;

			String id = localUuids.getID(ri.id);

<<<<<<< HEAD
			  if (id == null)    addMetadata(t, ri, processName, processParams);
			  else               updateMetadata(t, ri, id, processName, processParams);
=======
			if (id == null) {
			    addMetadata(t, ri);
			}
			else {
			    updateMetadata(t, ri, id);
			}
>>>>>>> f3dd0501
		}

		dataMan.forceIndexChanges();
		
		log.info("End of alignment for : "+ params.getName());
	}

	//--------------------------------------------------------------------------
	/** Return true if the uuid is present in the remote records */

	private boolean exists(Set<RecordInfo> records, String uuid)
	{
		for(RecordInfo ri : records)
			if (uuid.equals(ri.id))
				return true;

		return false;
	}

	//--------------------------------------------------------------------------
	//---
	//--- Private methods : addMetadata
	//---
	//--------------------------------------------------------------------------

	private void addMetadata(XmlRequest t, RecordInfo ri, String processName, Map<String, Object> processParams) throws Exception {
		Element md = retrieveMetadata(t, ri);

		if (md == null)
			return;

		//--- schema handled check already done

		String schema = dataMan.autodetectSchema(md);

        if(log.isDebugEnabled()) log.debug("  - Adding metadata with remote id : "+ ri.id);
        
        
        // Apply the xsl filter choosed by UI
        if (!params.xslfilter.equals("")) {
            md = HarvesterUtil.processMetadata(dataMan.getSchema(schema),
                    md, processName, processParams, log);
        }

        //
        // insert metadata
        //
        Metadata metadata = new Metadata().setUuid(ri.id);
        metadata.getDataInfo().
                setSchemaId(schema).
                setRoot(md.getQualifiedName()).
                setType(MetadataType.METADATA).
                setChangeDate(ri.changeDate).
                setCreateDate(ri.changeDate);
        metadata.getSourceInfo().
                setSourceId(params.getUuid()).
                setOwner(Integer.parseInt(params.getOwnerId()));
        metadata.getHarvestInfo().
                setHarvested(true).
                setUuid(params.getUuid());

        addCategories(metadata, params.getCategories(), localCateg, context, log, null, false);

        metadata = dataMan.insertMetadata(context, metadata, md, true, false, false, UpdateDatestamp.NO, false, false);

        String id = String.valueOf(metadata.getId());

        addPrivileges(id, params.getPrivileges(), localGroups, dataMan, context, log);

        dataMan.flush();
        
        dataMan.indexMetadata(id, Math.random() < 0.01);
		result.addedMetadata++;
	}

	//--------------------------------------------------------------------------

	private Element retrieveMetadata(XmlRequest transport, RecordInfo ri)
	{
		try
		{
            if(log.isDebugEnabled()) log.debug("  - Getting remote metadata with id : "+ ri.id);

			GetRecordRequest req = new GetRecordRequest(transport);
			req.setSchemaPath(context.getAppPath().resolve(Geonet.SchemaPath.OAI_PMH));

			req.setIdentifier(ri.id);
			req.setMetadataPrefix(ri.prefix);

			GetRecordResponse res = req.execute();

			Element md = res.getRecord().getMetadata();

            if(log.isDebugEnabled()) log.debug("    - Record got:\n"+ Xml.getString(md));

			if (isOaiDc(md))
			{
                if(log.isDebugEnabled()) log.debug("    - Converting oai_dc to dublin core");
				md = toDublinCore(md);

				if (md == null)
					return null;
			}

			String schema = dataMan.autodetectSchema(md, null);

			if (schema == null)
			{
				log.warning("Skipping metadata with unknown schema. Remote id : "+ ri.id);
				result.unknownSchema++;
			}
			else
			{

                try {
                    params.getValidate().validate(dataMan, context, md);
                    return (Element) md.detach();
                } catch (Exception e) {
                    log.info("Skipping metadata that does not validate. Remote id : "+ ri.id);
                    result.doesNotValidate++;
                }
			}
		}

		catch(JDOMException e)
		{
            HarvestError harvestError = new HarvestError(e, log);
            harvestError.setDescription("Skipping metadata with bad XML format. Remote id : "+ ri.id);
            harvestError.printLog(log);
            this.errors.add(harvestError);
			result.badFormat++;
		}

		catch(Exception e)
		{
            HarvestError harvestError = new HarvestError(e, log);
            harvestError.setDescription("Raised exception while getting metadata file : "+ e);
            this.errors.add(harvestError);
            harvestError.printLog(log);
			result.unretrievable++;
		}

		//--- we don't raise any exception here. Just try to go on
		return null;
	}

	//--------------------------------------------------------------------------

	private boolean isOaiDc(Element md)
	{
		return (md.getName().equals("dc")) && (md.getNamespace().equals(OaiPmh.Namespaces.OAI_DC));
	}

	//--------------------------------------------------------------------------

	private Element toDublinCore(Element md)
	{
		Path styleSheet = context.getAppPath().resolve("conversion/oai_dc-to-dublin-core/main.xsl");

		try
		{
			return Xml.transform(md, styleSheet);
		}
		catch (Exception e)
		{
            HarvestError harvestError = new HarvestError(e, log);
            harvestError.setDescription("Cannot convert oai_dc to dublin core : "+ e);
            this.errors.add(harvestError);
            harvestError.printLog(log);
			return null;
		}
	}

	//--------------------------------------------------------------------------
	//---
	//--- Private methods : updateMetadata
	//---
	//--------------------------------------------------------------------------

	private void updateMetadata(XmlRequest t, RecordInfo ri, String id, String processName, Map<String, Object> processParams) throws Exception {
		String date = localUuids.getChangeDate(ri.id);

		if (!ri.isMoreRecentThan(date))
		{
            if(log.isDebugEnabled()) log.debug("  - Metadata XML not changed for remote id : "+ ri.id);
			result.unchangedMetadata++;
		}
		else
		{
            if(log.isDebugEnabled()) log.debug("  - Updating local metadata for remote id : "+ ri.id);

			Element md = retrieveMetadata(t, ri);

			if (md == null) {
				return;
			}
			
			// The schema of the metadata
			String schema = dataMan.autodetectSchema(md, null);

			// Apply the xsl filter choosed by UI
			if (!params.xslfilter.equals("")) {
			    md = HarvesterUtil.processMetadata(dataMan.getSchema(schema),
			            md, processName, processParams, log);
			}

            //
            // update metadata
            //
            boolean validate = false;
            boolean ufo = false;
            boolean index = false;
            String language = context.getLanguage();
            final Metadata metadata = dataMan.updateMetadata(context, id, md, validate, ufo, index, language, ri.changeDate.toString(),
                    true);

            //--- the administrator could change privileges and categories using the
			//--- web interface so we have to re-set both

            OperationAllowedRepository repository = context.getBean(OperationAllowedRepository.class);
            repository.deleteAllByIdAttribute(OperationAllowedId_.metadataId, Integer.parseInt(id));
            addPrivileges(id, params.getPrivileges(), localGroups, dataMan, context, log);

            metadata.getCategories().clear();
            addCategories(metadata, params.getCategories(), localCateg, context, log, null, true);

            dataMan.flush();
            dataMan.indexMetadata(id, Math.random() < 0.01);
			result.updatedMetadata++;
		}
	}


    public List<HarvestError> getErrors() {
        return errors;
    }

	//---------------------------------------------------------------------------
	//---
	//--- Variables
	//---
	//---------------------------------------------------------------------------

	private Logger         log;
	private ServiceContext context;
	private OaiPmhParams   params;
	private DataManager    dataMan;
	private CategoryMapper localCateg;
	private GroupMapper    localGroups;
	private UUIDMapper     localUuids;
    /**
     * Contains a list of accumulated errors during the executing of this harvest.
     */
    private List<HarvestError> errors = new LinkedList<HarvestError>();
}

//=============================================================================

<|MERGE_RESOLUTION|>--- conflicted
+++ resolved
@@ -288,18 +288,13 @@
             result.totalMetadata++;
 
 			String id = localUuids.getID(ri.id);
-
-<<<<<<< HEAD
-			  if (id == null)    addMetadata(t, ri, processName, processParams);
-			  else               updateMetadata(t, ri, id, processName, processParams);
-=======
-			if (id == null) {
-			    addMetadata(t, ri);
-			}
-			else {
-			    updateMetadata(t, ri, id);
-			}
->>>>>>> f3dd0501
+      
+            if (id == null) {   
+                addMetadata(t, ri, processName, processParams);
+            } else {
+                updateMetadata(t, ri, id, processName, processParams);
+            }
+
 		}
 
 		dataMan.forceIndexChanges();
