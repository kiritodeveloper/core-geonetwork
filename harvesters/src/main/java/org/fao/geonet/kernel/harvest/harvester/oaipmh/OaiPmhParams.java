--- conflicted
+++ resolved
@@ -42,6 +42,16 @@
 
     public String url;
 
+    /**
+     * The filter is a process (see schema/process folder) which depends on the schema.
+     * It could be composed of parameter which will be sent to XSL transformation using
+     * the following syntax :
+     * <pre>
+     * anonymizer?protocol=MYLOCALNETWORK:FILEPATH&email=gis@organisation.org&thesaurus=MYORGONLYTHEASURUS
+     * </pre>
+     */
+    public String  xslfilter;
+
     //---------------------------------------------------------------------------
     //---
     //--- Create : called when a new entry must be added. Reads values from the
@@ -63,20 +73,11 @@
     //---
     //---------------------------------------------------------------------------
 
-<<<<<<< HEAD
     public OaiPmhParams(DataManager dm) {
         super(dm);
     }
 
     //---------------------------------------------------------------------------
-=======
-		url      = Util.getParam(site, "url",  "");
-		icon     = Util.getParam(site, "icon", "");
-	    xslfilter = Util.getParam(site, "xslfilter", "");
-
-	    addSearches(searches);
-	}
->>>>>>> ea774a16
 
     public void create(Element node) throws BadInputEx {
         super.create(node);
@@ -86,15 +87,10 @@
 
         url = Util.getParam(site, "url", "");
         icon = Util.getParam(site, "icon", "");
+        xslfilter = Util.getParam(site, "xslfilter", "");
 
-<<<<<<< HEAD
         addSearches(searches);
     }
-=======
-		url      = Util.getParam(site,  "url",  url);
-		icon     = Util.getParam(site,  "icon", icon);
-        xslfilter = Util.getParam(site, "xslfilter", "");
->>>>>>> ea774a16
 
     //---------------------------------------------------------------------------
 
@@ -106,6 +102,7 @@
 
         url = Util.getParam(site, "url", url);
         icon = Util.getParam(site, "icon", icon);
+        xslfilter = Util.getParam(site, "xslfilter", "");
 
         //--- if some search queries are given, we drop the previous ones and
         //--- set these new ones
@@ -124,17 +121,11 @@
         return alSearches;
     }
 
-<<<<<<< HEAD
     //---------------------------------------------------------------------------
     //---
     //--- Variables
     //---
     //---------------------------------------------------------------------------
-=======
-		copy.url  = url;
-		copy.icon = icon;
-		copy.xslfilter = xslfilter;
->>>>>>> ea774a16
 
     public boolean isSearchEmpty() {
         return alSearches.isEmpty();
@@ -146,6 +137,7 @@
 
         copy.url = url;
         copy.icon = icon;
+        copy.xslfilter = xslfilter;
 
         copy.setValidate(getValidate());
 
@@ -164,26 +156,9 @@
         for (Object o : searches.getChildren("search")) {
             Element search = (Element) o;
 
-<<<<<<< HEAD
             alSearches.add(new Search(search));
         }
     }
-=======
-	public String url;
-	public String icon;
-
-	private ArrayList<Search> alSearches = new ArrayList<Search>();
-	
-	 /**
-     * The filter is a process (see schema/process folder) which depends on the schema.
-     * It could be composed of parameter which will be sent to XSL transformation using
-     * the following syntax :
-     * <pre>
-     * anonymizer?protocol=MYLOCALNETWORK:FILEPATH&email=gis@organisation.org&thesaurus=MYORGONLYTHEASURUS
-     * </pre>
-     */
-    public String  xslfilter;
->>>>>>> ea774a16
 }
 
 //=============================================================================
