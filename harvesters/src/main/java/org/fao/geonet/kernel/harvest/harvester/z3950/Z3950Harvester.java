--- conflicted
+++ resolved
@@ -193,17 +193,9 @@
 		return res;
 	}
 
-<<<<<<< HEAD
 	public void doHarvest(Logger log) throws Exception {
 		Harvester h = new Harvester(log, context, params);
-		serverResults = h.harvest();
-=======
-	protected void doHarvest(Logger log, ResourceManager rm) throws Exception {
-		Dbms dbms = (Dbms) rm.open(Geonet.Res.MAIN_DB);
-
-		h = new Harvester(log, context, dbms, params);
-		result = h.harvest(log);
->>>>>>> 44bb5950
+		serverResults = h.harvest(log);
 	}
 
 	private Z3950Params params;
