//=============================================================================
//===	Copyright (C) 2001-2007 Food and Agriculture Organization of the
//===	United Nations (FAO-UN), United Nations World Food Programme (WFP)
//===	and United Nations Environment Programme (UNEP)
//===
//===	This program is free software; you can redistribute it and/or modify
//===	it under the terms of the GNU General Public License as published by
//===	the Free Software Foundation; either version 2 of the License, or (at
//===	your option) any later version.
//===
//===	This program is distributed in the hope that it will be useful, but
//===	WITHOUT ANY WARRANTY; without even the implied warranty of
//===	MERCHANTABILITY or FITNESS FOR A PARTICULAR PURPOSE. See the GNU
//===	General Public License for more details.
//===
//===	You should have received a copy of the GNU General Public License
//===	along with this program; if not, write to the Free Software
//===	Foundation, Inc., 51 Franklin St, Fifth Floor, Boston, MA 02110-1301, USA
//===
//===	Contact: Jeroen Ticheler - FAO - Viale delle Terme di Caracalla 2,
//===	Rome - Italy. email: geonetwork@osgeo.org
//==============================================================================

package org.fao.geonet.kernel.harvest.harvester.csw;

import org.fao.geonet.Constants;
import org.fao.geonet.Util;
import org.fao.geonet.exceptions.BadInputEx;
import org.fao.geonet.kernel.DataManager;
import org.fao.geonet.kernel.harvest.harvester.AbstractParams;
import org.jdom.Element;

import java.io.UnsupportedEncodingException;
import java.net.URLDecoder;
import java.util.ArrayList;
import java.util.List;

/**
 *
 */
public class CswParams extends AbstractParams {
	//--------------------------------------------------------------------------
	//---
	//--- Constructor
	//---
	//--------------------------------------------------------------------------

	public CswParams(DataManager dm) {
		super(dm);
	}

    /**
     * called when a new entry must be added. Reads values from the provided entry, providing default values.
     *
     * @param node
     * @throws org.fao.geonet.exceptions.BadInputEx
     */
	public void create(Element node) throws BadInputEx {
		super.create(node);

		Element site     = node.getChild("site");
		Element searches = node.getChild("searches");

		capabUrl = Util.getParam(site, "capabilitiesUrl", "");
        rejectDuplicateResource = Util.getParam(site, "rejectDuplicateResource", false);
        queryScope = Util.getParam(site, "queryScope", "off");
        hopCount = Util.getParam(site, "hopCount", 2);
        xslfilter = Util.getParam(site, "xslfilter", "");
		outputSchema = Util.getParam(site, "outputSchema", outputSchema);

        try {
            capabUrl = URLDecoder.decode(capabUrl, Constants.ENCODING);
        }
        catch (UnsupportedEncodingException x) {
            System.out.println(x.getMessage());
            x.printStackTrace();
            // TODO should not swallow
        }
		icon     = Util.getParam(site, "icon", "default.gif");

		if (searches!=null){
			if (searches.getChild("search")!=null){
			    @SuppressWarnings("unchecked")
                List<Element> tmp = searches.getChild("search").getChildren();
				eltSearches = tmp;
			}
		}



	}

    /**
     * called when an entry has changed and variables must be updated.
     *
     * @param node
     * @throws org.fao.geonet.exceptions.BadInputEx
     */
	public void update(Element node) throws BadInputEx {
		super.update(node);
		
		Element site     = node.getChild("site");
		Element searches = node.getChild("searches");
		
		capabUrl = Util.getParam(site, "capabilitiesUrl", capabUrl);
        rejectDuplicateResource = Util.getParam(site, "rejectDuplicateResource", rejectDuplicateResource);
        
        try {
            capabUrl = URLDecoder.decode(capabUrl, Constants.ENCODING);
        }
        catch (UnsupportedEncodingException x) {
            System.out.println(x.getMessage());
            x.printStackTrace();
            // TODO should not swallow
        }
        queryScope = Util.getParam(site, "queryScope", queryScope);
        hopCount = Util.getParam(site, "hopCount", hopCount);
        xslfilter = Util.getParam(site, "xslfilter", "");
		outputSchema = Util.getParam(site, "outputSchema", outputSchema);

		icon     = Util.getParam(site, "icon", icon);

		//--- if some search queries are given, we drop the previous ones and
		//--- set these new ones

		if (searches != null){
			if (searches.getChild("search")!=null){
			    @SuppressWarnings("unchecked")
                List<Element> tmp = searches.getChild("search").getChildren(); 
			    eltSearches = tmp;
			}
		}

	}

	//---------------------------------------------------------------------------
	//---
	//--- Other API methods
	//---
	//---------------------------------------------------------------------------

	//public Iterable<Element> getSearchElements() { return eltSearches; }

    /**
     *
     * @return
     */
	public CswParams copy() {
		CswParams copy = new CswParams(dm);
		copyTo(copy);

		copy.capabUrl = capabUrl;
		copy.icon     = icon;
		copy.rejectDuplicateResource = rejectDuplicateResource;
	 	copy.queryScope = queryScope;
	 	copy.hopCount = hopCount;
        copy.xslfilter = xslfilter;
<<<<<<< HEAD
		copy.outputSchema = outputSchema;

		for (Search s : alSearches)
			copy.alSearches.add(s.copy());
=======
>>>>>>> c995178c
		
		copy.eltSearches = eltSearches;

		return copy;
	}

	//---------------------------------------------------------------------------
	//---
	//--- Variables
	//---
	//---------------------------------------------------------------------------

	public String capabUrl;
	public String icon;
	public String outputSchema;
    public boolean rejectDuplicateResource;
    public String queryScope;
    public Integer hopCount;
    /**
     * The filter is a process (see schema/process folder) which depends on the schema.
     * It could be composed of parameter which will be sent to XSL transformation using
     * the following syntax :
     * <pre>
     * anonymizer?protocol=MYLOCALNETWORK:FILEPATH&email=gis@organisation.org&thesaurus=MYORGONLYTHEASURUS
     * </pre>
     */
    public String  xslfilter;

	public List<Element> eltSearches = new ArrayList<Element>();
	
}<|MERGE_RESOLUTION|>--- conflicted
+++ resolved
@@ -155,14 +155,8 @@
 	 	copy.queryScope = queryScope;
 	 	copy.hopCount = hopCount;
         copy.xslfilter = xslfilter;
-<<<<<<< HEAD
 		copy.outputSchema = outputSchema;
 
-		for (Search s : alSearches)
-			copy.alSearches.add(s.copy());
-=======
->>>>>>> c995178c
-		
 		copy.eltSearches = eltSearches;
 
 		return copy;
