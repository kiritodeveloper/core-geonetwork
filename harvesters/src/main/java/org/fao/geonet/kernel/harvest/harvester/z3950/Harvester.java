--- conflicted
+++ resolved
@@ -25,11 +25,7 @@
 import jeeves.server.ServiceConfig;
 import jeeves.server.UserSession;
 import jeeves.server.context.ServiceContext;
-<<<<<<< HEAD
-=======
-import jeeves.utils.Xml;
-
->>>>>>> 44bb5950
+
 import org.fao.geonet.GeonetContext;
 import org.fao.geonet.Logger;
 import org.fao.geonet.constants.Edit;
@@ -57,16 +53,7 @@
 import org.jdom.Document;
 import org.jdom.Element;
 
-<<<<<<< HEAD
 import java.util.*;
-=======
-import java.util.HashMap;
-import java.util.HashSet;
-import java.util.LinkedList;
-import java.util.List;
-import java.util.Map;
-import java.util.Set;
->>>>>>> 44bb5950
 
 //=============================================================================
 
@@ -115,13 +102,8 @@
 		// --- remove old metadata
 		for (String uuid : localUuids.getUUIDs()) {
 			String id = localUuids.getID(uuid);
-<<<<<<< HEAD
-            if(log.isDebugEnabled()) log.debug("  - Removing old metadata before update with id: " + id);
+            if(this.log.isDebugEnabled()) log.debug("  - Removing old metadata before update with id: " + id);
 			dataMan.deleteMetadataGroup(context, id);
-=======
-            if(this.log.isDebugEnabled()) log.debug("  - Removing old metadata before update with id: " + id);
-			dataMan.deleteMetadataGroup(context, dbms, id);
->>>>>>> 44bb5950
 			serverResults.locallyRemoved++;
 		}
 
@@ -391,12 +373,7 @@
 	// ---
 	// ---------------------------------------------------------------------------
 
-<<<<<<< HEAD
 	private final Logger log;
-=======
-	private Logger log;
-	private final Dbms dbms;
->>>>>>> 44bb5950
 	private final Z3950Params params;
 	private ServiceContext context;
 	private CategoryMapper localCateg;
