//=============================================================================
//===	Copyright (C) 2001-2009 Food and Agriculture Organization of the
//===	United Nations (FAO-UN), United Nations World Food Programme (WFP)
//===	and United Nations Environment Programme (UNEP)
//===
//===	This program is free software; you can redistribute it and/or modify
//===	it under the terms of the GNU General Public License as published by
//===	the Free Software Foundation; either version 2 of the License, or (at
//===	your option) any later version.
//===
//===	This program is distributed in the hope that it will be useful, but
//===	WITHOUT ANY WARRANTY; without even the implied warranty of
//===	MERCHANTABILITY or FITNESS FOR A PARTICULAR PURPOSE. See the GNU
//===	General Public License for more details.
//===
//===	You should have received a copy of the GNU General Public License
//===	along with this program; if not, write to the Free Software
//===	Foundation, Inc., 51 Franklin St, Fifth Floor, Boston, MA 02110-1301, USA
//===
//===	Contact: Jeroen Ticheler - FAO - Viale delle Terme di Caracalla 2,
//===	Rome - Italy. email: geonetwork@osgeo.org
//==============================================================================
package org.fao.geonet.kernel.harvest.harvester.localfilesystem;

import java.io.File;
import java.io.IOException;
import java.nio.file.DirectoryStream;
import java.nio.file.Files;
import java.nio.file.Path;
import java.nio.file.attribute.BasicFileAttributes;
import java.sql.SQLException;
import java.util.List;
import java.util.Set;
import java.util.UUID;

import org.apache.commons.lang.StringUtils;
import org.fao.geonet.Logger;
import org.fao.geonet.domain.AbstractMetadata;
import org.fao.geonet.domain.ISODate;
import org.fao.geonet.domain.Metadata;
import org.fao.geonet.domain.MetadataType;
import org.fao.geonet.domain.OperationAllowedId_;
import org.fao.geonet.domain.Source;
import org.fao.geonet.domain.SourceType;
import org.fao.geonet.exceptions.BadInputEx;
import org.fao.geonet.kernel.UpdateDatestamp;
import org.fao.geonet.kernel.harvest.BaseAligner;
import org.fao.geonet.kernel.harvest.harvester.AbstractHarvester;
import org.fao.geonet.kernel.harvest.harvester.AbstractParams;
import org.fao.geonet.kernel.harvest.harvester.CategoryMapper;
import org.fao.geonet.kernel.harvest.harvester.GroupMapper;
import org.fao.geonet.kernel.harvest.harvester.HarvestResult;
import org.fao.geonet.repository.MetadataRepository;
import org.fao.geonet.repository.OperationAllowedRepository;
import org.fao.geonet.repository.SourceRepository;
import org.fao.geonet.repository.specification.MetadataSpecs;
import org.fao.geonet.resources.Resources;
import org.fao.geonet.utils.IO;
import org.jdom.Element;
import org.springframework.data.jpa.domain.Specification;

import com.google.common.collect.Lists;
import com.google.common.collect.Sets;

import java.util.*;
import jeeves.server.context.ServiceContext;

/**
 * Harvester for local filesystem.
 *
 * @author heikki doeleman
 */
public class LocalFilesystemHarvester extends AbstractHarvester<HarvestResult> {

    private LocalFilesystemParams params;

    @Override
    protected void storeNodeExtra(AbstractParams params, String path, String siteId, String optionsId) throws SQLException {
        LocalFilesystemParams lp = (LocalFilesystemParams) params;
        super.setParams(lp);

        harvesterSettingsManager.add("id:" + siteId, "icon", lp.icon);
        harvesterSettingsManager.add("id:" + siteId, "recurse", lp.recurse);
        harvesterSettingsManager.add("id:" + siteId, "directory", lp.directoryname);
        harvesterSettingsManager.add("id:" + siteId, "recordType", lp.recordType);
        harvesterSettingsManager.add("id:" + siteId, "nodelete", lp.nodelete);
        harvesterSettingsManager.add("id:" + siteId, "checkFileLastModifiedForUpdate", lp.checkFileLastModifiedForUpdate);
        harvesterSettingsManager.add("id:" + siteId, "beforeScript", lp.beforeScript);
    }

    @Override
    protected String doAdd(Element node) throws BadInputEx, SQLException {
        params = new LocalFilesystemParams(dataMan);
        super.setParams(params);

        //--- retrieve/initialize information
        params.create(node);

        //--- force the creation of a new uuid
        params.setUuid(UUID.randomUUID().toString());

        String id = harvesterSettingsManager.add("harvesting", "node", getType());
        storeNode(params, "id:" + id);

        Source source = new Source(params.getUuid(), params.getName(), params.getTranslations(), SourceType.harvester);
        context.getBean(SourceRepository.class).save(source);
        Resources.copyLogo(context, "images" + File.separator + "harvesting" + File.separator + params.icon, params.getUuid());

        return id;
    }

    /**
     * Aligns new results from filesystem harvesting. Contrary to practice in e.g. CSW Harvesting,
     * files removed from the harvesting source are NOT removed from the database. Also, no checks
     * on modification date are done; the result gets inserted or replaced if the result appears to
     * be in a supported schema.
     *
     * @param root the directory to visit
     */
    private HarvestResult align(Path root) throws Exception {
        log.debug("Start of alignment for : " + params.getName());
        final LocalFsHarvesterFileVisitor visitor = new LocalFsHarvesterFileVisitor(cancelMonitor, context, params, this);
        if (params.recurse) {
            Files.walkFileTree(root, visitor);
        } else {
            try (DirectoryStream<Path> paths = Files.newDirectoryStream(root)) {
                for (Path path : paths) {
                    if (path != null && Files.isRegularFile(path)) {
                        visitor.visitFile(path, Files.readAttributes(path, BasicFileAttributes.class));
                    }
                }
            }
        }
        result = visitor.getResult();
        log.debug(String.format("Scan directory is done. %d files analyzed.", result.totalMetadata));
        Set<Integer> idsForHarvestingResult = visitor.getListOfRecords();
        Set<Integer> idsResultHs = Sets.newHashSet(idsForHarvestingResult);

        if (!params.nodelete) {
            log.debug("Starting to delete locally existing metadata " +
                "from the same source if they " +
                " were not in this harvesting result...");
            List<Integer> existingMetadata = context.getBean(MetadataRepository.class).findAllIdsBy((Specification<Metadata>) MetadataSpecs.hasHarvesterUuid(params.getUuid()));
            for (Integer existingId : existingMetadata) {

                if (cancelMonitor.get()) {
                    return this.result;
                }
                if (!idsResultHs.contains(existingId)) {
                    log.debug("  Removing: " + existingId);
                    metadataManager.deleteMetadata(context, existingId.toString());
                    result.locallyRemoved++;
                }
            }
        }

        log.debug("Starting indexing in batch thread pool...");

        List<Integer> listOfRecordsToIndex = Lists.newArrayList(visitor.getListOfRecordsToIndex());
        log.debug(String.format(
            "Starting indexing in batch thread pool of %d updated records ...",
            listOfRecordsToIndex.size()));
        dataMan.batchIndexInThreadPool(context, listOfRecordsToIndex);

        log.debug("End of alignment for : " + params.getName());
        return result;
    }

    void updateMetadata(Element xml, final String id, GroupMapper localGroups,
                        final CategoryMapper localCateg, String changeDate, BaseAligner aligner) throws Exception {

        log.debug("  - Updating metadata with id: " + id);

        String language = context.getLanguage();

        final AbstractMetadata metadata = metadataManager.updateMetadata(context, id, xml, false, false, false, language, changeDate,
            true);

        OperationAllowedRepository repository = context.getBean(OperationAllowedRepository.class);
        repository.deleteAllByMetadataId(Integer.parseInt(id));
        aligner.addPrivileges(id, params.getPrivileges(), localGroups, dataMan, context);

        metadata.getCategories().clear();
        aligner.addCategories(metadata, params.getCategories(), localCateg, context, null, true);

        metadataManager.flush();

<<<<<<< HEAD
        if (indexAfterUpdate == true) {
            dataMan.indexMetadata(id, true);
        }
    }


    /**
     * Inserts a metadata into the database. If index param is true, Lucene index is updated after
     * insertion, else the indexation step is skipped
     *
     * @param createDate TODO
     */
    String addMetadata(Element xml, String uuid, String schema, GroupMapper localGroups, final CategoryMapper localCateg,
                       String createDate, BaseAligner aligner) throws Exception {
        return addMetadata(xml, uuid, schema, localGroups, localCateg, createDate, aligner, true);
=======
        dataMan.indexMetadata(id, true, null);
>>>>>>> 63ace3d0
    }

    String addMetadata(Element xml, String uuid, String schema, GroupMapper localGroups, final CategoryMapper localCateg,
                       String createDate, BaseAligner aligner, boolean index) throws Exception {

        log.debug("  - Adding metadata with remote uuid: " + uuid);

        AbstractMetadata metadata = new Metadata();
        metadata.setUuid(uuid);
        metadata.getDataInfo().
            setSchemaId(schema).
            setRoot(xml.getQualifiedName()).
            setType(MetadataType.lookup(params.recordType)).
            setCreateDate(new ISODate(createDate)).
            setChangeDate(new ISODate(createDate));
        metadata.getSourceInfo().
            setSourceId(params.getUuid()).
            setOwner(aligner.getOwner()).
            setGroupOwner(Integer.valueOf(params.getOwnerIdGroup()));
        metadata.getHarvestInfo().
            setHarvested(true).
            setUuid(params.getUuid());

        aligner.addCategories(metadata, params.getCategories(), localCateg, context, null, false);

        metadata = metadataManager.insertMetadata(context, metadata, xml, true, false, false, UpdateDatestamp.NO, false, false);

        String id = String.valueOf(metadata.getId());

        aligner.addPrivileges(id, params.getPrivileges(), localGroups, dataMan, context);

        metadataManager.flush();

        if (index) {
            dataMan.indexMetadata(id, true);
        }
        return id;
    }

    @Override
    public void doHarvest(Logger l) throws Exception {
        log.debug("LocalFilesystem doHarvest: top directory is " + params.directoryname + ", recurse is " + params.recurse);
        runBeforeScript();
        Path directory = IO.toPath(params.directoryname);
        this.result = align(directory);
    }

    @Override
    protected void doInit(Element entry, ServiceContext context) throws BadInputEx {
        params = new LocalFilesystemParams(dataMan);
        super.setParams(params);
        params.create(entry);
    }

    @Override
    protected void doUpdate(String id, Element node) throws BadInputEx, SQLException {
        LocalFilesystemParams copy = params.copy();

        //--- update variables
        copy.update(node);

        String path = "harvesting/id:" + id;

        harvesterSettingsManager.removeChildren(path);

        //--- update database
        storeNode(copy, path);

        //--- we update a copy first because if there is an exception LocalFilesystemParams
        //--- could be half updated and so it could be in an inconsistent state

        Source source = new Source(copy.getUuid(), copy.getName(), copy.getTranslations(), SourceType.harvester);
        context.getBean(SourceRepository.class).save(source);
        Resources.copyLogo(context, "images" + File.separator + "harvesting" + File.separator + copy.icon, copy.getUuid());

        params = copy;
        super.setParams(params);

    }

    private void runBeforeScript() throws IOException, InterruptedException {
		if (StringUtils.isEmpty(params.beforeScript)) {
			return;
		}
		log.info("Running the before script: " + params.beforeScript);
        List<String> args = new ArrayList<String>(Arrays.asList(params.beforeScript.split(" ")));
        Process process = new ProcessBuilder(args).
				redirectError(ProcessBuilder.Redirect.INHERIT).
				redirectOutput(ProcessBuilder.Redirect.INHERIT).
				start();
		int result = process.waitFor();
		if ( result != 0 ) {
			log.warning("The beforeScript failed with exit value=" + Integer.toString(result));
			throw new RuntimeException("The beforeScript returned an error: " + Integer.toString(result));
		}
	}
}<|MERGE_RESOLUTION|>--- conflicted
+++ resolved
@@ -185,25 +185,7 @@
 
         metadataManager.flush();
 
-<<<<<<< HEAD
-        if (indexAfterUpdate == true) {
-            dataMan.indexMetadata(id, true);
-        }
-    }
-
-
-    /**
-     * Inserts a metadata into the database. If index param is true, Lucene index is updated after
-     * insertion, else the indexation step is skipped
-     *
-     * @param createDate TODO
-     */
-    String addMetadata(Element xml, String uuid, String schema, GroupMapper localGroups, final CategoryMapper localCateg,
-                       String createDate, BaseAligner aligner) throws Exception {
-        return addMetadata(xml, uuid, schema, localGroups, localCateg, createDate, aligner, true);
-=======
-        dataMan.indexMetadata(id, true, null);
->>>>>>> 63ace3d0
+        dataMan.indexMetadata(id, true);
     }
 
     String addMetadata(Element xml, String uuid, String schema, GroupMapper localGroups, final CategoryMapper localCateg,
