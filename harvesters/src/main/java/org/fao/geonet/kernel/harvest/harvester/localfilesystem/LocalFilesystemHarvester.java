--- conflicted
+++ resolved
@@ -197,11 +197,7 @@
 
         aligner.addCategories(metadata, params.getCategories(), localCateg, context, null, false);
 
-<<<<<<< HEAD
-        metadata = metadataManager.insertMetadata(context, metadata, xml, false, false, UpdateDatestamp.NO, false, false);
-=======
-        metadata = metadataManager.insertMetadata(context, metadata, md, true, false, false, UpdateDatestamp.NO, false, false);
->>>>>>> 950bfa4e
+        metadata = metadataManager.insertMetadata(context, metadata, md, false, false, UpdateDatestamp.NO, false, false);
 
         String id = String.valueOf(metadata.getId());
 
