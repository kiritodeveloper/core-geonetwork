--- conflicted
+++ resolved
@@ -25,12 +25,6 @@
 
 import jeeves.server.context.ServiceContext;
 import jeeves.xlink.Processor;
-<<<<<<< HEAD
-=======
-
-import org.apache.commons.httpclient.HttpException;
-import org.apache.jcs.access.exception.CacheException;
->>>>>>> 44bb5950
 import org.fao.geonet.GeonetContext;
 import org.fao.geonet.Logger;
 import org.fao.geonet.constants.Geonet;
@@ -65,17 +59,7 @@
 import java.io.UnsupportedEncodingException;
 import java.net.MalformedURLException;
 import java.net.URL;
-<<<<<<< HEAD
 import java.util.*;
-=======
-import java.sql.SQLException;
-import java.util.ArrayList;
-import java.util.HashMap;
-import java.util.LinkedList;
-import java.util.List;
-import java.util.Map;
-import java.util.Set;
->>>>>>> 44bb5950
 
 //=============================================================================
 /** 
@@ -337,28 +321,6 @@
         if(log.isDebugEnabled()) log.debug("  - Removing orphaned metadata records and fragments after update");
 		
 		for (String uuid : localUuids.getUUIDs()) {
-<<<<<<< HEAD
-			String isTemplate = localUuids.getTemplate(uuid);
-			if (isTemplate.equals("s")) {
-					Processor.uncacheXLinkUri(metadataGetService+"?uuid=" + uuid);
-			}
-
-			if (!updatedMetadata.contains(uuid)) {	
-				String id = localUuids.getID(uuid);
-				dataMan.deleteMetadata(context, id);
-			
-				if (isTemplate.equals("s")) {
-					result.subtemplatesRemoved ++;
-				} else {
-					result.recordsRemoved ++;
-				}
-			}
-		}
-		
-		if (result.subtemplatesRemoved + result.recordsRemoved > 0)  {
-            dataMan.flush();
-        }
-=======
 		    try {
     			String isTemplate = localUuids.getTemplate(uuid);
     			if (isTemplate.equals("s")) {
@@ -367,7 +329,7 @@
     
     			if (!updatedMetadata.contains(uuid)) {	
     				String id = localUuids.getID(uuid);
-    				dataMan.deleteMetadata(context, dbms, id);
+    				dataMan.deleteMetadata(context, id);
     			
     				if (isTemplate.equals("s")) {
     					result.subtemplatesRemoved ++;
@@ -384,15 +346,9 @@
             }
 		}
 		
-		if (result.subtemplatesRemoved + result.locallyRemoved > 0)  {
-			try {
-                dbms.commit();
-            } catch (SQLException e) {
-                HarvestError error = new HarvestError(e, log);
-                this.errors.add(error);
-            }
-		}
->>>>>>> 44bb5950
+		if (result.subtemplatesRemoved + result.recordsRemoved > 0)  {
+            dataMan.flush();
+        }
     }
 
 	/** 
