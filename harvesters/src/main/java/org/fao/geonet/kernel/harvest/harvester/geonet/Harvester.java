//=============================================================================
//===	Copyright (C) 2001-2007 Food and Agriculture Organization of the
//===	United Nations (FAO-UN), United Nations World Food Programme (WFP)
//===	and United Nations Environment Programme (UNEP)
//===
//===	This program is free software; you can redistribute it and/or modify
//===	it under the terms of the GNU General Public License as published by
//===	the Free Software Foundation; either version 2 of the License, or (at
//===	your option) any later version.
//===
//===	This program is distributed in the hope that it will be useful, but
//===	WITHOUT ANY WARRANTY; without even the implied warranty of
//===	MERCHANTABILITY or FITNESS FOR A PARTICULAR PURPOSE. See the GNU
//===	General Public License for more details.
//===
//===	You should have received a copy of the GNU General Public License
//===	along with this program; if not, write to the Free Software
//===	Foundation, Inc., 51 Franklin St, Fifth Floor, Boston, MA 02110-1301, USA
//===
//===	Contact: Jeroen Ticheler - FAO - Viale delle Terme di Caracalla 2,
//===	Rome - Italy. email: geonetwork@osgeo.org
//==============================================================================

package org.fao.geonet.kernel.harvest.harvester.geonet;

import jeeves.server.context.ServiceContext;
<<<<<<< HEAD
import org.fao.geonet.Logger;
import org.fao.geonet.constants.Edit;
import org.fao.geonet.constants.Geonet;
import org.fao.geonet.domain.Source;
import org.fao.geonet.exceptions.*;
=======
import jeeves.utils.Xml;
import jeeves.utils.XmlRequest;

import org.fao.geonet.GeonetContext;
import org.fao.geonet.constants.Edit;
import org.fao.geonet.constants.Geonet;
import org.fao.geonet.kernel.harvest.harvester.HarvestError;
>>>>>>> 44bb5950
import org.fao.geonet.kernel.harvest.harvester.HarvestResult;
import org.fao.geonet.kernel.harvest.harvester.IHarvester;
import org.fao.geonet.kernel.harvest.harvester.RecordInfo;
import org.fao.geonet.kernel.setting.SettingManager;
import org.fao.geonet.lib.Lib;
import org.fao.geonet.repository.SourceRepository;
import org.fao.geonet.resources.Resources;
import org.fao.geonet.utils.GeonetHttpRequestFactory;
import org.fao.geonet.utils.IO;
import org.fao.geonet.utils.Xml;
import org.fao.geonet.utils.XmlRequest;
import org.jdom.Element;

import java.io.File;
import java.io.IOException;
import java.net.MalformedURLException;
import java.net.URL;
import java.sql.SQLException;
import java.util.HashMap;
import java.util.HashSet;
import java.util.LinkedList;
import java.util.List;
import java.util.Map;
import java.util.Set;

//=============================================================================

class Harvester implements IHarvester<HarvestResult> {
	//--------------------------------------------------------------------------
	//---
	//--- Constructor
	//---
	//--------------------------------------------------------------------------

	public Harvester(Logger log, ServiceContext context, GeonetParams params)
	{
		this.log    = log;
		this.context= context;
		this.params = params;
	}

	//--------------------------------------------------------------------------
	//---
	//--- API methods
	//---
	//--------------------------------------------------------------------------

	public HarvestResult harvest(Logger log) throws Exception
	{
<<<<<<< HEAD
		XmlRequest req = context.getBean(GeonetHttpRequestFactory.class).createXmlRequest(new URL(params.host));
=======
        this.log = log;
		XmlRequest req = new XmlRequest(new URL(params.host));
>>>>>>> 44bb5950

        Lib.net.setupProxy(context, req);

		//--- login

		if (params.useAccount)
		{
			
			try {
				log.info("Login into : "+ params.name);
				req.setCredentials(params.username, params.password);
				req.setAddress(params.getServletPath()+"/srv/eng/xml.info?type=me");

				Element response = req.execute();
				if(!response.getName().equals("info") || response.getChild("me") == null) {
					pre29Login(req);
				} else if(!"true".equals(response.getChild("me").getAttributeValue("authenticated"))) {
					throw new UserNotFoundEx(params.username);
				}
			} catch (Exception e) {
				pre29Login(req);
			}
		}

		//--- retrieve info on categories and groups

		log.info("Retrieving information from : "+ params.host);

		req.setAddress(params.getServletPath() +"/srv/en/"+ Geonet.Service.XML_INFO);
		req.clearParams();
		req.addParam("type", "sources");
		req.addParam("type", "groups");

		Element remoteInfo = req.execute();

		if (!remoteInfo.getName().equals("info"))
			throw new BadServerResponseEx(remoteInfo);

		//--- perform all searches

		Set<RecordInfo> records = new HashSet<RecordInfo>();

        for (Search s : params.getSearches()) {
            try {
                records.addAll(search(req, s));
            } catch (Exception t) {
                log.error("Unknown error trying to harvest");
                log.error(t.getMessage());
                log.error(t);
                errors.add(new HarvestError(t, log));
            } catch (Throwable t) {
                log.fatal("Something unknown and terrible happened while harvesting");
                log.fatal(t.getMessage());
                t.printStackTrace();
                errors.add(new HarvestError(t, log));
            }
        }

        if (params.isSearchEmpty()) {
            try {
                log.debug("Doing an empty search");
                records.addAll(search(req, Search.createEmptySearch()));
            } catch (Exception t) {
                log.error("Unknown error trying to harvest");
                log.error(t.getMessage());
                log.error(t);
                errors.add(new HarvestError(t, log));
            } catch (Throwable t) {
                log.fatal("Something unknown and terrible happened while harvesting");
                log.fatal(t.getMessage());
                t.printStackTrace();
                errors.add(new HarvestError(t, log));
            }
        }

		log.info("Total records processed in all searches :"+ records.size());

		//--- align local node

<<<<<<< HEAD
		Aligner      aligner = new Aligner(log, context, req, params, remoteInfo);
		HarvestResult result  = aligner.align(records);
=======
		Aligner      aligner = new Aligner(log, context, dbms, req, params, remoteInfo);
		HarvestResult result  = aligner.align(records, errors);
>>>>>>> 44bb5950

		Map<String, String> sources = buildSources(remoteInfo);
		updateSources(records, sources);

		return result;
	}

	private void pre29Login(XmlRequest req) throws IOException, BadXmlResponseEx, BadSoapResponseEx, UserNotFoundEx {
		log.info("Failed to login using basic auth (geonetwork 2.9+) trying pre-geonetwork 2.9 login: "+ params.name);
		// try old authentication
		req.setAddress(params.getServletPath() + "/srv/en/"+ Geonet.Service.XML_LOGIN);
		req.addParam("username", params.username);
		req.addParam("password", params.password);
		
		Element response = req.execute();
		
		if (!response.getName().equals("ok")) {
			throw new UserNotFoundEx(params.username);
		}
	}

	//---------------------------------------------------------------------------

	private Set<RecordInfo> search(XmlRequest request, Search s) throws OperationAbortedEx
	{
		Set<RecordInfo> records = new HashSet<RecordInfo>();

		for (Object o : doSearch(request, s).getChildren("metadata"))
		{
            try {
                Element md = (Element) o;
                Element info = md.getChild("info", Edit.NAMESPACE);

			if (info == null)
				log.warning("Missing 'geonet:info' element in 'metadata' element");
			else
			{
				String uuid       = info.getChildText("uuid");
				String schema     = info.getChildText("schema");
				String changeDate = info.getChildText("changeDate");
				String source     = info.getChildText("source");

				records.add(new RecordInfo(uuid, changeDate, schema, source));
			}
            } catch (Exception e) {
                HarvestError harvestError = new HarvestError(e, log);
                harvestError.setDescription("Malformed element '"
                        + o.toString() + "'");
                harvestError
                        .setHint("It seems that there was some malformed element. Check with your administrator.");
                this.errors.add(harvestError);
            }
		}

		log.info("Records added to result list : "+ records.size());

		return records;
	}

	//---------------------------------------------------------------------------

	private Element doSearch(XmlRequest request, Search s) throws OperationAbortedEx
	{
		request.setAddress(params.getServletPath() +"/srv/en/"+ Geonet.Service.XML_SEARCH);
		
		try
		{
			log.info("Searching on : "+ params.name);
			Element response = request.execute(s.createRequest());
            if(log.isDebugEnabled()) log.debug("Search results:\n"+ Xml.getString(response));

			return response;
        } catch (BadSoapResponseEx e) {
            log.warning("Raised exception when searching : " + e.getMessage());
            this.errors.add(new HarvestError(e, log));
            throw new OperationAbortedEx("Raised exception when searching", e);
        } catch (BadXmlResponseEx e) {
            HarvestError harvestError = new HarvestError(e, log);
            harvestError.setDescription("Error while searching on "
                    + params.name + ". Excepted XML, returned: "
                    + e.getMessage());
            harvestError.setHint("Check with your administrator.");
            this.errors.add(harvestError);
            throw new OperationAbortedEx("Raised exception when searching", e);
        } catch (IOException e) {
            HarvestError harvestError = new HarvestError(e, log);
            harvestError.setDescription("Error while searching on "
                    + params.name + ". ");
            harvestError.setHint("Check with your administrator.");
            this.errors.add(harvestError);
            throw new OperationAbortedEx("Raised exception when searching", e);
		}
		catch(Exception e)
		{
			log.warning("Raised exception when searching : "+ e);
			throw new OperationAbortedEx("Raised exception when searching", e);
		}
	}

	//---------------------------------------------------------------------------
	//---
	//--- Sources update
	//---
	//---------------------------------------------------------------------------

	private Map<String, String> buildSources(Element info) throws BadServerResponseEx
	{
		Element sources = info.getChild("sources");

		if (sources == null)
			throw new BadServerResponseEx(info);

		Map<String, String> map = new HashMap<String, String>();

		for (Object o : sources.getChildren())
		{
			Element source = (Element) o;

			String uuid = source.getChildText("uuid");
			String name = source.getChildText("name");

			map.put(uuid, name);
		}

		return map;
	}

	//---------------------------------------------------------------------------

	private void updateSources(Set<RecordInfo> records,
										Map<String, String> remoteSources) throws SQLException, MalformedURLException
	{
		log.info("Aligning source logos from for : "+ params.name);

		//--- collect all different sources that have been harvested

		Set<String> sources = new HashSet<String>();

		for (RecordInfo ri : records) {
			sources.add(ri.source);
        }

		//--- update local sources and retrieve logos (if the case)

        String siteId = context.getBean(SettingManager.class).getSiteId();

<<<<<<< HEAD
		for (String sourceUuid : sources) {
			if (!siteId.equals(sourceUuid))
			{
				String sourceName = remoteSources.get(sourceUuid);
=======
		for (String sourceUuid : sources)
            try {
    			if (!siteId.equals(sourceUuid))
    			{
    				String sourceName = remoteSources.get(sourceUuid);
>>>>>>> 44bb5950

				if (sourceName != null) {
					retrieveLogo(context, params.host, sourceUuid);
                } else {
					sourceName = "(unknown)";
					Resources.copyUnknownLogo(context, sourceUuid);
				}

<<<<<<< HEAD
                Source source = new Source(sourceUuid, sourceName, false);
                context.getBean(SourceRepository.class).save(source);
            }
        }
	}
=======
    				Lib.sources.update(dbms, sourceUuid, sourceName, false);
    			}
            } catch (SQLException e) {
                HarvestError harvestError = new HarvestError(e, log);
                harvestError
                        .setDescription("Error updating the source logos from "
                                + params.name + ": \n" + e.getSQLState());
                harvestError.setHint("Check the original resource ("
                        + sourceUuid + ") is correctly defined.");
                this.errors.add(harvestError);
            } catch (MalformedURLException e) {
                HarvestError harvestError = new HarvestError(e, log);
                harvestError
                        .setDescription("Error retrieving the logo from url");
                harvestError.setHint("Check the original resource ("
                        + sourceUuid + ") is correctly defined.");
                this.errors.add(harvestError);
            }
    }
>>>>>>> 44bb5950


    private void retrieveLogo(ServiceContext context, String url, String uuid) throws MalformedURLException {
        String logo = uuid + ".gif";

        XmlRequest req = context.getBean(GeonetHttpRequestFactory.class).createXmlRequest(new URL(url));
        Lib.net.setupProxy(context, req);
        req.setAddress(req.getAddress() + "/images/logos/" + logo);

        File logoFile = new File(Resources.locateLogosDir(context) + File.separator + logo);

        try {
            req.executeLarge(logoFile);
        } catch (IOException e) {
            context.warning("Cannot retrieve logo file from : " + url);
            context.warning("  (C) Logo  : " + logo);
            context.warning("  (C) Excep : " + e.getMessage());

            IO.delete(logoFile, false, Geonet.GEONETWORK);

            Resources.copyUnknownLogo(context, uuid);
        }
    }
	//---------------------------------------------------------------------------

    //---------------------------------------------------------------------------
	//---
	//--- Variables
	//---
	//---------------------------------------------------------------------------
	private Logger         log;
	private GeonetParams   params;
    private ServiceContext context;
    public List<HarvestError> getErrors() {
        return errors;
    }


    /**
     * Contains a list of accumulated errors during the executing of this
     * harvest.
     */
    private List<HarvestError> errors = new LinkedList<HarvestError>();
}

//=============================================================================

<|MERGE_RESOLUTION|>--- conflicted
+++ resolved
@@ -24,21 +24,11 @@
 package org.fao.geonet.kernel.harvest.harvester.geonet;
 
 import jeeves.server.context.ServiceContext;
-<<<<<<< HEAD
 import org.fao.geonet.Logger;
 import org.fao.geonet.constants.Edit;
 import org.fao.geonet.constants.Geonet;
 import org.fao.geonet.domain.Source;
 import org.fao.geonet.exceptions.*;
-=======
-import jeeves.utils.Xml;
-import jeeves.utils.XmlRequest;
-
-import org.fao.geonet.GeonetContext;
-import org.fao.geonet.constants.Edit;
-import org.fao.geonet.constants.Geonet;
-import org.fao.geonet.kernel.harvest.harvester.HarvestError;
->>>>>>> 44bb5950
 import org.fao.geonet.kernel.harvest.harvester.HarvestResult;
 import org.fao.geonet.kernel.harvest.harvester.IHarvester;
 import org.fao.geonet.kernel.harvest.harvester.RecordInfo;
@@ -88,12 +78,8 @@
 
 	public HarvestResult harvest(Logger log) throws Exception
 	{
-<<<<<<< HEAD
+        this.log = log;
 		XmlRequest req = context.getBean(GeonetHttpRequestFactory.class).createXmlRequest(new URL(params.host));
-=======
-        this.log = log;
-		XmlRequest req = new XmlRequest(new URL(params.host));
->>>>>>> 44bb5950
 
         Lib.net.setupProxy(context, req);
 
@@ -173,13 +159,8 @@
 
 		//--- align local node
 
-<<<<<<< HEAD
 		Aligner      aligner = new Aligner(log, context, req, params, remoteInfo);
-		HarvestResult result  = aligner.align(records);
-=======
-		Aligner      aligner = new Aligner(log, context, dbms, req, params, remoteInfo);
 		HarvestResult result  = aligner.align(records, errors);
->>>>>>> 44bb5950
 
 		Map<String, String> sources = buildSources(remoteInfo);
 		updateSources(records, sources);
@@ -326,18 +307,9 @@
 
         String siteId = context.getBean(SettingManager.class).getSiteId();
 
-<<<<<<< HEAD
 		for (String sourceUuid : sources) {
-			if (!siteId.equals(sourceUuid))
-			{
-				String sourceName = remoteSources.get(sourceUuid);
-=======
-		for (String sourceUuid : sources)
-            try {
-    			if (!siteId.equals(sourceUuid))
-    			{
-    				String sourceName = remoteSources.get(sourceUuid);
->>>>>>> 44bb5950
+ 			if (!siteId.equals(sourceUuid)) {
+   				String sourceName = remoteSources.get(sourceUuid);
 
 				if (sourceName != null) {
 					retrieveLogo(context, params.host, sourceUuid);
@@ -346,33 +318,11 @@
 					Resources.copyUnknownLogo(context, sourceUuid);
 				}
 
-<<<<<<< HEAD
                 Source source = new Source(sourceUuid, sourceName, false);
                 context.getBean(SourceRepository.class).save(source);
             }
         }
 	}
-=======
-    				Lib.sources.update(dbms, sourceUuid, sourceName, false);
-    			}
-            } catch (SQLException e) {
-                HarvestError harvestError = new HarvestError(e, log);
-                harvestError
-                        .setDescription("Error updating the source logos from "
-                                + params.name + ": \n" + e.getSQLState());
-                harvestError.setHint("Check the original resource ("
-                        + sourceUuid + ") is correctly defined.");
-                this.errors.add(harvestError);
-            } catch (MalformedURLException e) {
-                HarvestError harvestError = new HarvestError(e, log);
-                harvestError
-                        .setDescription("Error retrieving the logo from url");
-                harvestError.setHint("Check the original resource ("
-                        + sourceUuid + ") is correctly defined.");
-                this.errors.add(harvestError);
-            }
-    }
->>>>>>> 44bb5950
 
 
     private void retrieveLogo(ServiceContext context, String url, String uuid) throws MalformedURLException {
