//=============================================================================
//===	Copyright (C) 2001-2007 Food and Agriculture Organization of the
//===	United Nations (FAO-UN), United Nations World Food Programme (WFP)
//===	and United Nations Environment Programme (UNEP)
//===
//===	This program is free software; you can redistribute it and/or modify
//===	it under the terms of the GNU General Public License as published by
//===	the Free Software Foundation; either version 2 of the License, or (at
//===	your option) any later version.
//===
//===	This program is distributed in the hope that it will be useful, but
//===	WITHOUT ANY WARRANTY; without even the implied warranty of
//===	MERCHANTABILITY or FITNESS FOR A PARTICULAR PURPOSE. See the GNU
//===	General Public License for more details.
//===
//===	You should have received a copy of the GNU General Public License
//===	along with this program; if not, write to the Free Software
//===	Foundation, Inc., 51 Franklin St, Fifth Floor, Boston, MA 02110-1301, USA
//===
//===	Contact: Jeroen Ticheler - FAO - Viale delle Terme di Caracalla 2,
//===	Rome - Italy. email: geonetwork@osgeo.org
//==============================================================================

package org.fao.geonet.kernel.harvest.harvester.csw;

import static org.fao.geonet.utils.AbstractHttpRequest.Method.GET;
import static org.fao.geonet.utils.AbstractHttpRequest.Method.POST;

import java.nio.file.Files;
import java.nio.file.Path;
import java.util.Collections;
import java.util.HashMap;
import java.util.List;
import java.util.Map;
import java.util.Set;
<<<<<<< HEAD
=======
import java.util.UUID;
>>>>>>> 6a90dc05
import java.util.concurrent.atomic.AtomicBoolean;

import org.fao.geonet.GeonetContext;
import org.fao.geonet.Logger;
import org.fao.geonet.constants.Geonet;
import org.fao.geonet.csw.common.CswOperation;
import org.fao.geonet.csw.common.CswServer;
import org.fao.geonet.csw.common.ElementSetName;
import org.fao.geonet.csw.common.requests.GetRecordByIdRequest;
import org.fao.geonet.domain.IMetadata;
import org.fao.geonet.domain.ISODate;
import org.fao.geonet.domain.Metadata;
import org.fao.geonet.domain.MetadataType;
import org.fao.geonet.domain.OperationAllowedId_;
import org.fao.geonet.domain.Pair;
import org.fao.geonet.exceptions.OperationAbortedEx;
import org.fao.geonet.kernel.DataManager;
import org.fao.geonet.kernel.UpdateDatestamp;
import org.fao.geonet.kernel.datamanager.IMetadataUtils;
import org.fao.geonet.kernel.harvest.BaseAligner;
import org.fao.geonet.kernel.harvest.harvester.CategoryMapper;
import org.fao.geonet.kernel.harvest.harvester.GroupMapper;
import org.fao.geonet.kernel.harvest.harvester.HarvestError;
import org.fao.geonet.kernel.harvest.harvester.HarvestResult;
import org.fao.geonet.kernel.harvest.harvester.HarvesterUtil;
import org.fao.geonet.kernel.harvest.harvester.RecordInfo;
import org.fao.geonet.kernel.harvest.harvester.UUIDMapper;
import org.fao.geonet.kernel.harvest.harvester.UriMapper;
import org.fao.geonet.kernel.search.LuceneSearcher;
import org.fao.geonet.repository.OperationAllowedRepository;
import org.fao.geonet.utils.Xml;
import org.jdom.Element;
import org.jdom.xpath.XPath;

import jeeves.server.context.ServiceContext;

//=============================================================================

public class Aligner extends BaseAligner {
    //--------------------------------------------------------------------------
    //---
    //--- Constructor
    //---
    //--------------------------------------------------------------------------

    private Logger log;

    //--------------------------------------------------------------------------
    //---
    //--- Alignment method
    //---
    //--------------------------------------------------------------------------
    private ServiceContext context;

    //--------------------------------------------------------------------------
    //---
    //--- Private methods : addMetadata
    //---
    //--------------------------------------------------------------------------
    private CswParams params;
    private DataManager dataMan;
    private MetadataRepository metadataManager;

    //--------------------------------------------------------------------------
    //---
    //--- Private methods
    //---
    //--------------------------------------------------------------------------
    private CategoryMapper localCateg;

    //--------------------------------------------------------------------------
    private GroupMapper localGroups;
    private UUIDMapper localUuids;

    //--------------------------------------------------------------------------
    //---
    //--- Variables
    //---
    //--------------------------------------------------------------------------
    private HarvestResult result;
    private GetRecordByIdRequest request;
    private String processName;
    private Map<String, Object> processParams = new HashMap<String, Object>();
    public Aligner(AtomicBoolean cancelMonitor, Logger log, ServiceContext sc, CswServer server, CswParams params) throws OperationAbortedEx {
        super(cancelMonitor);
        this.log = log;
        this.context = sc;
        this.params = params;

        GeonetContext gc = (GeonetContext) context.getHandlerContext(Geonet.CONTEXT_NAME);
        dataMan = gc.getBean(DataManager.class);
        metadataManager = gc.getBean(MetadataRepository.class);
        result = new HarvestResult();
        result.unretrievable = 0;
        result.uuidSkipped = 0;
        result.couldNotInsert = 0;

        //--- setup get-record-by-id request

        request = new GetRecordByIdRequest(sc);
        request.setElementSetName(ElementSetName.FULL);

        CswOperation oper = server.getOperation(CswServer.GET_RECORD_BY_ID);

        // Use the preferred HTTP method and check one exist.
        if (oper.getGetUrl() != null && Harvester.PREFERRED_HTTP_METHOD.equals("GET")) {
            request.setUrl(context, oper.getGetUrl());
            request.setMethod(GET);
        } else if (oper.getPostUrl() != null && Harvester.PREFERRED_HTTP_METHOD.equals("POST")) {
            request.setUrl(context, oper.getPostUrl());
            request.setMethod(POST);
        } else {
            if (oper.getGetUrl() != null) {
                request.setUrl(context, oper.getGetUrl());
                request.setMethod(GET);
            } else if (oper.getPostUrl() != null) {
                request.setUrl(context, oper.getPostUrl());
                request.setMethod(POST);
            } else {
                throw new OperationAbortedEx("No GET or POST DCP available in this service.");
            }
        }

        if (this.params.outputSchema != null && !this.params.outputSchema.isEmpty()) {
            request.setOutputSchema(this.params.outputSchema);
        } else if (oper.getPreferredOutputSchema() != null) {
            request.setOutputSchema(oper.getPreferredOutputSchema());
        }

        if (oper.getPreferredServerVersion() != null) {
            request.setServerVersion(oper.getPreferredServerVersion());
        }

        if (params.isUseAccount()) {
            request.setCredentials(params.getUsername(), params.getPassword());
        }

    }

    public HarvestResult align(Set<RecordInfo> records, List<HarvestError> errors) throws Exception {
        if (cancelMonitor.get()) {
            return result;
        }

        log.info("Start of alignment for : " + params.getName());

        //-----------------------------------------------------------------------
        //--- retrieve all local categories and groups
        //--- retrieve harvested uuids for given harvesting node

        localCateg = new CategoryMapper(context);
        localGroups = new GroupMapper(context);
        localUuids = new UUIDMapper(context.getBean(IMetadataUtils.class), params.getUuid());

        dataMan.flush();

        Pair<String, Map<String, Object>> filter =
            HarvesterUtil.parseXSLFilter(params.xslfilter, log);
        processName = filter.one();
        processParams = filter.two();

        //-----------------------------------------------------------------------
        //--- remove old metadata

        for (String uuid : localUuids.getUUIDs()) {
            if (cancelMonitor.get()) {
                return result;
            }

            if (!exists(records, uuid)) {
                String id = localUuids.getID(uuid);

                if (log.isDebugEnabled())
                    log.debug("  - Removing old metadata with local id:" + id);
                dataMan.deleteMetadata(context, id);

                dataMan.flush();

                result.locallyRemoved++;
            }
        }

        //-----------------------------------------------------------------------
        //--- insert/update new metadata

        for (RecordInfo ri : records) {
            if (cancelMonitor.get()) {
                return result;
            }

            try {

                String id = dataMan.getMetadataId(ri.uuid);

                if (id == null) {
                    //record doesn't exist (so it doesn't belong to this harvester)
                    log.info("Adding record with uuid " + ri.uuid);
                    addMetadata(ri, ri.uuid);
                }
                else if (localUuids.getID(ri.uuid) == null) {
                    //Record does not belong to this harvester
                    result.datasetUuidExist++;
                    
                    switch(params.getOverrideUuid()){
                    case OVERRIDE:
                        updateMetadata(ri, Integer.toString(metadataManager.findOneByUuid(ri.uuid).getId()));
                        log.debug("Overriding record with uuid " + ri.uuid);
                        result.updatedMetadata++;
                        break;
                    case RANDOM:
                        log.debug("Generating random uuid for remote record with uuid " + ri.uuid);
                        addMetadata(ri, UUID.randomUUID().toString());
                        break;
                    case SKIP:
                        log.debug("Skipping record with uuid " + ri.uuid);
                        result.uuidSkipped++;
                    default:
                        break;
                    }
                } else {
                    //record exists and belongs to this harvester
                    updateMetadata(ri, id);
                
                }
                result.totalMetadata++;
            }catch(Throwable t) {
                errors.add(new HarvestError(context, t, log));
                log.error("Unable to process record from csw (" + this.params.getName() + ")");
                log.error("   Record failed: " + ri.uuid + ". Error is: " + t.getMessage());
            } finally {
                result.originalMetadata++;
            }
        }
        dataMan.forceIndexChanges();

        log.info("End of alignment for : " + params.getName());

        return result;
    }

    private void addMetadata(RecordInfo ri, String uuid) throws Exception {
        if (cancelMonitor.get()) {
            return;
        }

        Element md = retrieveMetadata(ri.uuid);

        if (md == null) {
            result.unretrievable++;
            return;
        }

        String schema = dataMan.autodetectSchema(md, null);

        if (schema == null) {
            if (log.isDebugEnabled()) {
                log.debug("  - Metadata skipped due to unknown schema. uuid:" + ri.uuid);
            }
            result.unknownSchema++;

            return;
        }

        if (log.isDebugEnabled()) {
            log.debug("  - Adding metadata with remote uuid:" + ri.uuid + " schema:" + schema);
        }

        if (!params.xslfilter.equals("")) {
            md = processMetadata(context,
                md, processName, processParams, log);
        }
        //
        // insert metadata
        //
        final int ownerId;
        if (params.getOwnerId() == null) {
            if (context.getUserSession() != null) {
                ownerId = context.getUserSession().getUserIdAsInt();
            } else {
                ownerId = 1;
            }
        } else {
            ownerId = Integer.parseInt(params.getOwnerId());
        }
<<<<<<< HEAD
        IMetadata metadata = new Metadata();
        metadata.setUuid(ri.uuid);
=======
        Metadata metadata = new Metadata().setUuid(uuid);
>>>>>>> 6a90dc05
        metadata.getDataInfo().
            setSchemaId(schema).
            setRoot(md.getQualifiedName()).
            setType(MetadataType.METADATA).
            setChangeDate(new ISODate(ri.changeDate)).
            setCreateDate(new ISODate(ri.changeDate));
        metadata.getSourceInfo().
            setSourceId(params.getUuid()).
            setOwner(ownerId).
            setGroupOwner(Integer.valueOf(params.getOwnerIdGroup()));
        metadata.getHarvestInfo().
            setHarvested(true).
            setUuid(params.getUuid());

        addCategories(metadata, params.getCategories(), localCateg, context, log, null, false);

        metadata = dataMan.insertMetadata(context, metadata, md, true, false, false, UpdateDatestamp.NO, false, false);

        String id = String.valueOf(metadata.getId());

        addPrivileges(id, params.getPrivileges(), localGroups, dataMan, context, log);

        dataMan.indexMetadata(id, Math.random() < 0.01, null);
        result.addedMetadata++;
    }

    //--------------------------------------------------------------------------
    //---
    //--- Private methods : updateMetadata
    //---
    //--------------------------------------------------------------------------
    private void updateMetadata(RecordInfo ri, String id) throws Exception {
        String date = localUuids.getChangeDate(ri.uuid);

        if (date == null) {
            if (log.isDebugEnabled()) {
                log.debug("  - Skipped metadata managed by another harvesting node. uuid:" + ri.uuid + ", name:" + params.getName());
            }
        } else {
            if (!ri.isMoreRecentThan(date)) {
                if (log.isDebugEnabled()) {
                    log.debug("  - Metadata XML not changed for uuid:" + ri.uuid);
                }
                result.unchangedMetadata++;
            } else {
                if (log.isDebugEnabled()) {
                    log.debug("  - Updating local metadata for uuid:" + ri.uuid);
                }
                Element md = retrieveMetadata(ri.uuid);

                if (md == null) {
                    return;
                }
                String schema = dataMan.autodetectSchema(md, null);
                if (!params.xslfilter.equals("")) {
                    md = processMetadata(context,
                        md, processName, processParams, log);
                }

                //
                // update metadata
                //
                boolean validate = false;
                boolean ufo = false;
                boolean index = false;
                String language = context.getLanguage();
                final IMetadata metadata = dataMan.updateMetadata(context, id, md, validate, ufo, index, language, ri.changeDate, true);

                OperationAllowedRepository repository = context.getBean(OperationAllowedRepository.class);
                repository.deleteAllByIdAttribute(OperationAllowedId_.metadataId, Integer.parseInt(id));

                addPrivileges(id, params.getPrivileges(), localGroups, dataMan, context, log);

                metadata.getMetadataCategories().clear();
                addCategories(metadata, params.getCategories(), localCateg, context, log, null, true);

                dataMan.flush();

                dataMan.indexMetadata(id, Math.random() < 0.01, null);
                result.updatedMetadata++;
            }
        }
    }

    /**
     * Returns true if the uuid is present in the remote node.
     */
    private boolean exists(Set<RecordInfo> records, String uuid) {
        for (RecordInfo ri : records)
            if (uuid.equals(ri.uuid))
                return true;

        return false;
    }

    /**
     * Does CSW GetRecordById request. If validation is requested and the metadata does not
     * validate, null is returned.
     *
     * @param uuid uuid of metadata to request
     * @return metadata the metadata
     */
    private Element retrieveMetadata(String uuid) {
        request.clearIds();
        request.addId(uuid);

        try {
            if (log.isDebugEnabled()) {
                log.debug("Getting record from : " + request.getHost() + " (uuid:" + uuid + ")");
            }
            Element response = request.execute();
            if (log.isDebugEnabled()) {
                log.debug("Record got:\n" + Xml.getString(response));
            }

            @SuppressWarnings("unchecked")
            List<Element> list = response.getChildren();

            //--- maybe the metadata has been removed

            if (list.size() == 0) {
                return null;
            }

            response = list.get(0);
            response = (Element) response.detach();


            try {
                params.getValidate().validate(dataMan, context, response);
            } catch (Exception e) {
                log.info("Ignoring invalid metadata with uuid " + uuid);
                result.doesNotValidate++;
                return null;
            }

            if (params.rejectDuplicateResource) {
                if (foundDuplicateForResource(uuid, response)) {
                    return null;
                }
            }

            return response;
        } catch (Exception e) {
            log.warning("Raised exception while getting record : " + e);
            e.printStackTrace();
            result.unretrievable++;

            //--- we don't raise any exception here. Just try to go on
            return null;
        }
    }

    /**
     * Check for metadata in the catalog having the same resource identifier as the harvested
     * record.
     *
     * If one dataset (same MD_metadata/../identificationInfo/../identifier/../code) (eg. a NMA
     * layer for roads) is described in 2 or more catalogs with different metadata uuids. The
     * metadata may be slightly different depending on the author, but the resource is the same.
     * When harvesting, some users would like to have the capability to exclude "duplicate"
     * description of the same dataset.
     *
     * The check is made searching the identifier field in the index using {@link
     * org.fao.geonet.kernel.search.LuceneSearcher#getAllMetadataFromIndexFor(String, String,
     * String, java.util.Set, boolean)}
     *
     * @param uuid     the metadata unique identifier
     * @param response the XML document to check
     * @return true if a record with same resource identifier is found. false otherwise.
     */
    private boolean foundDuplicateForResource(String uuid, Element response) {
        String schema = dataMan.autodetectSchema(response);

        if (schema != null && schema.startsWith("iso19139")) {
            String resourceIdentifierXPath = "gmd:identificationInfo/*/gmd:citation/gmd:CI_Citation/gmd:identifier/*/gmd:code/gco:CharacterString";
            String resourceIdentifierLuceneIndexField = "identifier";
            String defaultLanguage = "eng";

            try {
                // Extract resource identifier
                XPath xp = XPath.newInstance(resourceIdentifierXPath);
                xp.addNamespace("gmd", "http://www.isotc211.org/2005/gmd");
                xp.addNamespace("gco", "http://www.isotc211.org/2005/gco");
                @SuppressWarnings("unchecked")
                List<Element> resourceIdentifiers = xp.selectNodes(response);
                if (resourceIdentifiers.size() > 0) {
                    // Check if the metadata to import has a resource identifier
                    // existing in current catalog for a record with a different UUID

                    log.debug("  - Resource identifiers found : " + resourceIdentifiers.size());

                    for (Element identifierNode : resourceIdentifiers) {
                        String identifier = identifierNode.getTextTrim();
                        log.debug("    - Searching for duplicates for resource identifier: " + identifier);

                        Map<String, Map<String, String>> values = LuceneSearcher.getAllMetadataFromIndexFor(defaultLanguage, resourceIdentifierLuceneIndexField,
                            identifier, Collections.singleton("_uuid"), true);
                        log.debug("    - Number of resources with same identifier: " + values.size());
                        for (Map<String, String> recordFieldValues : values.values()) {
                            String indexRecordUuid = recordFieldValues.get("_uuid");
                            if (!indexRecordUuid.equals(uuid)) {
                                log.debug("      - UUID " + indexRecordUuid + " in index does not match harvested record UUID " + uuid);
                                log.warning("      - Duplicates found. Skipping record with UUID " + uuid + " and resource identifier " + identifier);

                                result.duplicatedResource++;
                                return true;
                            }
                        }
                    }
                }
            } catch (Throwable e) {
                log.warning("      - Error when searching for resource duplicate " + uuid + ". Error is: " + e.getMessage());
                e.printStackTrace();
            }
        }
        return false;
    }

    /**
     *
     * Filter the metadata if process parameter is set and corresponding XSL transformation
     * exists in xsl/conversion/import.
     *
     * @param context
     * @param md
     * @param processName
     * @param processParams
     * @param log
     * @return
     */
    private Element processMetadata(ServiceContext context,
                                    Element md,
                                    String processName,
                                    Map<String, Object> processParams,
                                    Logger log) {
        Path filePath = context.getAppPath().resolve(Geonet.Path.STYLESHEETS).resolve("conversion/import").resolve(processName + ".xsl");
        if (!Files.exists(filePath)) {
            log.info("     processing instruction  " + processName + ". Metadata not filtered.");
        } else {
            Element processedMetadata;
            try {
                processedMetadata = Xml.transform(md, filePath, processParams);
                if (log.isDebugEnabled()) log.debug("     metadata filtered.");
                md = processedMetadata;
            } catch (Exception e) {
                log.warning("     processing error (" + processName + "): "
                        + e.getMessage());
            }
        }
        return md;
    }
}<|MERGE_RESOLUTION|>--- conflicted
+++ resolved
@@ -33,10 +33,7 @@
 import java.util.List;
 import java.util.Map;
 import java.util.Set;
-<<<<<<< HEAD
-=======
 import java.util.UUID;
->>>>>>> 6a90dc05
 import java.util.concurrent.atomic.AtomicBoolean;
 
 import org.fao.geonet.GeonetContext;
@@ -321,12 +318,8 @@
         } else {
             ownerId = Integer.parseInt(params.getOwnerId());
         }
-<<<<<<< HEAD
         IMetadata metadata = new Metadata();
-        metadata.setUuid(ri.uuid);
-=======
-        Metadata metadata = new Metadata().setUuid(uuid);
->>>>>>> 6a90dc05
+        metadata.setUuid(uuid);
         metadata.getDataInfo().
             setSchemaId(schema).
             setRoot(md.getQualifiedName()).
