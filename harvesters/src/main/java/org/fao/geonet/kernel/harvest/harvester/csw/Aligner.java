//=============================================================================
//===	Copyright (C) 2001-2007 Food and Agriculture Organization of the
//===	United Nations (FAO-UN), United Nations World Food Programme (WFP)
//===	and United Nations Environment Programme (UNEP)
//===
//===	This program is free software; you can redistribute it and/or modify
//===	it under the terms of the GNU General Public License as published by
//===	the Free Software Foundation; either version 2 of the License, or (at
//===	your option) any later version.
//===
//===	This program is distributed in the hope that it will be useful, but
//===	WITHOUT ANY WARRANTY; without even the implied warranty of
//===	MERCHANTABILITY or FITNESS FOR A PARTICULAR PURPOSE. See the GNU
//===	General Public License for more details.
//===
//===	You should have received a copy of the GNU General Public License
//===	along with this program; if not, write to the Free Software
//===	Foundation, Inc., 51 Franklin St, Fifth Floor, Boston, MA 02110-1301, USA
//===
//===	Contact: Jeroen Ticheler - FAO - Viale delle Terme di Caracalla 2,
//===	Rome - Italy. email: geonetwork@osgeo.org
//==============================================================================

package org.fao.geonet.kernel.harvest.harvester.csw;

import jeeves.server.context.ServiceContext;
import org.fao.geonet.GeonetContext;
import org.fao.geonet.Logger;
import org.fao.geonet.constants.Geonet;
import org.fao.geonet.csw.common.CswOperation;
import org.fao.geonet.csw.common.CswServer;
import org.fao.geonet.csw.common.ElementSetName;
import org.fao.geonet.csw.common.requests.CatalogRequest;
import org.fao.geonet.csw.common.requests.GetRecordByIdRequest;
import org.fao.geonet.domain.Metadata;
import org.fao.geonet.domain.MetadataType;
import org.fao.geonet.domain.OperationAllowedId_;
import org.fao.geonet.domain.ReservedGroup;
import org.fao.geonet.exceptions.OperationAbortedEx;
import org.fao.geonet.kernel.DataManager;
import org.fao.geonet.kernel.harvest.BaseAligner;
<<<<<<< HEAD
import org.fao.geonet.kernel.harvest.harvester.*;
=======
import org.fao.geonet.kernel.harvest.harvester.CategoryMapper;
import org.fao.geonet.kernel.harvest.harvester.GroupMapper;
import org.fao.geonet.kernel.harvest.harvester.HarvestError;
import org.fao.geonet.kernel.harvest.harvester.HarvestResult;
import org.fao.geonet.kernel.harvest.harvester.RecordInfo;
import org.fao.geonet.kernel.harvest.harvester.UUIDMapper;
>>>>>>> 44bb5950
import org.fao.geonet.kernel.search.LuceneSearcher;
import org.fao.geonet.repository.MetadataRepository;
import org.fao.geonet.repository.OperationAllowedRepository;
import org.fao.geonet.utils.AbstractHttpRequest;
import org.fao.geonet.utils.Xml;
import org.jdom.Element;
import org.jdom.xpath.XPath;

import java.util.Collections;
import java.util.List;
import java.util.Map;
import java.util.Set;

import static org.fao.geonet.utils.AbstractHttpRequest.Method.GET;
import static org.fao.geonet.utils.AbstractHttpRequest.Method.POST;

//=============================================================================

public class Aligner extends BaseAligner
{
	//--------------------------------------------------------------------------
	//---
	//--- Constructor
	//---
	//--------------------------------------------------------------------------

	public Aligner(Logger log, ServiceContext sc, CswServer server, CswParams params) throws OperationAbortedEx
	{
		this.log        = log;
		this.context    = sc;
		this.params     = params;

		GeonetContext gc = (GeonetContext) context.getHandlerContext(Geonet.CONTEXT_NAME);
		dataMan = gc.getBean(DataManager.class);
		result  = new HarvestResult();

		//--- setup get-record-by-id request

		request = new GetRecordByIdRequest(sc);
		request.setElementSetName(ElementSetName.FULL);

		CswOperation oper = server.getOperation(CswServer.GET_RECORD_BY_ID);

		// Use the preferred HTTP method and check one exist.
		if (oper.getGetUrl() != null && Harvester.PREFERRED_HTTP_METHOD.equals("GET")) {
			request.setUrl(oper.getGetUrl());
			request.setMethod(GET);
		} else if (oper.getPostUrl() != null && Harvester.PREFERRED_HTTP_METHOD.equals("POST")) {
			request.setUrl(oper.getPostUrl());
			request.setMethod(POST);
		} else {
			if (oper.getGetUrl() != null) {
				request.setUrl(oper.getGetUrl());
				request.setMethod(GET);
			} else if (oper.getPostUrl() != null) {
				request.setUrl(oper.getPostUrl());
				request.setMethod(POST);
			} else {
				throw new OperationAbortedEx("No GET or POST DCP available in this service.");
			}
		}

		if(oper.getPreferredOutputSchema() != null) {
			request.setOutputSchema(oper.getPreferredOutputSchema());
		}

        if(oper.getPreferredServerVersion() != null) {
			request.setServerVersion(oper.getPreferredServerVersion());
		}

		if (params.useAccount) {
			request.setCredentials(params.username, params.password);
		}	
		
	}

	//--------------------------------------------------------------------------
	//---
	//--- Alignment method
	//---
	//--------------------------------------------------------------------------

	public HarvestResult align(Set<RecordInfo> records, List<HarvestError> errors) throws Exception
	{
		log.info("Start of alignment for : "+ params.name);

		//-----------------------------------------------------------------------
		//--- retrieve all local categories and groups
		//--- retrieve harvested uuids for given harvesting node

		localCateg = new CategoryMapper(context);
		localGroups= new GroupMapper(context);
		localUuids = new UUIDMapper(context.getBean(MetadataRepository.class), params.uuid);

        dataMan.flush();

        //-----------------------------------------------------------------------
		//--- remove old metadata

		for (String uuid : localUuids.getUUIDs())
			if (!exists(records, uuid))
			{
				String id = localUuids.getID(uuid);

                if(log.isDebugEnabled())
                    log.debug("  - Removing old metadata with local id:"+ id);
				dataMan.deleteMetadata(context, id);

                dataMan.flush();

                result.locallyRemoved++;
			}

		//-----------------------------------------------------------------------
		//--- insert/update new metadata

		for(RecordInfo ri : records)
		{
<<<<<<< HEAD
			result.totalMetadata++;

			String id = dataMan.getMetadataId(ri.uuid);

			if (id == null)	addMetadata(ri);
			else				updateMetadata(ri, id);
=======
		    try{
    
    			String id = dataMan.getMetadataId(dbms, ri.uuid);
    
    			if (id == null)	addMetadata(ri);
    			else				updateMetadata(ri, id);
                result.totalMetadata++;
		    }catch(Throwable t) {
		        errors.add(new HarvestError(t, log));
                log.error("Unable to process record from csw (" + this.params.name + ")");
                log.error("   Record failed: " + ri.uuid); 
		    } finally {
		        result.originalMetadata++;
		    }
>>>>>>> 44bb5950
		}

		log.info("End of alignment for : "+ params.name);

		return result;
	}

	//--------------------------------------------------------------------------
	//---
	//--- Private methods : addMetadata
	//---
	//--------------------------------------------------------------------------

	private void addMetadata(RecordInfo ri) throws Exception
	{
		Element md = retrieveMetadata(ri.uuid);

		if (md == null) {
            return;
        }

		String schema = dataMan.autodetectSchema(md, null);

		if (schema == null) {
            if(log.isDebugEnabled()) {
                log.debug("  - Metadata skipped due to unknown schema. uuid:" + ri.uuid);
            }
			result.unknownSchema++;

			return;
		}

        if (log.isDebugEnabled()) {
            log.debug("  - Adding metadata with remote uuid:" + ri.uuid + " schema:" + schema);
        }

        //
        // insert metadata
        //
        String group = null, isTemplate = null, docType = null, title = null, category = null;
        boolean ufo = false, indexImmediate = false;
        final int ownerId;
        if (params.ownerId == null) {
            if (context.getUserSession() != null) {
                ownerId = context.getUserSession().getUserIdAsInt();
            } else {
                ownerId = 1;
            }
        } else {
            ownerId = Integer.parseInt(params.ownerId);
        }
        String id = dataMan.insertMetadata(context, schema, md, ri.uuid,
                ownerId, group, params.uuid,
                         isTemplate, docType, title, category, ri.changeDate, ri.changeDate, ufo, indexImmediate);

		int iId = Integer.parseInt(id);

		dataMan.setTemplateExt(iId, MetadataType.METADATA, null);
		dataMan.setHarvestedExt(iId, params.uuid);

        addPrivileges(id, params.getPrivileges(), localGroups, dataMan, context, log);
        addCategories(id, params.getCategories(), localCateg, dataMan, context, log, null);


        dataMan.flush();

        dataMan.indexMetadata(id);
		result.addedMetadata++;
	}

	//--------------------------------------------------------------------------
	//---
	//--- Private methods : updateMetadata
	//---
	//--------------------------------------------------------------------------

	private void updateMetadata(RecordInfo ri, String id) throws Exception
	{
		String date = localUuids.getChangeDate(ri.uuid);

		if (date == null) {
            if(log.isDebugEnabled()) {
                log.debug("  - Skipped metadata managed by another harvesting node. uuid:"+ ri.uuid +", name:"+ params.name);
            }
		} else {
			if (!ri.isMoreRecentThan(date)) {
                if(log.isDebugEnabled()) {
                    log.debug("  - Metadata XML not changed for uuid:"+ ri.uuid);
                }
				result.unchangedMetadata++;
			} else {
                if(log.isDebugEnabled()) {
                    log.debug("  - Updating local metadata for uuid:"+ ri.uuid);
                }
				Element md = retrieveMetadata(ri.uuid);

				if (md == null) {
					return;
				}
				
                //
                // update metadata
                //
                boolean validate = false;
                boolean ufo = false;
                boolean index = false;
                String language = context.getLanguage();
                final Metadata metadata = dataMan.updateMetadata(context, id, md, validate, ufo, index, language, ri.changeDate, false);

                OperationAllowedRepository repository = context.getBean(OperationAllowedRepository.class);
				repository.deleteAllByIdAttribute(OperationAllowedId_.metadataId, Integer.parseInt(id));
                addPrivileges(id, params.getPrivileges(), localGroups, dataMan, context, log);

                metadata.getCategories().clear();
                context.getBean(MetadataRepository.class).save(metadata);
                addCategories(id, params.getCategories(), localCateg, dataMan, context, log, null);

                dataMan.flush();

                dataMan.indexMetadata(id);
				result.updatedMetadata++;
			}
		}
	}

	//--------------------------------------------------------------------------
	//---
	//--- Private methods
	//---
	//--------------------------------------------------------------------------

    /**
     *  Returns true if the uuid is present in the remote node.
     * 
     * @param records
     * @param uuid
     * @return
     */
	private boolean exists(Set<RecordInfo> records, String uuid)
	{
		for(RecordInfo ri : records)
			if (uuid.equals(ri.uuid))
				return true;

		return false;
	}

	//--------------------------------------------------------------------------

	/**
	 * Does CSW GetRecordById request. If validation is requested and the metadata
     * does not validate, null is returned.
     *
     * @param uuid uuid of metadata to request
     * @return metadata the metadata
	 */
	private Element retrieveMetadata(String uuid)
	{
		request.clearIds();
		request.addId(uuid);

		try
		{
            if(log.isDebugEnabled()) {
                log.debug("Getting record from : " + request.getHost() + " (uuid:" + uuid + ")");
            }
			Element response = request.execute();
            if(log.isDebugEnabled()) {
                log.debug("Record got:\n" + Xml.getString(response));
            }

			@SuppressWarnings("unchecked")
            List<Element> list = response.getChildren();

			//--- maybe the metadata has been removed

			if (list.size() == 0) {
                return null;
            }

			response = list.get(0);
			response = (Element) response.detach();

            // validate it here if requested
            if (params.validate) {
                if(!dataMan.validate(response))  {
                    log.info("Ignoring invalid metadata with uuid " + uuid);
                    result.doesNotValidate++;
                    return null;
                }
            }
            
            if(params.rejectDuplicateResource) {
                if (foundDuplicateForResource(uuid, response)) {
                    return null;
                }
            }
            
            return response;
		}
		catch(Exception e)
		{
			log.warning("Raised exception while getting record : "+ e);
			e.printStackTrace();
			result.unretrievable++;

			//--- we don't raise any exception here. Just try to go on
			return null;
		}
	}

    /**
     * Check for metadata in the catalog having the same resource identifier as the
     * harvested record.
     * 
     * If one dataset (same MD_metadata/../identificationInfo/../identifier/../code) 
     * (eg. a NMA layer for roads) is described in 2 or more catalogs with different 
     * metadata uuids. The metadata may be slightly different depending on the author,
     * but the resource is the same. When harvesting, some users would like to have 
     * the capability to exclude "duplicate" description of the same dataset.
     * 
     * The check is made searching the identifier field in the index using 
     * {@link LuceneSearcher#getAllMetadataFromIndexFor(String, String, String, Set, boolean)}
     * 
     * @param uuid the metadata unique identifier
     * @param response  the XML document to check
     * @return true if a record with same resource identifier is found. false otherwise.
     */
    private boolean foundDuplicateForResource(String uuid, Element response) {
        String schema = dataMan.autodetectSchema(response);
        
        if(schema.startsWith("iso19139")) {
            String resourceIdentifierXPath = "gmd:identificationInfo/*/gmd:citation/gmd:CI_Citation/gmd:identifier/*/gmd:code/gco:CharacterString";
            String resourceIdentifierLuceneIndexField = "identifier";
            String defaultLanguage = "eng";
            
            try {
                // Extract resource identifier
                XPath xp = XPath.newInstance (resourceIdentifierXPath);
                xp.addNamespace("gmd", "http://www.isotc211.org/2005/gmd");
                xp.addNamespace("gco", "http://www.isotc211.org/2005/gco");
                @SuppressWarnings("unchecked")
                List<Element> resourceIdentifiers = xp.selectNodes(response);
                if (resourceIdentifiers.size() > 0) {
                    // Check if the metadata to import has a resource identifier
                    // existing in current catalog for a record with a different UUID
                    
                    log.debug("  - Resource identifiers found : " + resourceIdentifiers.size());
                    
                    for (Element identifierNode : resourceIdentifiers) {
                        String identifier = identifierNode.getTextTrim();
                        log.debug("    - Searching for duplicates for resource identifier: " + identifier);
                        
                        Map<String, Map<String,String>> values = LuceneSearcher.getAllMetadataFromIndexFor(defaultLanguage, resourceIdentifierLuceneIndexField, 
                                identifier, Collections.singleton("_uuid"), true);
                        log.debug("    - Number of resources with same identifier: " + values.size());
                        for (Map<String, String> recordFieldValues : values.values()) {
                            String indexRecordUuid = recordFieldValues.get("_uuid");
                            if (!indexRecordUuid.equals(uuid)) {
                                log.debug("      - UUID " + indexRecordUuid + " in index does not match harvested record UUID " + uuid);
                                log.warning("      - Duplicates found. Skipping record with UUID " + uuid + " and resource identifier " + identifier);
                                
                                result.duplicatedResource ++;
                                return true;
                            }
                        }
                    }
                }
            } catch (Exception e) {
                log.warning("      - Error when searching for resource duplicate " + uuid + ". Error is: " + e.getMessage());
                e.printStackTrace();
            }
        }
        return false;
    }

	//--------------------------------------------------------------------------
	//---
	//--- Variables
	//---
	//--------------------------------------------------------------------------

	private Logger         log;
	private ServiceContext context;
	private CswParams      params;
	private DataManager    dataMan;
	private CategoryMapper localCateg;
	private GroupMapper    localGroups;
	private UUIDMapper     localUuids;
	private HarvestResult  result;
	private GetRecordByIdRequest request;
}<|MERGE_RESOLUTION|>--- conflicted
+++ resolved
@@ -39,16 +39,7 @@
 import org.fao.geonet.exceptions.OperationAbortedEx;
 import org.fao.geonet.kernel.DataManager;
 import org.fao.geonet.kernel.harvest.BaseAligner;
-<<<<<<< HEAD
 import org.fao.geonet.kernel.harvest.harvester.*;
-=======
-import org.fao.geonet.kernel.harvest.harvester.CategoryMapper;
-import org.fao.geonet.kernel.harvest.harvester.GroupMapper;
-import org.fao.geonet.kernel.harvest.harvester.HarvestError;
-import org.fao.geonet.kernel.harvest.harvester.HarvestResult;
-import org.fao.geonet.kernel.harvest.harvester.RecordInfo;
-import org.fao.geonet.kernel.harvest.harvester.UUIDMapper;
->>>>>>> 44bb5950
 import org.fao.geonet.kernel.search.LuceneSearcher;
 import org.fao.geonet.repository.MetadataRepository;
 import org.fao.geonet.repository.OperationAllowedRepository;
@@ -167,17 +158,9 @@
 
 		for(RecordInfo ri : records)
 		{
-<<<<<<< HEAD
-			result.totalMetadata++;
-
-			String id = dataMan.getMetadataId(ri.uuid);
-
-			if (id == null)	addMetadata(ri);
-			else				updateMetadata(ri, id);
-=======
 		    try{
     
-    			String id = dataMan.getMetadataId(dbms, ri.uuid);
+    			String id = dataMan.getMetadataId(ri.uuid);
     
     			if (id == null)	addMetadata(ri);
     			else				updateMetadata(ri, id);
@@ -189,7 +172,6 @@
 		    } finally {
 		        result.originalMetadata++;
 		    }
->>>>>>> 44bb5950
 		}
 
 		log.info("End of alignment for : "+ params.name);
