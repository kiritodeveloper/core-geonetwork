--- conflicted
+++ resolved
@@ -23,7 +23,6 @@
 
 package org.fao.geonet.kernel.harvest.harvester.csw;
 
-<<<<<<< HEAD
 import static org.fao.geonet.utils.AbstractHttpRequest.Method.GET;
 import static org.fao.geonet.utils.AbstractHttpRequest.Method.POST;
 
@@ -38,9 +37,7 @@
 import java.util.concurrent.atomic.AtomicBoolean;
 
 import org.apache.commons.lang.StringUtils;
-=======
 import jeeves.server.context.ServiceContext;
->>>>>>> adcf2e62
 import org.fao.geonet.GeonetContext;
 import org.fao.geonet.Logger;
 import org.fao.geonet.constants.Geonet;
@@ -291,14 +288,9 @@
          ownerId = Integer.parseInt(StringUtils.isNumeric(params.getOwnerIdUser()) ? params.getOwnerIdUser() : params.getOwnerId());
        
 
-<<<<<<< HEAD
         AbstractMetadata metadata = new Metadata();
         metadata.setUuid(uuid);
-=======
         ownerId = getOwner();
-        Metadata metadata = new Metadata().setUuid(mdUuid);
-
->>>>>>> adcf2e62
         metadata.getDataInfo().
             setSchemaId(schema).
             setRoot(md.getQualifiedName()).
