--- conflicted
+++ resolved
@@ -23,11 +23,6 @@
 
 package org.fao.geonet.kernel.harvest.harvester.csw;
 
-<<<<<<< HEAD
-=======
-import jeeves.server.context.ServiceContext;
-
->>>>>>> 8f8044c8
 import org.fao.geonet.GeonetContext;
 import org.fao.geonet.Logger;
 import org.fao.geonet.constants.Geonet;
@@ -117,6 +112,7 @@
     private GetRecordByIdRequest request;
     private String processName;
     private Map<String, Object> processParams = new HashMap<String, Object>();
+
     public Aligner(AtomicBoolean cancelMonitor, Logger log, ServiceContext sc, CswServer server, CswParams params) throws OperationAbortedEx {
         super(cancelMonitor);
         this.log = log;
@@ -157,28 +153,6 @@
             request.setOutputSchema(this.params.outputSchema);
         } else if (oper.getPreferredOutputSchema() != null) {
             request.setOutputSchema(oper.getPreferredOutputSchema());
-<<<<<<< HEAD
-		}
-
-        if(oper.getPreferredServerVersion() != null) {
-			request.setServerVersion(oper.getPreferredServerVersion());
-		}
-
-		if (params.isUseAccount()) {
-			request.setCredentials(params.getUsername(), params.getPassword());
-		}
-
-	}
-
-	//--------------------------------------------------------------------------
-	//---
-	//--- Alignment method
-	//---
-	//--------------------------------------------------------------------------
-
-	public HarvestResult align(Set<RecordInfo> records, List<HarvestError> errors) throws Exception
-	{
-=======
         }
 
         if (oper.getPreferredServerVersion() != null) {
@@ -192,7 +166,6 @@
     }
 
     public HarvestResult align(Set<RecordInfo> records, List<HarvestError> errors) throws Exception {
->>>>>>> 8f8044c8
         if (cancelMonitor.get()) {
             return result;
         }
@@ -243,21 +216,12 @@
                 return result;
             }
 
-<<<<<<< HEAD
-            try{
-
-    			String id = dataMan.getMetadataId(ri.uuid);
-
-    			if (id == null)	addMetadata(ri);
-    			else				updateMetadata(ri, id);
-=======
             try {
 
                 String id = dataMan.getMetadataId(ri.uuid);
 
                 if (id == null) addMetadata(ri);
                 else updateMetadata(ri, id);
->>>>>>> 8f8044c8
                 result.totalMetadata++;
             } catch (Throwable t) {
                 errors.add(new HarvestError(t, log));
@@ -402,15 +366,7 @@
     }
 
     /**
-<<<<<<< HEAD
-     *  Returns true if the uuid is present in the remote node.
-     *
-     * @param records
-     * @param uuid
-     * @return
-=======
      * Returns true if the uuid is present in the remote node.
->>>>>>> 8f8044c8
      */
     private boolean exists(Set<RecordInfo> records, String uuid) {
         for (RecordInfo ri : records)
@@ -479,20 +435,6 @@
     }
 
     /**
-<<<<<<< HEAD
-     * Check for metadata in the catalog having the same resource identifier as the
-     * harvested record.
-     *
-     * If one dataset (same MD_metadata/../identificationInfo/../identifier/../code)
-     * (eg. a NMA layer for roads) is described in 2 or more catalogs with different
-     * metadata uuids. The metadata may be slightly different depending on the author,
-     * but the resource is the same. When harvesting, some users would like to have
-     * the capability to exclude "duplicate" description of the same dataset.
-     *
-     *
-     * @param uuid the metadata unique identifier
-     * @param response  the XML document to check
-=======
      * Check for metadata in the catalog having the same resource identifier as the harvested
      * record.
      *
@@ -502,26 +444,16 @@
      * When harvesting, some users would like to have the capability to exclude "duplicate"
      * description of the same dataset.
      *
-     * The check is made searching the identifier field in the index using {@link
-     * org.fao.geonet.kernel.search.LuceneSearcher#getAllMetadataFromIndexFor(String, String,
-     * String, java.util.Set, boolean)}
-     *
      * @param uuid     the metadata unique identifier
      * @param response the XML document to check
->>>>>>> 8f8044c8
      * @return true if a record with same resource identifier is found. false otherwise.
      */
     private boolean foundDuplicateForResource(String uuid, Element response) {
         String schema = dataMan.autodetectSchema(response);
-<<<<<<< HEAD
         ServiceContext context = ServiceContext.get();
         ISearchManager searchmanager = context.getBean(ISearchManager.class);
 
-        if(schema != null && schema.startsWith("iso19139")) {
-=======
-
         if (schema != null && schema.startsWith("iso19139")) {
->>>>>>> 8f8044c8
             String resourceIdentifierXPath = "gmd:identificationInfo/*/gmd:citation/gmd:CI_Citation/gmd:identifier/*/gmd:code/gco:CharacterString";
             String resourceIdentifierLuceneIndexField = "identifier";
             String defaultLanguage = "eng";
@@ -536,37 +468,18 @@
                 if (resourceIdentifiers.size() > 0) {
                     // Check if the metadata to import has a resource identifier
                     // existing in current catalog for a record with a different UUID
-<<<<<<< HEAD
-=======
-
->>>>>>> 8f8044c8
                     log.debug("  - Resource identifiers found : " + resourceIdentifiers.size());
 
                     for (Element identifierNode : resourceIdentifiers) {
                         String identifier = identifierNode.getTextTrim();
                         log.debug("    - Searching for duplicates for resource identifier: " + identifier);
 
-<<<<<<< HEAD
 
                         List<String> uuids = ((SolrSearchManager) searchmanager).getDocsUuids("+" + IndexFields.RESOURCE_IDENTIFIER + ":\"" + identifier + "\"", 1);
                         if (uuids.size() > 0) {
                             log.warning("      - Duplicates found. Skipping record with UUID " + uuid + " and resource identifier " + identifier);
                             result.duplicatedResource++;
                             return true;
-=======
-                        Map<String, Map<String, String>> values = LuceneSearcher.getAllMetadataFromIndexFor(defaultLanguage, resourceIdentifierLuceneIndexField,
-                            identifier, Collections.singleton("_uuid"), true);
-                        log.debug("    - Number of resources with same identifier: " + values.size());
-                        for (Map<String, String> recordFieldValues : values.values()) {
-                            String indexRecordUuid = recordFieldValues.get("_uuid");
-                            if (!indexRecordUuid.equals(uuid)) {
-                                log.debug("      - UUID " + indexRecordUuid + " in index does not match harvested record UUID " + uuid);
-                                log.warning("      - Duplicates found. Skipping record with UUID " + uuid + " and resource identifier " + identifier);
-
-                                result.duplicatedResource++;
-                                return true;
-                            }
->>>>>>> 8f8044c8
                         }
                     }
                 }
