--- conflicted
+++ resolved
@@ -23,24 +23,8 @@
 
 package org.fao.geonet.kernel.harvest.harvester.csw;
 
-<<<<<<< HEAD
 import jeeves.server.context.ServiceContext;
-=======
-import static org.fao.geonet.utils.AbstractHttpRequest.Method.GET;
-import static org.fao.geonet.utils.AbstractHttpRequest.Method.POST;
-
-import java.nio.file.Files;
-import java.nio.file.Path;
-import java.util.Collections;
-import java.util.HashMap;
-import java.util.List;
-import java.util.Map;
-import java.util.Set;
-import java.util.UUID;
-import java.util.concurrent.atomic.AtomicBoolean;
-
 import org.apache.commons.lang.StringUtils;
->>>>>>> 228111f3
 import org.fao.geonet.GeonetContext;
 import org.fao.geonet.Logger;
 import org.fao.geonet.constants.Geonet;
@@ -48,36 +32,26 @@
 import org.fao.geonet.csw.common.CswServer;
 import org.fao.geonet.csw.common.ElementSetName;
 import org.fao.geonet.csw.common.requests.GetRecordByIdRequest;
-import org.fao.geonet.domain.AbstractMetadata;
-import org.fao.geonet.domain.ISODate;
-import org.fao.geonet.domain.Metadata;
-import org.fao.geonet.domain.MetadataType;
-import org.fao.geonet.domain.OperationAllowedId_;
-import org.fao.geonet.domain.Pair;
+import org.fao.geonet.domain.*;
 import org.fao.geonet.exceptions.OperationAbortedEx;
 import org.fao.geonet.kernel.DataManager;
 import org.fao.geonet.kernel.UpdateDatestamp;
 import org.fao.geonet.kernel.datamanager.IMetadataManager;
 import org.fao.geonet.kernel.datamanager.IMetadataUtils;
 import org.fao.geonet.kernel.harvest.BaseAligner;
-import org.fao.geonet.kernel.harvest.harvester.CategoryMapper;
-import org.fao.geonet.kernel.harvest.harvester.GroupMapper;
-import org.fao.geonet.kernel.harvest.harvester.HarvestError;
-import org.fao.geonet.kernel.harvest.harvester.HarvestResult;
-import org.fao.geonet.kernel.harvest.harvester.HarvesterUtil;
-import org.fao.geonet.kernel.harvest.harvester.RecordInfo;
-import org.fao.geonet.kernel.harvest.harvester.UUIDMapper;
-<<<<<<< HEAD
-import org.fao.geonet.repository.MetadataRepository;
-=======
-import org.fao.geonet.kernel.search.LuceneSearcher;
->>>>>>> 228111f3
+import org.fao.geonet.kernel.harvest.harvester.*;
 import org.fao.geonet.repository.OperationAllowedRepository;
 import org.fao.geonet.utils.Xml;
 import org.jdom.Element;
 import org.jdom.xpath.XPath;
 
-import jeeves.server.context.ServiceContext;
+import java.nio.file.Files;
+import java.nio.file.Path;
+import java.util.*;
+import java.util.concurrent.atomic.AtomicBoolean;
+
+import static org.fao.geonet.utils.AbstractHttpRequest.Method.GET;
+import static org.fao.geonet.utils.AbstractHttpRequest.Method.POST;
 
 public class Aligner extends BaseAligner<CswParams> {
 
@@ -293,16 +267,10 @@
         // insert metadata
         //
          ownerId = Integer.parseInt(StringUtils.isNumeric(params.getOwnerIdUser()) ? params.getOwnerIdUser() : params.getOwnerId());
-       
-
-<<<<<<< HEAD
-        ownerId = getOwner();
-        Metadata metadata = new Metadata().setUuid(mdUuid);
-
-=======
+
+
         AbstractMetadata metadata = new Metadata();
         metadata.setUuid(uuid);
->>>>>>> 228111f3
         metadata.getDataInfo().
             setSchemaId(schema).
             setRoot(md.getQualifiedName()).
@@ -368,14 +336,8 @@
                 boolean ufo = false;
                 boolean index = false;
                 String language = context.getLanguage();
-<<<<<<< HEAD
-                final Metadata metadata = dataMan.updateMetadata(context, id, md, validate, ufo, index, language, ri.changeDate, true);
-
-=======
 
                 final AbstractMetadata metadata = dataMan.updateMetadata(context, id, md, validate, ufo, index, language, ri.changeDate, true);
-                
->>>>>>> 228111f3
                 if(force) {
                     //change ownership of metadata to new harvester
                     metadata.getHarvestInfo().setUuid(params.getUuid());
@@ -509,17 +471,11 @@
                         String identifier = identifierNode.getTextTrim();
                         log.debug("    - Searching for duplicates for resource identifier: " + identifier);
 
-<<<<<<< HEAD
                         // TODOES
                         Map<String, Map<String, String>> values = new HashMap<>();
-//                            LuceneSearcher.getAllMetadataFromIndexFor(defaultLanguage, resourceIdentifierLuceneIndexField,
+//                        Map<String, Map<String, String>> values = LuceneSearcher.getAllMetadataFromIndexFor(defaultLanguage, resourceIdentifierLuceneIndexField,
 //                            identifier, Collections.singleton("_uuid"), true);
-                        LOGGER.debug("    - Number of resources with same identifier: {}", values.size());
-=======
-                        Map<String, Map<String, String>> values = LuceneSearcher.getAllMetadataFromIndexFor(defaultLanguage, resourceIdentifierLuceneIndexField,
-                            identifier, Collections.singleton("_uuid"), true);
                         log.debug("    - Number of resources with same identifier: " + values.size());
->>>>>>> 228111f3
                         for (Map<String, String> recordFieldValues : values.values()) {
                             String indexRecordUuid = recordFieldValues.get("_uuid");
                             if (!indexRecordUuid.equals(uuid)) {
