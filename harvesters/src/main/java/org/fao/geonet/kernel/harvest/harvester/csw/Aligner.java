--- conflicted
+++ resolved
@@ -326,12 +326,9 @@
         } else {
             ownerId = Integer.parseInt(params.getOwnerId());
         }
-<<<<<<< HEAD
+
         AbstractMetadata metadata = new Metadata();
         metadata.setUuid(uuid);
-=======
-        Metadata metadata = new Metadata().setUuid(mdUuid);
->>>>>>> 91f9c516
         metadata.getDataInfo().
             setSchemaId(schema).
             setRoot(md.getQualifiedName()).
