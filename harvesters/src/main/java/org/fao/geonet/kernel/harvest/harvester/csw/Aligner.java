--- conflicted
+++ resolved
@@ -324,11 +324,7 @@
         } else {
             ownerId = Integer.parseInt(params.getOwnerId());
         }
-<<<<<<< HEAD
-        Metadata metadata = new Metadata().setUuid(uuid);
-=======
         Metadata metadata = new Metadata().setUuid(mdUuid);
->>>>>>> 1971c1cf
         metadata.getDataInfo().
             setSchemaId(schema).
             setRoot(md.getQualifiedName()).
@@ -337,7 +333,8 @@
             setCreateDate(new ISODate(ri.changeDate));
         metadata.getSourceInfo().
             setSourceId(params.getUuid()).
-            setOwner(ownerId);
+            setOwner(ownerId).
+            setGroupOwner(Integer.valueOf(params.getOwnerIdGroup()));
         metadata.getHarvestInfo().
             setHarvested(true).
             setUuid(params.getUuid());
