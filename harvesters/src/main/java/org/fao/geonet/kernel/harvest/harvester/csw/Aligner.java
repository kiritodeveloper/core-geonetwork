--- conflicted
+++ resolved
@@ -52,6 +52,7 @@
 import org.fao.geonet.exceptions.OperationAbortedEx;
 import org.fao.geonet.kernel.DataManager;
 import org.fao.geonet.kernel.UpdateDatestamp;
+import org.fao.geonet.kernel.datamanager.IMetadataManager;
 import org.fao.geonet.kernel.datamanager.IMetadataUtils;
 import org.fao.geonet.kernel.harvest.BaseAligner;
 import org.fao.geonet.kernel.harvest.harvester.CategoryMapper;
@@ -61,30 +62,13 @@
 import org.fao.geonet.kernel.harvest.harvester.HarvesterUtil;
 import org.fao.geonet.kernel.harvest.harvester.RecordInfo;
 import org.fao.geonet.kernel.harvest.harvester.UUIDMapper;
-import org.fao.geonet.kernel.harvest.harvester.UriMapper;
 import org.fao.geonet.kernel.search.LuceneSearcher;
-import org.fao.geonet.repository.MetadataRepository;
 import org.fao.geonet.repository.OperationAllowedRepository;
 import org.fao.geonet.utils.Xml;
 import org.jdom.Element;
 import org.jdom.xpath.XPath;
 
-<<<<<<< HEAD
 import jeeves.server.context.ServiceContext;
-=======
-import java.nio.file.Files;
-import java.nio.file.Path;
-import java.util.Collections;
-import java.util.HashMap;
-import java.util.List;
-import java.util.Map;
-import java.util.Set;
-import java.util.UUID;
-import java.util.concurrent.atomic.AtomicBoolean;
-
-import static org.fao.geonet.utils.AbstractHttpRequest.Method.GET;
-import static org.fao.geonet.utils.AbstractHttpRequest.Method.POST;
->>>>>>> 11fa3f3f
 
 //=============================================================================
 
@@ -111,7 +95,6 @@
     //--------------------------------------------------------------------------
     private CswParams params;
     private DataManager dataMan;
-    private MetadataRepository metadataManager;
 
     //--------------------------------------------------------------------------
     //---
@@ -124,7 +107,8 @@
     private GroupMapper localGroups;
     private UUIDMapper localUuids;
 
-    private MetadataRepository metadataManager;
+    private IMetadataUtils metadataUtils;
+    private IMetadataManager metadataManager;
     //--------------------------------------------------------------------------
     //---
     //--- Variables
@@ -142,7 +126,8 @@
 
         GeonetContext gc = (GeonetContext) context.getHandlerContext(Geonet.CONTEXT_NAME);
         dataMan = gc.getBean(DataManager.class);
-        metadataManager = gc.getBean(MetadataRepository.class);
+        metadataUtils = gc.getBean(IMetadataUtils.class);
+        metadataManager = gc.getBean(IMetadataManager.class);
         result = new HarvestResult();
         result.unretrievable = 0;
         result.uuidSkipped = 0;
@@ -248,35 +233,6 @@
                 if (id == null) {
                     //record doesn't exist (so it doesn't belong to this harvester)
                     log.info("Adding record with uuid " + ri.uuid);
-<<<<<<< HEAD
-                    addMetadata(ri, ri.uuid);
-                }
-                else if (localUuids.getID(ri.uuid) == null) {
-                    //Record does not belong to this harvester
-                    result.datasetUuidExist++;
-                    
-                    switch(params.getOverrideUuid()){
-                    case OVERRIDE:
-                        updateMetadata(ri, Integer.toString(metadataManager.findOneByUuid(ri.uuid).getId()));
-                        log.debug("Overriding record with uuid " + ri.uuid);
-                        result.updatedMetadata++;
-                        break;
-                    case RANDOM:
-                        log.debug("Generating random uuid for remote record with uuid " + ri.uuid);
-                        addMetadata(ri, UUID.randomUUID().toString());
-                        break;
-                    case SKIP:
-                        log.debug("Skipping record with uuid " + ri.uuid);
-                        result.uuidSkipped++;
-                    default:
-                        break;
-                    }
-                } else {
-                    //record exists and belongs to this harvester
-                    updateMetadata(ri, id);
-                
-                }
-=======
                     addMetadata(ri, getOwnerId(params), getOwnerGroupId(params), ri.uuid);
                 } else if (localUuids.getID(ri.uuid) == null) {
                     //Record does not belong to this harvester
@@ -284,7 +240,7 @@
 
                     switch (params.getOverrideUuid()) {
                         case OVERRIDE:
-                            updateMetadata(ri, Integer.toString(metadataManager.findOneByUuid(ri.uuid).getId()), true);
+                            updateMetadata(ri, Integer.toString(metadataUtils.findOneByUuid(ri.uuid).getId()), true);
                             log.debug("Overriding record with uuid " + ri.uuid);
                             result.updatedMetadata++;
                             break;
@@ -304,7 +260,6 @@
 
                 }
 
->>>>>>> 11fa3f3f
                 result.totalMetadata++;
             } catch (Throwable t) {
                 errors.add(new HarvestError(this.context, t, log));
@@ -321,12 +276,8 @@
         return result;
     }
 
-<<<<<<< HEAD
-    private void addMetadata(RecordInfo ri, String uuid) throws Exception {
-=======
 
     private void addMetadata(RecordInfo ri, Integer ownerId, Integer groupId, String uuid) throws Exception {
->>>>>>> 11fa3f3f
         if (cancelMonitor.get()) {
             return;
         }
@@ -372,13 +323,9 @@
         } else {
             ownerId = Integer.parseInt(params.getOwnerId());
         }
-<<<<<<< HEAD
 
         AbstractMetadata metadata = new Metadata();
         metadata.setUuid(uuid);
-=======
-        Metadata metadata = new Metadata().setUuid(uuid);
->>>>>>> 11fa3f3f
         metadata.getDataInfo().
             setSchemaId(schema).
             setRoot(md.getQualifiedName()).
@@ -451,19 +398,16 @@
                 boolean ufo = false;
                 boolean index = false;
                 String language = context.getLanguage();
-<<<<<<< HEAD
+
                 final AbstractMetadata metadata = dataMan.updateMetadata(context, id, md, validate, ufo, index, language, ri.changeDate, true);
-=======
-                final Metadata metadata = dataMan.updateMetadata(context, id, md, validate, ufo, index, language, ri.changeDate, true);
                 
                 if(force) {
                     //change ownership of metadata to new harvester
                     metadata.getHarvestInfo().setUuid(params.getUuid());
                     metadata.getSourceInfo().setSourceId(params.getUuid());
 
-                    context.getBean(MetadataRepository.class).save(metadata);
-                }
->>>>>>> 11fa3f3f
+                    metadataManager.save((Metadata) metadata);
+                }
 
                 OperationAllowedRepository repository = context.getBean(OperationAllowedRepository.class);
                 repository.deleteAllByIdAttribute(OperationAllowedId_.metadataId, Integer.parseInt(id));
