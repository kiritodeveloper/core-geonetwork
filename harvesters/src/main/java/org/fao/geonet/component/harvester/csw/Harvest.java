//=============================================================================
//===	Copyright (C) 2001-2007 Food and Agriculture Organization of the
//===	United Nations (FAO-UN), United Nations World Food Programme (WFP)
//===	and United Nations Environment Programme (UNEP)
//===
//===	This program is free software; you can redistribute it and/or modify
//===	it under the terms of the GNU General Public License as published by
//===	the Free Software Foundation; either version 2 of the License, or (at
//===	your option) any later version.
//===
//===	This program is distributed in the hope that it will be useful, but
//===	WITHOUT ANY WARRANTY; without even the implied warranty of
//===	MERCHANTABILITY or FITNESS FOR A PARTICULAR PURPOSE. See the GNU
//===	General Public License for more details.
//===
//===	You should have received a copy of the GNU General Public License
//===	along with this program; if not, write to the Free Software
//===	Foundation, Inc., 51 Franklin St, Fifth Floor, Boston, MA 02110-1301, USA
//===
//===	Contact: Jeroen Ticheler - FAO - Viale delle Terme di Caracalla 2,
//===	Rome - Italy. email: geonetwork@osgeo.org
//==============================================================================

package org.fao.geonet.component.harvester.csw;

import com.google.common.base.Function;

import org.apache.commons.lang.StringUtils;
import org.apache.commons.net.ftp.FTPClient;
import org.apache.commons.net.ftp.FTPReply;
import org.apache.http.client.config.RequestConfig;
import org.apache.http.client.methods.HttpPost;
import org.apache.http.entity.StringEntity;
import org.apache.http.impl.client.DefaultHttpRequestRetryHandler;
import org.apache.http.impl.client.HttpClientBuilder;
import org.fao.geonet.Constants;
import org.fao.geonet.GeonetContext;
import org.fao.geonet.constants.Geonet;
import org.fao.geonet.csw.common.Csw;
import org.fao.geonet.csw.common.exceptions.CatalogException;
import org.fao.geonet.csw.common.exceptions.InvalidParameterValueEx;
import org.fao.geonet.csw.common.exceptions.MissingParameterValueEx;
import org.fao.geonet.csw.common.exceptions.NoApplicableCodeEx;
import org.fao.geonet.domain.ISODate;
import org.fao.geonet.kernel.csw.CatalogService;
import org.fao.geonet.kernel.csw.CswHarvesterResponseExecutionService;
import org.fao.geonet.kernel.csw.services.AbstractOperation;
import org.fao.geonet.kernel.csw.services.SupportedResourceType;
import org.fao.geonet.kernel.harvest.Common.OperResult;
import org.fao.geonet.kernel.harvest.HarvestManager;
import org.fao.geonet.kernel.harvest.harvester.AbstractHarvester;
import org.fao.geonet.kernel.setting.SettingManager;
import org.fao.geonet.kernel.setting.Settings;
import org.fao.geonet.lib.Lib;
import org.fao.geonet.services.harvesting.Util;
import org.fao.geonet.util.ISOPeriod;
import org.fao.geonet.util.MailSender;
import org.fao.geonet.utils.GeonetHttpRequestFactory;
import org.fao.geonet.utils.Log;
import org.fao.geonet.utils.Xml;
import org.jdom.Element;
import org.springframework.context.ApplicationContext;
import org.springframework.http.HttpStatus;
import org.springframework.http.client.ClientHttpResponse;

import java.io.ByteArrayInputStream;
import java.io.IOException;
import java.io.InputStream;
import java.net.MalformedURLException;
import java.net.URI;
import java.net.URISyntaxException;
import java.net.URL;
import java.util.List;
import java.util.Map;
import java.util.UUID;
import java.util.concurrent.ExecutionException;
import java.util.concurrent.RunnableFuture;
import java.util.concurrent.Semaphore;
import java.util.concurrent.TimeUnit;
import java.util.concurrent.TimeoutException;

import javax.annotation.Nonnull;
import javax.annotation.Nullable;

import jeeves.server.context.ServiceContext;

/**
 * CSW Harvest operation.
 *
 * OGC 07-006: "This is the pull mechanism that 'pulls' data into the catalogue. That is, this
 * operation only references the data to be inserted or updated in the catalogue, and it is the job
 * of the catalogue service to resolve the reference, fetch that data, and process it into the
 * catalogue."
 *
 * @author heikki doeleman
 */
public class Harvest extends AbstractOperation implements CatalogService {

    static final String NAME = "Harvest";
    private ApplicationContext applicationContext;
    private String operationId = NAME;
    private Protocol protocol;

    public Harvest() {
    }

    /**
     * Returns name of this CSW operation.
     *
     * @return name
     */
    public String getName() {
        return NAME;
    }

    /**
     * Executes a CSW Harvest request, see OGC 07-006 section 10 dot 12.
     *
     * @param request        - the request
     * @param serviceContext - used everywhere in GeoNetwork
     * @return response xml
     * @throws CatalogException hmm
     */
    public Element execute(Element request, ServiceContext serviceContext) throws CatalogException {
        if (Log.isDebugEnabled(Geonet.CSW_HARVEST)) {
            Log.debug(Geonet.CSW_HARVEST, "CSW Harvest execute, request is:\n" + Xml.getString(request));
        }
        try {
            this.applicationContext = serviceContext.getApplicationContext();
            checkService(request);
            checkVersion(request);
            String resourceType = checkResourceType(request);
            checkResourceFormat(request);
            String source = checkSource(request);

            // Define an id for the operation to be used for harvester node name identification and response handler info.
            operationId = "CSW.HarvestOperation:" + UUID.randomUUID().toString();

            // create a new harvester node
            Element node = createHarvestNode(request, resourceType, source, serviceContext);

            Element response;

            //
            // OGC 07-006 10.12.4.4 :
            // The ResponseHandler parameter is a flag that indicates how the Harvest operation should be processed by
            // a CSW server.
            //
            String responseHandler = request.getChildText("ResponseHandler", Csw.NAMESPACE_CSW);

            //
            // no response handler requested: synchronous execution. Note that client can ask for synchronous execution
            // of a periodic harvester; in that case only the result of the first run are returned synchronously, and
            // results of future runs cannot be tracked by client.

            // OGC 07-006 10.12.4.4 :
            // If the parameter is not present, then the Harvest operation is processed synchronously meaning that the
            // client sends the Harvest request to a CSW and then waits to receive a HarvestResponse or exception
            // message as described in Subclause 10.3.7. The CSW immediately processes the Harvest request, while the
            // client waits for a response. The problem with this mode of operation is that the client may timeout
            // waiting for the server to process the request.
            //
            if (StringUtils.isEmpty(responseHandler)) {
                if (Log.isDebugEnabled(Geonet.CSW_HARVEST))
                    Log.debug(Geonet.CSW_HARVEST, "CSW Harvest executes synchronously");
                response = doHarvest(node, serviceContext, Mode.SYNCHRONOUS);
            }
            //
            // response handler requested: asynchronous execution.
            //
            // OGC 07-006 10.12.4.4 :
            // If the parameter is present, the Harvest operation is processed asynchronously. In this case, the server
            // responds immediately to a client's request with an acknowledgement message as defined in Subclause
            // 10.8.4.13. The acknowledgment message echoes the clientâ€™s request, using the <EchoedRequest> element,
            // and may include an optionally generated request identifier using the <RequestId> element. The
            // acknowledgement message tells the client that the request has been received and notification of
            // completion will be send to the URL specified as the value of the ResponseHandler parameter. The Harvest
            // request may then be processed at some later time taking as much time as is required to complete the
            // operation. When the operation is completed, a HarvestResponse message or exception message per Subclause
            // 10.3.7 (if a problem was encountered) is sent to the URL specified as the value of the ResponseHandler
            // parameter.
            else {
                if (Log.isDebugEnabled(Geonet.CSW_HARVEST))
                    Log.debug(Geonet.CSW_HARVEST, "CSW Harvest executes asynchronously");
                checkResponseHandler(responseHandler);
                // Immediate acknowledgement answer.
                response = createAcknowledgeResponse(request);
                // run harvester
                doHarvest(node, serviceContext, Mode.ASYNCHRONOUS);
                // deal with results asynchronously
                asynchronousHarvestResponse(node, responseHandler, serviceContext);
            }
            if (Log.isDebugEnabled(Geonet.CSW_HARVEST))
                Log.debug(Geonet.CSW_HARVEST, "CSW Harvest execute returns:\n" + Xml.getString(response));
            return response;
        } catch (CatalogException x) {
            Log.error(Geonet.CSW_HARVEST, x.getMessage());
            x.printStackTrace();
            throw x;
        } catch (Exception x) {
            Log.error(Geonet.CSW_HARVEST, x.getMessage());
            x.printStackTrace();
            throw new NoApplicableCodeEx("ERROR: " + x.getMessage());
        }
    }

    /**
     * Checks whether the responsehandler uses a supported protocol.
     *
     * @param responseHandler - url to send results to
     * @throws InvalidParameterValueEx hmm
     */
    private void checkResponseHandler(String responseHandler) throws InvalidParameterValueEx {
        this.protocol = Protocol.validate(responseHandler);
        if (this.protocol == null) {
            throw new InvalidParameterValueEx("ResponseHandler", "Unsupported protocol in responseHandler " + responseHandler + ". Supported protocols are: ftp://, http://, and mailto:");
        }
        if (Log.isDebugEnabled(Geonet.CSW_HARVEST))
            Log.debug(Geonet.CSW_HARVEST, "CSW Harvest checkResponseHandler: OK");
    }

    /**
     * Polls periodically whether the harvester is still running and when not, creates a
     * HarvestResponse and sends it to the url in responseHandler.
     *
     * This method must not block the execute() method, therefore it starts a separate thread.
     *
     * @param harvester       - the harvester
     * @param responseHandler - url to send results to
     * @param serviceContext  - all over the place
     */
    private void asynchronousHarvestResponse(Element harvester, String responseHandler, ServiceContext serviceContext) {
        if (Log.isDebugEnabled(Geonet.CSW_HARVEST))
            Log.debug(Geonet.CSW_HARVEST, "Asynchronous harvest run requested for " + responseHandler + ", starting in 1 minute");
        long delay = 1;
        CswHarvesterResponseExecutionService.getExecutionService().schedule(
            new AsyncHarvestResponse(harvester, responseHandler, serviceContext), delay, TimeUnit.MINUTES);
    }

    /**
     * Verifies ResourceType is supported.
     *
     * OGC 07-006 10.12.4.2 : The ResourceType parameter references a document that defines the
     * structure of the resource being harvested. For high interoperability, this resource should be
     * an XML document, and the ResourceType parameter string value should be a URI that references
     * the structure of that XML document (i.e., its XML Schema namespace identifier URI). If a
     * server can harvest resources in the schema of an information model it supports, the
     * ResourceType URI should be the same as the outputSchema parameter URI defined for the
     * GetRecords operation.
     *
     * @param request - the request
     * @return requested ResourceType if it is supported
     * @throws InvalidParameterValueEx hmm
     * @throws MissingParameterValueEx hmm
     */
    private String checkResourceType(Element request) throws MissingParameterValueEx, InvalidParameterValueEx {
        String resourceType = request.getChildText("ResourceType", Csw.NAMESPACE_CSW);
        //
        // resourcetype is a required parameter
        //
        if (resourceType == null) {
            throw new MissingParameterValueEx("ResourceType");
        }
        SupportedResourceType supportedResourceType = SupportedResourceType.fromString(resourceType);
        //
        // resource type not supported
        //
        if (supportedResourceType == null) {
            throw new InvalidParameterValueEx("ResourceType", "ResourceType not supported: " + resourceType);
        }
        if (Log.isDebugEnabled(Geonet.CSW_HARVEST))
            Log.debug(Geonet.CSW_HARVEST, "CSW Harvest checkResourceType OK, returns: " + resourceType);
        return resourceType;
    }

    /**
     * Verifies ResourceFormat is supported.
     *
     * OGC 07-006 10.12.4.3 : The ResourceFormat parameter is used to indicate the encoding used for
     * the resource being harvested. This parameter is included to support the harvesting of
     * metadata resources available in various formats such as plain text, XML or HTML. The values
     * of this parameter shall be a MIME type. If the parameter is not specified then the default
     * value of application/xml shall be assumed.
     *
     * @param request - the request
     * @throws InvalidParameterValueEx hmm
     */
    private void checkResourceFormat(Element request) throws InvalidParameterValueEx {
        String resourceFormat = request.getChildText("ResourceFormat", Csw.NAMESPACE_CSW);
        if (StringUtils.isNotEmpty(resourceFormat) && !resourceFormat.equals("application/xml")) {
            throw new InvalidParameterValueEx("ResourceFormat", "ResourceFormat not supported: " + resourceFormat + ". This catalog only supports XML metadata.");
        }
        if (Log.isDebugEnabled(Geonet.CSW_HARVEST))
            Log.debug(Geonet.CSW_HARVEST, "CSW Harvest checkResourceFormat: OK");
    }

    /**
     * Verifies Source parameter is present and well-formed.
     *
     * OGC 07-006 10.12.4.1 : The Source parameter is used to specify a URI reference to the
     * metadata resource to be harvested.
     *
     * @param request - the request
     * @return - the harvesting target uri
     * @throws InvalidParameterValueEx hmm
     * @throws MissingParameterValueEx hmm
     */
    private String checkSource(Element request) throws MissingParameterValueEx, InvalidParameterValueEx {
        String source = request.getChildText("Source", Csw.NAMESPACE_CSW);
        //
        // source is a required parameter
        //
        if (source == null) {
            throw new MissingParameterValueEx("Source");
        }
        //
        // check that source is a valid url by constructing URL object from it
        //
        try {
            new URL(source);
        }
        // not a valid url
        catch (MalformedURLException x) {
            throw new InvalidParameterValueEx("Source", "Invalid source URL:" + source + " - " + x.getMessage());
        }

        if (Log.isDebugEnabled(Geonet.CSW_HARVEST))
            Log.debug(Geonet.CSW_HARVEST, "CSW Harvest checkSource OK, returns: " + source);
        return source;
    }

    /**
     * Creates request from KVP GET request parameters.
     *
     * See OGC 07-006 10.12.2.
     *
     * @param params - params
     * @return adapted getrequest
     */

    public Element adaptGetRequest(Map<String, String> params) {

        String service = params.get("service");
        String version = params.get("version");
        String source = params.get("Source");
        String resourceType = params.get("ResourceType");
        String resourceFormat = params.get("ResourceFormat");
        String responseHandler = params.get("ResponseHandler");
        String harvestInterval = params.get("HarvestInterval");

        Element request = new Element(getName(), Csw.NAMESPACE_CSW);

        setAttrib(request, "service", service);
        setAttrib(request, "version", version);
        setAttrib(request, "Source", source);
        setAttrib(request, "ResourceType", resourceType);
        setAttrib(request, "ResourceFormat", resourceFormat);
        setAttrib(request, "ResponseHandler", responseHandler);
        setAttrib(request, "HarvestInterval", harvestInterval);

        if (Log.isDebugEnabled(Geonet.CSW_HARVEST))
            Log.debug(Geonet.CSW_HARVEST, "CSW Harvest adaptGetRequest returns:\n" + Xml.getString(request));
        return request;
    }

    /**
     * Returns domain values information for specific parameters.
     *
     * @param parameterName - name of param
     * @return parameter values
     * @throws CatalogException hmm
     */

    public Element retrieveValues(String parameterName) throws CatalogException {
        return null;
    }

    /**
     * Creates a CSW Harvester configuration and saves it do database.
     *
     * @param request      - the request
     * @param resourceType - type of resource to harvest
     * @param source       - where to harvest from
     * @param context      - we need that in all methods
     * @return harvester the harvester
     * @throws Exception hmm
     */
    private Element createHarvestNode(Element request, String resourceType, String source, ServiceContext context) throws Exception {
        // TODO use resource type in OutputSchema. Current CSW harvesting client does not allow for setting that.
        //
        // create configuration for the harvester
        //
        Element node = new Element("node");
        // Only CSW harvester could be configured here.
        node = node.setAttribute("type", "csw");

        Element site = new Element("site");
        Element name = new Element("name").addContent(operationId);
        site.addContent(name);

        Element capabilitiesUrl = new Element("capabilitiesUrl");
        capabilitiesUrl.addContent(source);
        site.addContent(capabilitiesUrl);

        Element eleIcon = new Element("icon").addContent("csw.gif");
        site.addContent(eleIcon);

        // if CSW node is protected by HTTP/BA
        // heikki: then it can't be harvested with csw harvest !
        Element account = new Element("account");
        Element username = new Element("username");
        Element password = new Element("password");
        Element use = new Element("use").addContent("false");

        account.addContent(use);
        account.addContent(username);
        account.addContent(password);
        site.addContent(account);

        node.addContent(site);

        // Harvester interval
        Element options = new Element("options");
        Element eleEvery = new Element("every");
        Element eleOneRun = new Element("oneRunOnly");
        String harvestInterval = request.getChildText("HarvestInterval", Csw.NAMESPACE_CSW);
        //
        // single run harvester
        //
        if (StringUtils.isEmpty(harvestInterval) || harvestInterval.equals(ISOPeriod.ZERO_DURATION)) {
            // heikki: why 90 ? it's one run only. Could be empty ?
            eleEvery.addContent("90");
            eleOneRun.addContent("true");
        }
        //
        // periodic harvester
        //
        else {
            int intervalInMinutes = ISOPeriod.iso8601Period2Minutes(harvestInterval);
            eleEvery.addContent(Integer.toString(intervalInMinutes));
            eleOneRun.addContent("false");
        }
        options.addContent(eleEvery);
        options.addContent(eleOneRun);
        node.addContent(options);

        // no search criteria supported in csw harvest, leave empty
        Element searches = new Element("searches");
        node.addContent(searches);

        // no privileges settings supported in csw harvest; use GN-specific setting (if enabled, make metadata public)
        GeonetContext geonetContext = (GeonetContext) context.getHandlerContext(Geonet.CONTEXT_NAME);
        SettingManager sm = geonetContext.getBean(SettingManager.class);
        boolean metadataPublic = sm.getValueAsBool(Settings.SYSTEM_CSW_METADATA_PUBLIC, false);
        if (metadataPublic) {
            // <privileges>
            //   <group id="1">
            //     <operation name="view" />
            //     <operation name="dynamic" />
            //     <operation name="featured" />
            //   </group>
            // </privileges>
            Element privileges = new Element("privileges");
            Element group = new Element("group");
            group.setAttribute("id", "1");
            Element operation1 = new Element("operation");
            operation1.setAttribute("name", "view");
            group.addContent(operation1);
            Element operation2 = new Element("operation");
            operation2.setAttribute("name", "dynamic");
            group.addContent(operation2);
            Element operation3 = new Element("operation");
            operation3.setAttribute("name", "featured");
            group.addContent(operation3);
            privileges.addContent(group);
            node.addContent(privileges);
        }

        /*
         heikki: not so easy as we can't identify harvesters from their target url or anything else

         for the moment, no updates take place, the harvester is simply saved

        // Check if harvester already exist
        // FIXME : Unable to find the getHarvesterID method from patch provided for now id is null
        // String id = hm.getHarvesterID(source);
		// Here we should do an update of an existing node if exist.

//		if (id == null) {
//
//		} else {
//			node.setAttribute("id", id);
//			if (!hm.update(dbms, node))
//				return null;
//		}

         */

        GeonetContext gc = (GeonetContext) context.getHandlerContext(Geonet.CONTEXT_NAME);
        HarvestManager hm = gc.getBean(HarvestManager.class);
        String uuid = hm.addHarvesterReturnUUID(node);
        node.setAttribute("uuid", uuid);
        node.addContent(new Element("info"));
        AbstractHarvester harvester = hm.getHarvester(uuid);
        String id = harvester.getID();
        node.setAttribute("id", id);

        if (Log.isDebugEnabled(Geonet.CSW_HARVEST))
            Log.debug(Geonet.CSW_HARVEST, "** CSW Harvest createHarvestNode returns:\n" + Xml.getString(node));
        return node;
    }

    /**
     * Creates a HarvestResponse containing results from harvester.
     *
     * @param harvester - the harvester
     * @param context   - here, there and everywhere
     * @return - response
     * @throws Exception hmm
     */
    private Element createHarvestResponse(Element harvester, ServiceContext context) throws Exception {

        if (Log.isDebugEnabled(Geonet.CSW_HARVEST))
            Log.debug(Geonet.CSW_HARVEST, "createHarvestResponse for harvester:\n" + Xml.getString(harvester));

        // http://schemas.opengis.net/csw/2.0.2/CSW-publication.xsd#HarvestResponse :
        // The content of the response varies depending on the presence of the ResponseHandler element. If present, then
        // the catalogue should verify the request and respond immediately with an csw:Acknowledgement element in the
        // response. The catalogue must then attempt to harvest the resource at some later time and send the response
        // message to the location specified by the value of the ResponseHandler element using the indicated protocol
        // (e.g. ftp, mailto, http). If the ResponseHandler element is absent, then the catalogue must attempt to
        // harvest the resource immediately and include a TransactionResponse element in the response. In any case, if
        // the harvest attempt is successful the response shall include summary representations of the newly created
        // catalogue item(s).
        Element harvestResponse = new Element("HarvestResponse", Csw.NAMESPACE_CSW);

        Element error = harvester.getChild("error");
        // successful harvesting run
        if (error == null) {
            Element transactionResponse = new Element("TransactionResponse", Csw.NAMESPACE_CSW);

            // Reports the total number of catalogue items modified by a transaction request (i.e, inserted, updated,
            // deleted). If the client did not specify a requestId, the server may assign one (a URI value).
            Element transactionSummary = new Element("TransactionSummary", Csw.NAMESPACE_CSW);
            Element info = harvester.getChild("info");
            Element result = info.getChild("result");
            Element totalInserted = new Element("totalInserted", Csw.NAMESPACE_CSW).setText(result.getChildText("added"));
            Element totalUpdated = new Element("totalUpdated", Csw.NAMESPACE_CSW).setText(result.getChildText("updated"));
            Element totalDeleted = new Element("totalDeleted", Csw.NAMESPACE_CSW).setText(result.getChildText("removed"));
            transactionSummary.addContent(totalInserted);
            transactionSummary.addContent(totalUpdated);
            transactionSummary.addContent(totalDeleted);
            transactionResponse.addContent(transactionSummary);
            // Returns a "brief" view of any newly created catalogue records. The handle attribute may reference a
            // particular statement in the corresponding transaction request.
            // TODO: impossible to implement with current harvesters because they do not return a list of UUIDs of the inserted metadata.
            // Element insertResult = new Element("InsertResult", Csw.NAMESPACE_CSW);
            // transactionResponse.addContent(insertResult);
            harvestResponse.addContent(transactionResponse);
        }
        // unsuccessful harvesting run
        else {
            harvestResponse.addContent(createExceptionReport(error));
        }
        if (Log.isDebugEnabled(Geonet.CSW_HARVEST))
            Log.debug(Geonet.CSW_HARVEST, "createHarvestResponse returns:\n" + Xml.getString(harvestResponse));
        return harvestResponse;
    }

    /**
     * Creates exception report.
     *
     * OGC 07-006 section 10.3.7 : In the event that a catalogue service encounters an error while
     * processing a request or receives an unrecognised request, it shall generate an XML document
     * indicating that an error has occurred. The format of the XML error response is specified by,
     * and shall validate against, the exception response schema defined in clause 8 of the OWS
     * Common Implementation Specification [OGC 05-008c1].
     *
     * @param error error element from harvester node
     * @return exception report
     */
    private Element createExceptionReport(Element error) {
        // Report message returned to the client that requested any OWS operation when the server detects an error while
        // processing that operation request.
        Element exceptionReport = new Element("ExceptionReport", Csw.NAMESPACE_OWS);
        // Specification version for OWS operation. The string value shall contain one x.y.z "version" value (e.g.,
        // "2.1.3"). A version number shall contain three non-negative integers separated by decimal points, in the form
        // "x.y.z". The integers y and z shall not exceed 99. Each version shall be for the Implementation Specification
        // (document) and the associated XML Schemas to which requested operations will conform. An Implementation
        // Specification version normally specifies XML Schemas against which an XML encoded operation response must
        // conform and should be validated. See Version negotiation subclause for more information.
        exceptionReport.setAttribute("version", "2.0.2");
        // An Exception element describes one detected error that a server chooses to convey to the client.
        Element exception = new Element("Exception", Csw.NAMESPACE_OWS);
        // Ordered sequence of text strings that describe this specific exception or error. The contents of these
        // strings are left open to definition by each server implementation. A server is strongly encouraged to include
        // at least one ExceptionText value, to provide more information about the detected error than provided by the
        // exceptionCode. When included, multiple ExceptionText values shall provide hierarchical information about one
        // detected error, with the most significant information listed first.
        Element exceptionText = new Element("ExceptionText", Csw.NAMESPACE_OWS);
        String exceptionClass = error.getChildText("class");
        String exceptionMessage = error.getChildText("message");
        exceptionText.setText(exceptionClass + ": " + exceptionMessage);
        exception.addContent(exceptionText);
        // A code representing the type of this exception, which shall be selected from a set of exceptionCode values
        // specified for the specific service operation and server.
        exception.setAttribute("exceptionCode", "TransactionFailure");
        exceptionReport.addContent(exception);
        return exceptionReport;
    }

    /**
     * Creates Acknowledge response for asynchronous CSW requests.
     *
     * OGC 07-006 section 10.8.4.14 : The acknowledgment message shall echo the exact XML text of
     * the client's request, using the <EchoedRequest> element, and may include an optionally
     * generated request identifier using the <RequestId> element. The echoed request is used to
     * correlate the acknowledgement message with the originating request.
     *
     * @param asyncRequest - the request
     * @return acknowledgement response
     */
    private Element createAcknowledgeResponse(Element asyncRequest) {

        Element response = new Element(getName() + "Response", Csw.NAMESPACE_CSW);
        Element acknowledgement = new Element("Acknowledgement", Csw.NAMESPACE_CSW);

        String timeStamp = new ISODate().toString();
        acknowledgement.setAttribute("timeStamp", timeStamp);

        Element echoedRequest = new Element("EchoedRequest", Csw.NAMESPACE_CSW);
        echoedRequest.addContent(asyncRequest);
        acknowledgement.addContent(echoedRequest);

        Element requestId = new Element("RequestId", Csw.NAMESPACE_CSW);
        requestId.addContent("urn:uuid:" + UUID.randomUUID().toString());
        acknowledgement.addContent(requestId);

        response.addContent(acknowledgement);

        if (Log.isDebugEnabled(Geonet.CSW_HARVEST))
            Log.debug(Geonet.CSW_HARVEST, "CSW Harvest createAcknowledgeResponse returns:\n" + Xml.getString(response));
        return response;
    }

    /**
     * Runs the harvester. In synchronous mode, waits for it to finish.
     *
     * @param harvester - the harvester
     * @param context   - everywhere in GN !
     * @param mode      - sync or async
     * @return result of harvest
     * @throws Exception hmm
     */
    private Element doHarvest(Element harvester, ServiceContext context, Mode mode) throws Exception {
        if (Log.isDebugEnabled(Geonet.CSW_HARVEST))
            Log.debug(Geonet.CSW_HARVEST, "doHarvest start in mode " + mode.toString());

        // params
        String id = harvester.getAttributeValue("id");
        Element activeParams = new Element("request");
        Element idele = new Element("id");
        idele.addContent(id);
        activeParams.addContent(idele);

        // run
        Element response = Util.exec(activeParams, context, new Util.Job() {

            public OperResult execute(HarvestManager hm, String id) throws Exception {
                if (Log.isDebugEnabled(Geonet.CSW_HARVEST))
                    Log.debug(Geonet.CSW_HARVEST, "doHarvest starting harvester job");
                hm.start(id);
                return hm.run(id);
            }
        });

        if (mode == Mode.SYNCHRONOUS) {
            if (Log.isDebugEnabled(Geonet.CSW_HARVEST))
                Log.debug(Geonet.CSW_HARVEST, "doHarvest waiting for harvester to finish");
            waitForHarvesterToFinish(harvester, context);
            if (Log.isDebugEnabled(Geonet.CSW_HARVEST))
                Log.debug(Geonet.CSW_HARVEST, "doHarvest finished waiting for harvester to finish");
            response = createHarvestResponse(harvester, context);
        }
        if (Log.isDebugEnabled(Geonet.CSW_HARVEST))
            Log.debug(Geonet.CSW_HARVEST, "doHarvest returns\n" + Xml.getString(response));

        return response;
    }

    /**
     * Returns whether the harvester is running.
     *
     * @param harvester - the harvester
     * @param context   - service context: all over GeoNetwork
     * @return whether it is running
     * @throws Exception hmm
     */
    private boolean isRunning(Element harvester, ServiceContext context) throws Exception {
        if (Log.isDebugEnabled(Geonet.CSW_HARVEST))
            Log.debug(Geonet.CSW_HARVEST, "isRunning harvester:\n" + Xml.getString(harvester));

        GeonetContext gc = (GeonetContext) context.getHandlerContext(Geonet.CONTEXT_NAME);
        String uuid = harvester.getAttribute("uuid").getValue();
        if (Log.isDebugEnabled(Geonet.CSW_HARVEST))
            Log.debug(Geonet.CSW_HARVEST, "uuid: " + uuid);
        AbstractHarvester abstractHarvester = gc.getBean(HarvestManager.class).getHarvester(uuid);
        if (Log.isDebugEnabled(Geonet.CSW_HARVEST))
            Log.debug(Geonet.CSW_HARVEST, "abstractHarvester: " + abstractHarvester);

        if (abstractHarvester == null) {
            return false;
        }
        abstractHarvester.addInfo(harvester);
        if (Log.isDebugEnabled(Geonet.CSW_HARVEST))
            Log.debug(Geonet.CSW_HARVEST, "abstractHarvester added info: " + Xml.getString(harvester));

        // GeoNetwork has a bug that whenever addInfo() is called, a <running> element is added again (not overwritten);
        // so you need to check for the existence of a <running>false</running> element to determine whether harvester is
        // still running
        // boolean running = harvester.getChild("info").getChildText("running").equals("true");

        @SuppressWarnings({"unchecked"})
        List<Element> runningElements = harvester.getChild("info").getChildren("running");
        for (Element runningElement : runningElements) {
            if (runningElement.getText().equals("false")) {
                if (Log.isDebugEnabled(Geonet.CSW_HARVEST))
                    Log.debug(Geonet.CSW_HARVEST, "isRunning returns: false");
                return false;
            }
        }
        if (Log.isDebugEnabled(Geonet.CSW_HARVEST))
            Log.debug(Geonet.CSW_HARVEST, "isRunning returns: true");
        return true;
    }

    /**
     * Suspends execution until harvester is not running, checking every 30 seconds.
     *
     * @param harvester - the harvester
     * @param context   - all over the place
     * @throws Exception hmm
     */
    private void waitForHarvesterToFinish(Element harvester, ServiceContext context) throws Exception {
        Thread.sleep(30000);
        while (isRunning(harvester, context)) {
            if (Log.isDebugEnabled(Geonet.CSW_HARVEST))
                Log.debug(Geonet.CSW_HARVEST, "CSW Harvest waitForHarvesterToFinish: harvester still running");
            // poll every 30 seconds
            Thread.sleep(30000);
        }
        if (Log.isDebugEnabled(Geonet.CSW_HARVEST))
            Log.debug(Geonet.CSW_HARVEST, "CSW Harvest waitForHarvesterToFinish: harvester no longer running");
    }

    /**
     * Modes of operation.
     */
    private enum Mode {
        /**
         * Synchronous mode.
         */
        SYNCHRONOUS,
        /**
         * Asynchronous mode.
         */
        ASYNCHRONOUS
    }

    /**
     * Supported protocols for ResponseHandlers.
     */
    private enum Protocol {
        /**
         * File Transfer Protocol.
         */
        FTP {
            public String toString() {
                return "ftp://";
            }
        },
        /**
         * Hypertext Transfer Protocol.
         */
        HTTP {
            public String toString() {
                return "http://";
            }
        },
        /**
         * Electronic mail.
         */
        EMAIL {
            public String toString() {
                return "mailto:";
            }
        };

        /**
         * Returns the enum value that has a toString starting with the requested string, or null if
         * not found.
         *
         * @param string - string to match
         * @return matching protocol or null if not found
         */
        public static Protocol validate(String string) {
            if (StringUtils.isNotEmpty(string)) {
                for (Protocol protocol : Protocol.values()) {
                    if (string.startsWith(protocol.toString())) {
                        return protocol;
                    }
                }
            }
            return null;
        }
    }

    /**
     * Class to deal with asynchronous HarvestResponse.
     */
    private class AsyncHarvestResponse implements RunnableFuture<Object> {
        Semaphore ready = new Semaphore(0);
        private Element harvester;
        private String responseHandler;
        private ServiceContext serviceContext;

        /**
         * Constructor checks if the responseHandler uses a supported protocol.
         *
         * @param harvester       - the harvester
         * @param responseHandler - url to send result to
         * @param serviceContext  - everywhere in GN !
         */
        AsyncHarvestResponse(Element harvester, String responseHandler, ServiceContext serviceContext) {
            try {
                checkResponseHandler(responseHandler);
            } catch (InvalidParameterValueEx x) {
                throw new ExceptionInInitializerError("WARNING: unsupported protocol in responseHandler " + responseHandler + ", failed to create AsyncHarvestResponse");
            }
            this.harvester = harvester;
            this.responseHandler = responseHandler;
            this.serviceContext = serviceContext;
        }

        /**
         * Sends Harvest response using email.
         *
         * @param harvestResponse response to send
         */
        private void sendByEmail(String harvestResponse) {
            GeonetContext geonetContext = (GeonetContext) serviceContext.getHandlerContext(Geonet.CONTEXT_NAME);
            SettingManager settingManager = geonetContext.getBean(SettingManager.class);
            String host = settingManager.getValue(Settings.SYSTEM_FEEDBACK_MAILSERVER_HOST);
            String port = settingManager.getValue(Settings.SYSTEM_FEEDBACK_MAILSERVER_PORT);
            String to = responseHandler.substring(Protocol.EMAIL.toString().length());
            MailSender sender = new MailSender(serviceContext);
            sender.send(host, Integer.parseInt(port),
<<<<<<< HEAD
                settingManager.getValue("system/feedback/mailServer/username"),
                settingManager.getValue("system/feedback/mailServer/password"),
                settingManager.getValueAsBool("system/feedback/mailServer/ssl"),
                settingManager.getValueAsBool("system/feedback/mailServer/tls"),
                settingManager.getValueAsBool("system/feedback/mailServer/ignoreSslCertificateErrors", false),
                settingManager.getValue("system/feedback/email"),
=======
                settingManager.getValue(Settings.SYSTEM_FEEDBACK_MAILSERVER_USERNAME),
                settingManager.getValue(Settings.SYSTEM_FEEDBACK_MAILSERVER_PASSWORD),
                settingManager.getValueAsBool(Settings.SYSTEM_FEEDBACK_MAILSERVER_SSL),
                settingManager.getValueAsBool(Settings.SYSTEM_FEEDBACK_MAILSERVER_TLS),
                "noreply@geonetwork.org",
>>>>>>> 86c853c4
                "GeoNetwork CSW Server", to, null, "Asynchronous CSW Harvest results delivery", harvestResponse);
        }

        /**
         * Sends Harvest response using FTP.
         *
         * @param harvestResponse response to send
         */
        private void sendByFTP(String harvestResponse) {
            FTPClient ftpClient = null;
            try {
                ftpClient = new FTPClient();

                // parse ftp uri
                URI ftpUri = new URI(responseHandler);
                String host = ftpUri.getHost();
                int port = ftpUri.getPort();
                String path = ftpUri.getPath();
                String userInfo = ftpUri.getUserInfo();
                String user = null;
                String password = null;
                if (StringUtils.isNotEmpty(userInfo)) {
                    user = userInfo.substring(0, userInfo.indexOf(':'));
                    password = userInfo.substring(userInfo.indexOf(':') + 1);
                }
                if (port > 0) {
                    ftpClient.connect(host, port);
                } else {
                    ftpClient.connect(host);
                }
                if (Log.isDebugEnabled(Geonet.CSW_HARVEST))
                    Log.debug(Geonet.CSW_HARVEST, "Connected to " + host + ".");
                if (Log.isDebugEnabled(Geonet.CSW_HARVEST))
                    Log.debug(Geonet.CSW_HARVEST, ftpClient.getReplyString());
                // check if connection is OK
                int reply = ftpClient.getReplyCode();
                if (!FTPReply.isPositiveCompletion(reply)) {
                    ftpClient.disconnect();
                    Log.warning(Geonet.CSW_HARVEST, "Warning: FTP server refused connection. Not sending asynchronous CSW Harvest results to " + responseHandler);
                    return;
                }
                // set timeout to 5 minutes
                ftpClient.setControlKeepAliveTimeout(300);

                // login
                if (user != null && password != null) {
                    ftpClient.login(user, password);
                } else {
                    ftpClient.login("anonymous", "");
                }
                // cd to directory
                if (StringUtils.isNotEmpty(path)) {
                    ftpClient.changeWorkingDirectory(path);
                }

                //
                // transfer file
                //
                String filename = "CSW.Harvest.result";
                InputStream is = new ByteArrayInputStream(harvestResponse.getBytes(Constants.ENCODING));
                ftpClient.storeFile(filename, is);
                is.close();
                ftpClient.logout();
            }
            // never mind, just log it
            catch (IOException x) {
                System.err.println("WARNING: " + x.getMessage() + " (this exception is swallowed)");
                x.printStackTrace();
            }
            // never mind, just log it
            catch (URISyntaxException x) {
                System.err.println("WARNING: " + x.getMessage() + " (this exception is swallowed)");
                x.printStackTrace();
            } finally {
                if (ftpClient != null && ftpClient.isConnected()) {
                    try {
                        ftpClient.disconnect();
                    }
                    // never mind, just log it
                    catch (IOException x) {
                        System.err.println("WARNING: " + x.getMessage() + " (this exception is swallowed)");
                        x.printStackTrace();
                    }
                }
            }
        }

        /**
         * Sends Harvest response using HTTP POST.
         *
         * @param harvestResponse response to send
         */
        private void sendByHTTP(String harvestResponse) {
            HttpPost method = new HttpPost(responseHandler);
            try {
                RequestConfig.Builder config = RequestConfig.custom();
                method.setEntity(new StringEntity(harvestResponse));
                config.setAuthenticationEnabled(false);
                method.setConfig(config.build());

                final String requestHost = method.getURI().getHost();
                final ClientHttpResponse httpResponse = applicationContext.getBean(GeonetHttpRequestFactory.class).execute(method,
                    new Function<HttpClientBuilder, Void>() {
                        @Nullable
                        @Override
                        public Void apply(@Nonnull HttpClientBuilder input) {
                            SettingManager settingManager = applicationContext.getBean(SettingManager.class);
                            Lib.net.setupProxy(settingManager, input, requestHost);
                            input.setRetryHandler(new DefaultHttpRequestRetryHandler());
                            return null;
                        }
                    });
                if (httpResponse.getStatusCode() != HttpStatus.OK) {
                    // never mind, just log it
                    Log.warning(Geonet.CSW_HARVEST, "WARNING: Failed to send HarvestResponse to responseHandler " + responseHandler + ", HTTP status is " + httpResponse.getStatusText());
                }
            } catch (IOException x) {
                // never mind, just log it
                Log.warning(Geonet.CSW_HARVEST, "WARNING: " + x.getMessage() + " (this exception is swallowed)");
                x.printStackTrace();
            } finally {
                method.releaseConnection();
            }
        }

        /**
         * Sends a HarvestResponse to the destination specified in responseHandler. Supports http,
         * email and ftp.
         *
         * OGC 07-006 10.12.5: .. send it to the URI specified by the ResponseHandler parameter
         * using the protocol encoded therein. Common protocols are ftp for sending the response to
         * a ftp server and mailto which may be used to send the response to an email address.
         *
         * @param harvestResponse - the response to send
         */
        private void send(Element harvestResponse) {
            if (Log.isDebugEnabled(Geonet.CSW_HARVEST)) {
                Log.debug(Geonet.CSW_HARVEST, "AsyncHarvestResponse send started");
            }

            String harvestResponseString = Xml.getString(harvestResponse);
            if (Log.isDebugEnabled(Geonet.CSW_HARVEST)) {
                Log.debug(Geonet.CSW_HARVEST, "Sending HarvestResponse to " + responseHandler);
            }

            switch (protocol) {
                case EMAIL:
                    sendByEmail(harvestResponseString);
                    break;
                case FTP:
                    sendByFTP(harvestResponseString);
                    break;
                case HTTP:
                    sendByHTTP(harvestResponseString);
                    break;
                default:
                    // shouldn't happen
                    Log.warning(Geonet.CSW_HARVEST, "WARNING: unsupported protocol for responseHandler " + responseHandler + ". " +
                        "HarvestResponse is not sent.");
            }
            if (Log.isDebugEnabled(Geonet.CSW_HARVEST)) {
                Log.debug(Geonet.CSW_HARVEST, "AsyncHarvestResponse send finished");
            }
        }

        /**
         * Polls periodically wether this harvester is still running and when it has finished
         * creates a HarvestResponse and sends it to the url in responseHandler.
         */

        public void run() {
            try {
                if (Log.isDebugEnabled(Geonet.CSW_HARVEST)) {
                    Log.debug(Geonet.CSW_HARVEST, "AsyncHarvestResponse run started");
                }
                waitForHarvesterToFinish(harvester, serviceContext);
                Element harvestResponse = createHarvestResponse(harvester, serviceContext);
                send(harvestResponse);
                ready.release();
                if (Log.isDebugEnabled(Geonet.CSW_HARVEST)) {
                    Log.debug(Geonet.CSW_HARVEST, "AsyncHarvestResponse run finished");
                }
            } catch (Exception x) {
                Log.error(Geonet.CSW_HARVEST, ("ERROR: AsyncHarvestResponse " + x.getMessage() + " (this exception is swallowed)"));
                x.printStackTrace();
            }
        }

        /**
         * Attempts to cancel execution of this task.  This attempt will fail if the task has
         * already completed, has already been cancelled, or could not be cancelled for some other
         * reason. If successful, and this task has not started when <tt>cancel</tt> is called, this
         * task should never run.  If the task has already started, then the
         * <tt>mayInterruptIfRunning</tt> parameter determines whether the thread executing this
         * task should be interrupted in an attempt to stop the task.
         * <p/>
         * <p>After this method returns, subsequent calls to {@link #isDone} will always return
         * <tt>true</tt>.  Subsequent calls to {@link #isCancelled} will always return <tt>true</tt>
         * if this method returned <tt>true</tt>.
         *
         * @param mayInterruptIfRunning <tt>true</tt> if the thread executing this task should be
         *                              interrupted; otherwise, in-progress tasks are allowed to
         *                              complete
         * @return <tt>false</tt> if the task could not be cancelled, typically because it has
         * already completed normally; <tt>true</tt> otherwise
         */

        public boolean cancel(boolean mayInterruptIfRunning) {
            return false;
        }

        /**
         * Returns <tt>true</tt> if this task was cancelled before it completed normally.
         *
         * @return <tt>true</tt> if this task was cancelled before it completed
         */

        public boolean isCancelled() {
            return false;
        }

        /**
         * Returns <tt>true</tt> if this task completed.
         * <p/>
         * Completion may be due to normal termination, an exception, or cancellation -- in all of
         * these cases, this method will return <tt>true</tt>.
         *
         * @return <tt>true</tt> if this task completed
         */

        public boolean isDone() {
            return false;
        }

        /**
         * Waits if necessary for the computation to complete, and then retrieves its result.
         *
         * @return the computed result
         * @throws java.util.concurrent.CancellationException if the computation was cancelled
         * @throws java.util.concurrent.ExecutionException    if the computation threw an exception
         * @throws InterruptedException                       if the current thread was interrupted
         *                                                    while waiting
         */

        public Object get() throws InterruptedException, ExecutionException {
            return null;
        }

        /**
         * Waits if necessary for at most the given time for the computation to complete, and then
         * retrieves its result, if available.
         *
         * @param timeout the maximum time to wait
         * @param unit    the time unit of the timeout argument
         * @return the computed result
         * @throws java.util.concurrent.CancellationException if the computation was cancelled
         * @throws java.util.concurrent.ExecutionException    if the computation threw an exception
         * @throws InterruptedException                       if the current thread was interrupted
         *                                                    while waiting
         * @throws java.util.concurrent.TimeoutException      if the wait timed out
         */

        public Object get(long timeout, TimeUnit unit) throws InterruptedException, ExecutionException, TimeoutException {
            return null;
        }
    }

}<|MERGE_RESOLUTION|>--- conflicted
+++ resolved
@@ -24,7 +24,7 @@
 package org.fao.geonet.component.harvester.csw;
 
 import com.google.common.base.Function;
-
+import jeeves.server.context.ServiceContext;
 import org.apache.commons.lang.StringUtils;
 import org.apache.commons.net.ftp.FTPClient;
 import org.apache.commons.net.ftp.FTPReply;
@@ -63,6 +63,8 @@
 import org.springframework.http.HttpStatus;
 import org.springframework.http.client.ClientHttpResponse;
 
+import javax.annotation.Nonnull;
+import javax.annotation.Nullable;
 import java.io.ByteArrayInputStream;
 import java.io.IOException;
 import java.io.InputStream;
@@ -73,20 +75,11 @@
 import java.util.List;
 import java.util.Map;
 import java.util.UUID;
-import java.util.concurrent.ExecutionException;
-import java.util.concurrent.RunnableFuture;
-import java.util.concurrent.Semaphore;
-import java.util.concurrent.TimeUnit;
-import java.util.concurrent.TimeoutException;
-
-import javax.annotation.Nonnull;
-import javax.annotation.Nullable;
-
-import jeeves.server.context.ServiceContext;
+import java.util.concurrent.*;
 
 /**
  * CSW Harvest operation.
- *
+ * <p>
  * OGC 07-006: "This is the pull mechanism that 'pulls' data into the catalogue. That is, this
  * operation only references the data to be inserted or updated in the catalogue, and it is the job
  * of the catalogue service to resolve the reference, fetch that data, and process it into the
@@ -222,7 +215,7 @@
     /**
      * Polls periodically whether the harvester is still running and when not, creates a
      * HarvestResponse and sends it to the url in responseHandler.
-     *
+     * <p>
      * This method must not block the execute() method, therefore it starts a separate thread.
      *
      * @param harvester       - the harvester
@@ -239,7 +232,7 @@
 
     /**
      * Verifies ResourceType is supported.
-     *
+     * <p>
      * OGC 07-006 10.12.4.2 : The ResourceType parameter references a document that defines the
      * structure of the resource being harvested. For high interoperability, this resource should be
      * an XML document, and the ResourceType parameter string value should be a URI that references
@@ -275,7 +268,7 @@
 
     /**
      * Verifies ResourceFormat is supported.
-     *
+     * <p>
      * OGC 07-006 10.12.4.3 : The ResourceFormat parameter is used to indicate the encoding used for
      * the resource being harvested. This parameter is included to support the harvesting of
      * metadata resources available in various formats such as plain text, XML or HTML. The values
@@ -296,7 +289,7 @@
 
     /**
      * Verifies Source parameter is present and well-formed.
-     *
+     * <p>
      * OGC 07-006 10.12.4.1 : The Source parameter is used to specify a URI reference to the
      * metadata resource to be harvested.
      *
@@ -331,7 +324,7 @@
 
     /**
      * Creates request from KVP GET request parameters.
-     *
+     * <p>
      * See OGC 07-006 10.12.2.
      *
      * @param params - params
@@ -569,7 +562,7 @@
 
     /**
      * Creates exception report.
-     *
+     * <p>
      * OGC 07-006 section 10.3.7 : In the event that a catalogue service encounters an error while
      * processing a request or receives an unrecognised request, it shall generate an XML document
      * indicating that an error has occurred. The format of the XML error response is specified by,
@@ -611,7 +604,7 @@
 
     /**
      * Creates Acknowledge response for asynchronous CSW requests.
-     *
+     * <p>
      * OGC 07-006 section 10.8.4.14 : The acknowledgment message shall echo the exact XML text of
      * the client's request, using the <EchoedRequest> element, and may include an optionally
      * generated request identifier using the <RequestId> element. The echoed request is used to
@@ -855,20 +848,12 @@
             String to = responseHandler.substring(Protocol.EMAIL.toString().length());
             MailSender sender = new MailSender(serviceContext);
             sender.send(host, Integer.parseInt(port),
-<<<<<<< HEAD
-                settingManager.getValue("system/feedback/mailServer/username"),
-                settingManager.getValue("system/feedback/mailServer/password"),
-                settingManager.getValueAsBool("system/feedback/mailServer/ssl"),
-                settingManager.getValueAsBool("system/feedback/mailServer/tls"),
-                settingManager.getValueAsBool("system/feedback/mailServer/ignoreSslCertificateErrors", false),
-                settingManager.getValue("system/feedback/email"),
-=======
                 settingManager.getValue(Settings.SYSTEM_FEEDBACK_MAILSERVER_USERNAME),
                 settingManager.getValue(Settings.SYSTEM_FEEDBACK_MAILSERVER_PASSWORD),
                 settingManager.getValueAsBool(Settings.SYSTEM_FEEDBACK_MAILSERVER_SSL),
                 settingManager.getValueAsBool(Settings.SYSTEM_FEEDBACK_MAILSERVER_TLS),
-                "noreply@geonetwork.org",
->>>>>>> 86c853c4
+                settingManager.getValueAsBool(Settings.SYSTEM_FEEDBACK_MAILSERVER_IGNORE_SSL_CERTIFICATE_ERRORS),
+                settingManager.getValue(Settings.SYSTEM_FEEDBACK_EMAIL),
                 "GeoNetwork CSW Server", to, null, "Asynchronous CSW Harvest results delivery", harvestResponse);
         }
 
@@ -997,7 +982,7 @@
         /**
          * Sends a HarvestResponse to the destination specified in responseHandler. Supports http,
          * email and ftp.
-         *
+         * <p>
          * OGC 07-006 10.12.5: .. send it to the URI specified by the ResponseHandler parameter
          * using the protocol encoded therein. Common protocols are ftp for sending the response to
          * a ftp server and mailto which may be used to send the response to an email address.
