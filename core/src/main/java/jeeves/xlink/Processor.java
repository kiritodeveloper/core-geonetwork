--- conflicted
+++ resolved
@@ -390,13 +390,6 @@
      * Search for Local XLinks in XML document. eg. xlink:href="#details"
      * <p/>
      * TODO : cache local fragments to avoid calling same xpath.
-<<<<<<< HEAD
-     *
-     * @param action
-     *            Define what to do with XLink ({@link #ACTION_DETACH,
-     *            #ACTION_REMOVE, #ACTION_RESOLVE}).
-=======
->>>>>>> 8f8044c8
      *
      * @param action Define what to do with XLink ({@link #ACTION_DETACH, #ACTION_REMOVE,
      *               #ACTION_RESOLVE}).
