//=============================================================================
//===	Copyright (C) 2001-2005 Food and Agriculture Organization of the
//===	United Nations (FAO-UN), United Nations World Food Programme (WFP)
//===	and United Nations Environment Programme (UNEP)
//===
//===	This library is free software; you can redistribute it and/or
//===	modify it under the terms of the GNU Lesser General Public
//===	License as published by the Free Software Foundation; either
//===	version 2.1 of the License, or (at your option) any later version.
//===
//===	This library is distributed in the hope that it will be useful,
//===	but WITHOUT ANY WARRANTY; without even the implied warranty of
//===	MERCHANTABILITY or FITNESS FOR A PARTICULAR PURPOSE.  See the GNU
//===	Lesser General Public License for more details.
//===
//===	You should have received a copy of the GNU Lesser General Public
//===	License along with this library; if not, write to the Free Software
//===	Foundation, Inc., 51 Franklin St, Fifth Floor, Boston, MA  02110-1301  USA
//===
//===	Contact: Jeroen Ticheler - FAO - Viale delle Terme di Caracalla 2,
//===	Rome - Italy. email: GeoNetwork@fao.org
//==============================================================================

package jeeves.server.dispatchers.guiservices;


import jeeves.constants.ConfigFile;
import jeeves.server.context.ServiceContext;
import org.fao.geonet.Util;
import org.fao.geonet.exceptions.BadInputEx;
import org.fao.geonet.utils.IO;
import org.jdom.Element;
import org.jdom.JDOMException;

<<<<<<< HEAD
import java.io.IOException;

=======
>>>>>>> 46da3f74
import java.net.URI;
import java.net.URISyntaxException;
import java.nio.file.Path;

//=============================================================================

/** Loads and returns an xml file
  */

public class XmlFile implements GuiService
{
	private final String  name;
	private final String  file;
	private final Path base;
	private final String  language;
	private final String  defaultLang;
	private final boolean localized;

	//---------------------------------------------------------------------------
	//---
	//--- Init
	//---
	//--------------------------------------------------------------------------

	public XmlFile(Element config, String defaultLanguage, boolean defaultLocalized) throws BadInputEx
	{
		defaultLang = defaultLanguage;

		name = Util.getAttrib(config, ConfigFile.Xml.Attr.NAME);
		file = Util.getAttrib(config, ConfigFile.Xml.Attr.FILE);
<<<<<<< HEAD
=======

>>>>>>> 46da3f74
        final String loc = Util.getAttrib(config, ConfigFile.Xml.Attr.BASE, "loc");
        Path basePath;
        try {
            basePath = IO.toPath(new URI(loc));
        } catch (URISyntaxException | IllegalArgumentException e) {
            basePath = IO.toPath(loc);
        }
        base = basePath;
<<<<<<< HEAD
=======

>>>>>>> 46da3f74
		language = config.getAttributeValue(ConfigFile.Xml.Attr.LANGUAGE);

		//--- handle localized attrib

		String local = config.getAttributeValue(ConfigFile.Xml.Attr.LOCALIZED);

		if (local == null)	localized = defaultLocalized;
		else localized = local.equals("true");
	}

	//---------------------------------------------------------------------------
	//---
	//--- Exec
	//---
	//--------------------------------------------------------------------------

	public Element exec(Element response, ServiceContext context) throws Exception {
        String lang = context.getLanguage();

        return getXml(context, lang, true);
	}

    public Element getXml(ServiceContext context, String lang, boolean makeCopy) throws JDOMException, IOException {
        String preferedLanguage = language;
        if(localized || preferedLanguage  == null) preferedLanguage = lang;
        if(preferedLanguage == null) preferedLanguage = defaultLang;

        Element element = context.getXmlCacheManager().get(context, localized, base, file, preferedLanguage, defaultLang, makeCopy);
        element.setName(name);
        return element;
    }
}
<|MERGE_RESOLUTION|>--- conflicted
+++ resolved
@@ -32,12 +32,9 @@
 import org.jdom.Element;
 import org.jdom.JDOMException;
 
-<<<<<<< HEAD
+import java.net.URI;
+
 import java.io.IOException;
-
-=======
->>>>>>> 46da3f74
-import java.net.URI;
 import java.net.URISyntaxException;
 import java.nio.file.Path;
 
@@ -67,10 +64,7 @@
 
 		name = Util.getAttrib(config, ConfigFile.Xml.Attr.NAME);
 		file = Util.getAttrib(config, ConfigFile.Xml.Attr.FILE);
-<<<<<<< HEAD
-=======
 
->>>>>>> 46da3f74
         final String loc = Util.getAttrib(config, ConfigFile.Xml.Attr.BASE, "loc");
         Path basePath;
         try {
@@ -79,10 +73,7 @@
             basePath = IO.toPath(loc);
         }
         base = basePath;
-<<<<<<< HEAD
-=======
 
->>>>>>> 46da3f74
 		language = config.getAttributeValue(ConfigFile.Xml.Attr.LANGUAGE);
 
 		//--- handle localized attrib
