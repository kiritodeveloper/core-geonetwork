package org.geonetwork.http.proxy;

import java.io.IOException;
import java.io.PrintWriter;
import java.net.InetAddress;
import java.net.UnknownHostException;
import java.util.ArrayList;
import java.util.Enumeration;
import java.util.List;

import javax.servlet.ServletConfig;
import javax.servlet.ServletException;
import javax.servlet.http.HttpServlet;
import javax.servlet.http.HttpServletRequest;
import javax.servlet.http.HttpServletResponse;

import org.apache.commons.io.IOUtils;
import org.apache.http.*;
import org.apache.http.client.HttpClient;
import org.apache.http.client.config.RequestConfig;
import org.apache.http.client.entity.UrlEncodedFormEntity;
import org.apache.http.client.methods.CloseableHttpResponse;
import org.apache.http.client.methods.HttpGet;
import org.apache.http.client.methods.HttpPost;
import org.apache.http.client.methods.HttpRequestBase;
import org.apache.http.entity.ContentType;
import org.apache.http.entity.StringEntity;
import org.apache.http.impl.client.HttpClients;
import org.apache.http.message.BasicNameValuePair;
import org.fao.geonet.Constants;
import org.fao.geonet.utils.Log;

import org.apache.commons.lang.StringUtils;
import org.fao.geonet.constants.Geonet;
import org.geonetwork.http.proxy.util.RequestUtil;
import org.geonetwork.http.proxy.util.ServletConfigUtil;

/**
 * Http proxy for ajax calls
 *
 * @author Jose Garcia
 */
public class HttpProxyServlet extends HttpServlet {
    private static final long serialVersionUID = 1L;

    // Url to proxy
    private static final String PARAM_URL = "url";

    // Content type parameter name in header
    private static final String HEADER_CONTENT_TYPE = "Content-Type";

    // Servlet init parameters set in servlet definition in web.xml
    private static final String INIT_PARAM_ALLOWED_HOSTS = "AllowedHosts";
    private static final String INIT_PARAM_ALLOWED_CONTENT_TYPES = "AllowedContentTypes";
    private static final String INIT_PARAM_DEFAULT_PROXY_URL = "DefaultProxyUrl";

    // Default URL for proxy
    private String defaultProxyUrl;

    // List of allowed hosts for the proxy
    private List<InetAddress> allowedHosts;

    // List of valid content types for request
    private String[] validContentTypes;


    /**
     * Initializes servlet Content Types allowed and the host to use in the proxy
     *
     * @param servletConfig         Servlet configuration
     * @throws ServletException
     */
    @Override
    public void init(ServletConfig servletConfig) throws ServletException {
        super.init(servletConfig);

        String allowedHostsValues = ServletConfigUtil.getInitParamValue(servletConfig, INIT_PARAM_ALLOWED_HOSTS);
        String validContentTypesValues = ServletConfigUtil.getInitParamValue(servletConfig, INIT_PARAM_ALLOWED_CONTENT_TYPES);

        // Default proxy url when url parameter is not provided in request
        defaultProxyUrl = ServletConfigUtil.getInitParamValue(servletConfig, INIT_PARAM_DEFAULT_PROXY_URL);

        // List of allowed hosts accessed by proxy. If empty, all hosts are allowed
        if (StringUtils.isNotEmpty(allowedHostsValues)) {
            String[] hostNames = allowedHostsValues.split(",");
            List<InetAddress> addresses = new ArrayList<InetAddress>(hostNames.length * 2);
            for (String host : hostNames) {
                try {
                    InetAddress[] allByName = InetAddress.getAllByName(host);
                    for (InetAddress inetAddress : allByName) {
                        addresses.add(inetAddress);
                    }
                } catch (UnknownHostException e) {
                    Log.error(Geonet.GEONETWORK+".httpproxy", "Error resolving address of host:"+host, e);
                }
            }
            if(!addresses.isEmpty()) {
                this.allowedHosts = addresses;
            }
        }

        // List of allowed content types for request
        if (validContentTypesValues != null)
            validContentTypes = validContentTypesValues.split(",");
    }

    @Override
    protected void doGet(HttpServletRequest request, HttpServletResponse response) throws ServletException, IOException {
        HttpGet httpGet = null;

        try {

            // Get the proxy parameters
            //TODO: Add dependency injection to set proxy config from GeoNetwork settings, using also the credentials configured
            String proxyHost = System.getProperty("http.proxyHost");
            String proxyPort = System.getProperty("http.proxyPort");

            String url = RequestUtil.getParameter(request, PARAM_URL, defaultProxyUrl);
            String host = url.split("/")[2];
            final String uri = createURI(request, url);


            // Checks if allowed host
            if (!isAllowedHost(host)) {
                //throw new ServletException("This proxy does not allow you to access that location.");
                returnExceptionMessage(response, HttpStatus.SC_FORBIDDEN, "This proxy does not allow you to access that location.");
                return;
            }

            if (url.startsWith("http://") || url.startsWith("https://")) {
                HttpClient client = HttpClients.createDefault();
                httpGet = new HttpGet(uri);

                // Added support for proxy
                configureProxy(httpGet, proxyHost, proxyPort);

<<<<<<< HEAD
                final HttpResponse httpResponse = client.execute(httpGet);
=======
                httpGet = new GetMethod(url);
//                httpGet.setFollowRedirects(false);
                httpGet.setParams(urlParams);
                client.executeMethod(httpGet);
>>>>>>> 87eafb9b

                if (httpResponse.getStatusLine().getStatusCode() == HttpStatus.SC_OK) {
                    Header contentType = httpResponse.getLastHeader(HEADER_CONTENT_TYPE);
                    String[] contentTypesReturned = contentType.getValue().split(";");
                    if (!isValidContentType(contentTypesReturned[0])) {
                        contentTypesReturned = contentType.getValue().split(" ");
                        if (!isValidContentType(contentTypesReturned[0])) {
                            throw new ServletException("Status: 415 Unsupported media type");
                        }
                    }

                    // Sets response contentType
                    response.setContentType(getResponseContentType(contentTypesReturned));

                    String responseBody = IOUtils.toString(httpResponse.getEntity().getContent(), Constants.ENCODING).trim();

                    PrintWriter out = response.getWriter();
                    out.print(responseBody);

                    out.flush();
                    out.close();

                } else {
<<<<<<< HEAD
                    returnExceptionMessage(response, "Unexpected failure: " + httpResponse.getStatusLine().toString());
=======
                    returnExceptionMessage(response, 
                            httpGet != null ? httpGet.getStatusCode() : HttpStatus.SC_BAD_REQUEST,
                            "Unexpected failure: " + httpGet.getStatusLine().toString()
                    );
>>>>>>> 87eafb9b
                }

                httpGet.releaseConnection();

            } else {
                returnExceptionMessage(response, HttpStatus.SC_FORBIDDEN, "only HTTP(S) protocol supported");
            }
        } 
        catch (UnknownHostException e) {
            e.printStackTrace();
            response.sendError(HttpStatus.SC_NOT_FOUND, "url can't be found");
        } catch (Exception e) {
            e.printStackTrace();
            //throw new ServletException("Some unexpected error occurred. Error text was: " + e.getMessage());
            returnExceptionMessage(response, HttpStatus.SC_INTERNAL_SERVER_ERROR,
                    "Some unexpected error occurred. Error text was: " + e.getMessage());
        } finally {
            if (httpGet != null) {
                httpGet.releaseConnection();
            }
        }

    }

    private String createURI(HttpServletRequest request, String url) {
        // Get rest of parameters to pass to proxied url
        StringBuilder paramString = new StringBuilder();

        @SuppressWarnings("unchecked")
        Enumeration<String> paramNames = request.getParameterNames();
        while (paramNames.hasMoreElements()) {
            String paramName = paramNames.nextElement();
            if (!paramName.equalsIgnoreCase(PARAM_URL)) {
                if (paramString.length() > 0) {
                    paramString.append('&');
                }
               paramString.append(paramName).append("=").append(request.getParameter(paramName));
            }
        }
<<<<<<< HEAD
        return url + '?' + paramString;
    }

    private void configureProxy(HttpRequestBase httpGet, String proxyHost, String proxyPort) {
        if (proxyHost != null && proxyPort != null) {
            final RequestConfig.Builder copy = RequestConfig.custom();
            copy.setProxy(new HttpHost(proxyHost, Integer.valueOf(proxyPort)));

            httpGet.setConfig(copy.build());
        }
=======
>>>>>>> 87eafb9b
    }

    @Override
    protected void doPost(HttpServletRequest request, HttpServletResponse response) throws ServletException, IOException {
        HttpPost httpPost = null;

        try {
            String url = RequestUtil.getParameter(request, PARAM_URL, defaultProxyUrl);
            String host = url.split("/")[2];

            // Get the proxy parameters
            //TODO: Add dependency injection to set proxy config from GeoNetwork settings, using also the credentials configured
            String proxyHost = System.getProperty("http.proxyHost");
            String proxyPort = System.getProperty("http.proxyPort");

            String uri = createURI(request, url);

            // Checks if allowed host
            if (!isAllowedHost(host)) {
                //throw new ServletException("This proxy does not allow you to access that location.");
            	returnExceptionMessage(response, HttpStatus.SC_FORBIDDEN, "This proxy does not allow you to access that location.");
                return;
            }

            if (url.startsWith("http://") || url.startsWith("https://")) {
                httpPost = new HttpPost(uri );

                // Transfer bytes from in to out
                PrintWriter out = response.getWriter();
                String body = RequestUtil.inputStreamAsString(request);

                configureProxy(httpPost, proxyHost, proxyPort);
                final ContentType contentType1 = ContentType.create(request.getContentType(),
                        request.getCharacterEncoding());
                StringEntity entity = new StringEntity(body, contentType1);
                httpPost.setEntity(entity);

                final CloseableHttpResponse httpResponse = HttpClients.createDefault().execute(httpPost);

                if (httpResponse.getStatusLine().getStatusCode() == HttpStatus.SC_OK) {
                    Header contentType = httpResponse.getLastHeader(HEADER_CONTENT_TYPE);
                    String[] contentTypesReturned = contentType.getValue().split(";");
                    if (!isValidContentType(contentTypesReturned[0])) {
                        contentTypesReturned = contentType.getValue().split(" ");
                        if (!isValidContentType(contentTypesReturned[0])) {
                            throw new ServletException("Status: 415 Unsupported media type");
                        }
                    }

                    // Sets response contentType
                    response.setContentType(getResponseContentType(contentTypesReturned));

                    String responseBody = IOUtils.toString(httpPost.getEntity().getContent());

                    out.print(responseBody);
                    out.flush();
                    out.close();

                } else {
<<<<<<< HEAD
                    returnExceptionMessage(response, "Unexpected failure: " + httpResponse.getStatusLine().toString());
=======
                	returnExceptionMessage(response, 
                			httpPost != null ? httpPost.getStatusCode() : HttpStatus.SC_BAD_REQUEST,
                            "Unexpected failure: " + httpPost.getStatusLine().toString()
                    );
>>>>>>> 87eafb9b
                }

                httpPost.releaseConnection();

            } else {
                //throw new ServletException("only HTTP(S) protocol supported");
            	returnExceptionMessage(response, HttpStatus.SC_FORBIDDEN, "only HTTP(S) protocol supported");
            }
        } 
        catch (UnknownHostException e) {
            e.printStackTrace();
            response.sendError(HttpStatus.SC_NOT_FOUND, "url can't be found");
        } catch (Exception e) {
            e.printStackTrace();
            //throw new ServletException("Some unexpected error occurred. Error text was: " + e.getMessage());
            returnExceptionMessage(response, HttpStatus.SC_INTERNAL_SERVER_ERROR,
                    "Some unexpected error occurred. Error text was: " + e.getMessage());
        } finally {
            if (httpPost != null) httpPost.releaseConnection();
        }
    }
    
    /**
     * Gets the contentType for response
     *
     * @param contentTypes Content types returned by request
     * @return Content type for response
     */
    private String getResponseContentType(String[] contentTypes) {
        String ct = "";
        String charset = ";charset=ISO-8859-1";
        if (contentTypes.length >= 1) ct = contentTypes[0];
        if (contentTypes.length >= 2) charset = ";" + contentTypes[1];

        if ((ct.equals("application/vnd.ogc.gml")) ||
                (ct.equals("text/plain")) ||
                (ct.equals("text/html")) ||
                (ct.equals("application/vnd.ogc.se_xml")) ||
                (ct.equals("application/vnd.ogc.sld+xml")) ||
                (ct.equals("application/vnd.ogc.wms_xml")))

            return "text/xml" + charset;

        else
            return "" + ct + charset;
    }

    /**
     * Checks if a host is valid for proxy
     *
     * @param host Hosts to validate
     * @return True if host is allowed or no restrictions for hosts (allowedHosts not defined)
     *         False in other case
     */
    private boolean isAllowedHost(String host) {
        if(host == null || host.trim().isEmpty()) return false;
        if (allowedHosts == null || allowedHosts.isEmpty()) return true;

        InetAddress[] targetAddr;

        try {
            targetAddr = InetAddress.getAllByName(host);
        } catch (UnknownHostException e) {
            return false;
        }

        for (InetAddress address : allowedHosts) {
            for (InetAddress targetOpt : targetAddr) {
                if (targetOpt.equals(address)) {
                    return true;
                }
            }
        }
        return false;
    }

    /**
     * Checks if a content type from request is valid
     *
     * @param contentType Content type to validate
     * @return True if content type is valid, false in other case
     */
    private boolean isValidContentType(String contentType) {
        if (validContentTypes == null) return false;

        for (String ct : validContentTypes) {
            if (ct.equals(contentType)) {
                return true;
            }
        }
        return false;
    }

    private void returnExceptionMessage(HttpServletResponse response, int codeStatus, String message) throws IOException {
        response.setContentType("Content-Type: text/plain");
        response.setStatus(codeStatus);
        response.setContentLength(message.length());

        PrintWriter out = response.getWriter();
        out.print(message);
        response.flushBuffer();
    }
}<|MERGE_RESOLUTION|>--- conflicted
+++ resolved
@@ -134,14 +134,7 @@
                 // Added support for proxy
                 configureProxy(httpGet, proxyHost, proxyPort);
 
-<<<<<<< HEAD
                 final HttpResponse httpResponse = client.execute(httpGet);
-=======
-                httpGet = new GetMethod(url);
-//                httpGet.setFollowRedirects(false);
-                httpGet.setParams(urlParams);
-                client.executeMethod(httpGet);
->>>>>>> 87eafb9b
 
                 if (httpResponse.getStatusLine().getStatusCode() == HttpStatus.SC_OK) {
                     Header contentType = httpResponse.getLastHeader(HEADER_CONTENT_TYPE);
@@ -165,14 +158,10 @@
                     out.close();
 
                 } else {
-<<<<<<< HEAD
-                    returnExceptionMessage(response, "Unexpected failure: " + httpResponse.getStatusLine().toString());
-=======
-                    returnExceptionMessage(response, 
-                            httpGet != null ? httpGet.getStatusCode() : HttpStatus.SC_BAD_REQUEST,
-                            "Unexpected failure: " + httpGet.getStatusLine().toString()
+                    returnExceptionMessage(response,
+                            httpResponse != null ? httpResponse.getStatusLine().getStatusCode() : HttpStatus.SC_BAD_REQUEST,
+                            "Unexpected failure: " + httpResponse.getStatusLine().getReasonPhrase()
                     );
->>>>>>> 87eafb9b
                 }
 
                 httpGet.releaseConnection();
@@ -194,7 +183,6 @@
                 httpGet.releaseConnection();
             }
         }
-
     }
 
     private String createURI(HttpServletRequest request, String url) {
@@ -212,7 +200,6 @@
                paramString.append(paramName).append("=").append(request.getParameter(paramName));
             }
         }
-<<<<<<< HEAD
         return url + '?' + paramString;
     }
 
@@ -220,11 +207,8 @@
         if (proxyHost != null && proxyPort != null) {
             final RequestConfig.Builder copy = RequestConfig.custom();
             copy.setProxy(new HttpHost(proxyHost, Integer.valueOf(proxyPort)));
-
             httpGet.setConfig(copy.build());
         }
-=======
->>>>>>> 87eafb9b
     }
 
     @Override
@@ -284,14 +268,10 @@
                     out.close();
 
                 } else {
-<<<<<<< HEAD
-                    returnExceptionMessage(response, "Unexpected failure: " + httpResponse.getStatusLine().toString());
-=======
-                	returnExceptionMessage(response, 
-                			httpPost != null ? httpPost.getStatusCode() : HttpStatus.SC_BAD_REQUEST,
-                            "Unexpected failure: " + httpPost.getStatusLine().toString()
+                	returnExceptionMessage(response,
+                            httpResponse != null ? httpResponse.getStatusLine().getStatusCode() : HttpStatus.SC_BAD_REQUEST,
+                            "Unexpected failure: " + httpResponse.getStatusLine().getReasonPhrase()
                     );
->>>>>>> 87eafb9b
                 }
 
                 httpPost.releaseConnection();
@@ -300,8 +280,7 @@
                 //throw new ServletException("only HTTP(S) protocol supported");
             	returnExceptionMessage(response, HttpStatus.SC_FORBIDDEN, "only HTTP(S) protocol supported");
             }
-        } 
-        catch (UnknownHostException e) {
+        } catch (UnknownHostException e) {
             e.printStackTrace();
             response.sendError(HttpStatus.SC_NOT_FOUND, "url can't be found");
         } catch (Exception e) {
