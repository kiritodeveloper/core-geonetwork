--- conflicted
+++ resolved
@@ -23,10 +23,6 @@
 
 package org.fao.geonet.constants;
 
-<<<<<<< HEAD
-=======
-import org.apache.lucene.util.Version;
->>>>>>> 9b4925c2
 import org.jdom.Namespace;
 
 import javax.xml.XMLConstants;
@@ -105,6 +101,8 @@
         public static final String SCHEMATRON_XML = "schematron_xml.xsl";
         public static final String SCHEMATRON_VERBID = "schematron_verbid.xsl";
         public static final String SEARCH_LUCENE = "lucene.xsl";
+        public static final String SEARCH_Z3950_CLIENT = "z3950Client.xsl";
+        public static final String SEARCH_Z3950_SERVER = "z3950Server.xsl";
         public static final String UPDATE_FIXED_INFO = "update-fixed-info.xsl";
         public static final String UPDATE_CHILD_FROM_PARENT_INFO = "update-child-from-parent-info.xsl";
         public static final String EXTRACT_UUID = "extract-uuid.xsl";
@@ -405,10 +403,7 @@
          */
         public static final String EXTENDED = "extended";
 
-<<<<<<< HEAD
-
-=======
->>>>>>> 9b4925c2
+
         /**
          * Parameter name: {@value #HITS_PER_PAGE} - Number of results returned by the search
          * engine. Default is 10 results
@@ -465,6 +460,14 @@
          * Parameter name: {@value #UUID} - Text field that search for specific uuid given
          */
         public static final String UUID = "uuid";
+        /**
+         * Attrset used in Z39.50 search
+         */
+        public static final String ATTRSET = "attrset";
+        /**
+         * Parameter name: {@value #ZQUERY} - A Z3950 query as specified in the Z3950 harvester
+         */
+        public static final String ZQUERY = "zquery";
 
 
         public static final String RESULT_TYPE = "resultType";
