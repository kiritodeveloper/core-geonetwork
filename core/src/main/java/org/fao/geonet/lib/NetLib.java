--- conflicted
+++ resolved
@@ -22,8 +22,6 @@
 //==============================================================================
 
 package org.fao.geonet.lib;
-
-import jeeves.server.context.ServiceContext;
 
 import org.apache.commons.codec.binary.Base64;
 import org.apache.commons.lang.StringUtils;
@@ -33,64 +31,26 @@
 import org.apache.http.client.CredentialsProvider;
 import org.apache.http.impl.client.BasicCredentialsProvider;
 import org.apache.http.impl.client.HttpClientBuilder;
+import org.fao.geonet.GeonetContext;
+import org.fao.geonet.constants.Geonet;
+import org.fao.geonet.kernel.setting.SettingManager;
 import org.fao.geonet.kernel.setting.Settings;
 import org.fao.geonet.utils.Log;
 import org.fao.geonet.utils.XmlRequest;
-import org.fao.geonet.GeonetContext;
-import org.fao.geonet.constants.Geonet;
-import org.fao.geonet.kernel.setting.SettingManager;
 
 import java.io.IOException;
-import java.net.*;
+import java.net.InetSocketAddress;
+import java.net.MalformedURLException;
+import java.net.Proxy;
+import java.net.URL;
+import java.net.URLConnection;
 import java.nio.charset.Charset;
 import java.util.Properties;
 import java.util.regex.PatternSyntaxException;
 
-//=============================================================================
-
-<<<<<<< HEAD
-public class NetLib
-{
-	//---------------------------------------------------------------------------
-	//---
-	//--- API methods
-	//---
-	//---------------------------------------------------------------------------
-
-	public void setupProxy(ServiceContext context, XmlRequest req)
-	{
-		GeonetContext  gc = (GeonetContext) context.getHandlerContext(Geonet.CONTEXT_NAME);
-		SettingManager sm = gc.getBean(SettingManager.class);
-
-		setupProxy(sm, req);
-	}
-
-	//---------------------------------------------------------------------------
-	/** Setup proxy for XmlRequest
-	  */
-
-	public void setupProxy(SettingManager sm, XmlRequest req)
-	{
-		boolean enabled = sm.getValueAsBool(Settings.SYSTEM_PROXY_USE, false);
-		String  host    = sm.getValue(Settings.SYSTEM_PROXY_HOST);
-		String  port    = sm.getValue(Settings.SYSTEM_PROXY_PORT);
-		String  username= sm.getValue(Settings.SYSTEM_PROXY_USERNAME);
-		String  password= sm.getValue(Settings.SYSTEM_PROXY_PASSWORD);
-        String ignoreHostList = sm.getValue(Settings.SYSTEM_PROXY_IGNOREHOSTLIST);
-=======
+import jeeves.server.context.ServiceContext;
+
 public class NetLib {
-    public static final String ENABLED = "system/proxy/use";
-    public static final String HOST = "system/proxy/host";
-    public static final String PORT = "system/proxy/port";
-    public static final String USERNAME = "system/proxy/username";
-    public static final String PASSWORD = "system/proxy/password";
-    public static final String IGNOREHOSTLIST = "system/proxy/ignorehostlist";
-
-    //---------------------------------------------------------------------------
-    //---
-    //--- API methods
-    //---
-    //---------------------------------------------------------------------------
 
     public void setupProxy(ServiceContext context, XmlRequest req) {
         GeonetContext gc = (GeonetContext) context.getHandlerContext(Geonet.CONTEXT_NAME);
@@ -106,13 +66,12 @@
      */
 
     public void setupProxy(SettingManager sm, XmlRequest req) {
-        boolean enabled = sm.getValueAsBool(ENABLED, false);
-        String host = sm.getValue(HOST);
-        String port = sm.getValue(PORT);
-        String username = sm.getValue(USERNAME);
-        String password = sm.getValue(PASSWORD);
-        String ignoreHostList = sm.getValue(IGNOREHOSTLIST);
->>>>>>> 8f8044c8
+        boolean enabled = sm.getValueAsBool(Settings.SYSTEM_PROXY_USE, false);
+        String host = sm.getValue(Settings.SYSTEM_PROXY_HOST);
+        String port = sm.getValue(Settings.SYSTEM_PROXY_PORT);
+        String username = sm.getValue(Settings.SYSTEM_PROXY_USERNAME);
+        String password = sm.getValue(Settings.SYSTEM_PROXY_PASSWORD);
+        String ignoreHostList = sm.getValue(Settings.SYSTEM_PROXY_IGNOREHOSTLIST);
 
         if (!enabled) {
             req.setUseProxy(false);
@@ -145,31 +104,16 @@
         return setupProxy(sm, client, requestHost);
     }
 
-    //---------------------------------------------------------------------------
-
-<<<<<<< HEAD
-	/** Setup proxy for http client
-	  */
-	public CredentialsProvider setupProxy(SettingManager sm, HttpClientBuilder client, String requestHost)
-	{
-		boolean enabled = sm.getValueAsBool(Settings.SYSTEM_PROXY_USE, false);
-        String  host    = sm.getValue(Settings.SYSTEM_PROXY_HOST);
-        String  port    = sm.getValue(Settings.SYSTEM_PROXY_PORT);
-        String  username= sm.getValue(Settings.SYSTEM_PROXY_USERNAME);
-        String  password= sm.getValue(Settings.SYSTEM_PROXY_PASSWORD);
-        String ignoreHostList = sm.getValue(Settings.SYSTEM_PROXY_IGNOREHOSTLIST);
-=======
     /**
      * Setup proxy for http client
      */
     public CredentialsProvider setupProxy(SettingManager sm, HttpClientBuilder client, String requestHost) {
-        boolean enabled = sm.getValueAsBool(ENABLED, false);
-        String host = sm.getValue(HOST);
-        String port = sm.getValue(PORT);
-        String username = sm.getValue(USERNAME);
-        String password = sm.getValue(PASSWORD);
-        String ignoreHostList = sm.getValue(IGNOREHOSTLIST);
->>>>>>> 8f8044c8
+        boolean enabled = sm.getValueAsBool(Settings.SYSTEM_PROXY_USE, false);
+        String host = sm.getValue(Settings.SYSTEM_PROXY_HOST);
+        String port = sm.getValue(Settings.SYSTEM_PROXY_PORT);
+        String username = sm.getValue(Settings.SYSTEM_PROXY_USERNAME);
+        String password = sm.getValue(Settings.SYSTEM_PROXY_PASSWORD);
+        String ignoreHostList = sm.getValue(Settings.SYSTEM_PROXY_IGNOREHOSTLIST);
 
         CredentialsProvider provider = new BasicCredentialsProvider();
         if (enabled) {
@@ -205,25 +149,14 @@
 
     //---------------------------------------------------------------------------
 
-<<<<<<< HEAD
-	/** Setup proxy for http client
-	  */
-	public void setupProxy(SettingManager sm)
-	{
-        String  host    = sm.getValue(Settings.SYSTEM_PROXY_HOST);
-        String  port    = sm.getValue(Settings.SYSTEM_PROXY_PORT);
-        String  username= sm.getValue(Settings.SYSTEM_PROXY_USERNAME);
-        String ignoreHostList = sm.getValue(Settings.SYSTEM_PROXY_IGNOREHOSTLIST);
-=======
     /**
      * Setup proxy for http client
      */
     public void setupProxy(SettingManager sm) {
-        String host = sm.getValue(HOST);
-        String port = sm.getValue(PORT);
-        String username = sm.getValue(USERNAME);
-        String ignoreHostList = sm.getValue(IGNOREHOSTLIST);
->>>>>>> 8f8044c8
+        String host = sm.getValue(Settings.SYSTEM_PROXY_HOST);
+        String port = sm.getValue(Settings.SYSTEM_PROXY_PORT);
+        String username = sm.getValue(Settings.SYSTEM_PROXY_USERNAME);
+        String ignoreHostList = sm.getValue(Settings.SYSTEM_PROXY_IGNOREHOSTLIST);
 
         Properties props = System.getProperties();
         props.put("http.proxyHost", host);
@@ -241,68 +174,16 @@
     /**
      * Setups proxy for java.net.URL.
      */
-<<<<<<< HEAD
-	public URLConnection setupProxy(ServiceContext context, URL url) throws IOException
-	{
-		GeonetContext  gc = (GeonetContext) context.getHandlerContext(Geonet.CONTEXT_NAME);
-		SettingManager sm = gc.getBean(SettingManager.class);
+    public URLConnection setupProxy(ServiceContext context, URL url) throws IOException {
+        GeonetContext gc = (GeonetContext) context.getHandlerContext(Geonet.CONTEXT_NAME);
+        SettingManager sm = gc.getBean(SettingManager.class);
 
         boolean enabled = sm.getValueAsBool(Settings.SYSTEM_PROXY_USE, false);
-        String  host    = sm.getValue(Settings.SYSTEM_PROXY_HOST);
-        String  port    = sm.getValue(Settings.SYSTEM_PROXY_PORT);
-        String  username= sm.getValue(Settings.SYSTEM_PROXY_USERNAME);
-        String  password= sm.getValue(Settings.SYSTEM_PROXY_PASSWORD);
-        String ignoreHostList = sm.getValue(Settings.SYSTEM_PROXY_IGNOREHOSTLIST);
-
-		URLConnection conn = null;
-		if (enabled) {
-			if (!Lib.type.isInteger(port)) {
-				Log.error(Geonet.GEONETWORK, "Proxy port is not an integer : "+ port);
-			} else {
-				if (!isProxyHostException(url.getHost(), ignoreHostList)) {
-
-					InetSocketAddress sa = new InetSocketAddress(host, Integer.parseInt(port));
-					Proxy proxy = new Proxy(Proxy.Type.HTTP, sa);
-					conn = url.openConnection(proxy);
-
-					if (username.trim().length() != 0) {
-						String encodedUserPwd = new Base64().encodeAsString((username + ":" + password).getBytes(Charset.forName("UTF-8")));
-						conn.setRequestProperty("Accept-Charset", "UTF-8");
-						conn.setRequestProperty("Proxy-Authorization", "Basic " + encodedUserPwd);
-					}
-
-				} else {
-					conn = url.openConnection();
-				}
-			}
-		} else {
-			conn = url.openConnection();
-		}
-
-		return conn;
-	}
-	//---------------------------------------------------------------------------
-
-	public boolean isUrlValid(String url)
-	{
-		try {
-			new URL(url);
-			return true;
-		} catch (MalformedURLException e) {
-			return false;
-		}
-	}
-=======
-    public URLConnection setupProxy(ServiceContext context, URL url) throws IOException {
-        GeonetContext gc = (GeonetContext) context.getHandlerContext(Geonet.CONTEXT_NAME);
-        SettingManager sm = gc.getBean(SettingManager.class);
-
-        boolean enabled = sm.getValueAsBool(ENABLED, false);
-        String host = sm.getValue(HOST);
-        String port = sm.getValue(PORT);
-        String username = sm.getValue(USERNAME);
-        String password = sm.getValue(PASSWORD);
-        String ignoreHostList = sm.getValue(IGNOREHOSTLIST);
+        String host = sm.getValue(Settings.SYSTEM_PROXY_HOST);
+        String port = sm.getValue(Settings.SYSTEM_PROXY_PORT);
+        String username = sm.getValue(Settings.SYSTEM_PROXY_USERNAME);
+        String password = sm.getValue(Settings.SYSTEM_PROXY_PASSWORD);
+        String ignoreHostList = sm.getValue(Settings.SYSTEM_PROXY_IGNOREHOSTLIST);
 
         URLConnection conn = null;
         if (enabled) {
@@ -341,7 +222,6 @@
             return false;
         }
     }
->>>>>>> 8f8044c8
 
     //---------------------------------------------------------------------------
 
@@ -363,6 +243,4 @@
 
         return false;
     }
-}
-
-//=============================================================================
+}