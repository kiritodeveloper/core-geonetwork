--- conflicted
+++ resolved
@@ -22,10 +22,6 @@
 //==============================================================================
 
 package org.fao.geonet.lib;
-
-import jeeves.server.context.ServiceContext;
-import jeeves.transaction.TransactionManager;
-import jeeves.transaction.TransactionTask;
 
 import org.fao.geonet.Constants;
 import org.fao.geonet.constants.Geonet;
@@ -47,6 +43,10 @@
 import javax.servlet.ServletContext;
 import javax.sql.DataSource;
 
+import jeeves.server.context.ServiceContext;
+import jeeves.transaction.TransactionManager;
+import jeeves.transaction.TransactionTask;
+
 //=============================================================================
 
 public class DbLib {
@@ -63,24 +63,12 @@
         if (Log.isDebugEnabled(Geonet.DB))
             Log.debug(Geonet.DB, "Filling database tables");
 
-<<<<<<< HEAD
-		final List<String> data = loadSqlDataFile(servletContext, context.getApplicationContext(), appPath, filePath, filePrefix);
+        final List<String> data = loadSqlDataFile(servletContext, context.getApplicationContext(), appPath, filePath, filePrefix);
         runSQL(context, data);
     }
 
     static public void runSQL(final ServiceContext context, final List<String> data) {
         TransactionManager.runInTransaction("Apply SQL statements in database", context.getApplicationContext(),
-                TransactionManager.TransactionRequirement.CREATE_ONLY_WHEN_NEEDED, TransactionManager.CommitBehavior.ALWAYS_COMMIT, false,
-                new TransactionTask<Object>() {
-                    @Override
-                    public Object doInTransaction(TransactionStatus transaction) throws Throwable {
-                        runSQL(context.getEntityManager(), data, true);
-                        return null;
-                    }
-                });
-=======
-        final List<String> data = loadSqlDataFile(servletContext, context.getApplicationContext(), appPath, filePath, filePrefix);
-        TransactionManager.runInTransaction("insert data into database from file", context.getApplicationContext(),
             TransactionManager.TransactionRequirement.CREATE_ONLY_WHEN_NEEDED, TransactionManager.CommitBehavior.ALWAYS_COMMIT, false,
             new TransactionTask<Object>() {
                 @Override
@@ -89,7 +77,6 @@
                     return null;
                 }
             });
->>>>>>> 8f8044c8
     }
 
     public void insertData(ServletContext servletContext, Statement statement, Path appPath, Path filePath,
@@ -101,11 +88,7 @@
         runSQL(statement, data, true);
     }
 
-<<<<<<< HEAD
-	static private void runSQL(EntityManager entityManager, List<String> data, boolean failOnError) throws Exception {
-=======
-    private void runSQL(EntityManager entityManager, List<String> data, boolean failOnError) throws Exception {
->>>>>>> 8f8044c8
+    static private void runSQL(EntityManager entityManager, List<String> data, boolean failOnError) throws Exception {
         StringBuffer sb = new StringBuffer();
 
         boolean inBlock = false;
@@ -195,26 +178,12 @@
         statement.getConnection().commit();
     }
 
-<<<<<<< HEAD
-	/**
-	 * Check if db specific SQL script exist, if not return default SQL script path.
-	 *
-	 *
-     * @param servletContext
-     * @param appPath
-     *@param filePath
-     * @param prefix
-     * @param type    @return
-	 */
-	private Path checkFilePath(ServletContext servletContext, Path appPath, Path filePath, String prefix, String type) {
-=======
     /**
      * Check if db specific SQL script exist, if not return default SQL script path.
      *
      * @param type @return
      */
     private Path checkFilePath(ServletContext servletContext, Path appPath, Path filePath, String prefix, String type) {
->>>>>>> 8f8044c8
         Path finalPath;
         finalPath = testPath(filePath.resolve(prefix + type + SQL_EXTENSION));
 
