//=============================================================================
//===	Copyright (C) 2001-2007 Food and Agriculture Organization of the
//===	United Nations (FAO-UN), United Nations World Food Programme (WFP)
//===	and United Nations Environment Programme (UNEP)
//===
//===	This program is free software; you can redistribute it and/or modify
//===	it under the terms of the GNU General Public License as published by
//===	the Free Software Foundation; either version 2 of the License, or (at
//===	your option) any later version.
//===
//===	This program is distributed in the hope that it will be useful, but
//===	WITHOUT ANY WARRANTY; without even the implied warranty of
//===	MERCHANTABILITY or FITNESS FOR A PARTICULAR PURPOSE. See the GNU
//===	General Public License for more details.
//===
//===	You should have received a copy of the GNU General Public License
//===	along with this program; if not, write to the Free Software
//===	Foundation, Inc., 51 Franklin St, Fifth Floor, Boston, MA 02110-1301, USA
//===
//===	Contact: Jeroen Ticheler - FAO - Viale delle Terme di Caracalla 2,
//===	Rome - Italy. email: geonetwork@osgeo.org
//==============================================================================

package org.fao.geonet.kernel;

import jeeves.server.UserSession;
import jeeves.server.context.ServiceContext;
import org.fao.geonet.domain.Group;
import org.fao.geonet.domain.HarvesterSetting;
import org.fao.geonet.domain.Metadata;
import org.fao.geonet.domain.MetadataSourceInfo;
import org.fao.geonet.domain.Operation;
import org.fao.geonet.domain.OperationAllowed;
import org.fao.geonet.domain.Pair;
import org.fao.geonet.domain.Profile;
import org.fao.geonet.domain.ReservedGroup;
import org.fao.geonet.domain.ReservedOperation;
import org.fao.geonet.domain.User;
import org.fao.geonet.domain.UserGroup;
import org.fao.geonet.domain.User_;
import org.fao.geonet.repository.GroupRepository;
import org.fao.geonet.repository.HarvesterSettingRepository;
import org.fao.geonet.repository.MetadataRepository;
import org.fao.geonet.repository.OperationAllowedRepository;
import org.fao.geonet.repository.OperationRepository;
import org.fao.geonet.repository.SortUtils;
import org.fao.geonet.repository.UserGroupRepository;
import org.fao.geonet.repository.UserRepository;
import org.fao.geonet.repository.specification.UserGroupSpecs;
import org.jdom.Element;
import org.springframework.beans.factory.annotation.Autowired;
import org.springframework.data.jpa.domain.Specification;
import org.springframework.data.jpa.domain.Specifications;

<<<<<<< HEAD
=======
import java.util.ArrayList;
>>>>>>> 2da99e4d
import java.util.Collection;
import java.util.HashSet;
import java.util.List;
import java.util.Set;
import java.util.StringTokenizer;

import static org.fao.geonet.repository.specification.OperationAllowedSpecs.hasMetadataId;
import static org.fao.geonet.repository.specification.OperationAllowedSpecs.hasOperation;
import static org.springframework.data.jpa.domain.Specifications.where;

/**
 * Handles the access to a metadata depending on the metadata/group.
 */
public class AccessManager {

    @Autowired
    private HarvesterSettingRepository _settingRepository;

    @Autowired
    private OperationRepository _opRepository;
    
    @Autowired
    private MetadataRepository _metadataRepository;
    
    @Autowired
    private OperationAllowedRepository _opAllowedRepository;
    
    @Autowired
    private GroupRepository _groupRepository;

    @Autowired
    private UserGroupRepository _userGroupRepository;

    @Autowired
    private UserRepository _userRepository;
	//--------------------------------------------------------------------------
	//---
	//--- API methods
	//---
	//--------------------------------------------------------------------------

    /**
     * Given a user(session) a list of groups and a metadata returns all operations that user can perform on that
     * metadata (an set of OPER_XXX as keys).
     * If the user is authenticated the permissions are taken from the groups the user belong.
     * If the user is not authenticated, a dynamic group is assigned depending on user location (0 for internal and 1
     * for external).
     * @param context
     * @param mdId
     * @param ip
     * @return
     * @throws Exception
     */
	public Set<Operation> getOperations(ServiceContext context, String mdId, String ip) throws Exception {
		return getOperations(context, mdId, ip, null);
	}

    /**
     * TODO javadoc.
     *
     * @param context
     * @param mdId
     * @param ip
     * @param operations
     * @return
     * @throws Exception
     */
	public Set<Operation> getOperations(ServiceContext context, String mdId, String ip, Collection<Operation> operations) throws Exception {
		Set<Operation> results;
        // if user is an administrator OR is the owner of the record then allow all operations
		if (isOwner(context,mdId)) {
			results = new HashSet<Operation>(_opRepository.findAll());
		} else {
    		if (operations == null) {
    		    results = new HashSet<Operation>(getAllOperations(context, mdId, ip));
    		}
            else {
                results = new HashSet<Operation>(operations);
    		}

    		UserSession us = context.getUserSession();
            if (us.isAuthenticated() && us.getProfile() == Profile.Editor) {
                results.add(_opRepository.findReservedOperation(ReservedOperation.view));
            }
		}
		
		return results;
	}

    public Set<String> getOperationNames(ServiceContext context, String mdId, String ip, Collection<Operation> operations) throws Exception {
        Set<String> names = new HashSet<String>();
        
        for (Operation op : getOperations(context, mdId, ip, operations)) {
            names.add(op.getName());
        }
        
        return names;
    }
	
    /**
     * Returns all operations permitted by the user on a particular metadata.
     *
     * @param context
     * @param mdId
     * @param ip
     * @return
     * @throws Exception
     */
	public Set<Operation> getAllOperations(ServiceContext context, String mdId, String ip) throws Exception {
	    HashSet<Operation> operations = new HashSet<Operation>();
        Set<Integer> groups = getUserGroups(context.getUserSession(),
                ip, false);
        for (OperationAllowed opAllow: _opAllowedRepository.findByMetadataId(mdId)) {
            if (groups.contains(opAllow.getId().getGroupId())) {
                operations.add(_opRepository.findOne(opAllow.getId().getOperationId()));
            }
	    }
		return operations;
	}

    /**
     * Returns all groups accessible by the user (a set of ids).
     *
     * @param usrSess
     * @param ip
     * @param editingGroupsOnly TODO
     * @return
     * @throws Exception
     */
	public Set<Integer> getUserGroups(UserSession usrSess, String ip, boolean editingGroupsOnly) throws Exception {
		Set<Integer> hs = new HashSet<Integer>();
		
		// add All (1) network group
		hs.add(ReservedGroup.all.getId());

		if (ip != null && isIntranet(ip))
			hs.add(ReservedGroup.intranet.getId());

		// get other groups
		if (usrSess.isAuthenticated()) {
			// add (-1) GUEST group 
			hs.add(ReservedGroup.guest.getId());

			if (Profile.Administrator == usrSess.getProfile()) {
				List<Integer> allGroupIds = _groupRepository.findIds();

				hs.addAll(allGroupIds);
			}
			else {
                Specification<UserGroup> spec = UserGroupSpecs.hasUserId(usrSess.getUserIdAsInt());
				if (editingGroupsOnly) {
                    spec = Specifications.where(UserGroupSpecs.hasProfile(Profile.Editor)).and(spec);
                }

                hs.addAll(_userGroupRepository.findGroupIds(spec));
			}
		}
		return hs;
	}

    public Set<Integer> getReviewerGroups(UserSession usrSess) throws Exception {
        Set<Integer> hs = new HashSet<Integer>();

        // get other groups
        if (usrSess.isAuthenticated()) {
            Specification<UserGroup> spec =
                    UserGroupSpecs.hasUserId(usrSess.getUserIdAsInt());
            spec = Specifications
                    .where(UserGroupSpecs.hasProfile(Profile.Reviewer))
                    .and(spec);

            hs.addAll(_userGroupRepository.findGroupIds(spec));
        }
        return hs;
    }
    /**
     * TODO javadoc.
     *
     * @param userId the id of the user
     * @throws Exception
     */
	public Set<Integer> getVisibleGroups(final int userId) throws Exception {
		Set<Integer> hs = new HashSet<Integer>();

        User user = _userRepository.findOne(userId);

		if (user == null) {
			return hs;
        }

		Profile profile = user.getProfile();

		List<Integer> groupIds;
		if (profile == Profile.Administrator) {
			groupIds = _groupRepository.findIds();
		} else {
			groupIds = _userGroupRepository.findGroupIds(UserGroupSpecs.hasUserId(user.getId()));
		}

        hs.addAll(groupIds);

		return hs;
	}

    /**
     * Returns true if, and only if, at least one of these conditions is satisfied:
     * <ul>
     *  <li>the user is owner (@see #isOwner)</li>
     *  <li>the user has edit rights over the metadata</li>
     * </ul>
     *
     * @param context
     * @param id    The metadata internal identifier
     * @return
     * @throws Exception
     */
	public boolean canEdit(final ServiceContext context, final String id) throws Exception {
		return isOwner(context, id) || hasEditPermission(context, id);
	}

    /**
     * Return true if the current user is:
     * <ul>
     *     <li>administrator</li>
     *     <li>the metadata owner (the user who created the record)</li>
     *     <li>reviewer in the group the metadata was created</li>
     * </ul>
     *
     * Note: old GeoNetwork was also restricting editing on harvested
     * record. This is not restricted on the server side anymore.
     * If a record is harvested it could be edited by default
     * but the client application may restrict this condition.
     *
     * @param context
     * @param id    The metadata internal identifier
     * @return
     * @throws Exception
     */
	public boolean isOwner(final ServiceContext context, final String id) throws Exception {

		//--- retrieve metadata info
		Metadata info = _metadataRepository.findOne(id);

        if (info == null)
            return false;
        final MetadataSourceInfo sourceInfo = info.getSourceInfo();
        return isOwner(context, sourceInfo);
	}
<<<<<<< HEAD

    /**
     * Return true if the current user is:
     * <ul>
     *     <li>administrator</li>
     *     <li>the metadata owner (the user who created the record)</li>
     *     <li>reviewer in the group the metadata was created</li>
     * </ul>
     *
     * Note: old GeoNetwork was also restricting editing on harvested
     * record. This is not restricted on the server side anymore.
     * If a record is harvested it could be edited by default
     * but the client application may restrict this condition.
     *
     * @param sourceInfo    The metadata source/owner information
     */
    public boolean isOwner(ServiceContext context, MetadataSourceInfo sourceInfo) throws Exception {

        UserSession us = context.getUserSession();
        if (!us.isAuthenticated()) {
            return false;
        }

=======

    /**
     * Return true if the current user is:
     * <ul>
     *     <li>administrator</li>
     *     <li>the metadata owner (the user who created the record)</li>
     *     <li>reviewer in the group the metadata was created</li>
     * </ul>
     *
     * Note: old GeoNetwork was also restricting editing on harvested
     * record. This is not restricted on the server side anymore.
     * If a record is harvested it could be edited by default
     * but the client application may restrict this condition.
     *
     * @param sourceInfo    The metadata source/owner information
     */
    public boolean isOwner(ServiceContext context, MetadataSourceInfo sourceInfo) throws Exception {

        UserSession us = context.getUserSession();
        if (!us.isAuthenticated()) {
            return false;
        }

>>>>>>> 2da99e4d
        //--- check if the user is an administrator
        final Profile profile = us.getProfile();
        if (profile == Profile.Administrator)
			return true;

        //--- check if the user is the metadata owner
        //
        if (us.getUserIdAsInt() == sourceInfo.getOwner())
			return true;

        //--- check if the user is a reviewer or useradmin
        if (profile != Profile.Reviewer && profile != Profile.UserAdmin)
            return false;

        //--- if there is no group owner then the reviewer cannot review and the useradmin cannot administer
        final Integer groupOwner = sourceInfo.getGroupOwner();
        if (groupOwner == null) {
            return false;
        }
        for (Integer userGroup : getReviewerGroups(us)) {
            if (userGroup == groupOwner.intValue())
                return true;
        }
        return false;
    }

    /**
     * TODO javadoc.
     *
     * @param set
     * @param delim
     * @return
     */
	private String join(Set<Integer> set, String delim) {
    	StringBuilder sb = new StringBuilder();
    	String loopDelim = "";
    	for(Integer s : set) {
        sb.append(loopDelim);
        sb.append(s+"");            
        loopDelim = delim;
    	}
    	return sb.toString();
	}

    /**
     * Returns content reviewers for metadata records.
     *
     * @param metadataIds
     * @return
     * @throws Exception
     */
    public Element getContentReviewers(final Set<Integer> metadataIds) throws Exception {
        List<Pair<Integer, User>> results = _userRepository.findAllByGroupOwnerNameAndProfile(metadataIds,
                Profile.Reviewer, SortUtils.createSort(User_.name));

        Element resultEl = new Element("results");
        for (Pair<Integer, User> integerUserPair : results) {
            User user = integerUserPair.two();
            resultEl.addContent(new Element("record").
                    addContent(new Element("userid").setText(user.getId() + "")).
                    addContent(new Element("name").setText(user.getName())).
                    addContent(new Element("surname").setText(user.getSurname())).
                    addContent(new Element("email").setText(user.getEmail()))
            );
        }
        return resultEl;
    }

    /**
     * Returns whether a particular metadata is visible to group 'all'.
     *
     * @param metadataId the id of the metadata
     * @return
     * @throws Exception
     */
    public boolean isVisibleToAll(final String metadataId) throws Exception {
        Metadata metadata = _metadataRepository.findOne(metadataId);
        if (metadata == null) {
            return false;
        } else {
            Group allGroup = _groupRepository.findReservedGroup(ReservedGroup.all);
            int opId = ReservedOperation.view.getId();
            return hasPermission(metadata, allGroup, opId);
        }
    }

    /**
     * Returns whether a particular metadata is downloadable.
     *
     * @param context
     * @param id
     * @return
     * @throws Exception
     */
    public boolean canDownload(final ServiceContext context, final String id) throws Exception {
        if (isOwner(context, id)) {
            return true;
        }
        int downloadId = ReservedOperation.download.getId();
        Set<Operation> ops = getOperations(context, id, null);
        for (Operation op : ops) {
            if (op.getId() == downloadId) {
                return true;
            }
        }
        return false;
    }

    public boolean canDynamic(final ServiceContext context, final String id) throws Exception {
        if (isOwner(context, id)) {
            return true;
        }
        int dynamicId = ReservedOperation.dynamic.getId();
        Set<Operation> ops = getOperations(context, id, null);
        for (Operation op : ops) {
            if (op.getId() == dynamicId) {
                return true;
            }
        }
        return false;
    }
    /**
     * Check if the group has the permission.
     *
     * @param metadata the metadata object
     * @param group the group to check
     * @param opId the id of the operation to check for
     */
    public boolean hasPermission(final Metadata metadata, final Group group, final int opId) {
        return _opAllowedRepository.findOneById_GroupIdAndId_MetadataIdAndId_OperationId(group.getId(), metadata.getId(), opId) != null;
    }

    /**
     * Check if current user can edit the metadata according
     * to the groups where the metadata is editable.
     *
     * @param context
     * @param id    The metadata internal identifier
     * @return
     * @throws Exception
     */
    public boolean hasEditPermission(final ServiceContext context, final String id) throws Exception {
        UserSession us = context.getUserSession();
        if (!us.isAuthenticated())
            return false;


        List<OperationAllowed> allOpAlloweds = _opAllowedRepository.findAll(where(hasMetadataId(id)).and(hasOperation(ReservedOperation
                .editing)));
        if (allOpAlloweds.isEmpty()) {
            return false;
        }

        Specifications spec = where (UserGroupSpecs.hasProfile(Profile.Editor)).and(UserGroupSpecs.hasUserId(us.getUserIdAsInt()));

        List<Integer> opAlloweds = new ArrayList<Integer>();
        for (OperationAllowed opAllowed : allOpAlloweds) {
        	opAlloweds.add(opAllowed.getId().getGroupId());
        }
        spec = spec.and(UserGroupSpecs.hasGroupIds(opAlloweds));
        
        return (! _userGroupRepository.findAll(spec).isEmpty());
    }

    /**
     * TODO javadoc.
     *
     * @param name 
     * @return
     */
	public int getPrivilegeId(final String name) {
		return _opRepository.findByName(name).getId();
	}

    /**
     * TODO javadoc.
     *
     * @param id
     * @return
     */
	public String getPrivilegeName(int id) {
		return _opRepository.findOne(id).getName();
	}

	//--------------------------------------------------------------------------
	//---
	//--- Private methods
	//---
	//--------------------------------------------------------------------------

    /**
     * TODO javadoc.
     *
     * @param ip
     * @return
     */
	private boolean isIntranet(String ip) {
		//--- consider IPv4 & IPv6 loopback
		//--- we use 'startsWith' because some addresses can be 0:0:0:0:0:0:0:1%0

		if (ip.startsWith("0:0:0:0:0:0:0:1") || ip.equals("127.0.0.1")) return true;

        // IPv6 link-local
        String ipv6LinkLocalPrefix = "fe80:";
        if(ip.toLowerCase().startsWith(ipv6LinkLocalPrefix)) {
            return true;
        }
        // other IPv6
        else if(ip.indexOf(':') >= 0) {
            return false;
        }

        // IPv4

		HarvesterSetting network = _settingRepository.findOneByPath("system/intranet/network");
		HarvesterSetting netmask = _settingRepository.findOneByPath("system/intranet/netmask");

        try {
            if (network != null && netmask != null) {
                long lIntranetNet = getAddress(network.getValue());
                long lIntranetMask = getAddress(netmask.getValue());
                long lAddress = getAddress(ip);
                return (lAddress & lIntranetMask) == lIntranetNet;
            }
        } catch (Exception nfe) {
			nfe.printStackTrace();
		}
        return false;
	}

    /**
     * Converts an ip x.x.x.x into a long.
     *
     * @param ip
     * @return
     */
	private long getAddress(String ip) {
		if(ip.trim().equals("?")) {
			return 0;
		} else {
			StringTokenizer st = new StringTokenizer(ip, ".");
			long a1 = Integer.parseInt(st.nextToken());
			long a2 = Integer.parseInt(st.nextToken());
			long a3 = Integer.parseInt(st.nextToken());
			long a4 = Integer.parseInt(st.nextToken());
			return a1<<24 | a2<<16 | a3<<8 | a4;
		}
	}
}<|MERGE_RESOLUTION|>--- conflicted
+++ resolved
@@ -52,10 +52,7 @@
 import org.springframework.data.jpa.domain.Specification;
 import org.springframework.data.jpa.domain.Specifications;
 
-<<<<<<< HEAD
-=======
 import java.util.ArrayList;
->>>>>>> 2da99e4d
 import java.util.Collection;
 import java.util.HashSet;
 import java.util.List;
@@ -304,7 +301,6 @@
         final MetadataSourceInfo sourceInfo = info.getSourceInfo();
         return isOwner(context, sourceInfo);
 	}
-<<<<<<< HEAD
 
     /**
      * Return true if the current user is:
@@ -328,31 +324,6 @@
             return false;
         }
 
-=======
-
-    /**
-     * Return true if the current user is:
-     * <ul>
-     *     <li>administrator</li>
-     *     <li>the metadata owner (the user who created the record)</li>
-     *     <li>reviewer in the group the metadata was created</li>
-     * </ul>
-     *
-     * Note: old GeoNetwork was also restricting editing on harvested
-     * record. This is not restricted on the server side anymore.
-     * If a record is harvested it could be edited by default
-     * but the client application may restrict this condition.
-     *
-     * @param sourceInfo    The metadata source/owner information
-     */
-    public boolean isOwner(ServiceContext context, MetadataSourceInfo sourceInfo) throws Exception {
-
-        UserSession us = context.getUserSession();
-        if (!us.isAuthenticated()) {
-            return false;
-        }
-
->>>>>>> 2da99e4d
         //--- check if the user is an administrator
         final Profile profile = us.getProfile();
         if (profile == Profile.Administrator)
