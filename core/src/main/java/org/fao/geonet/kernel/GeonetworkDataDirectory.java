package org.fao.geonet.kernel;

import jeeves.server.ServiceConfig;
import jeeves.server.sources.http.JeevesServlet;
import org.fao.geonet.NodeInfo;
import org.fao.geonet.constants.Geonet;
<<<<<<< HEAD
import org.fao.geonet.utils.BinaryFile;
=======
>>>>>>> 1b9d12e2
import org.fao.geonet.utils.IO;
import org.fao.geonet.utils.Log;
import org.springframework.beans.factory.annotation.Autowired;
import org.springframework.context.ConfigurableApplicationContext;

<<<<<<< HEAD
import java.io.File;
import java.io.IOException;
=======
import java.io.IOException;
import java.nio.file.DirectoryStream;
import java.nio.file.Files;
import java.nio.file.Path;
import java.util.Iterator;
>>>>>>> 1b9d12e2

/**
 * The GeoNetwork data directory is the location on the file system where
 * GeoNetwork stores all of its custom configuration. This configuration defines
 * such things as: What thesaurus is used by GeoNetwork? What schema is plugged
 * in GeoNetwork?. The data directory also contains a number of support files
 * used by GeoNetwork for various purposes (eg. Lucene index, spatial index,
 * logos).
 */
public class GeonetworkDataDirectory {
    /**
     * The default GeoNetwork data directory location.
     */
//    static final String GEONETWORK_DEFAULT_DATA_DIR = Joiner.on("/").join(GEONETWORK_DEFAULT_DATA_DIR_PARTS);
    /**
     * A suffix of the keys used to look up paths in system.properties or system.env or in Servlet context.
     */
    public static final String KEY_SUFFIX = ".dir";
    /**
     * The full key of the geonetwork data directory.
     */
	public static final String GEONETWORK_DIR_KEY = "geonetwork.dir";
    /**
     * The id used when registering this object in a spring application context.
     */
	public static final String GEONETWORK_BEAN_KEY = "GeonetworkDataDirectory";

<<<<<<< HEAD
    private String webappDir;
    private String systemDataDir;
    private File luceneDir;
    private File spatialIndexPath;
    private File configDir;
    private File thesauriDir;
    private File schemaPluginsDir;
    private File metadataDataDir;
    private File metadataRevisionDir;
    private File resourcesDir;
    private File htmlCacheDir;
    private File formatterDir;
=======
    private Path webappDir;
    private Path systemDataDir;
    private Path luceneDir;
    private Path spatialIndexPath;
    private Path configDir;
    private Path thesauriDir;
    private Path schemaPluginsDir;
    private Path metadataDataDir;
    private Path metadataRevisionDir;
    private Path resourcesDir;
    private Path htmlCacheDir;
    private Path uploadDir;
>>>>>>> 1b9d12e2
    private String nodeId;

    @Autowired
    private ConfigurableApplicationContext _applicationContext;
    private boolean isDefaultNode;

    /**
     * Check and create if needed GeoNetwork data directory.
     *
     * The data directory is the only mandatory value. If not set, the default location is
     * {@link #getDefaultDataDir(java.nio.file.Path)}.
     *
     * All properties are set using :
     * <ul>
     * <ol>
     * Java environment variable
     * </ol>
     * <ol>
     * Servlet context parameter
     * </ol>
     * <ol>
     * System environment variable
     * </ol>
     * </ul>
     *
     */
    public void init(final String webappName, final Path webappDir,
                     final ServiceConfig handlerConfig, final JeevesServlet jeevesServlet) throws IOException {
        if (Log.isDebugEnabled(Geonet.DATA_DIRECTORY)) {
            Log.debug(Geonet.DATA_DIRECTORY, "Check and create if needed GeoNetwork data directory");
        }
        this.webappDir = webappDir;
        if (_applicationContext == null) {
            this.nodeId = "srv";
            this.isDefaultNode = true;
        } else {
            final NodeInfo nodeInfo = _applicationContext.getBean(NodeInfo.class);
            this.isDefaultNode = nodeInfo.isDefaultNode();
            this.nodeId = nodeInfo.getId();
        }
        setDataDirectory(jeevesServlet, webappName, handlerConfig);
    }
    public void init(final String webappName, final Path webappDir,  Path systemDataDir,
                     final ServiceConfig handlerConfig, final JeevesServlet jeevesServlet) throws IOException {
        this.systemDataDir = systemDataDir;
        this.init(webappName, webappDir, handlerConfig, jeevesServlet);
    }

    /**
     * Determines the location of a property based on the
     * following lookup mechanism:
     *
     * 1) Java environment variable 2) Servlet context variable 3) Config.xml appHandler parameter 4) System
     * variable
     *
     * For each of these, the methods checks that 1) The path exists 2) Is a
     * directory 3) Is writable
     *
     * Inspired by GeoServer mechanism.
     * @param handlerConfig TODO
     *
     * @return String The absolute path to the data directory, or
     *         <code>null</code> if it could not be found.
     */
    private Path lookupProperty(JeevesServlet jeevesServlet, ServiceConfig handlerConfig, String key) {

        final String[] typeStrs = { "Java environment variable ",
                "Servlet context parameter ", "Config.xml appHandler parameter", "System environment variable " };

        String dataDirStr = null;

        if (Log.isDebugEnabled(Geonet.DATA_DIRECTORY)) {
            Log.debug(Geonet.DATA_DIRECTORY, "lookupProperty " + key + " for node " + nodeId);
        }

        final String keyWithNode = nodeId + "." + key;

        boolean useKeyWithNode = true;
        // Loop over variable access methods
        for (int j = 0; j < typeStrs.length && dataDirStr == null; j++) {
            String value = null;
            String typeStr = typeStrs[j];

            String keyToUse = useKeyWithNode ? keyWithNode : key;
            // Lookup section
            switch (j) {
                case 0:
                    value = System.getProperty(keyToUse);
                    break;
                case 1:
                    if (jeevesServlet != null) {
                        value = jeevesServlet.getInitParameter(keyToUse);
                    }
                    break;
                case 2:
                    value = handlerConfig.getValue(keyToUse);
                    break;
                case 3:
//				Environment variable names used by the utilities in the Shell and Utilities 
//				volume of IEEE Std 1003.1-2001 consist solely of uppercase letters, digits, and the '_' 
//				Instead of looking for geonetwork.dir, get geonetwork_dir
                    value = System.getenv(keyWithNode.replace('.', '_'));
                    break;
                default:
                    throw new IllegalArgumentException("Did not expect value: " + j);
            }

            if (value == null || value.equalsIgnoreCase("")) {
                if (useKeyWithNode && j == typeStrs.length - 1) {
                    j = -1;
                    useKeyWithNode = false;
                }
                continue;
            }

            if (Log.isDebugEnabled(Geonet.DATA_DIRECTORY)) {
                Log.debug(Geonet.DATA_DIRECTORY, " Found " + typeStr + "for " + keyToUse
                                                 + " with value " + value);
            }

            dataDirStr = value;
        }

        return dataDirStr == null ? null : IO.toPath(dataDirStr);
    }

    private Path setDataDirectory(JeevesServlet jeevesServlet, String webappName,
                                  ServiceConfig handlerConfig) throws IOException {

        if (this.systemDataDir == null) {
            // System property defined according to webapp name
            this.systemDataDir = lookupProperty(jeevesServlet, handlerConfig, webappName + KEY_SUFFIX);
        }
        // GEONETWORK.dir is default
        if (this.systemDataDir == null) {
            this.systemDataDir = lookupProperty(jeevesServlet, handlerConfig, GEONETWORK_DIR_KEY);
        }

        boolean useDefaultDataDir = false;
        Log.info(Geonet.DATA_DIRECTORY, "   - Data directory initialization: " + this.systemDataDir);

        if (this.systemDataDir == null) {
            Log.warning(Geonet.DATA_DIRECTORY,
                    "    - Data directory properties is not set. Use "
                    + webappName + KEY_SUFFIX + " or " + GEONETWORK_DIR_KEY
                    + " properties.");
            useDefaultDataDir = true;
        } else {
            updateSystemDataDirWithNodeSuffix();
            try {
                Files.createDirectories(this.systemDataDir);
            } catch (IOException e) {
                Log.error(Geonet.DATA_DIRECTORY, "Error creating system data directory: " + this.systemDataDir);
                useDefaultDataDir = true;
            }

            if (!Files.exists(this.systemDataDir)) {
                Log.warning(Geonet.DATA_DIRECTORY,
                        "    - Data directory does not exist. Create it first.");
                useDefaultDataDir = true;
            }

            if (!Files.isWritable(this.systemDataDir)) {
                Log.warning(
                        Geonet.DATA_DIRECTORY,
                        "    - Data directory is not writable. Set read/write privileges to user starting the catalogue (ie. "
                        + System.getProperty("user.name") + ").");
                useDefaultDataDir = true;
            }

            if (!this.systemDataDir.isAbsolute()) {
                Log.warning(
                        Geonet.DATA_DIRECTORY,
                        "    - Data directory is not an absolute path. Relative path is not recommended.\n"
                        + "Update "
                        + webappName
                        + KEY_SUFFIX + " or geonetwork.dir environment variable.");
            }
        }

        if (useDefaultDataDir) {
            systemDataDir = getDefaultDataDir(webappDir);
            updateSystemDataDirWithNodeSuffix();
            Log.warning(Geonet.DATA_DIRECTORY,
                    "    - Data directory provided could not be used. Using default location: "
                    + systemDataDir);
        }


        try {
            this.systemDataDir = this.systemDataDir.toRealPath();
            if (!Files.exists(this.systemDataDir)) {
                Log.error(Geonet.DATA_DIRECTORY, "System Data Directory does not exist");
            }
        } catch (IOException e) {
            Log.warning(Geonet.DATA_DIRECTORY, "Unable to make a canonical path from: " + systemDataDir);
        }
<<<<<<< HEAD
		Log.info(Geonet.DATA_DIRECTORY, "   - Data directory is: "
				+ systemDataDir);

		// Set subfolder data directory
		luceneDir = setDir(jeevesServlet, webappName, handlerConfig, systemDataDir, ".lucene" + KEY_SUFFIX,
                "index", Geonet.Config.LUCENE_DIR);
		spatialIndexPath = setDir(jeevesServlet, "", handlerConfig, systemDataDir, "spatial" + KEY_SUFFIX,
                "spatialindex", null);

		configDir = setDir(jeevesServlet, webappName, handlerConfig, systemDataDir, ".config" + KEY_SUFFIX,
                "config", Geonet.Config.CONFIG_DIR);
		thesauriDir = setDir(jeevesServlet, webappName, handlerConfig, systemDataDir,
                ".codeList" + KEY_SUFFIX, "config" + File.separator + "codelist",
                Geonet.Config.CODELIST_DIR);
		schemaPluginsDir = setDir(jeevesServlet, webappName, handlerConfig, systemDataDir, ".schema" + KEY_SUFFIX,
                "config" + File.separator + "schema_plugins",
                Geonet.Config.SCHEMAPLUGINS_DIR);
		metadataDataDir = setDir(jeevesServlet, webappName, handlerConfig, systemDataDir, ".data" + KEY_SUFFIX,
                "data" + File.separator + "metadata_data",
                Geonet.Config.DATA_DIR);
		metadataRevisionDir = setDir(jeevesServlet, webappName, handlerConfig, systemDataDir, ".svn" + KEY_SUFFIX,
                "data" + File.separator + "metadata_subversion",
                Geonet.Config.SUBVERSION_PATH);
		formatterDir = setDir(jeevesServlet, webappName, handlerConfig, systemDataDir, ".formatter" + KEY_SUFFIX,
                "data" + File.separator + "formatter",
                Geonet.Config.SUBVERSION_PATH);
		resourcesDir = setDir(jeevesServlet, webappName, handlerConfig, systemDataDir,
                ".resources" + KEY_SUFFIX, "data" + File.separator + "resources",
                Geonet.Config.RESOURCES_DIR);

        htmlCacheDir = new File(handlerConfig.getValue(Geonet.Config.RESOURCES_DIR), "htmlcache");
        handlerConfig.setValue(Geonet.Config.HTMLCACHE_DIR, htmlCacheDir.getAbsolutePath());
=======
        Log.info(Geonet.DATA_DIRECTORY, "   - Data directory is: "
                                        + systemDataDir);

        // Set subfolder data directory
        luceneDir = setDir(jeevesServlet, webappName, handlerConfig, ".lucene" + KEY_SUFFIX,
                Geonet.Config.LUCENE_DIR, "index");
        spatialIndexPath = setDir(jeevesServlet, "", handlerConfig, "spatial" + KEY_SUFFIX,
                null, "spatialindex");

        configDir = setDir(jeevesServlet, webappName, handlerConfig, ".config" + KEY_SUFFIX,
                Geonet.Config.CONFIG_DIR, "config");
        thesauriDir = setDir(jeevesServlet, webappName, handlerConfig,
                ".codeList" + KEY_SUFFIX, Geonet.Config.CODELIST_DIR, "config", "codelist"
        );
        schemaPluginsDir = setDir(jeevesServlet, webappName, handlerConfig, ".schema" + KEY_SUFFIX,
                Geonet.Config.SCHEMAPLUGINS_DIR, "config", "schema_plugins"
        );
        metadataDataDir = setDir(jeevesServlet, webappName, handlerConfig, ".data" + KEY_SUFFIX,
                Geonet.Config.DATA_DIR, "data", "metadata_data"
        );
        metadataRevisionDir = setDir(jeevesServlet, webappName, handlerConfig, ".svn" + KEY_SUFFIX,
                Geonet.Config.SUBVERSION_PATH, "data", "metadata_subversion"
        );
        resourcesDir = setDir(jeevesServlet, webappName, handlerConfig,
                ".resources" + KEY_SUFFIX, Geonet.Config.RESOURCES_DIR, "data", "resources"
        );
        uploadDir = setDir(jeevesServlet, webappName, handlerConfig,
                ".upload" + KEY_SUFFIX, Geonet.Config.UPLOAD_DIR, "data", "upload"
        );
        htmlCacheDir = IO.toPath(handlerConfig.getValue(Geonet.Config.RESOURCES_DIR), "htmlcache");
        handlerConfig.setValue(Geonet.Config.HTMLCACHE_DIR, htmlCacheDir.toAbsolutePath().toString());
>>>>>>> 1b9d12e2
        try {
            Files.createDirectories(htmlCacheDir);
        } catch (IOException e) {
            throw new RuntimeException(e);
        }

        handlerConfig.setValue(Geonet.Config.SYSTEM_DATA_DIR, this.systemDataDir.toString());

        initDataDirectory();

        return this.systemDataDir;
    }

    private void updateSystemDataDirWithNodeSuffix() {
        if (!isDefaultNode) {

            final String newName = this.systemDataDir.getFileName().toString() + '_' + this.nodeId;
            this.systemDataDir = this.systemDataDir.getParent().resolve(newName);
        }
    }

    /**
	 * Checks if data directory is empty or not. If empty, add mandatory
	 * elements (ie. codelist).
	 */
    private void initDataDirectory() throws IOException {
        Log.info(Geonet.DATA_DIRECTORY, "   - Data directory initialization ...");

        if (!Files.exists(this.thesauriDir) || IO.isEmptyDir(this.thesauriDir)) {
            Log.info(Geonet.DATA_DIRECTORY, "     - Copying codelists directory ..." + thesauriDir);
            try {
                final Path srcThesauri = getDefaultDataDir(webappDir).resolve("config").resolve("codelist");
                IO.copyDirectoryOrFile(srcThesauri, this.thesauriDir, false);
            } catch (IOException e) {
                Log.error(Geonet.DATA_DIRECTORY, "     - Thesaurus copy failed: " + e.getMessage(), e);
            }
        }

        // Copy default logo to the harvesting folder
        Path logoDir = this.resourcesDir.resolve("images").resolve("harvesting");
        if (!Files.exists(logoDir) || IO.isEmptyDir(logoDir)) {
            Log.info(Geonet.DATA_DIRECTORY, "     - Copying logos ...");
            try {
                IO.copyDirectoryOrFile(this.webappDir.resolve("images").resolve("harvesting"), logoDir, false);
            } catch (IOException e) {
                Log.error(Geonet.DATA_DIRECTORY, "     - Logo copy failed: " + e.getMessage(), e);
            }
        }
        Path schemaCatFile = configDir.resolve(Geonet.File.SCHEMA_PLUGINS_CATALOG);
        if (!Files.exists(schemaCatFile)) {
            Log.info(Geonet.DATA_DIRECTORY, "     - Copying schema plugin catalogue ...");
            try {
                final Path srcFile = webappDir.resolve("WEB-INF").resolve(Geonet.File.SCHEMA_PLUGINS_CATALOG);
                IO.copyDirectoryOrFile(srcFile, schemaCatFile, false);

                // Copy missing schema plugins
                Path srcPluginsDir = getDefaultDataDir(webappDir).resolve("config").resolve("schema_plugins");
                try (DirectoryStream<Path> schemaPlugins = Files.newDirectoryStream(srcPluginsDir)) {
                    final Iterator<Path> pathIterator = schemaPlugins.iterator();
                    while (pathIterator.hasNext()) {
                        Path next = pathIterator.next();
                        Path destDir = this.schemaPluginsDir.resolve(next.toString());
                        if (!Files.exists(destDir)) {
                            IO.copyDirectoryOrFile(next, destDir, false);
                        }
                    }
                }

            } catch (IOException e) {
                Log.info(
                        Geonet.DATA_DIRECTORY,
                        "      - Error copying schema plugin catalogue: "
                        + e.getMessage());
            }
        }

	}

    private Path getDefaultDataDir(Path webappDir) {
        return webappDir.resolve("WEB-INF").resolve("data");
    }

    /**
     * Try to retrieve from system properties the variable with name
     * <webapp.name>.key. If not set, create the resource folder using
     * <geonetwork.dir>/folder and set the system property value. Create the
     * folder if does not exist.
     *   @param jeevesServlet
     * @param webappName
     * @param handlerConfig
     * @param key
     * @param handlerKey       @return
     * @param firstPathSeg    */
    private Path setDir(JeevesServlet jeevesServlet, String webappName,
                        ServiceConfig handlerConfig, String key, String handlerKey, String firstPathSeg, String... otherSegments) {
        String envKey = webappName + key;
        Path dir = lookupProperty(jeevesServlet, handlerConfig, envKey);
        if (dir == null) {
            dir = this.systemDataDir.resolve(firstPathSeg);
            for (String otherSegment : otherSegments) {
                dir = dir.resolve(otherSegment);
            }
        } else {
            if (!dir.isAbsolute()) {
                Log.info(Geonet.DATA_DIRECTORY, "    - " + envKey
                                                + " for directory " + dir
                                                + " is relative path. Use absolute path instead.");
            }
        }
        if(handlerKey != null) {
            handlerConfig.setValue(handlerKey, dir.toString());
        }
        // Create directory if it does not exist
        try {
            Files.createDirectories(dir);
        } catch (IOException e) {
            throw new RuntimeException(e);
        }

        Log.info(Geonet.DATA_DIRECTORY, "    - " + envKey + " is " + dir);
        return dir;
    }

    /**
     * Get the root data dir for Geonetwork.  Typically other "data" directories are subdirectories to this.
     *
     * @return the root data dir for Geonetwork
     */
    public Path getSystemDataDir() {
        return systemDataDir;
    }
    /**
     * Set the root data dir for Geonetwork.  Typically other "data" directories are subdirectories to this.
     */
    public void setSystemDataDir(Path systemDataDir) {
        this.systemDataDir = systemDataDir;
    }
    /**
     * Get the directory to store the lucene indices in.
     * @return The directory to store the lucene indices in.
     */
    public Path getLuceneDir() {
        return luceneDir;
    }
    /**
     * Set the directory to store the lucene indices in.
     */
    public void setLuceneDir(Path luceneDir) {
        this.luceneDir = luceneDir;
    }

    /**
     * Get the directory to store the metadata spatial index. If the spatial index is to be stored locally this is the directory to use.
     *
     * @return the directory to store the metadata spatial index
     */
    public Path getSpatialIndexPath() {
        return spatialIndexPath;
    }
    /**
     * Set the directory to store the metadata spatial index. If the spatial index is to be stored locally this is the directory to use.
     */
    public void setSpatialIndexPath(Path spatialIndexPath) {
        this.spatialIndexPath = spatialIndexPath;
    }

    /**
     * Return the directory containing the configuration file.
     *
     * @return the directory containing the configuration file.
     */
    public Path getConfigDir() {
        return configDir;
    }
    /**
     * Set the directory containing the configuration file.
     */
    public void setConfigDir(Path configDir) {
        this.configDir = configDir;
    }
    /**
     * Get the directory containing the thesauri.
     *
     * @return the directory containing the thesauri.
     */
    public Path getThesauriDir() {
        return thesauriDir;
    }
    /**
     * Set the directory containing the thesauri.
     */
    public void setThesauriDir(Path thesauriDir) {
        this.thesauriDir = thesauriDir;
    }

    /**
     * Get the schema plugins directory.
     *
     * @return the schema plugins directory.
     */
    public Path getSchemaPluginsDir() {
        return schemaPluginsDir;
    }
    /**
     * Set the schema plugins directory.
     */
    public void setSchemaPluginsDir(Path schemaPluginsDir) {
        this.schemaPluginsDir = schemaPluginsDir;
    }
    /**
     * Get the directory that contain all the resources related to metadata (thumbnails, attachments, etc...).
     *
     * @return the directory that contain all the resources related to metadata (thumbnails, attachments, etc...).
     */
    public Path getMetadataDataDir() {
        return metadataDataDir;
    }
    /**
     * Set the directory that contain all the resources related to metadata (thumbnails, attachments, etc...).
     */
    public void setMetadataDataDir(Path metadataDataDir) {
        this.metadataDataDir = metadataDataDir;
    }
    /**
     * Get the directory containing the metadata revision history if it is to be stored locally.
     * @return the directory containing the metadata revision history.
     */
    public Path getMetadataRevisionDir() {
        return metadataRevisionDir;
    }
    /**
     * Set the directory containing the metadata revision history if it is to be stored locally.
     */
    public void setMetadataRevisionDir(Path metadataRevisionDir) {
        this.metadataRevisionDir = metadataRevisionDir;
    }
    /**
     * Get the directory that will contain the resources for the system.
     *
     * @see org.fao.geonet.resources.ResourceFilter
     * @return the directory that will contain the resources for the system.
     */
    public Path getResourcesDir() {
        return resourcesDir;
    }
    /**
     * Set the directory that will contain the resources for the system.
     */
    public void setResourcesDir(Path resourcesDir) {
        this.resourcesDir = resourcesDir;
    }

    /**
     * Get the directory containing the webapplication.
     *
     * @return the directory containing the webapplication.
     */
    public Path getWebappDir() {
        return webappDir;
    }

    /**
     * Get directory for caching html data.
     *
     * @return directory for caching html data.
     */
    public Path getHtmlCacheDir() {
        return htmlCacheDir;
    }

    /**
     * Get directory for caching where uploaded files go.
     *
     * @return directory for caching html data.
     */
    public Path getUploadDir() {
        return uploadDir;
    }
    /**
     * Set directory for caching html data.
     */
    public void setHtmlCacheDir(Path htmlCacheDir) {
        this.htmlCacheDir = htmlCacheDir;
    }

    public String getNodeId() {
        return nodeId;
    }

<<<<<<< HEAD
    public File getFormatterDir() {
        return formatterDir;
    }

    public void setFormatterDir(File formatterDir) {
        this.formatterDir = formatterDir;
=======
    public Path resolveWebResource(String resourcePath) {
        if (resourcePath.charAt(0) == '/' || resourcePath.charAt(0) == '\\') {
            resourcePath = resourcePath.substring(1);
        }
        return this.webappDir.resolve(resourcePath);
>>>>>>> 1b9d12e2
    }
}<|MERGE_RESOLUTION|>--- conflicted
+++ resolved
@@ -4,25 +4,16 @@
 import jeeves.server.sources.http.JeevesServlet;
 import org.fao.geonet.NodeInfo;
 import org.fao.geonet.constants.Geonet;
-<<<<<<< HEAD
-import org.fao.geonet.utils.BinaryFile;
-=======
->>>>>>> 1b9d12e2
 import org.fao.geonet.utils.IO;
 import org.fao.geonet.utils.Log;
 import org.springframework.beans.factory.annotation.Autowired;
 import org.springframework.context.ConfigurableApplicationContext;
 
-<<<<<<< HEAD
-import java.io.File;
-import java.io.IOException;
-=======
 import java.io.IOException;
 import java.nio.file.DirectoryStream;
 import java.nio.file.Files;
 import java.nio.file.Path;
 import java.util.Iterator;
->>>>>>> 1b9d12e2
 
 /**
  * The GeoNetwork data directory is the location on the file system where
@@ -50,20 +41,6 @@
      */
 	public static final String GEONETWORK_BEAN_KEY = "GeonetworkDataDirectory";
 
-<<<<<<< HEAD
-    private String webappDir;
-    private String systemDataDir;
-    private File luceneDir;
-    private File spatialIndexPath;
-    private File configDir;
-    private File thesauriDir;
-    private File schemaPluginsDir;
-    private File metadataDataDir;
-    private File metadataRevisionDir;
-    private File resourcesDir;
-    private File htmlCacheDir;
-    private File formatterDir;
-=======
     private Path webappDir;
     private Path systemDataDir;
     private Path luceneDir;
@@ -76,7 +53,7 @@
     private Path resourcesDir;
     private Path htmlCacheDir;
     private Path uploadDir;
->>>>>>> 1b9d12e2
+    private Path formatterDir;
     private String nodeId;
 
     @Autowired
@@ -210,21 +187,21 @@
             // System property defined according to webapp name
             this.systemDataDir = lookupProperty(jeevesServlet, handlerConfig, webappName + KEY_SUFFIX);
         }
-        // GEONETWORK.dir is default
+		// GEONETWORK.dir is default
         if (this.systemDataDir == null) {
             this.systemDataDir = lookupProperty(jeevesServlet, handlerConfig, GEONETWORK_DIR_KEY);
-        }
-
-        boolean useDefaultDataDir = false;
+		}
+
+		boolean useDefaultDataDir = false;
         Log.info(Geonet.DATA_DIRECTORY, "   - Data directory initialization: " + this.systemDataDir);
-
+		
         if (this.systemDataDir == null) {
-            Log.warning(Geonet.DATA_DIRECTORY,
-                    "    - Data directory properties is not set. Use "
-                    + webappName + KEY_SUFFIX + " or " + GEONETWORK_DIR_KEY
-                    + " properties.");
-            useDefaultDataDir = true;
-        } else {
+			Log.warning(Geonet.DATA_DIRECTORY,
+					"    - Data directory properties is not set. Use "
+							+ webappName + KEY_SUFFIX + " or " + GEONETWORK_DIR_KEY
+							+ " properties.");
+			useDefaultDataDir = true;
+		} else {
             updateSystemDataDirWithNodeSuffix();
             try {
                 Files.createDirectories(this.systemDataDir);
@@ -234,84 +211,50 @@
             }
 
             if (!Files.exists(this.systemDataDir)) {
-                Log.warning(Geonet.DATA_DIRECTORY,
-                        "    - Data directory does not exist. Create it first.");
-                useDefaultDataDir = true;
-            }
-
+				Log.warning(Geonet.DATA_DIRECTORY,
+						"    - Data directory does not exist. Create it first.");
+				useDefaultDataDir = true;
+			}
+	
             if (!Files.isWritable(this.systemDataDir)) {
-                Log.warning(
-                        Geonet.DATA_DIRECTORY,
-                        "    - Data directory is not writable. Set read/write privileges to user starting the catalogue (ie. "
-                        + System.getProperty("user.name") + ").");
-                useDefaultDataDir = true;
-            }
-
+				Log.warning(
+						Geonet.DATA_DIRECTORY,
+						"    - Data directory is not writable. Set read/write privileges to user starting the catalogue (ie. "
+								+ System.getProperty("user.name") + ").");
+				useDefaultDataDir = true;
+			}
+	
             if (!this.systemDataDir.isAbsolute()) {
-                Log.warning(
-                        Geonet.DATA_DIRECTORY,
-                        "    - Data directory is not an absolute path. Relative path is not recommended.\n"
-                        + "Update "
-                        + webappName
-                        + KEY_SUFFIX + " or geonetwork.dir environment variable.");
-            }
-        }
-
-        if (useDefaultDataDir) {
+				Log.warning(
+						Geonet.DATA_DIRECTORY,
+						"    - Data directory is not an absolute path. Relative path is not recommended.\n"
+								+ "Update "
+								+ webappName
+								+ KEY_SUFFIX + " or geonetwork.dir environment variable.");
+			}
+		}
+		
+		if (useDefaultDataDir) {
             systemDataDir = getDefaultDataDir(webappDir);
             updateSystemDataDirWithNodeSuffix();
             Log.warning(Geonet.DATA_DIRECTORY,
-                    "    - Data directory provided could not be used. Using default location: "
-                    + systemDataDir);
-        }
+					"    - Data directory provided could not be used. Using default location: "
+							+ systemDataDir);
+		}
 
 
         try {
             this.systemDataDir = this.systemDataDir.toRealPath();
             if (!Files.exists(this.systemDataDir)) {
-                Log.error(Geonet.DATA_DIRECTORY, "System Data Directory does not exist");
+                 Log.error(Geonet.DATA_DIRECTORY, "System Data Directory does not exist");
             }
         } catch (IOException e) {
             Log.warning(Geonet.DATA_DIRECTORY, "Unable to make a canonical path from: " + systemDataDir);
         }
-<<<<<<< HEAD
 		Log.info(Geonet.DATA_DIRECTORY, "   - Data directory is: "
 				+ systemDataDir);
 
 		// Set subfolder data directory
-		luceneDir = setDir(jeevesServlet, webappName, handlerConfig, systemDataDir, ".lucene" + KEY_SUFFIX,
-                "index", Geonet.Config.LUCENE_DIR);
-		spatialIndexPath = setDir(jeevesServlet, "", handlerConfig, systemDataDir, "spatial" + KEY_SUFFIX,
-                "spatialindex", null);
-
-		configDir = setDir(jeevesServlet, webappName, handlerConfig, systemDataDir, ".config" + KEY_SUFFIX,
-                "config", Geonet.Config.CONFIG_DIR);
-		thesauriDir = setDir(jeevesServlet, webappName, handlerConfig, systemDataDir,
-                ".codeList" + KEY_SUFFIX, "config" + File.separator + "codelist",
-                Geonet.Config.CODELIST_DIR);
-		schemaPluginsDir = setDir(jeevesServlet, webappName, handlerConfig, systemDataDir, ".schema" + KEY_SUFFIX,
-                "config" + File.separator + "schema_plugins",
-                Geonet.Config.SCHEMAPLUGINS_DIR);
-		metadataDataDir = setDir(jeevesServlet, webappName, handlerConfig, systemDataDir, ".data" + KEY_SUFFIX,
-                "data" + File.separator + "metadata_data",
-                Geonet.Config.DATA_DIR);
-		metadataRevisionDir = setDir(jeevesServlet, webappName, handlerConfig, systemDataDir, ".svn" + KEY_SUFFIX,
-                "data" + File.separator + "metadata_subversion",
-                Geonet.Config.SUBVERSION_PATH);
-		formatterDir = setDir(jeevesServlet, webappName, handlerConfig, systemDataDir, ".formatter" + KEY_SUFFIX,
-                "data" + File.separator + "formatter",
-                Geonet.Config.SUBVERSION_PATH);
-		resourcesDir = setDir(jeevesServlet, webappName, handlerConfig, systemDataDir,
-                ".resources" + KEY_SUFFIX, "data" + File.separator + "resources",
-                Geonet.Config.RESOURCES_DIR);
-
-        htmlCacheDir = new File(handlerConfig.getValue(Geonet.Config.RESOURCES_DIR), "htmlcache");
-        handlerConfig.setValue(Geonet.Config.HTMLCACHE_DIR, htmlCacheDir.getAbsolutePath());
-=======
-        Log.info(Geonet.DATA_DIRECTORY, "   - Data directory is: "
-                                        + systemDataDir);
-
-        // Set subfolder data directory
         luceneDir = setDir(jeevesServlet, webappName, handlerConfig, ".lucene" + KEY_SUFFIX,
                 Geonet.Config.LUCENE_DIR, "index");
         spatialIndexPath = setDir(jeevesServlet, "", handlerConfig, "spatial" + KEY_SUFFIX,
@@ -337,9 +280,10 @@
         uploadDir = setDir(jeevesServlet, webappName, handlerConfig,
                 ".upload" + KEY_SUFFIX, Geonet.Config.UPLOAD_DIR, "data", "upload"
         );
+		formatterDir = setDir(jeevesServlet, webappName, handlerConfig,
+                ".formatter" + KEY_SUFFIX, Geonet.Config.FORMATTER_PATH, "data", "formatter");
         htmlCacheDir = IO.toPath(handlerConfig.getValue(Geonet.Config.RESOURCES_DIR), "htmlcache");
         handlerConfig.setValue(Geonet.Config.HTMLCACHE_DIR, htmlCacheDir.toAbsolutePath().toString());
->>>>>>> 1b9d12e2
         try {
             Files.createDirectories(htmlCacheDir);
         } catch (IOException e) {
@@ -351,7 +295,7 @@
         initDataDirectory();
 
         return this.systemDataDir;
-    }
+	}
 
     private void updateSystemDataDirWithNodeSuffix() {
         if (!isDefaultNode) {
@@ -629,19 +573,18 @@
         return nodeId;
     }
 
-<<<<<<< HEAD
-    public File getFormatterDir() {
+    public Path getFormatterDir() {
         return formatterDir;
     }
 
-    public void setFormatterDir(File formatterDir) {
+    public void setFormatterDir(Path formatterDir) {
         this.formatterDir = formatterDir;
-=======
+    }
+
     public Path resolveWebResource(String resourcePath) {
         if (resourcePath.charAt(0) == '/' || resourcePath.charAt(0) == '\\') {
             resourcePath = resourcePath.substring(1);
         }
         return this.webappDir.resolve(resourcePath);
->>>>>>> 1b9d12e2
     }
 }