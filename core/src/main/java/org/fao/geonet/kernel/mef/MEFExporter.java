--- conflicted
+++ resolved
@@ -59,18 +59,11 @@
      * @return the path of the generated MEF file.
      */
     public static Path doExport(ServiceContext context, String uuid,
-<<<<<<< HEAD
-                                Format format, boolean skipUUID, boolean resolveXlink, boolean removeXlinkAttribute) throws Exception {
-        Pair<AbstractMetadata, String> recordAndMetadata =
-            MEFLib.retrieveMetadata(context, uuid, resolveXlink, removeXlinkAttribute);
-        AbstractMetadata record = recordAndMetadata.one();
-=======
                                 Format format, boolean skipUUID, boolean resolveXlink,
                                 boolean removeXlinkAttribute, boolean addSchemaLocation) throws Exception {
-        Pair<Metadata, String> recordAndMetadata =
+        Pair<AbstractMetadata, String> recordAndMetadata =
             MEFLib.retrieveMetadata(context, uuid, resolveXlink, removeXlinkAttribute, addSchemaLocation);
-        Metadata record = recordAndMetadata.one();
->>>>>>> 11fa3f3f
+        AbstractMetadata record = recordAndMetadata.one();
         String xmlDocumentAsString = recordAndMetadata.two();
 
         if (record.getDataInfo().getType() == MetadataType.SUB_TEMPLATE ||
