--- conflicted
+++ resolved
@@ -23,8 +23,6 @@
 
 package org.fao.geonet.kernel.datamanager.base;
 
-<<<<<<< HEAD
-import com.google.common.annotations.VisibleForTesting;
 import com.google.common.base.Function;
 import com.google.common.base.Optional;
 import com.google.common.base.Predicate;
@@ -39,34 +37,6 @@
 import jeeves.transaction.TransactionTask;
 import jeeves.xlink.Processor;
 import org.apache.commons.lang.NotImplementedException;
-=======
-import static org.springframework.data.jpa.domain.Specifications.where;
-
-import java.nio.file.Files;
-import java.nio.file.Path;
-import java.text.SimpleDateFormat;
-import java.util.ArrayList;
-import java.util.Arrays;
-import java.util.Collection;
-import java.util.Collections;
-import java.util.Date;
-import java.util.HashSet;
-import java.util.List;
-import java.util.Locale;
-import java.util.Map;
-import java.util.ResourceBundle;
-import java.util.Set;
-import java.util.UUID;
-
-import javax.annotation.Nonnull;
-import javax.annotation.Nullable;
-import javax.annotation.PostConstruct;
-import javax.persistence.EntityManager;
-import javax.persistence.PersistenceContext;
-import javax.persistence.criteria.Root;
-import javax.transaction.Transactional;
-
->>>>>>> 70c2afba
 import org.apache.commons.lang.StringUtils;
 import org.fao.geonet.ApplicationContextHolder;
 import org.fao.geonet.constants.Edit;
@@ -146,13 +116,13 @@
 import org.springframework.data.jpa.domain.Specification;
 import org.springframework.transaction.TransactionStatus;
 
-<<<<<<< HEAD
 import javax.annotation.Nonnull;
 import javax.annotation.Nullable;
 import javax.annotation.PostConstruct;
 import javax.persistence.EntityManager;
 import javax.persistence.PersistenceContext;
 import javax.persistence.criteria.Root;
+import javax.transaction.Transactional;
 import java.nio.file.Files;
 import java.nio.file.Path;
 import java.text.SimpleDateFormat;
@@ -170,109 +140,9 @@
 import java.util.UUID;
 
 import static org.springframework.data.jpa.domain.Specifications.where;
-=======
-import com.google.common.base.Function;
-import com.google.common.base.Optional;
-import com.google.common.base.Predicate;
-import com.google.common.collect.Collections2;
-import com.google.common.collect.HashMultimap;
-import com.google.common.collect.Maps;
-import com.google.common.collect.SetMultimap;
-import com.google.common.collect.Sets;
->>>>>>> 70c2afba
-
 
 public class BaseMetadataManager implements IMetadataManager {
 
-<<<<<<< HEAD
-	@Autowired
-	private IMetadataUtils metadataUtils;
-	@Autowired
-	private IMetadataIndexer metadataIndexer;
-	@Autowired
-	private IMetadataValidator metadataValidator;
-	@Autowired
-	private IMetadataOperations metadataOperations;
-	@Autowired
-	private IMetadataSchemaUtils metadataSchemaUtils;
-	@Autowired
-	private GroupRepository groupRepository;
-	@Autowired
-	private MetadataStatusRepository metadataStatusRepository;
-	@Autowired
-	private MetadataValidationRepository metadataValidationRepository;
-	@Autowired
-	private MetadataRepository metadataRepository;
-	@Autowired
-	private EsSearchManager searchManager;
-
-	private EditLib editLib;
-	@Autowired
-	private MetadataRatingByIpRepository metadataRatingByIpRepository;
-	@Autowired
-	private MetadataFileUploadRepository metadataFileUploadRepository;
-	@Autowired(required = false)
-	private XmlSerializer xmlSerializer;
-	@Autowired
-	@Lazy
-	private SettingManager settingManager;
-	@Autowired
-	private MetadataCategoryRepository metadataCategoryRepository;
-	@Autowired(required = false)
-	private HarvestInfoProvider harvestInfoProvider;
-	@Autowired
-	private UserRepository userRepository;
-	@Autowired
-	private SchemaManager schemaManager;
-	@Autowired
-	private ThesaurusManager thesaurusManager;
-	@Autowired
-	private AccessManager accessManager;
-	@Autowired
-	private UserSavedSelectionRepository userSavedSelectionRepository;
-	@Autowired
-	private UserFeedbackRepository userFeedbackRepository;
-
-	private static final int METADATA_BATCH_PAGE_SIZE = 100000;
-	private String baseURL;
-
-	@Autowired
-	private ApplicationContext _applicationContext;
-	@PersistenceContext
-	private EntityManager _entityManager;
-
-	@Override
-	public EditLib getEditLib() {
-		return editLib;
-	}
-
-	/**
-	 * To avoid cyclic references on autowired
-	 */
-	@PostConstruct
-	public void init() {
-		editLib = new EditLib(schemaManager);
-		metadataValidator.setMetadataManager(this);
-		metadataUtils.setMetadataManager(this);
-		metadataIndexer.setMetadataManager(this);
-	}
-
-	public void init(ServiceContext context, Boolean force) throws Exception {
-        metadataUtils = context.getBean(IMetadataUtils.class);
-        metadataIndexer = context.getBean(IMetadataIndexer.class);
-        metadataStatusRepository = context.getBean(MetadataStatusRepository.class);
-        metadataValidationRepository = context.getBean(MetadataValidationRepository.class);
-        metadataRepository = context.getBean(MetadataRepository.class);
-        metadataValidator = context.getBean(IMetadataValidator.class);
-        metadataSchemaUtils = context.getBean(IMetadataSchemaUtils.class);
-        searchManager = context.getBean(EsSearchManager.class);
-        metadataRatingByIpRepository = context.getBean(MetadataRatingByIpRepository.class);
-        metadataFileUploadRepository = context.getBean(MetadataFileUploadRepository.class);
-        groupRepository = context.getBean(GroupRepository.class);
-        xmlSerializer = context.getBean(XmlSerializer.class);
-        settingManager = context.getBean(SettingManager.class);
-        metadataCategoryRepository = context.getBean(MetadataCategoryRepository.class);
-=======
     private static final Logger LOGGER_DATA_MANAGER = LoggerFactory.getLogger(Geonet.DATA_MANAGER);
 
     @Autowired
@@ -294,7 +164,7 @@
     @Autowired
     private MetadataRepository metadataRepository;
     @Autowired
-    private SearchManager searchManager;
+    private EsSearchManager searchManager;
 
     private EditLib editLib;
     @Autowired
@@ -346,23 +216,15 @@
     }
 
     public void init(ServiceContext context, Boolean force) throws Exception {
->>>>>>> 70c2afba
         try {
             harvestInfoProvider = context.getBean(HarvestInfoProvider.class);
         } catch (Exception e) {
             // If it doesn't exist, that's fine
         }
-<<<<<<< HEAD
-        userRepository = context.getBean(UserRepository.class);
-        schemaManager = context.getBean(SchemaManager.class);
-        thesaurusManager = context.getBean(ThesaurusManager.class);
-        accessManager = context.getBean(AccessManager.class);
-        userFeedbackRepository = context.getBean(UserFeedbackRepository.class);
 
         // From DataManager:
         searchManager.init();
     }
-
 
     /**
      * Refresh index if needed. Can also be called after GeoNetwork startup in
@@ -373,295 +235,7 @@
     public synchronized void synchronizeDbWithIndex(ServiceContext context, Boolean force) throws Exception {
 
         // get lastchangedate of all metadata in index
-		Map<String, String> docs = searchManager.getDocsChangeDate();
-
-		// set up results HashMap for post processing of records to be indexed
-		ArrayList<String> toIndex = new ArrayList<String>();
-
-		if (Log.isDebugEnabled(Geonet.DATA_MANAGER))
-			Log.debug(Geonet.DATA_MANAGER, "INDEX CONTENT:");
-
-		Sort sortByMetadataChangeDate = SortUtils.createSort(Metadata_.dataInfo, MetadataDataInfo_.changeDate);
-		int currentPage = 0;
-		Page<Pair<Integer, ISODate>> results = metadataRepository.findAllIdsAndChangeDates(
-				new PageRequest(currentPage, METADATA_BATCH_PAGE_SIZE, sortByMetadataChangeDate));
-
-		// index all metadata in DBMS if needed
-		while (results.getNumberOfElements() > 0) {
-			for (Pair<Integer, ISODate> result : results) {
-
-				// get metadata
-				String id = String.valueOf(result.one());
-
-				if (Log.isDebugEnabled(Geonet.DATA_MANAGER)) {
-					Log.debug(Geonet.DATA_MANAGER, "- record (" + id + ")");
-				}
-
-				String idxLastChange = docs.get(id);
-
-				// if metadata is not indexed index it
-				if (idxLastChange == null) {
-					Log.debug(Geonet.DATA_MANAGER, "-  will be indexed");
-					toIndex.add(id);
-
-					// else, if indexed version is not the latest index it
-				} else {
-					docs.remove(id);
-
-					String lastChange = result.two().toString();
-
-					if (Log.isDebugEnabled(Geonet.DATA_MANAGER))
-						Log.debug(Geonet.DATA_MANAGER, "- lastChange: " + lastChange);
-					if (Log.isDebugEnabled(Geonet.DATA_MANAGER))
-						Log.debug(Geonet.DATA_MANAGER, "- idxLastChange: " + idxLastChange);
-
-					// date in index contains 't', date in DBMS contains 'T'
-					if (force || !idxLastChange.equalsIgnoreCase(lastChange)) {
-						if (Log.isDebugEnabled(Geonet.DATA_MANAGER))
-							Log.debug(Geonet.DATA_MANAGER, "-  will be indexed");
-						toIndex.add(id);
-					}
-				}
-			}
-
-			currentPage++;
-			results = metadataRepository.findAllIdsAndChangeDates(
-					new PageRequest(currentPage, METADATA_BATCH_PAGE_SIZE, sortByMetadataChangeDate));
-		}
-
-		// if anything to index then schedule it to be done after servlet is
-		// up so that any links to local fragments are resolvable
-		if (toIndex.size() > 0) {
-			metadataIndexer.batchIndexInThreadPool(context, toIndex);
-		}
-
-		if (docs.size() > 0) { // anything left?
-			if (Log.isDebugEnabled(Geonet.DATA_MANAGER)) {
-				Log.debug(Geonet.DATA_MANAGER, "INDEX HAS RECORDS THAT ARE NOT IN DB:");
-			}
-		}
-
-		// remove from index metadata not in DBMS
-		for (String id : docs.keySet()) {
-			getSearchManager().delete(id);
-
-			if (Log.isDebugEnabled(Geonet.DATA_MANAGER)) {
-				Log.debug(Geonet.DATA_MANAGER, "- removed record (" + id + ") from index");
-			}
-		}
-	}
-
-	private EsSearchManager getSearchManager() {
-		return searchManager;
-	}
-
-	/**
-	 * You should not use a direct flush. If you need to use this to properly run
-	 * your code, you are missing something. Check the transaction annotations and
-	 * try to comply to Spring/Hibernate
-	 */
-	@Override
-	@Deprecated
-	public void flush() {
-		TransactionManager.runInTransaction("DataManager flush()", getApplicationContext(),
-				TransactionManager.TransactionRequirement.CREATE_ONLY_WHEN_NEEDED,
-				TransactionManager.CommitBehavior.ALWAYS_COMMIT, false, new TransactionTask<Object>() {
-					@Override
-					public Object doInTransaction(TransactionStatus transaction) throws Throwable {
-						_entityManager.flush();
-						return null;
-					}
-				});
-
-	}
-
-	private ApplicationContext getApplicationContext() {
-		final ConfigurableApplicationContext applicationContext = ApplicationContextHolder.get();
-		return applicationContext == null ? _applicationContext : applicationContext;
-	}
-
-	private void deleteMetadataFromDB(ServiceContext context, String id) throws Exception {
-		AbstractMetadata metadata = metadataUtils.findOne(Integer.valueOf(id));
-		if (!settingManager.getValueAsBool(Settings.SYSTEM_XLINK_ALLOW_REFERENCED_DELETION)
-				&& metadata.getDataInfo().getType() == MetadataType.SUB_TEMPLATE) {
-//		    TODOES
-            throw new NotImplementedException("SYSTEM_XLINK_ALLOW_REFERENCED_DELETION not implemented in ES.");
-
-//			MetaSearcher searcher = searcherForReferencingMetadata(context, metadata);
-//			Map<Integer, AbstractMetadata> result = ((LuceneSearcher) searcher).getAllMdInfo(context, 1);
-//			if (result.size() > 0) {
-//				throw new Exception("this template is referenced.");
-//			}
-		}
-
-		// --- remove operations
-		metadataOperations.deleteMetadataOper(context, id, false);
-
-		// --- remove user comments
-		deleteMetadataUserFeedback_byMetadataId(context, metadata.getUuid());
-
-		int intId = Integer.parseInt(id);
-		metadataRatingByIpRepository.deleteAllById_MetadataId(intId);
-		metadataValidationRepository.deleteAllById_MetadataId(intId);
-		metadataStatusRepository.deleteAllById_MetadataId(intId);
-		userSavedSelectionRepository.deleteAllByUuid(metadataUtils.getMetadataUuid(id));
-
-		// Logical delete for metadata file uploads
-		PathSpec<MetadataFileUpload, String> deletedDatePathSpec = new PathSpec<MetadataFileUpload, String>() {
-			@Override
-			public javax.persistence.criteria.Path<String> getPath(Root<MetadataFileUpload> root) {
-				return root.get(MetadataFileUpload_.deletedDate);
-			}
-		};
-
-		metadataFileUploadRepository.createBatchUpdateQuery(deletedDatePathSpec, new ISODate().toString(),
-				MetadataFileUploadSpecs.isNotDeletedForMetadata(intId));
-
-		// --- remove metadata
-		getXmlSerializer().delete(id, context);
-	}
-
-	/**
-	 * Removes all userfeedbacks associated with metadata.
-	 */
-	private void deleteMetadataUserFeedback_byMetadataId(ServiceContext context, String metadataUUId) throws Exception {
-		userFeedbackRepository.deleteByMetadata_Uuid(metadataUUId);
-	}
-
-	private MetaSearcher searcherForReferencingMetadata(ServiceContext context, AbstractMetadata metadata)
-			throws Exception {
-	    // TODOES
-	    throw new NotImplementedException("searcherForReferencingMetadata not implemented in ES.");
-//		MetaSearcher searcher = context.getBean(SearchManager.class).newSearcher(SearcherType.LUCENE,
-//				Geonet.File.SEARCH_LUCENE);
-//		Element parameters = new Element(Jeeves.Elem.REQUEST);
-//		parameters.addContent(new Element(Geonet.IndexFieldNames.XLINK).addContent("*" + metadata.getUuid() + "*"));
-//		parameters.addContent(new Element(Geonet.SearchResult.BUILD_SUMMARY).setText("false"));
-//		parameters.addContent(new Element(SearchParameter.ISADMIN).addContent("true"));
-//		parameters.addContent(new Element(SearchParameter.ISTEMPLATE).addContent("y or n"));
-//		ServiceConfig config = new ServiceConfig();
-//		searcher.search(context, parameters, config);
-//		return searcher;
-	}
-
-	// --------------------------------------------------------------------------
-	// ---
-	// --- Metadata thumbnail API
-	// ---
-	// --------------------------------------------------------------------------
-
-	private XmlSerializer getXmlSerializer() {
-		return xmlSerializer;
-	}
-
-	/**
-	 * Removes a metadata.
-	 */
-	@Override
-	public synchronized void deleteMetadata(ServiceContext context, String metadataId) throws Exception {
-		String uuid = metadataUtils.getMetadataUuid(metadataId);
-		AbstractMetadata findOne = metadataUtils.findOne(metadataId);
-		if (findOne != null) {
-			boolean isMetadata = findOne.getDataInfo().getType() == MetadataType.METADATA;
-
-			deleteMetadataFromDB(context, metadataId);
-
-			// Notifies the metadata change to metatada notifier service
-			if (isMetadata) {
-				context.getBean(MetadataNotifierManager.class).deleteMetadata(metadataId, uuid, context);
-			}
-		}
-
-		// --- update search criteria
-		getSearchManager().delete(metadataId + "");
-		// _entityManager.flush();
-		// _entityManager.clear();
-	}
-
-	/**
-	 *
-	 * @param context
-	 * @param metadataId
-	 * @throws Exception
-	 */
-	@Override
-	public synchronized void deleteMetadataGroup(ServiceContext context, String metadataId) throws Exception {
-		deleteMetadataFromDB(context, metadataId);
-		// --- update search criteria
-		getSearchManager().delete(metadataId + "");
-	}
-
-	/**
-	 * Creates a new metadata duplicating an existing template creating a random
-	 * uuid.
-	 *
-	 * @param isTemplate
-	 * @param fullRightsForGroup
-	 */
-	@Override
-	public String createMetadata(ServiceContext context, String templateId, String groupOwner, String source, int owner,
-			String parentUuid, String isTemplate, boolean fullRightsForGroup) throws Exception {
-
-		return createMetadata(context, templateId, groupOwner, source, owner, parentUuid, isTemplate,
-				fullRightsForGroup, UUID.randomUUID().toString());
-	}
-
-	/**
-	 * Creates a new metadata duplicating an existing template with an specified
-	 * uuid.
-	 *
-	 * @param isTemplate
-	 * @param fullRightsForGroup
-	 */
-	@Override
-	public String createMetadata(ServiceContext context, String templateId, String groupOwner, String source, int owner,
-			String parentUuid, String isTemplate, boolean fullRightsForGroup, String uuid) throws Exception {
-		AbstractMetadata templateMetadata = metadataUtils.findOne(templateId);
-		if (templateMetadata == null) {
-			throw new IllegalArgumentException("Template id not found : " + templateId);
-		}
-
-		String schema = templateMetadata.getDataInfo().getSchemaId();
-		String data = templateMetadata.getData();
-		Element xml = Xml.loadString(data, false);
-		boolean isMetadata = templateMetadata.getDataInfo().getType() == MetadataType.METADATA;
-		setMetadataTitle(schema, xml, context.getLanguage(), !isMetadata);
-		if (isMetadata) {
-			xml = updateFixedInfo(schema, Optional.<Integer>absent(), uuid, xml, parentUuid, UpdateDatestamp.NO,
-					context);
-		}
-		final Metadata newMetadata = new Metadata();
-		newMetadata.setUuid(uuid);
-		newMetadata.getDataInfo().setChangeDate(new ISODate()).setCreateDate(new ISODate()).setSchemaId(schema)
-				.setType(MetadataType.lookup(isTemplate));
-		newMetadata.getSourceInfo().setGroupOwner(Integer.valueOf(groupOwner)).setOwner(owner).setSourceId(source);
-
-		// If there is a default category for the group, use it:
-		Group group = groupRepository.findOne(Integer.valueOf(groupOwner));
-		if (group.getDefaultCategory() != null) {
-			newMetadata.getMetadataCategories().add(group.getDefaultCategory());
-		}
-		Collection<MetadataCategory> filteredCategories = Collections2.filter(templateMetadata.getMetadataCategories(),
-				new Predicate<MetadataCategory>() {
-					@Override
-					public boolean apply(@Nullable MetadataCategory input) {
-						return input != null;
-					}
-				});
-
-		newMetadata.getMetadataCategories().addAll(filteredCategories);
-
-		int finalId = insertMetadata(context, newMetadata, xml, false, true, true, UpdateDatestamp.YES,
-				fullRightsForGroup, true).getId();
-
-		return String.valueOf(finalId);
-	}
-=======
-
-        // From DataManager:
-
-        // get lastchangedate of all metadata in index
-        Map<String, String> docs = getSearchManager().getDocsChangeDate();
+        Map<String, String> docs = searchManager.getDocsChangeDate();
 
         // set up results HashMap for post processing of records to be indexed
         ArrayList<String> toIndex = new ArrayList<String>();
@@ -728,7 +302,7 @@
         }
     }
 
-    protected SearchManager getSearchManager() {
+    protected EsSearchManager getSearchManager() {
         return searchManager;
     }
 
@@ -761,11 +335,14 @@
         AbstractMetadata metadata = metadataUtils.findOne(Integer.valueOf(id));
         if (!settingManager.getValueAsBool(Settings.SYSTEM_XLINK_ALLOW_REFERENCED_DELETION)
             && metadata.getDataInfo().getType() == MetadataType.SUB_TEMPLATE) {
-            MetaSearcher searcher = searcherForReferencingMetadata(context, metadata);
-            Map<Integer, AbstractMetadata> result = ((LuceneSearcher) searcher).getAllMdInfo(context, 1);
-            if (result.size() > 0) {
-                throw new Exception("this template is referenced.");
-            }
+
+//		    TODOES
+            throw new NotImplementedException("SYSTEM_XLINK_ALLOW_REFERENCED_DELETION not implemented in ES.");
+//            MetaSearcher searcher = searcherForReferencingMetadata(context, metadata);
+//            Map<Integer, AbstractMetadata> result = ((LuceneSearcher) searcher).getAllMdInfo(context, 1);
+//            if (result.size() > 0) {
+//                throw new Exception("this template is referenced.");
+//            }
         }
 
         // --- remove operations
@@ -794,16 +371,18 @@
 
     private MetaSearcher searcherForReferencingMetadata(ServiceContext context, AbstractMetadata metadata)
         throws Exception {
-        MetaSearcher searcher = context.getBean(SearchManager.class).newSearcher(SearcherType.LUCENE,
-            Geonet.File.SEARCH_LUCENE);
-        Element parameters = new Element(Jeeves.Elem.REQUEST);
-        parameters.addContent(new Element(Geonet.IndexFieldNames.XLINK).addContent("*" + metadata.getUuid() + "*"));
-        parameters.addContent(new Element(Geonet.SearchResult.BUILD_SUMMARY).setText("false"));
-        parameters.addContent(new Element(SearchParameter.ISADMIN).addContent("true"));
-        parameters.addContent(new Element(SearchParameter.ISTEMPLATE).addContent("y or n"));
-        ServiceConfig config = new ServiceConfig();
-        searcher.search(context, parameters, config);
-        return searcher;
+        // TODOES
+        throw new NotImplementedException("searcherForReferencingMetadata not implemented in ES.");
+//        MetaSearcher searcher = context.getBean(SearchManager.class).newSearcher(SearcherType.LUCENE,
+//            Geonet.File.SEARCH_LUCENE);
+//        Element parameters = new Element(Jeeves.Elem.REQUEST);
+//        parameters.addContent(new Element(Geonet.IndexFieldNames.XLINK).addContent("*" + metadata.getUuid() + "*"));
+//        parameters.addContent(new Element(Geonet.SearchResult.BUILD_SUMMARY).setText("false"));
+//        parameters.addContent(new Element(SearchParameter.ISADMIN).addContent("true"));
+//        parameters.addContent(new Element(SearchParameter.ISTEMPLATE).addContent("y or n"));
+//        ServiceConfig config = new ServiceConfig();
+//        searcher.search(context, parameters, config);
+//        return searcher;
     }
 
     // --------------------------------------------------------------------------
@@ -915,7 +494,6 @@
 
         return String.valueOf(finalId);
     }
->>>>>>> 70c2afba
 
     /**
      * Update XML document title as defined by schema plugin in xpathTitle property.
@@ -1228,12 +806,13 @@
             if (!index) {
                 metadataIndexer.indexMetadata(metadataId, true, null);
             }
-            MetaSearcher searcher = searcherForReferencingMetadata(context, metadata);
-            Map<Integer, AbstractMetadata> result = ((LuceneSearcher) searcher).getAllMdInfo(context, 500);
-            for (Integer id : result.keySet()) {
-                IndexingList list = context.getBean(IndexingList.class);
-                list.add(id);
-            }
+//			TODOES
+//            MetaSearcher searcher = searcherForReferencingMetadata(context, metadata);
+//            Map<Integer, AbstractMetadata> result = ((LuceneSearcher) searcher).getAllMdInfo(context, 500);
+//            for (Integer id : result.keySet()) {
+//                IndexingList list = context.getBean(IndexingList.class);
+//                list.add(id);
+//            }
         }
 
         Log.trace(Geonet.DATA_MANAGER, "Finishing update of record with id " + metadataId);
@@ -1666,795 +1245,6 @@
     }
 
     /**
-<<<<<<< HEAD
-	 * Inserts a metadata into the database, optionally indexing it, and optionally
-	 * applying automatic changes to it (update-fixed-info).
-	 *
-	 * @param context
-	 *            the context describing the user and service
-	 * @param schema
-	 *            XSD this metadata conforms to
-	 * @param metadataXml
-	 *            the metadata to store
-	 * @param uuid
-	 *            unique id for this metadata
-	 * @param owner
-	 *            user who owns this metadata
-	 * @param groupOwner
-	 *            group this metadata belongs to
-	 * @param source
-	 *            id of the origin of this metadata (harvesting source, etc.)
-	 * @param metadataType
-	 *            whether this metadata is a template
-	 * @param docType
-	 *            ?!
-	 * @param category
-	 *            category of this metadata
-	 * @param createDate
-	 *            date of creation
-	 * @param changeDate
-	 *            date of modification
-	 * @param ufo
-	 *            whether to apply automatic changes
-	 * @param index
-	 *            whether to index this metadata
-	 * @return id, as a string
-	 * @throws Exception
-	 *             hmm
-	 */
-	@Override
-	public String insertMetadata(ServiceContext context, String schema, Element metadataXml, String uuid, int owner,
-			String groupOwner, String source, String metadataType, String docType, String category, String createDate,
-			String changeDate, boolean ufo, boolean index) throws Exception {
-
-		boolean notifyChange = true;
-
-		if (source == null) {
-			source = settingManager.getSiteId();
-		}
-
-		if (StringUtils.isBlank(metadataType)) {
-			metadataType = MetadataType.METADATA.codeString;
-		}
-		final Metadata newMetadata = new Metadata();
-		newMetadata.setUuid(uuid);
-		final ISODate isoChangeDate = changeDate != null ? new ISODate(changeDate) : new ISODate();
-		final ISODate isoCreateDate = createDate != null ? new ISODate(createDate) : new ISODate();
-		newMetadata.getDataInfo().setChangeDate(isoChangeDate).setCreateDate(isoCreateDate).setSchemaId(schema)
-				.setDoctype(docType).setRoot(metadataXml.getQualifiedName()).setType(MetadataType.lookup(metadataType));
-		newMetadata.getSourceInfo().setOwner(owner).setSourceId(source);
-		if (StringUtils.isNotEmpty(groupOwner)) {
-			newMetadata.getSourceInfo().setGroupOwner(Integer.valueOf(groupOwner));
-		}
-		if (StringUtils.isNotEmpty(category)) {
-			MetadataCategory metadataCategory = metadataCategoryRepository.findOneByName(category);
-			if (metadataCategory == null) {
-				throw new IllegalArgumentException("No category found with name: " + category);
-			}
-			newMetadata.getMetadataCategories().add(metadataCategory);
-		} else if (StringUtils.isNotEmpty(groupOwner)) {
-			// If the group has a default category, use it
-			Group group = groupRepository.findOne(Integer.valueOf(groupOwner));
-			if (group.getDefaultCategory() != null) {
-				newMetadata.getMetadataCategories().add(group.getDefaultCategory());
-			}
-		}
-
-		boolean fullRightsForGroup = false;
-
-		int finalId = insertMetadata(context, newMetadata, metadataXml, notifyChange, index, ufo, UpdateDatestamp.NO,
-				fullRightsForGroup, false).getId();
-
-		return String.valueOf(finalId);
-	}
-
-	@Override
-	public AbstractMetadata insertMetadata(ServiceContext context, AbstractMetadata newMetadata, Element metadataXml,
-			boolean notifyChange, boolean index, boolean updateFixedInfo, UpdateDatestamp updateDatestamp,
-			boolean fullRightsForGroup, boolean forceRefreshReaders) throws Exception {
-		final String schema = newMetadata.getDataInfo().getSchemaId();
-
-		// Check if the schema is allowed by settings
-		String mdImportSetting = settingManager.getValue(Settings.METADATA_IMPORT_RESTRICT);
-		if (mdImportSetting != null && !mdImportSetting.equals("")) {
-			if (!newMetadata.getHarvestInfo().isHarvested()
-					&& newMetadata.getDataInfo().getType() == MetadataType.METADATA
-					&& !Arrays.asList(mdImportSetting.split(",")).contains(schema)) {
-				throw new IllegalArgumentException(
-						schema + " is not permitted in the database as a non-harvested metadata.  "
-								+ "Apply a import stylesheet to convert file to allowed schemas");
-			}
-		}
-
-		// --- force namespace prefix for iso19139 metadata
-		setNamespacePrefixUsingSchemas(schema, metadataXml);
-
-		if (updateFixedInfo && newMetadata.getDataInfo().getType() == MetadataType.METADATA) {
-			String parentUuid = null;
-			metadataXml = updateFixedInfo(schema, Optional.<Integer>absent(), newMetadata.getUuid(), metadataXml,
-					parentUuid, updateDatestamp, context);
-		}
-
-		// --- store metadata
-		final AbstractMetadata savedMetadata = getXmlSerializer().insert(newMetadata, metadataXml, context);
-
-		final String stringId = String.valueOf(savedMetadata.getId());
-		String groupId = null;
-		final Integer groupIdI = newMetadata.getSourceInfo().getGroupOwner();
-		if (groupIdI != null) {
-			groupId = String.valueOf(groupIdI);
-		}
-		metadataOperations.copyDefaultPrivForGroup(context, stringId, groupId, fullRightsForGroup);
-
-		if (index) {
-			metadataIndexer.indexMetadata(stringId, forceRefreshReaders, null);
-		}
-
-		if (notifyChange) {
-			// Notifies the metadata change to metatada notifier service
-			metadataUtils.notifyMetadataChange(metadataXml, stringId);
-		}
-		return savedMetadata;
-	}
-
-	/**
-	 * Retrieves a metadata (in xml) given its id; adds editing information if
-	 * requested and validation errors if requested.
-	 *
-	 * @param forEditing
-	 *            Add extra element to build metadocument
-	 *            {@link EditLib#expandElements(String, Element)}
-	 * @param keepXlinkAttributes
-	 *            When XLinks are resolved in non edit mode, do not remove XLink
-	 *            attributes.
-	 */
-	@Override
-	public Element getMetadata(ServiceContext srvContext, String id, boolean forEditing,
-			boolean withEditorValidationErrors, boolean keepXlinkAttributes) throws Exception {
-		boolean doXLinks = getXmlSerializer().resolveXLinks();
-		Element metadataXml = getXmlSerializer().selectNoXLinkResolver(id, false, forEditing);
-		if (metadataXml == null)
-			return null;
-
-		String version = null;
-
-		if (forEditing) { // copy in xlink'd fragments but leave xlink atts to editor
-			if (doXLinks)
-				Processor.processXLink(metadataXml, srvContext);
-			String schema = metadataSchemaUtils.getMetadataSchema(id);
-
-			// Inflate metadata
-			Path inflateStyleSheet = metadataSchemaUtils.getSchemaDir(schema).resolve(Geonet.File.INFLATE_METADATA);
-			if (Files.exists(inflateStyleSheet)) {
-				// --- setup environment
-				Element env = new Element("env");
-				env.addContent(new Element("lang").setText(srvContext.getLanguage()));
-
-				// add original metadata to result
-				Element result = new Element("root");
-				result.addContent(metadataXml);
-				result.addContent(env);
-
-				metadataXml = Xml.transform(result, inflateStyleSheet);
-			}
-
-			if (withEditorValidationErrors) {
-				version = metadataValidator.doValidate(srvContext.getUserSession(), schema, id, metadataXml,
-						srvContext.getLanguage(), forEditing).two();
-			} else {
-				editLib.expandElements(schema, metadataXml);
-				version = editLib.getVersionForEditing(schema, id, metadataXml);
-			}
-		} else {
-			if (doXLinks) {
-				if (keepXlinkAttributes) {
-					Processor.processXLink(metadataXml, srvContext);
-				} else {
-					Processor.detachXLink(metadataXml, srvContext);
-				}
-			}
-		}
-
-		metadataXml.addNamespaceDeclaration(Edit.NAMESPACE);
-		Element info = buildInfoElem(srvContext, id, version);
-		metadataXml.addContent(info);
-
-		metadataXml.detach();
-		return metadataXml;
-	}
-
-	/**
-	 * Retrieves a metadata (in xml) given its id. Use this method when you must
-	 * retrieve a metadata in the same transaction.
-	 */
-	@Override
-	public Element getMetadata(String id) throws Exception {
-		Element md = getXmlSerializer().selectNoXLinkResolver(id, false, false);
-		if (md == null)
-			return null;
-		md.detach();
-		return md;
-	}
-
-	/**
-	 * For update of owner info.
-	 */
-	@Override
-	public synchronized void updateMetadataOwner(final int id, final String owner, final String groupOwner)
-			throws Exception {
-		metadataRepository.update(id, new Updater<Metadata>() {
-			@Override
-			public void apply(@Nonnull Metadata entity) {
-				entity.getSourceInfo().setGroupOwner(Integer.valueOf(groupOwner));
-				entity.getSourceInfo().setOwner(Integer.valueOf(owner));
-			}
-		});
-	}
-
-	/**
-	 * Updates a metadata record. Deletes validation report currently in session (if
-	 * any). If user asks for validation the validation report will be (re-)created
-	 * then.
-	 *
-	 * @return metadata if the that was updated
-	 */
-	@Override
-	public synchronized AbstractMetadata updateMetadata(final ServiceContext context, final String metadataId,
-			final Element md, final boolean validate, final boolean ufo, final boolean index, final String lang,
-			final String changeDate, final boolean updateDateStamp) throws Exception {
-		Element metadataXml = md;
-
-		// when invoked from harvesters, session is null?
-		UserSession session = context.getUserSession();
-		if (session != null) {
-			session.removeProperty(Geonet.Session.VALIDATION_REPORT + metadataId);
-		}
-		String schema = metadataSchemaUtils.getMetadataSchema(metadataId);
-		if (ufo) {
-			String parentUuid = null;
-			Integer intId = Integer.valueOf(metadataId);
-
-			final AbstractMetadata metadata = metadataUtils.findOne(metadataId);
-
-			String uuid = null;
-
-			if (schemaManager.getSchema(schema).isReadwriteUUID()
-					&& metadata.getDataInfo().getType() != MetadataType.SUB_TEMPLATE
-					&& metadata.getDataInfo().getType() != MetadataType.TEMPLATE_OF_SUB_TEMPLATE) {
-				uuid = metadataUtils.extractUUID(schema, metadataXml);
-			}
-
-			metadataXml = updateFixedInfo(schema, Optional.of(intId), uuid, metadataXml, parentUuid,
-					(updateDateStamp ? UpdateDatestamp.YES : UpdateDatestamp.NO), context);
-		}
-
-		// --- force namespace prefix for iso19139 metadata
-		setNamespacePrefixUsingSchemas(schema, metadataXml);
-
-		// Notifies the metadata change to metatada notifier service
-		final AbstractMetadata metadata = metadataUtils.findOne(metadataId);
-
-		String uuid = null;
-		if (schemaManager.getSchema(schema).isReadwriteUUID()
-				&& metadata.getDataInfo().getType() != MetadataType.SUB_TEMPLATE
-				&& metadata.getDataInfo().getType() != MetadataType.TEMPLATE_OF_SUB_TEMPLATE) {
-			uuid = metadataUtils.extractUUID(schema, metadataXml);
-		}
-
-		metadataUtils.checkMetadataWithSameUuidExist(uuid, metadata.getId());
-
-		// --- write metadata to dbms
-		getXmlSerializer().update(metadataId, metadataXml, changeDate, updateDateStamp, uuid, context);
-		// Notifies the metadata change to metatada notifier service
-		metadataUtils.notifyMetadataChange(metadataXml, metadataId);
-
-		try {
-			// --- do the validation last - it throws exceptions
-			if (session != null && validate) {
-				metadataValidator.doValidate(session, schema, metadataId, metadataXml, lang, false);
-			}
-		} finally {
-			if (index) {
-				// --- update search criteria
-				metadataIndexer.indexMetadata(metadataId, true, null);
-			}
-		}
-
-		if (metadata.getDataInfo().getType() == MetadataType.SUB_TEMPLATE) {
-			if (!index) {
-				metadataIndexer.indexMetadata(metadataId, true, null);
-			}
-//			TODOES
-//			MetaSearcher searcher = searcherForReferencingMetadata(context, metadata);
-//			Map<Integer, AbstractMetadata> result = ((LuceneSearcher) searcher).getAllMdInfo(context, 500);
-//			for (Integer id : result.keySet()) {
-//				IndexingList list = context.getBean(IndexingList.class);
-//				list.add(id);
-//			}
-		}
-		// Return an up to date metadata record
-		return metadataUtils.findOne(metadataId);
-	}
-
-	/**
-	 * buildInfoElem contains similar portion of code with indexMetadata
-	 */
-	private Element buildInfoElem(ServiceContext context, String id, String version) throws Exception {
-		AbstractMetadata metadata = metadataUtils.findOne(id);
-		final MetadataDataInfo dataInfo = metadata.getDataInfo();
-		String schema = dataInfo.getSchemaId();
-		String createDate = dataInfo.getCreateDate().getDateAndTime();
-		String changeDate = dataInfo.getChangeDate().getDateAndTime();
-		String source = metadata.getSourceInfo().getSourceId();
-		String isTemplate = dataInfo.getType().codeString;
-		@SuppressWarnings("deprecation")
-		String title = dataInfo.getTitle();
-		String uuid = metadata.getUuid();
-		String isHarvested = "" + Constants.toYN_EnabledChar(metadata.getHarvestInfo().isHarvested());
-		String harvestUuid = metadata.getHarvestInfo().getUuid();
-		String popularity = "" + dataInfo.getPopularity();
-		String rating = "" + dataInfo.getRating();
-		String owner = "" + metadata.getSourceInfo().getOwner();
-		String displayOrder = "" + dataInfo.getDisplayOrder();
-
-		Element info = new Element(Edit.RootChild.INFO, Edit.NAMESPACE);
-
-		addElement(info, Edit.Info.Elem.ID, id);
-		addElement(info, Edit.Info.Elem.SCHEMA, schema);
-		addElement(info, Edit.Info.Elem.CREATE_DATE, createDate);
-		addElement(info, Edit.Info.Elem.CHANGE_DATE, changeDate);
-		addElement(info, Edit.Info.Elem.IS_TEMPLATE, isTemplate);
-		addElement(info, Edit.Info.Elem.TITLE, title);
-		addElement(info, Edit.Info.Elem.SOURCE, source);
-		addElement(info, Edit.Info.Elem.UUID, uuid);
-		addElement(info, Edit.Info.Elem.IS_HARVESTED, isHarvested);
-		addElement(info, Edit.Info.Elem.POPULARITY, popularity);
-		addElement(info, Edit.Info.Elem.RATING, rating);
-		addElement(info, Edit.Info.Elem.DISPLAY_ORDER, displayOrder);
-
-		if (metadata.getHarvestInfo().isHarvested()) {
-			if (harvestInfoProvider != null) {
-				info.addContent(harvestInfoProvider.getHarvestInfo(harvestUuid, id, uuid));
-			}
-		}
-		if (version != null) {
-			addElement(info, Edit.Info.Elem.VERSION, version);
-		}
-
-		Map<String, Element> map = Maps.newHashMap();
-		map.put(id, info);
-		buildPrivilegesMetadataInfo(context, map);
-
-		// add owner name
-		User user = userRepository.findOne(owner);
-		if (user != null) {
-			String ownerName = user.getName();
-			addElement(info, Edit.Info.Elem.OWNERNAME, ownerName);
-		}
-
-		for (MetadataCategory category : metadata.getMetadataCategories()) {
-			addElement(info, Edit.Info.Elem.CATEGORY, category.getName());
-		}
-
-		// add subtemplates
-		/*
-		 * -- don't add as we need to investigate indexing for the fields -- in the
-		 * metadata table used here List subList = getSubtemplates(dbms, schema); if
-		 * (subList != null) { Element subs = new Element(Edit.Info.Elem.SUBTEMPLATES);
-		 * subs.addContent(subList); info.addContent(subs); }
-		 */
-
-		// Add validity information
-		List<MetadataValidation> validationInfo = metadataValidationRepository
-				.findAllById_MetadataId(Integer.parseInt(id));
-		if (validationInfo == null || validationInfo.size() == 0) {
-			addElement(info, Edit.Info.Elem.VALID, "-1");
-		} else {
-			String isValid = "1";
-			for (Object elem : validationInfo) {
-				MetadataValidation vi = (MetadataValidation) elem;
-				String type = vi.getId().getValidationType();
-				if (!vi.isValid()) {
-					isValid = "0";
-				}
-
-				String ratio = "xsd".equals(type) ? "" : vi.getNumFailures() + "/" + vi.getNumTests();
-
-				info.addContent(new Element(Edit.Info.Elem.VALID + "_details")
-						.addContent(new Element("type").setText(type)).addContent(new Element("status")
-								.setText(vi.isValid() ? "1" : "0").addContent(new Element("ratio").setText(ratio))));
-			}
-			addElement(info, Edit.Info.Elem.VALID, isValid);
-		}
-
-		// add baseUrl of this site (from settings)
-		String protocol = settingManager.getValue(Settings.SYSTEM_SERVER_PROTOCOL);
-		String host = settingManager.getValue(Settings.SYSTEM_SERVER_HOST);
-		String port = settingManager.getValue(Settings.SYSTEM_SERVER_PORT);
-		if (port.equals("80")) {
-			port = "";
-		} else {
-			port = ":" + port;
-		}
-		addElement(info, Edit.Info.Elem.BASEURL, protocol + "://" + host + port + baseURL);
-		addElement(info, Edit.Info.Elem.LOCSERV, "/srv/en");
-		return info;
-	}
-
-	/**
-	 * Update metadata record (not template) using update-fixed-info.xsl
-	 *
-	 * @param uuid
-	 *            If the metadata is a new record (not yet saved), provide the uuid
-	 *            for that record
-	 * @param updateDatestamp
-	 *            updateDatestamp is not used when running XSL transformation
-	 */
-	@Override
-	public Element updateFixedInfo(String schema, Optional<Integer> metadataId, String uuid, Element md,
-			String parentUuid, UpdateDatestamp updateDatestamp, ServiceContext context) throws Exception {
-		boolean autoFixing = settingManager.getValueAsBool(Settings.SYSTEM_AUTOFIXING_ENABLE, true);
-		if (autoFixing) {
-			if (Log.isDebugEnabled(Geonet.DATA_MANAGER)) {
-				Log.debug(Geonet.DATA_MANAGER, "Autofixing is enabled, trying update-fixed-info (updateDatestamp: "
-						+ updateDatestamp.name() + ")");
-			}
-
-			AbstractMetadata metadata = null;
-			if (metadataId.isPresent()) {
-				metadata = metadataUtils.findOne(metadataId.get());
-				boolean isTemplate = metadata != null && metadata.getDataInfo().getType() == MetadataType.TEMPLATE;
-
-				// don't process templates
-				if (isTemplate) {
-					if (Log.isDebugEnabled(Geonet.DATA_MANAGER)) {
-						Log.debug(Geonet.DATA_MANAGER, "Not applying update-fixed-info for a template");
-					}
-					return md;
-				}
-			}
-
-			String currentUuid = metadata != null ? metadata.getUuid() : null;
-			String id = metadata != null ? metadata.getId() + "" : null;
-			uuid = uuid == null ? currentUuid : uuid;
-
-			// --- setup environment
-			Element env = new Element("env");
-			env.addContent(new Element("id").setText(id));
-			env.addContent(new Element("uuid").setText(uuid));
-
-			env.addContent(thesaurusManager.buildResultfromThTable(context));
-
-			Element schemaLoc = new Element("schemaLocation");
-			schemaLoc.setAttribute(schemaManager.getSchemaLocation(schema, context));
-			env.addContent(schemaLoc);
-
-			if (updateDatestamp == UpdateDatestamp.YES) {
-				env.addContent(new Element("changeDate").setText(new ISODate().toString()));
-			}
-			if (parentUuid != null) {
-				env.addContent(new Element("parentUuid").setText(parentUuid));
-			}
-			if (metadataId.isPresent()) {
-				String metadataIdString = String.valueOf(metadataId.get());
-				final Path resourceDir = Lib.resource.getDir(context, Params.Access.PRIVATE, metadataIdString);
-				env.addContent(new Element("datadir").setText(resourceDir.toString()));
-			}
-
-			// add user information to env if user is authenticated (should be)
-			Element elUser = new Element("user");
-			UserSession usrSess = context.getUserSession();
-			if (usrSess.isAuthenticated()) {
-				String myUserId = usrSess.getUserId();
-				User user = getApplicationContext().getBean(UserRepository.class).findOne(myUserId);
-				if (user != null) {
-					Element elUserDetails = new Element("details");
-					elUserDetails.addContent(new Element("surname").setText(user.getSurname()));
-					elUserDetails.addContent(new Element("firstname").setText(user.getName()));
-					elUserDetails.addContent(new Element("organisation").setText(user.getOrganisation()));
-					elUserDetails.addContent(new Element("username").setText(user.getUsername()));
-					elUser.addContent(elUserDetails);
-					env.addContent(elUser);
-				}
-			}
-
-			// add original metadata to result
-			Element result = new Element("root");
-			result.addContent(md);
-			// add 'environment' to result
-			env.addContent(new Element("siteURL").setText(settingManager.getSiteURL(context)));
-			env.addContent(new Element("nodeURL").setText(settingManager.getNodeURL()));
-			env.addContent(new Element("node").setText(context.getNodeId()));
-
-			// Settings were defined as an XML starting with root named config
-			// Only second level elements are defined (under system).
-			List<?> config = settingManager.getAllAsXML(true).cloneContent();
-			for (Object c : config) {
-				Element settings = (Element) c;
-				env.addContent(settings);
-			}
-
-			result.addContent(env);
-			// apply update-fixed-info.xsl
-			Path styleSheet = metadataSchemaUtils.getSchemaDir(schema)
-					.resolve(metadata != null && metadata.getDataInfo().getType() == MetadataType.SUB_TEMPLATE
-							? Geonet.File.UPDATE_FIXED_INFO_SUBTEMPLATE
-							: Geonet.File.UPDATE_FIXED_INFO);
-			result = Xml.transform(result, styleSheet);
-			return result;
-		} else {
-			if (Log.isDebugEnabled(Geonet.DATA_MANAGER)) {
-				Log.debug(Geonet.DATA_MANAGER, "Autofixing is disabled, not applying update-fixed-info");
-			}
-			return md;
-		}
-	}
-
-	/**
-	 * Updates all children of the selected parent. Some elements are protected in
-	 * the children according to the stylesheet used in
-	 * xml/schemas/[SCHEMA]/update-child-from-parent-info.xsl.
-	 *
-	 * Children MUST be editable and also in the same schema of the parent. If not,
-	 * child is not updated.
-	 *
-	 * @param srvContext
-	 *            service context
-	 * @param parentUuid
-	 *            parent uuid
-	 * @param children
-	 *            children
-	 * @param params
-	 *            parameters
-	 */
-	@Override
-	public Set<String> updateChildren(ServiceContext srvContext, String parentUuid, String[] children,
-			Map<String, Object> params) throws Exception {
-		String parentId = (String) params.get(Params.ID);
-		String parentSchema = (String) params.get(Params.SCHEMA);
-
-		// --- get parent metadata in read/only mode
-		boolean forEditing = false, withValidationErrors = false, keepXlinkAttributes = false;
-		Element parent = getMetadata(srvContext, parentId, forEditing, withValidationErrors, keepXlinkAttributes);
-
-		Element env = new Element("update");
-		env.addContent(new Element("parentUuid").setText(parentUuid));
-		env.addContent(new Element("siteURL").setText(settingManager.getSiteURL(srvContext)));
-		env.addContent(new Element("parent").addContent(parent));
-
-		// Set of untreated children (out of privileges, different schemas)
-		Set<String> untreatedChildSet = new HashSet<String>();
-
-		// only get iso19139 records
-		for (String childId : children) {
-
-			// Check privileges
-			if (!accessManager.canEdit(srvContext, childId)) {
-				untreatedChildSet.add(childId);
-				if (Log.isDebugEnabled(Geonet.DATA_MANAGER))
-					Log.debug(Geonet.DATA_MANAGER, "Could not update child (" + childId + ") because of privileges.");
-				continue;
-			}
-
-			Element child = getMetadata(srvContext, childId, forEditing, withValidationErrors, keepXlinkAttributes);
-
-			String childSchema = child.getChild(Edit.RootChild.INFO, Edit.NAMESPACE)
-					.getChildText(Edit.Info.Elem.SCHEMA);
-
-			// Check schema matching. CHECKME : this suppose that parent and
-			// child are in the same schema (even not profil different)
-			if (!childSchema.equals(parentSchema)) {
-				untreatedChildSet.add(childId);
-				if (Log.isDebugEnabled(Geonet.DATA_MANAGER)) {
-					Log.debug(Geonet.DATA_MANAGER, "Could not update child (" + childId + ") because schema ("
-							+ childSchema + ") is different from the parent one (" + parentSchema + ").");
-				}
-				continue;
-			}
-
-			if (Log.isDebugEnabled(Geonet.DATA_MANAGER))
-				Log.debug(Geonet.DATA_MANAGER, "Updating child (" + childId + ") ...");
-
-			// --- setup xml element to be processed by XSLT
-
-			Element rootEl = new Element("root");
-			Element childEl = new Element("child").addContent(child.detach());
-			rootEl.addContent(childEl);
-			rootEl.addContent(env.detach());
-
-			// --- do an XSL transformation
-
-			Path styleSheet = metadataSchemaUtils.getSchemaDir(parentSchema)
-					.resolve(Geonet.File.UPDATE_CHILD_FROM_PARENT_INFO);
-			Element childForUpdate = Xml.transform(rootEl, styleSheet, params);
-
-			getXmlSerializer().update(childId, childForUpdate, new ISODate().toString(), true, null, srvContext);
-
-			// Notifies the metadata change to metatada notifier service
-			metadataUtils.notifyMetadataChange(childForUpdate, childId);
-
-			rootEl = null;
-		}
-
-		return untreatedChildSet;
-	}
-
-	// ---------------------------------------------------------------------------
-	// ---
-	// --- Static methods are for external modules like GAST to be able to use
-	// --- them.
-	// ---
-	// ---------------------------------------------------------------------------
-
-	/**
-	 * Add privileges information about metadata record which depends on context and
-	 * usually could not be stored in db or Lucene index because depending on the
-	 * current user or current client IP address.
-	 *
-	 * @param mdIdToInfoMap
-	 *            a map from the metadata Id -> the info element to which the
-	 *            privilege information should be added.
-	 */
-	@VisibleForTesting
-	@Override
-	public void buildPrivilegesMetadataInfo(ServiceContext context, Map<String, Element> mdIdToInfoMap)
-			throws Exception {
-		Collection<Integer> metadataIds = Collections2.transform(mdIdToInfoMap.keySet(),
-				new Function<String, Integer>() {
-					@Nullable
-					@Override
-					public Integer apply(String input) {
-						return Integer.valueOf(input);
-					}
-				});
-		Specification<OperationAllowed> operationAllowedSpec = OperationAllowedSpecs.hasMetadataIdIn(metadataIds);
-
-		final Collection<Integer> allUserGroups = accessManager.getUserGroups(context.getUserSession(),
-				context.getIpAddress(), false);
-		final SetMultimap<Integer, ReservedOperation> operationsPerMetadata = loadOperationsAllowed(context,
-				where(operationAllowedSpec).and(OperationAllowedSpecs.hasGroupIdIn(allUserGroups)));
-		final Set<Integer> visibleToAll = loadOperationsAllowed(context,
-				where(operationAllowedSpec).and(OperationAllowedSpecs.isPublic(ReservedOperation.view))).keySet();
-		final Set<Integer> downloadableByGuest = loadOperationsAllowed(context,
-				where(operationAllowedSpec).and(OperationAllowedSpecs.hasGroupId(ReservedGroup.guest.getId()))
-						.and(OperationAllowedSpecs.hasOperation(ReservedOperation.download))).keySet();
-		final Map<Integer, MetadataSourceInfo> allSourceInfo = metadataRepository
-				.findAllSourceInfo(MetadataSpecs.hasMetadataIdIn(metadataIds));
-
-		for (Map.Entry<String, Element> entry : mdIdToInfoMap.entrySet()) {
-			Element infoEl = entry.getValue();
-			final Integer mdId = Integer.valueOf(entry.getKey());
-			MetadataSourceInfo sourceInfo = allSourceInfo.get(mdId);
-			Set<ReservedOperation> operations = operationsPerMetadata.get(mdId);
-			if (operations == null) {
-				operations = Collections.emptySet();
-			}
-
-			boolean isOwner = accessManager.isOwner(context, sourceInfo);
-
-			if (isOwner) {
-				operations = Sets.newHashSet(Arrays.asList(ReservedOperation.values()));
-			}
-
-			if (isOwner || operations.contains(ReservedOperation.editing)) {
-				addElement(infoEl, Edit.Info.Elem.EDIT, "true");
-			}
-
-			if (isOwner) {
-				addElement(infoEl, Edit.Info.Elem.OWNER, "true");
-			}
-
-			addElement(infoEl, Edit.Info.Elem.IS_PUBLISHED_TO_ALL, visibleToAll.contains(mdId));
-			addElement(infoEl, ReservedOperation.view.name(), operations.contains(ReservedOperation.view));
-			addElement(infoEl, ReservedOperation.notify.name(), operations.contains(ReservedOperation.notify));
-			addElement(infoEl, ReservedOperation.download.name(), operations.contains(ReservedOperation.download));
-			addElement(infoEl, ReservedOperation.dynamic.name(), operations.contains(ReservedOperation.dynamic));
-			addElement(infoEl, ReservedOperation.featured.name(), operations.contains(ReservedOperation.featured));
-
-			if (!operations.contains(ReservedOperation.download)) {
-				addElement(infoEl, Edit.Info.Elem.GUEST_DOWNLOAD, downloadableByGuest.contains(mdId));
-			}
-		}
-	}
-
-	private SetMultimap<Integer, ReservedOperation> loadOperationsAllowed(ServiceContext context,
-			Specification<OperationAllowed> operationAllowedSpec) {
-		final OperationAllowedRepository operationAllowedRepo = context.getBean(OperationAllowedRepository.class);
-		List<OperationAllowed> operationsAllowed = operationAllowedRepo.findAll(operationAllowedSpec);
-		SetMultimap<Integer, ReservedOperation> operationsPerMetadata = HashMultimap.create();
-		for (OperationAllowed allowed : operationsAllowed) {
-			final OperationAllowedId id = allowed.getId();
-			operationsPerMetadata.put(id.getMetadataId(), ReservedOperation.lookup(id.getOperationId()));
-		}
-		return operationsPerMetadata;
-	}
-
-	/**
-	 *
-	 * @param md
-	 * @throws Exception
-	 */
-	private void setNamespacePrefixUsingSchemas(String schema, Element md) throws Exception {
-		// --- if the metadata has no namespace or already has a namespace prefix
-		// --- then we must skip this phase
-		Namespace ns = md.getNamespace();
-		if (ns == Namespace.NO_NAMESPACE)
-			return;
-
-		MetadataSchema mds = schemaManager.getSchema(schema);
-
-		// --- get the namespaces and add prefixes to any that are
-		// --- default (ie. prefix is '') if namespace match one of the schema
-		ArrayList<Namespace> nsList = new ArrayList<Namespace>();
-		nsList.add(ns);
-		@SuppressWarnings("unchecked")
-		List<Namespace> additionalNamespaces = md.getAdditionalNamespaces();
-		nsList.addAll(additionalNamespaces);
-		for (Object aNsList : nsList) {
-			Namespace aNs = (Namespace) aNsList;
-			if (aNs.getPrefix().equals("")) { // found default namespace
-				String prefix = mds.getPrefix(aNs.getURI());
-				if (prefix == null) {
-					Log.warning(Geonet.DATA_MANAGER, "Metadata record contains a default namespace " + aNs.getURI()
-							+ " (with no prefix) which does not match any " + schema + " schema's namespaces.");
-				}
-				ns = Namespace.getNamespace(prefix, aNs.getURI());
-				metadataValidator.setNamespacePrefix(md, ns);
-				if (!md.getNamespace().equals(ns)) {
-					md.removeNamespaceDeclaration(aNs);
-					md.addNamespaceDeclaration(ns);
-				}
-			}
-		}
-	}
-
-	/**
-	 *
-	 * @param root
-	 * @param name
-	 * @param value
-	 */
-	private static void addElement(Element root, String name, Object value) {
-		root.addContent(new Element(name).setText(value == null ? "" : value.toString()));
-	}
-
-	@Override
-	public AbstractMetadata save(AbstractMetadata info) {
-		if (info instanceof Metadata) {
-			return metadataRepository.save((Metadata) info);
-		} else {
-			throw new NotImplementedException("Unknown IMetadata subtype: " + info.getClass().getName());
-		}
-	}
-
-	@SuppressWarnings("unchecked")
-	@Override
-	public AbstractMetadata update(int id, @Nonnull Updater<? extends AbstractMetadata> updater) {
-		return metadataRepository.update(id, (Updater<Metadata>) updater);
-	}
-
-	@SuppressWarnings("unchecked")
-	@Override
-	public void deleteAll(Specification<? extends AbstractMetadata> specs) {
-		try {
-			metadataRepository.deleteAll((Specification<Metadata>) specs);
-		} catch (Throwable t) {
-			t.printStackTrace();
-			// Maybe it is not a Specification<Metadata>
-		}
-	}
-
-	@Override
-	public void delete(Integer id) {
-		metadataRepository.delete(id);
-	}
-
-	@Override
-	public void createBatchUpdateQuery(PathSpec<Metadata, String> servicesPath, String newUuid,
-			Specification<Metadata> harvested) {
-		metadataRepository.createBatchUpdateQuery(servicesPath, newUuid, harvested);
-	}
-=======
      * @param root
      * @param name
      * @param value
@@ -2519,5 +1309,4 @@
             throw new ClassCastException("Unknown AbstractMetadata subtype: " + specs.getClass().getName());
         }
     }
->>>>>>> 70c2afba
 }