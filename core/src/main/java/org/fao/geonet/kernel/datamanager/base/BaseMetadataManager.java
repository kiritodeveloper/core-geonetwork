--- conflicted
+++ resolved
@@ -470,17 +470,13 @@
         }
         final Metadata newMetadata = new Metadata();
         newMetadata.setUuid(uuid);
-<<<<<<< HEAD
         newMetadata.getDataInfo()
             .setChangeDate(new ISODate())
             .setCreateDate(new ISODate())
             .setSchemaId(schema)
             .setRoot(templateMetadata.getDataInfo().getRoot())
-            .setType(MetadataType.lookup(isTemplate));
-=======
-        newMetadata.getDataInfo().setChangeDate(new ISODate()).setCreateDate(new ISODate()).setSchemaId(schema)
-            .setType(MetadataType.lookup(isTemplate)).setRoot(xml.getQualifiedName());
->>>>>>> c0855205
+            .setType(MetadataType.lookup(isTemplate))
+            .setRoot(xml.getQualifiedName());
         newMetadata.getSourceInfo().setGroupOwner(Integer.valueOf(groupOwner)).setOwner(owner).setSourceId(source);
 
         // If there is a default category for the group, use it:
