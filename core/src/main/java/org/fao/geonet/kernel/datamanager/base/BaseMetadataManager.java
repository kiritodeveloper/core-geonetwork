--- conflicted
+++ resolved
@@ -880,13 +880,8 @@
 
             AbstractMetadata metadata = null;
             if (metadataId.isPresent()) {
-<<<<<<< HEAD
                 metadata = metadataUtils.findOne(metadataId.get());
-                boolean isTemplate = metadata != null && metadata.getDataInfo().getType() != MetadataType.METADATA;
-=======
-                metadata = metadataRepository.findOne(metadataId.get());
                 boolean isTemplate = metadata != null && metadata.getDataInfo().getType() == MetadataType.TEMPLATE;
->>>>>>> 91f9c516
 
                 // don't process templates
                 if (isTemplate) {
