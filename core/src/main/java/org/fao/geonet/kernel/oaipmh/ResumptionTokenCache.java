/*
 * Copyright (C) 2001-2016 Food and Agriculture Organization of the
 * United Nations (FAO-UN), United Nations World Food Programme (WFP)
 * and United Nations Environment Programme (UNEP)
 *
 * This program is free software; you can redistribute it and/or modify
 * it under the terms of the GNU General Public License as published by
 * the Free Software Foundation; either version 2 of the License, or (at
 * your option) any later version.
 *
 * This program is distributed in the hope that it will be useful, but
 * WITHOUT ANY WARRANTY; without even the implied warranty of
 * MERCHANTABILITY or FITNESS FOR A PARTICULAR PURPOSE. See the GNU
 * General Public License for more details.
 *
 * You should have received a copy of the GNU General Public License
 * along with this program; if not, write to the Free Software
 * Foundation, Inc., 51 Franklin St, Fifth Floor, Boston, MA 02110-1301, USA
 *
 * Contact: Jeroen Ticheler - FAO - Viale delle Terme di Caracalla 2,
 * Rome - Italy. email: geonetwork@osgeo.org
 */

package org.fao.geonet.kernel.oaipmh;

import java.util.Collections;
import java.util.Date;
import java.util.HashMap;
import java.util.Map;
import java.util.TimeZone;

import org.fao.geonet.kernel.setting.Settings;
import org.fao.geonet.utils.Log;

import org.fao.geonet.constants.Geonet;
import org.fao.geonet.domain.ISODate;
import org.fao.geonet.kernel.setting.SettingManager;
import org.fao.oaipmh.responses.GeonetworkResumptionToken;

public class ResumptionTokenCache extends Thread {

<<<<<<< HEAD
	public final static int CACHE_EXPUNGE_DELAY = 10*1000; // 10 seconds

    private Map<String,GeonetworkResumptionToken> map ;
	private boolean running = true;
	private SettingManager settingMan;

	/**
	 * @return the timeout
	 */
	public long getTimeout() {
		return settingMan.getValueAsInt(Settings.SYSTEM_OAI_TOKENTIMEOUT);
	}

	/**
	 * @return the cachemaxsize
	 */
	public int getCachemaxsize() {
	    return settingMan.getValueAsInt(Settings.SYSTEM_OAI_CACHESIZE);
	}

	/**
	 * Constructor
	 * @param sm
	 */
	public ResumptionTokenCache(SettingManager sm) {

		this.settingMan=sm;
        if(Log.isDebugEnabled(Geonet.OAI_HARVESTER))
            Log.debug(Geonet.OAI_HARVESTER,"OAI cache ::init timout:"+getTimeout());

		map = Collections.synchronizedMap( new HashMap<String,GeonetworkResumptionToken>()  );

		this.setDaemon(true);
		this.setName("Cached Search Session Expiry Thread");
		this.start();

	}

	public void run() {

		while(running && !isInterrupted()) {
			try {
				Thread.sleep(CACHE_EXPUNGE_DELAY);
				expunge();
			}
			catch ( java.lang.InterruptedException ie ) {
				ie.printStackTrace();
			}
		}
	}

	private synchronized void expunge() {

		Date now = getUTCTime();

		for (Map.Entry entry : map.entrySet() ) {
			if ( ((GeonetworkResumptionToken)entry.getValue()).getExpirDate().toDate().getTime()/1000 < (now.getTime()/1000)  ) {
				map.remove(entry.getKey());
                if(Log.isDebugEnabled(Geonet.OAI_HARVESTER))
                    Log.debug(Geonet.OAI_HARVESTER,"OAI cache ::expunge removing:"+entry.getKey());
			}
		}
	}

	// remove oldest token from cache
	private void removeLast() {
        if(Log.isDebugEnabled(Geonet.OAI_HARVESTER)) Log.debug(Geonet.OAI_HARVESTER,"OAI cache ::removeLast" );


		long oldest=Long.MAX_VALUE;
		Object oldkey="";

		for (Map.Entry entry : map.entrySet() ) {

			if ( ((GeonetworkResumptionToken)entry.getValue()).getExpirDate().getSeconds() < oldest   ) {
				oldkey = entry.getKey();
				oldest = ((GeonetworkResumptionToken)entry.getValue()).getExpirDate().getSeconds();
			}
		}

		map.remove(oldkey);
        if(Log.isDebugEnabled(Geonet.OAI_HARVESTER))
            Log.debug(Geonet.OAI_HARVESTER,"OAI cache ::removeLast removing:"+oldkey);


	}


	public synchronized GeonetworkResumptionToken getResumptionToken(String str) {
		return map.get(str);
	}
	public synchronized void storeResumptionToken(GeonetworkResumptionToken resumptionToken) {
        if(Log.isDebugEnabled(Geonet.OAI_HARVESTER))
            Log.debug(Geonet.OAI_HARVESTER,"OAI cache ::store "+resumptionToken.getKey() + " size: "+map.size() );

		if ( map.size() == getCachemaxsize() ) {
			removeLast();
		}

		resumptionToken.setExpirDate(new ISODate( getUTCTime().getTime() + getTimeout()*1000, false));
		map.put(resumptionToken.getKey(), resumptionToken);
	}

	private static Date getUTCTime()
	{
		Date date = new Date();
		TimeZone tz = TimeZone.getDefault();
		Date ret = new Date( date.getTime() - tz.getRawOffset() );

		if ( tz.inDaylightTime( ret ))
		{
			Date dstDate = new Date( ret.getTime() - tz.getDSTSavings() );

			// check to make sure we have not crossed back into standard time
			// this happens when we are on the cusp of DST (7pm the day before the change for PDT)
			if ( tz.inDaylightTime( dstDate ))
			{
				ret = dstDate;
			}
		}
		return ret;
	}

	public void stopRunning() {
=======
    public final static int CACHE_EXPUNGE_DELAY = 10 * 1000; // 10 seconds

    private Map<String, GeonetworkResumptionToken> map;
    private boolean running = true;
    private SettingManager settingMan;

    /**
     * Constructor
     */
    public ResumptionTokenCache(SettingManager sm) {

        this.settingMan = sm;
        if (Log.isDebugEnabled(Geonet.OAI_HARVESTER))
            Log.debug(Geonet.OAI_HARVESTER, "OAI cache ::init timout:" + getTimeout());

        map = Collections.synchronizedMap(new HashMap<String, GeonetworkResumptionToken>());

        this.setDaemon(true);
        this.setName("Cached Search Session Expiry Thread");
        this.start();

    }

    private static Date getUTCTime() {
        Date date = new Date();
        TimeZone tz = TimeZone.getDefault();
        Date ret = new Date(date.getTime() - tz.getRawOffset());

        if (tz.inDaylightTime(ret)) {
            Date dstDate = new Date(ret.getTime() - tz.getDSTSavings());

            // check to make sure we have not crossed back into standard time
            // this happens when we are on the cusp of DST (7pm the day before the change for PDT)
            if (tz.inDaylightTime(dstDate)) {
                ret = dstDate;
            }
        }
        return ret;
    }

    /**
     * @return the timeout
     */
    public long getTimeout() {
        return settingMan.getValueAsInt("system/oai/tokentimeout");
    }

    /**
     * @return the cachemaxsize
     */
    public int getCachemaxsize() {
        return settingMan.getValueAsInt("system/oai/cachesize");
    }

    public void run() {

        while (running && !isInterrupted()) {
            try {
                Thread.sleep(CACHE_EXPUNGE_DELAY);
                expunge();
            } catch (java.lang.InterruptedException ie) {
                ie.printStackTrace();
            }
        }
    }

    private synchronized void expunge() {

        Date now = getUTCTime();

        for (Map.Entry entry : map.entrySet()) {
            if (((GeonetworkResumptionToken) entry.getValue()).getExpirDate().toDate().getTime() / 1000 < (now.getTime() / 1000)) {
                map.remove(entry.getKey());
                if (Log.isDebugEnabled(Geonet.OAI_HARVESTER))
                    Log.debug(Geonet.OAI_HARVESTER, "OAI cache ::expunge removing:" + entry.getKey());
            }
        }
    }

    // remove oldest token from cache
    private void removeLast() {
        if (Log.isDebugEnabled(Geonet.OAI_HARVESTER))
            Log.debug(Geonet.OAI_HARVESTER, "OAI cache ::removeLast");


        long oldest = Long.MAX_VALUE;
        Object oldkey = "";

        for (Map.Entry entry : map.entrySet()) {

            if (((GeonetworkResumptionToken) entry.getValue()).getExpirDate().getSeconds() < oldest) {
                oldkey = entry.getKey();
                oldest = ((GeonetworkResumptionToken) entry.getValue()).getExpirDate().getSeconds();
            }
        }

        map.remove(oldkey);
        if (Log.isDebugEnabled(Geonet.OAI_HARVESTER))
            Log.debug(Geonet.OAI_HARVESTER, "OAI cache ::removeLast removing:" + oldkey);


    }

    public synchronized GeonetworkResumptionToken getResumptionToken(String str) {
        return map.get(str);
    }

    public synchronized void storeResumptionToken(GeonetworkResumptionToken resumptionToken) {
        if (Log.isDebugEnabled(Geonet.OAI_HARVESTER))
            Log.debug(Geonet.OAI_HARVESTER, "OAI cache ::store " + resumptionToken.getKey() + " size: " + map.size());

        if (map.size() == getCachemaxsize()) {
            removeLast();
        }

        resumptionToken.setExpirDate(new ISODate(getUTCTime().getTime() + getTimeout() * 1000, false));
        map.put(resumptionToken.getKey(), resumptionToken);
    }

    public void stopRunning() {
>>>>>>> 8f8044c8
        this.running = false;
    }

}<|MERGE_RESOLUTION|>--- conflicted
+++ resolved
@@ -23,148 +23,21 @@
 
 package org.fao.geonet.kernel.oaipmh;
 
+import org.fao.geonet.constants.Geonet;
+import org.fao.geonet.domain.ISODate;
+import org.fao.geonet.kernel.setting.SettingManager;
+import org.fao.geonet.utils.Log;
+import org.fao.oaipmh.responses.GeonetworkResumptionToken;
+
 import java.util.Collections;
 import java.util.Date;
 import java.util.HashMap;
 import java.util.Map;
 import java.util.TimeZone;
 
-import org.fao.geonet.kernel.setting.Settings;
-import org.fao.geonet.utils.Log;
-
-import org.fao.geonet.constants.Geonet;
-import org.fao.geonet.domain.ISODate;
-import org.fao.geonet.kernel.setting.SettingManager;
-import org.fao.oaipmh.responses.GeonetworkResumptionToken;
-
 public class ResumptionTokenCache extends Thread {
 
-<<<<<<< HEAD
-	public final static int CACHE_EXPUNGE_DELAY = 10*1000; // 10 seconds
 
-    private Map<String,GeonetworkResumptionToken> map ;
-	private boolean running = true;
-	private SettingManager settingMan;
-
-	/**
-	 * @return the timeout
-	 */
-	public long getTimeout() {
-		return settingMan.getValueAsInt(Settings.SYSTEM_OAI_TOKENTIMEOUT);
-	}
-
-	/**
-	 * @return the cachemaxsize
-	 */
-	public int getCachemaxsize() {
-	    return settingMan.getValueAsInt(Settings.SYSTEM_OAI_CACHESIZE);
-	}
-
-	/**
-	 * Constructor
-	 * @param sm
-	 */
-	public ResumptionTokenCache(SettingManager sm) {
-
-		this.settingMan=sm;
-        if(Log.isDebugEnabled(Geonet.OAI_HARVESTER))
-            Log.debug(Geonet.OAI_HARVESTER,"OAI cache ::init timout:"+getTimeout());
-
-		map = Collections.synchronizedMap( new HashMap<String,GeonetworkResumptionToken>()  );
-
-		this.setDaemon(true);
-		this.setName("Cached Search Session Expiry Thread");
-		this.start();
-
-	}
-
-	public void run() {
-
-		while(running && !isInterrupted()) {
-			try {
-				Thread.sleep(CACHE_EXPUNGE_DELAY);
-				expunge();
-			}
-			catch ( java.lang.InterruptedException ie ) {
-				ie.printStackTrace();
-			}
-		}
-	}
-
-	private synchronized void expunge() {
-
-		Date now = getUTCTime();
-
-		for (Map.Entry entry : map.entrySet() ) {
-			if ( ((GeonetworkResumptionToken)entry.getValue()).getExpirDate().toDate().getTime()/1000 < (now.getTime()/1000)  ) {
-				map.remove(entry.getKey());
-                if(Log.isDebugEnabled(Geonet.OAI_HARVESTER))
-                    Log.debug(Geonet.OAI_HARVESTER,"OAI cache ::expunge removing:"+entry.getKey());
-			}
-		}
-	}
-
-	// remove oldest token from cache
-	private void removeLast() {
-        if(Log.isDebugEnabled(Geonet.OAI_HARVESTER)) Log.debug(Geonet.OAI_HARVESTER,"OAI cache ::removeLast" );
-
-
-		long oldest=Long.MAX_VALUE;
-		Object oldkey="";
-
-		for (Map.Entry entry : map.entrySet() ) {
-
-			if ( ((GeonetworkResumptionToken)entry.getValue()).getExpirDate().getSeconds() < oldest   ) {
-				oldkey = entry.getKey();
-				oldest = ((GeonetworkResumptionToken)entry.getValue()).getExpirDate().getSeconds();
-			}
-		}
-
-		map.remove(oldkey);
-        if(Log.isDebugEnabled(Geonet.OAI_HARVESTER))
-            Log.debug(Geonet.OAI_HARVESTER,"OAI cache ::removeLast removing:"+oldkey);
-
-
-	}
-
-
-	public synchronized GeonetworkResumptionToken getResumptionToken(String str) {
-		return map.get(str);
-	}
-	public synchronized void storeResumptionToken(GeonetworkResumptionToken resumptionToken) {
-        if(Log.isDebugEnabled(Geonet.OAI_HARVESTER))
-            Log.debug(Geonet.OAI_HARVESTER,"OAI cache ::store "+resumptionToken.getKey() + " size: "+map.size() );
-
-		if ( map.size() == getCachemaxsize() ) {
-			removeLast();
-		}
-
-		resumptionToken.setExpirDate(new ISODate( getUTCTime().getTime() + getTimeout()*1000, false));
-		map.put(resumptionToken.getKey(), resumptionToken);
-	}
-
-	private static Date getUTCTime()
-	{
-		Date date = new Date();
-		TimeZone tz = TimeZone.getDefault();
-		Date ret = new Date( date.getTime() - tz.getRawOffset() );
-
-		if ( tz.inDaylightTime( ret ))
-		{
-			Date dstDate = new Date( ret.getTime() - tz.getDSTSavings() );
-
-			// check to make sure we have not crossed back into standard time
-			// this happens when we are on the cusp of DST (7pm the day before the change for PDT)
-			if ( tz.inDaylightTime( dstDate ))
-			{
-				ret = dstDate;
-			}
-		}
-		return ret;
-	}
-
-	public void stopRunning() {
-=======
     public final static int CACHE_EXPUNGE_DELAY = 10 * 1000; // 10 seconds
 
     private Map<String, GeonetworkResumptionToken> map;
@@ -285,7 +158,6 @@
     }
 
     public void stopRunning() {
->>>>>>> 8f8044c8
         this.running = false;
     }
 
