//==============================================================================
//===	Copyright (C) 2001-2007 Food and Agriculture Organization of the
//===	United Nations (FAO-UN), United Nations World Food Programme (WFP)
//===	and United Nations Environment Programme (UNEP)
//===
//===	This program is free software; you can redistribute it and/or modify
//===	it under the terms of the GNU General Public License as published by
//===	the Free Software Foundation; either version 2 of the License, or (at
//===	your option) any later version.
//===
//===	This program is distributed in the hope that it will be useful, but
//===	WITHOUT ANY WARRANTY; without even the implied warranty of
//===	MERCHANTABILITY or FITNESS FOR A PARTICULAR PURPOSE. See the GNU
//===	General Public License for more details.
//===
//===	You should have received a copy of the GNU General Public License
//===	along with this program; if not, write to the Free Software
//===	Foundation, Inc., 51 Franklin St, Fifth Floor, Boston, MA 02110-1301, USA
//===
//===	Contact: Jeroen Ticheler - FAO - Viale delle Terme di Caracalla 2,
//===	Rome - Italy. email: geonetwork@osgeo.org
//==============================================================================

package org.fao.geonet.kernel.search;

import com.google.common.annotations.VisibleForTesting;
import com.google.common.collect.Maps;
import com.google.common.collect.Sets;
import com.vividsolutions.jts.geom.Geometry;
import com.vividsolutions.jts.io.WKTReader;
import jeeves.constants.Jeeves;
import jeeves.server.ServiceConfig;
import jeeves.server.UserSession;
import jeeves.server.context.ServiceContext;
import org.apache.commons.collections.CollectionUtils;
import org.apache.commons.lang.StringUtils;
import org.apache.lucene.analysis.TokenStream;
import org.apache.lucene.analysis.miscellaneous.PerFieldAnalyzerWrapper;
import org.apache.lucene.analysis.tokenattributes.CharTermAttribute;
import org.apache.lucene.document.Document;
import org.apache.lucene.document.DocumentStoredFieldVisitor;
import org.apache.lucene.facet.FacetResult;
import org.apache.lucene.facet.Facets;
import org.apache.lucene.facet.FacetsCollector;
import org.apache.lucene.facet.FacetsConfig;
import org.apache.lucene.facet.LabelAndValue;
import org.apache.lucene.facet.taxonomy.DocValuesOrdinalsReader;
import org.apache.lucene.facet.taxonomy.OrdinalsReader;
import org.apache.lucene.facet.taxonomy.TaxonomyFacetCounts;
import org.apache.lucene.facet.taxonomy.TaxonomyReader;
import org.apache.lucene.index.CorruptIndexException;
import org.apache.lucene.index.IndexReader;
import org.apache.lucene.index.IndexableField;
import org.apache.lucene.index.Term;
import org.apache.lucene.queries.ChainedFilter;
import org.apache.lucene.search.BooleanClause;
import org.apache.lucene.search.BooleanQuery;
import org.apache.lucene.search.CachingWrapperFilter;
import org.apache.lucene.search.Filter;
import org.apache.lucene.search.IndexSearcher;
import org.apache.lucene.search.MatchAllDocsQuery;
import org.apache.lucene.search.MultiCollector;
import org.apache.lucene.search.PhraseQuery;
import org.apache.lucene.search.PrefixQuery;
import org.apache.lucene.search.Query;
import org.apache.lucene.search.ScoreDoc;
import org.apache.lucene.search.Sort;
import org.apache.lucene.search.SortField;
import org.apache.lucene.search.TermQuery;
import org.apache.lucene.search.TermRangeQuery;
import org.apache.lucene.search.TopDocs;
import org.apache.lucene.search.TopFieldCollector;
import org.fao.geonet.GeonetContext;
import org.fao.geonet.Util;
import org.fao.geonet.constants.Edit;
import org.fao.geonet.constants.Geonet;
import org.fao.geonet.domain.ISODate;
import org.fao.geonet.domain.Metadata;
import org.fao.geonet.domain.MetadataSourceInfo;
import org.fao.geonet.domain.Pair;
import org.fao.geonet.domain.Profile;
import org.fao.geonet.domain.ReservedGroup;
import org.fao.geonet.domain.ReservedOperation;
import org.fao.geonet.exceptions.BadParameterEx;
import org.fao.geonet.exceptions.UnAuthorizedException;
import org.fao.geonet.kernel.AccessManager;
import org.fao.geonet.kernel.DataManager;
import org.fao.geonet.kernel.region.Region;
import org.fao.geonet.kernel.region.RegionsDAO;
import org.fao.geonet.kernel.search.LuceneConfig.LuceneConfigNumericField;
import org.fao.geonet.kernel.search.SearchManager.TermFrequency;
import org.fao.geonet.kernel.search.facet.Format;
import org.fao.geonet.kernel.search.facet.ItemBuilder;
import org.fao.geonet.kernel.search.facet.ItemConfig;
import org.fao.geonet.kernel.search.facet.SummaryType;
import org.fao.geonet.kernel.search.index.GeonetworkMultiReader;
import org.fao.geonet.kernel.search.log.SearcherLogger;
import org.fao.geonet.kernel.search.lucenequeries.DateRangeQuery;
import org.fao.geonet.kernel.search.spatial.SpatialFilter;
import org.fao.geonet.kernel.setting.SettingInfo;
import org.fao.geonet.languages.LanguageDetector;
import org.fao.geonet.utils.Log;
import org.fao.geonet.utils.Xml;
import org.jdom.Content;
import org.jdom.Element;
import org.jdom.JDOMException;

import java.io.IOException;
import java.io.StringReader;
import java.lang.reflect.Constructor;
import java.text.CharacterIterator;
import java.text.StringCharacterIterator;
import java.util.ArrayList;
import java.util.Arrays;
import java.util.Collection;
import java.util.Collections;
import java.util.Comparator;
import java.util.HashMap;
import java.util.HashSet;
import java.util.Iterator;
import java.util.LinkedHashMap;
import java.util.List;
import java.util.Map;
import java.util.Set;
import javax.annotation.Nonnull;
import javax.annotation.Nullable;

/**
 * search metadata locally using lucene.
 */
public class LuceneSearcher extends MetaSearcher implements MetadataRecordSelector{
	private SearchManager _sm;
	private String        _styleSheetName;

	private Query         _query;
	private Filter        _filter;
	private Sort          _sort;
	private Element       _elSummary;

	private int           _numHits;
    private LanguageSelection        _language;

	private Set<String>	_tokenizedFieldSet;
	private LuceneConfig _luceneConfig;
	private String _boostQueryClass;


	/**
     * Filter geometry object WKT, used in the logger ugly way to store this object, as ChainedFilter API is a little bit cryptic to me...
	 */
	private String _geomWKT = null;
    private long _versionToken = -1;
    private SummaryType _summaryConfig;
    private boolean _logSearch = true;

    /**
     * constructor
     * TODO javadoc.
     *
     * @param sm
     * @param styleSheetName
     * @param luceneConfig
     */
	public LuceneSearcher (SearchManager sm, String styleSheetName, LuceneConfig luceneConfig) {
		_sm             = sm;
		_styleSheetName = styleSheetName;

		// build _tokenizedFieldSet
		_luceneConfig = luceneConfig;
		_boostQueryClass = _luceneConfig.getBoostQueryClass();
		_tokenizedFieldSet = luceneConfig.getTokenizedField();
	}

	//
	// MetaSearcher API
    //

    /**
     * TODO javadoc.
     *
     * @param srvContext
     * @param request
     * @param config
     * @throws Exception
     */
	public void search(ServiceContext srvContext, Element request, ServiceConfig config) throws Exception {
		// Open the IndexReader first, and then the TaxonomyReader.
        if(Log.isDebugEnabled(Geonet.LUCENE)) {
            Log.debug(Geonet.LUCENE, "LuceneSearcher search()");
        }

        String sBuildSummary = request.getChildText(Geonet.SearchResult.BUILD_SUMMARY);
		boolean buildSummary = sBuildSummary == null || sBuildSummary.equals("true");
		_language = determineLanguage(srvContext, request, _sm.getSettingInfo());

        if(Log.isDebugEnabled(Geonet.LUCENE)) {
            Log.debug(Geonet.LUCENE, "LuceneSearcher initializing search range");
        }

        initSearchRange(srvContext);
        if(Log.isDebugEnabled(Geonet.LUCENE)) {
            Log.debug(Geonet.LUCENE, "LuceneSearcher computing query");
        }
        computeQuery(srvContext, request, config);
        if(Log.isDebugEnabled(Geonet.LUCENE)) {
            Log.debug(Geonet.LUCENE, "LuceneSearcher performing query");
        }
        performQuery(srvContext, getFrom() - 1, getTo(), buildSummary);
        updateSearchRange(request);

        if (_logSearch) {
            logSearch(srvContext, config, _query, _numHits, _sort, _geomWKT, _sm);
        }
    }

    public static void logSearch(ServiceContext srvContext, ServiceConfig config, Query query, int numHits, Sort sort, String geomWKT,
            SearchManager sm) {
        SettingInfo si = srvContext.getBean(SettingInfo.class);
        if (si.isSearchStatsEnabled()) {
            if (sm.getLogAsynch()) {
                // Run asynch
                if(Log.isDebugEnabled(Geonet.SEARCH_ENGINE))
                    Log.debug(Geonet.SEARCH_ENGINE,"Log search in asynch mode - start.");
                GeonetContext gc = (GeonetContext) srvContext.getHandlerContext(Geonet.CONTEXT_NAME);
                SearchLoggerTask logTask = srvContext.getBean(SearchLoggerTask.class);
                logTask.configure(srvContext, sm.getLogSpatialObject(), sm.getLuceneTermsToExclude(), query, numHits, sort, geomWKT,
                        config.getValue(Jeeves.Text.GUI_SERVICE,"n"));

                gc.getThreadPool().runTask(logTask);
                if(Log.isDebugEnabled(Geonet.SEARCH_ENGINE))
                    Log.debug(Geonet.SEARCH_ENGINE,"Log search in asynch mode - end.");
            } else {
                // Run synch - alter search performance
                if(Log.isDebugEnabled(Geonet.SEARCH_ENGINE))
                    Log.debug(Geonet.SEARCH_ENGINE,"Log search in synch mode - start.");
                SearcherLogger searchLogger = new SearcherLogger(srvContext, sm.getLogSpatialObject(),
                        sm.getLuceneTermsToExclude());
                searchLogger.logSearch(query, numHits, sort, geomWKT,
                        config.getValue(Jeeves.Text.GUI_SERVICE,"n"));
                if(Log.isDebugEnabled(Geonet.SEARCH_ENGINE))
                    Log.debug(Geonet.SEARCH_ENGINE,"Log search in synch mode - end.");
            }
        }
    }
    /**
     * TODO javadoc.
     *
     * @param srvContext
     * @param request
     * @param config
     * @return
     * @throws Exception
     */
	public List<org.jdom.Document> presentDocuments(ServiceContext srvContext, Element request, ServiceConfig config) throws Exception {
		throw new UnsupportedOperationException("Not supported by Lucene searcher");
	}

    /**
     * TODO javadoc.
     *
     * @param srvContext
     * @param request
     * @param config
     * @return An empty response if no result or a list of results. Return only geonet:info element in fast mode.
     * @throws Exception
     */
	public Element present(ServiceContext srvContext, Element request, ServiceConfig config) throws Exception {
		updateSearchRange(request);
        GeonetContext gc = null;
		if (srvContext != null)
			gc = (GeonetContext) srvContext.getHandlerContext(Geonet.CONTEXT_NAME);

		String sFast = request.getChildText(Geonet.SearchResult.FAST);
		boolean fast = sFast != null && sFast.equals("true");
		boolean inFastMode = fast || "index".equals(sFast) || "indexpdf".equals(sFast);

		// build response
		Element response =  new Element("response");
		response.setAttribute("from",  getFrom()+"");
		response.setAttribute("to",    getTo()+"");
        if(Log.isDebugEnabled(Geonet.SEARCH_ENGINE))
            Log.debug(Geonet.SEARCH_ENGINE, Xml.getString(response));

		// Add summary if required and exists
		String sBuildSummary = request.getChildText(Geonet.SearchResult.BUILD_SUMMARY);
		boolean buildSummary = sBuildSummary == null || sBuildSummary.equals("true");

		if (buildSummary && _elSummary != null)
			response.addContent((Element)_elSummary.clone());

		if (getTo() > 0) {
			TopDocs tdocs = performQuery(srvContext, getFrom()-1, getTo(), false); // get enough hits to show a page

			int nrHits = getTo() - (getFrom()-1);
			if (tdocs.scoreDocs.length >= nrHits) {
                Set<Integer> userGroups = null;
                try (IndexAndTaxonomy indexAndTaxonomy = _sm.getIndexReader(_language.presentationLanguage, _versionToken);) {
                    _versionToken = indexAndTaxonomy.version;

                    for (int i = 0; i < nrHits; i++) {
                        Document doc;
                        if (inFastMode) {
                            // no selector
                            doc = indexAndTaxonomy.indexReader.document(tdocs.scoreDocs[i].doc);
                        } else {
                            DocumentStoredFieldVisitor docVisitor = new DocumentStoredFieldVisitor("_id");
                            indexAndTaxonomy.indexReader.document(tdocs.scoreDocs[i].doc, docVisitor);
                            doc = docVisitor.getDocument();
                        }
                        String id = doc.get("_id");
                        Element md = null;

                        if (fast) {
                            md = LuceneSearcher.getMetadataFromIndex(doc, id, false, null, null, null);
                        } else if ("indexpdf".equals(sFast)) {
                            if (userGroups == null) {
                                userGroups = gc.getBean(AccessManager.class).getUserGroups(srvContext.getUserSession(), srvContext.getIpAddress(), false);

                            }

                            // Retrieve information from the index for the record
                            md = LuceneSearcher.getMetadataFromIndexForPdf(srvContext.getUserSession(), userGroups, doc, id, _language.presentationLanguage, _luceneConfig.getMultilingualSortFields(), _luceneConfig.getDumpFields());
                        } else if ("index".equals(sFast)) {
                            // Retrieve information from the index for the record
                            md = LuceneSearcher.getMetadataFromIndex(doc, id, true, _language.presentationLanguage, _luceneConfig.getMultilingualSortFields(), _luceneConfig.getDumpFields());

                            buildPrivilegesMetadataInfo(srvContext, doc, md.getChild(Edit.RootChild.INFO, Edit.NAMESPACE));
                        } else if (srvContext != null) {
                            boolean forEditing = false, withValidationErrors = false, keepXlinkAttributes = false;
                            md = gc.getBean(DataManager.class).getMetadata(srvContext, id, forEditing, withValidationErrors, keepXlinkAttributes);
                        }

                        //--- a metadata could have been deleted just before showing
                        //--- search results

                        if (md != null) {
                            // Calculate score and add it to info elem
                            if (_luceneConfig.isTrackDocScores()) {
                                Float score = tdocs.scoreDocs[i].score;
                                Element info = md.getChild(Edit.RootChild.INFO, Edit.NAMESPACE);
                                addElement(info, Edit.Info.Elem.SCORE, score.toString());
                            }
                            response.addContent(md);
                        }
                    }
                }
			} else {
				throw new Exception("Failed: Not enough search results ("+tdocs.scoreDocs.length+") available to meet request for "+nrHits+".");
			}
		}

		return response;
	}

    @VisibleForTesting
    static void buildPrivilegesMetadataInfo(ServiceContext context, Document doc, Element infoEl) throws Exception {
        final Integer owner = Integer.valueOf(doc.get(Geonet.IndexFieldNames.OWNER));
        final String groupOwnerString = doc.get(Geonet.IndexFieldNames.GROUP_OWNER);

        MetadataSourceInfo sourceInfo = new MetadataSourceInfo();
        sourceInfo.setOwner(owner);
        if (groupOwnerString != null) {
            sourceInfo.setGroupOwner(Integer.valueOf(groupOwnerString));
        }
        final AccessManager accessManager = context.getBean(AccessManager.class);
        boolean isOwner = accessManager.isOwner(context, sourceInfo);

        HashSet<ReservedOperation> operations;
        if (isOwner) {
            operations = Sets.newHashSet(Arrays.asList(ReservedOperation.values()));
        } else {
            final Collection<Integer> groups = accessManager.getUserGroups(context.getUserSession(), context.getIpAddress(), false);
            operations = Sets.newHashSet();
            if (context.getUserSession() != null && context.getUserSession().getUserId() != null) {
                for (ReservedOperation operation : ReservedOperation.values()) {
                    IndexableField[] opFields = doc.getFields(Geonet.IndexFieldNames.OP_PREFIX + operation.getId());

                    for (IndexableField field : opFields) {
                        Integer groupId = Integer.valueOf(field.stringValue());
                        if (groups.contains(groupId)) {
                            operations.add(operation);
                            break;
                        }
                    }
                }
            } else {
                final IndexableField[] groupsPublished = doc.getFields(Geonet.IndexFieldNames.OP_PREFIX + ReservedOperation.view.getId());
                for (IndexableField field : groupsPublished) {
                    Integer groupId = Integer.valueOf(field.stringValue());
                    if (groups.contains(groupId)) {
                        operations.add(ReservedOperation.view);
                        break;
                    }
                }
            }
        }
        if (isOwner || operations.contains(ReservedOperation.editing)) {
            addElement(infoEl, Edit.Info.Elem.EDIT, "true");
        }

        if (isOwner) {
            addElement(infoEl, Edit.Info.Elem.OWNER, "true");
        }

        addElement(infoEl, Edit.Info.Elem.IS_PUBLISHED_TO_ALL, hasOperation(doc, ReservedGroup.all, ReservedOperation.view));
        addOperationsElement(infoEl, ReservedOperation.view.name(), operations.contains(ReservedOperation.view));
        addOperationsElement(infoEl, ReservedOperation.notify.name(), operations.contains(ReservedOperation.notify));
        addOperationsElement(infoEl, ReservedOperation.download.name(), operations.contains(ReservedOperation.download));
        addOperationsElement(infoEl, ReservedOperation.dynamic.name(), operations.contains(ReservedOperation.dynamic));
        addOperationsElement(infoEl, ReservedOperation.featured.name(), operations.contains(ReservedOperation.featured));

        if (!operations.contains(ReservedOperation.download)) {
            addElement(infoEl, Edit.Info.Elem.GUEST_DOWNLOAD, hasOperation(doc, ReservedGroup.guest, ReservedOperation.download));
        }
    }

    private static String hasOperation(Document doc, ReservedGroup group, ReservedOperation operation) {
        String groupId = String.valueOf(group.getId());
        final IndexableField[] fields = doc.getFields(Geonet.IndexFieldNames.OP_PREFIX + operation.getId());
        for (IndexableField field : fields) {
            if (groupId.equals(field.stringValue())) {
                return Boolean.TRUE.toString();
            }
        }
        return Boolean.FALSE.toString();
    }

    private static void addOperationsElement(Element root, String name, Object value) {
        root.addContent(new Element(name).setText(value == null ? "" : value.toString()));
    }

    /**
	 * Perform a query, loop over results in order to find values containing the search value for a specific field.
	 *
	 * If the field is not stored in the index, an empty collection is returned.
	 *
	 * @param srvContext
	 * @param searchField	The field to search in
	 * @param searchValue	The value contained in field's value (case is ignored)
	 * @param maxNumberOfTerms	The maximum number of terms to search for
	 * @param threshold	The minimum frequency for terms to be returned
	 * @return
	 * @throws Exception
	 */
	public void getSuggestionForFields(ServiceContext srvContext,
								final String searchField, final String searchValue, ServiceConfig config, int maxNumberOfTerms,
                                int threshold, Collection<SearchManager.TermFrequency> suggestions) throws Exception {
		if (Log.isDebugEnabled(Geonet.SEARCH_ENGINE)) {
			Log.debug(Geonet.SEARCH_ENGINE, "Get suggestion on field: '"
					+ searchField + "'" + "\tsearching: '" + searchValue + "'"
					+ "\tthreshold: '" + threshold + "'"
					+ "\tmaxNumberOfTerms: '" + maxNumberOfTerms + "'");
		}

        String searchValueWithoutWildcard = searchValue.replaceAll("[*?]", "");

		// To count the number of values added and stop if maxNumberOfTerms reach
        if (_language == null) {
            final Element request = new Element("request").addContent(new Element("any").setText(searchValue));
            _language = determineLanguage(srvContext, request, _sm.getSettingInfo());
        }

        _logSearch = false;

		// Search for all current session could search for
		// Do a like query to limit the size of the results
		Element elData = new Element(Jeeves.Elem.REQUEST); // SearchDefaults.getDefaultSearch(srvContext, null);
		elData.addContent(new Element("fast").addContent("index"));
        elData.addContent(new Element(Geonet.SearchResult.BUILD_SUMMARY).addContent(Boolean.toString(true)));

		if (!searchValue.equals("")) {
			elData.addContent(new Element(searchField).setText(searchValue));
		}
		elData.addContent(new Element("from").setText("1"));
		elData.addContent(new Element("to").setText(Integer.MAX_VALUE + ""));
        elData.addContent(new Element(Geonet.SearchResult.RESULT_TYPE).setText(Geonet.SearchResult.ResultType.SUGGESTIONS));
        elData.addContent(new Element(Geonet.SearchResult.SUMMARY_ITEMS).setText(searchField));
        search(srvContext, elData, config);

        if (getTo() > 0) {
            Set<String> encountered = new HashSet<String>();
            final Iterator descendants = _elSummary.getDescendants();
            while (descendants.hasNext()) {
                Content next = (Content) descendants.next();

                if (next instanceof Element) {
                    Element element = (Element) next;

                    if (element.getContentSize() == 0 && element.getAttribute("name") != null) {
                        final String value = element.getAttributeValue("name");

                        if (!encountered.contains(value)) {
                            encountered.add(value);
                            int count = Integer.parseInt(element.getAttributeValue("count"));

                            if (value.toLowerCase().contains(searchValueWithoutWildcard.toLowerCase())) {
                                TermFrequency term = new TermFrequency(value, count);
                                suggestions.add(term);
                            }
                        }
                    }
                }
            }
		}

		// Filter values which does not reach the threshold
		if (threshold > 1) {
			int size = suggestions.size();
			Iterator<TermFrequency> it = suggestions.iterator();
			while (it.hasNext()) {
                TermFrequency term = it.next();
				if (term.getFrequency() < threshold) {
					it.remove();
				}
			}
			if (Log.isDebugEnabled(Geonet.SEARCH_ENGINE)) {
				Log.debug(Geonet.SEARCH_ENGINE, "  " + suggestions.size() + "/" + size + " above threshold: " + threshold);
			}
		}

		if (Log.isDebugEnabled(Geonet.SEARCH_ENGINE)) {
			Log.debug(Geonet.SEARCH_ENGINE, "  " + suggestions.size() + " returned.");
		}
	}
	public int getSize() {
		return _numHits;
	}

    /**
     * TODO javadoc.
     *
     * @return
     * @throws Exception
     */
	public Element getSummary() throws Exception {
		Element response =  new Element("response");
		response.addContent((Element)_elSummary.clone());
		return response;
	}

    /**
     * TODO javadoc.
     */
	public synchronized void close() {
	    // TODO remove method
	}

	//
	// private setup, index, delete and search functions
    //

    /**
     *
     * Determines requested language as follows:
     * - uses value of requestedLanguage search parameter, if it is present;
     * - else uses autodetection, if that is enabled;
     * - else uses servicecontext (GUI) language, if available;
     * - else uses GeoNetwork Default language.
     *
     * @param srvContext
     * @param request
     */
    public static LanguageSelection determineLanguage(
            @Nullable ServiceContext srvContext,
            @Nonnull Element request,
            @Nonnull SettingInfo settingInfo) {
    	String finalDetectedLanguage = null;
         if (settingInfo != null && settingInfo.getRequestedLanguageOnly() == SettingInfo.SearchRequestLanguage.OFF) {
            if (Log.isDebugEnabled(Geonet.LUCENE)) {
                Log.debug(Geonet.LUCENE, "requestedlanguage ignored, using default one ");
            }

            //Return default language defined on config.xml
            finalDetectedLanguage = srvContext.getLanguage();
	       return new LanguageSelection(finalDetectedLanguage, finalDetectedLanguage);

        }
        String requestedLanguage = request.getChildText("requestedLanguage");
        // requestedLanguage in request
        if (StringUtils.isNotEmpty(requestedLanguage)) {
            if (Log.isDebugEnabled(Geonet.LUCENE)) {
                Log.debug(Geonet.LUCENE, "found requestedlanguage in request: " + requestedLanguage);
            }
            finalDetectedLanguage = requestedLanguage;
        } else {
            // no requestedLanguage in request
            boolean detected = false;
            // autodetection is enabled
            if (settingInfo.getAutoDetect()) {
                if (Log.isDebugEnabled(Geonet.LUCENE)) {
                    Log.debug(Geonet.LUCENE, "auto-detecting request language is enabled");
                }

                StringBuilder test = new StringBuilder();

                LuceneQueryInput luceneQueryInput = new LuceneQueryInput(request);
                Map<String, Set<String>> searchCriteria = luceneQueryInput.getTextCriteria();
                if (!searchCriteria.isEmpty()) {
                    for (Set<String> value : searchCriteria.values()) {
                        for (String v : value) {
                            test.append(" ").append(v);
                        }
                    }
                } else {
                    try {
                        final List<Content> termQueries = (List<Content>) Xml.selectNodes(request, "*//ogc:Literal", Arrays.asList
                                (Geonet.Namespaces.OGC));
                        for (Content literals : termQueries) {
                            if (literals instanceof Element) {
                                test.append(" ").append(((Element) literals).getText());
                            }
                        }
                    } catch (JDOMException e) {
                        // can't do the query, so try another method
                    }
                }
                try {
                    if (test.length() > 0) {
                        String detectedLanguage = LanguageDetector.getInstance().detect(srvContext, test.toString());
                        if (Log.isDebugEnabled(Geonet.LUCENE)) {
                            Log.debug(Geonet.LUCENE, "automatic language detection: '" + test + "' is in language " + detectedLanguage);
                        }
                        finalDetectedLanguage = detectedLanguage;
                        detected = true;
                    }
                } catch (Exception x) {
                    Log.error(Geonet.LUCENE, "Error auto-detecting language: " + x.getMessage());
                    x.printStackTrace();
                }


            } else {
                if (Log.isDebugEnabled(Geonet.LUCENE)) {
                    Log.debug(Geonet.LUCENE, "auto-detecting request language is disabled");
                }
            }
            // autodetection is disabled or detection failed
            if (!detected) {
                if (Log.isDebugEnabled(Geonet.LUCENE)) {
                    Log.debug(Geonet.LUCENE, "autodetection is disabled or detection failed");
                }


                // servicecontext available
                if (srvContext != null) {
                    if (Log.isDebugEnabled(Geonet.LUCENE)) {
                        Log.debug(Geonet.LUCENE, "taking language from servicecontext");
                    }
                    finalDetectedLanguage = srvContext.getLanguage();
                } else {
                    // no servicecontext available
                    if (Log.isDebugEnabled(Geonet.LUCENE)) {
                        Log.debug(Geonet.LUCENE, "taking GeoNetwork default language");
                    }
                    finalDetectedLanguage = Geonet.DEFAULT_LANGUAGE; // TODO : set default not language in config
                }
            }
        }
        if (Log.isDebugEnabled(Geonet.LUCENE)) {
            Log.debug(Geonet.LUCENE, "determined language is: " + finalDetectedLanguage);
        }

        String presentationLanguage = finalDetectedLanguage == null ?
                                        srvContext.getLanguage() :
                                        finalDetectedLanguage;
        if (settingInfo.getRequestedLanguageOnly() == SettingInfo.SearchRequestLanguage.ONLY_UI_DOC_LOCALE ||
            settingInfo.getRequestedLanguageOnly() == SettingInfo.SearchRequestLanguage.ONLY_UI_LOCALE  ||
            settingInfo.getRequestedLanguageOnly() == SettingInfo.SearchRequestLanguage.PREFER_UI_DOC_LOCALE ||
            settingInfo.getRequestedLanguageOnly() == SettingInfo.SearchRequestLanguage.PREFER_UI_LOCALE) {
            presentationLanguage = requestedLanguage == null ?
                                        srvContext.getLanguage() :
                                        requestedLanguage;
        }

        return new LanguageSelection(finalDetectedLanguage, presentationLanguage);
    }

    /**
     * TODO javadoc.
     *
     *
     *
     * @param srvContext
     * @param request
     * @param config
     * @throws Exception
     */
	private void computeQuery(ServiceContext srvContext, Element request, ServiceConfig config) throws Exception {

//		resultType is not specified in search params - it's in config?
        Content child = request.getChild(Geonet.SearchResult.RESULT_TYPE);
        String resultType;
        if (child == null) {
            resultType  = config.getValue(Geonet.SearchResult.RESULT_TYPE, Geonet.SearchResult.ResultType.HITS);
        } else {
            resultType = child.getValue();
            child.detach();
        }

        _summaryConfig = _luceneConfig.getSummaryTypes().get(resultType);

        final Element summaryItemsEl = request.getChild(Geonet.SearchResult.SUMMARY_ITEMS);
        if (summaryItemsEl != null) {
            summaryItemsEl.detach();

            List<ItemConfig> requestedItems = new ArrayList<ItemConfig>();
            String[] items = summaryItemsEl.getValue().split(",");

            for (String item : items) {
                if (item.startsWith("any")) {
                    requestedItems.addAll(_summaryConfig.getItems());
                    break;
                }
                requestedItems.add(_summaryConfig.get(item.trim()));
            }

            _summaryConfig = new SummaryType(_summaryConfig.getName(), requestedItems);
        }

        _language = determineLanguage(srvContext, request, _sm.getSettingInfo());

		if (srvContext != null) {
            @SuppressWarnings("unchecked")
            List<Element> requestedGroups = request.getChildren(SearchParameter.GROUP);

            Set<Integer> userGroups = srvContext.getBean(AccessManager.class).getUserGroups(srvContext.getUserSession(), srvContext.getIpAddress(), false);
            UserSession userSession = srvContext.getUserSession();
            // unless you are logged in as Administrator, check if you are allowed to query the groups in the query
            if (userSession == null || userSession.getProfile() == null ||
                (userSession.getProfile() != Profile.Administrator && userSession.isAuthenticated())) {
            	if(!CollectionUtils.isEmpty(requestedGroups)) {
                    for(Element group : requestedGroups) {
                        if(! "".equals(group.getText())
                        		&& ! userGroups.contains(Integer.valueOf(group.getText()))) {
                            throw new UnAuthorizedException("You are not authorized to do this.", null);
                        }
                    }
                }
            }

            // remove elements from user input that compromise this request
            for (String fieldName : UserQueryInput.SECURITY_FIELDS){
                request.removeChildren(fieldName);
            }

			// if 'restrict to' is set then don't add any other user/group info
			if ((request.getChild(SearchParameter.GROUP) == null) ||
                (StringUtils.isEmpty(request.getChild(SearchParameter.GROUP).getText().trim()))) {
				for (Integer group : userGroups) {
					request.addContent(new Element(SearchParameter.GROUP).addContent(""+group));
                }
                String owner = null;
                if (userSession != null) {
                    owner = userSession.getUserId();
                }
                if (owner != null) {
					request.addContent(new Element(SearchParameter.OWNER).addContent(owner));
                }
			    //--- in case of an admin show all results
                if (userSession != null) {
                    if (userSession.isAuthenticated()) {
                        if (userSession.getProfile() == Profile.Administrator) {
                            request.addContent(new Element(SearchParameter.ISADMIN).addContent("true"));
                        } else if (userSession.getProfile() == Profile.Reviewer) {
                            request.addContent(new Element(SearchParameter.ISREVIEWER).addContent("true"));
                        }
                    }
                }
            }

			//--- handle the time elements

			processTimeRange(request.getChild(SearchParameter.DATEFROM), "0000-01-01", request.getChild(SearchParameter.DATETO), "9999-01-01");

            processTimeRange(request.getChild(SearchParameter.CREATIONDATEFROM), "0000-01-01", request.getChild(SearchParameter.CREATIONDATETO), "9999-01-01");
            processTimeRange(request.getChild(SearchParameter.REVISIONDATEFROM), "0000-01-01", request.getChild(SearchParameter.REVISIONDATETO), "9999-01-01");
            processTimeRange(request.getChild(SearchParameter.PUBLICATIONDATEFROM), "0000-01-01", request.getChild(SearchParameter.PUBLICATIONDATETO), "9999-01-01");

			//--- some other stuff

            if(Log.isDebugEnabled(Geonet.LUCENE))
                Log.debug(Geonet.LUCENE, "CRITERIA:\n"+ Xml.getString(request));

            SettingInfo settingInfo = _sm.getSettingInfo();
            SettingInfo.SearchRequestLanguage requestedLanguageOnly = settingInfo.getRequestedLanguageOnly();
            if(Log.isDebugEnabled(Geonet.LUCENE))
                Log.debug(Geonet.LUCENE, "requestedLanguageOnly: " + requestedLanguageOnly);

			// --- operation parameter
			List<Content> operations = new ArrayList<Content>(request.getChildren("operation"));
			// removes the parameter from the request
			request.removeChildren("operation");

			// Handles operation (filter by download / dynamic visible to the
			// current user)
			if (operations.size() > 0) {
				StringBuilder grpList = new StringBuilder();
				for (Integer g : userGroups) {
					if (grpList.length() > 0)
						grpList.append(" or ");
					grpList.append(g);
				}
				String grps = grpList.toString();
				for (Content elem : operations) {
					if (elem.getValue().equalsIgnoreCase("view")) {
						request.addContent(new Element("_operation0").addContent(grps));
					} else if (elem.getValue().equalsIgnoreCase("download")) {
						request.addContent(new Element("_operation1").addContent(grps));
					} else if (elem.getValue().equalsIgnoreCase("editing")) {
						request.addContent(new Element("_operation2").addContent(grps));
					} else if (elem.getValue().equalsIgnoreCase("notify")) {
						request.addContent(new Element("_operation3").addContent(grps));
					} else if (elem.getValue().equalsIgnoreCase("dynamic")) {
						request.addContent(new Element("_operation5").addContent(grps));
					} else if (elem.getValue().equalsIgnoreCase("featured")) {
						request.addContent(new Element("_operation6").addContent(grps));
					}
				}
			}

            if (_styleSheetName.equals(Geonet.File.SEARCH_Z3950_SERVER)) {
				// Construct Lucene query by XSLT, not Java, for Z3950 anyway :-)
				Element xmlQuery = _sm.transform(_styleSheetName, request);
                if(Log.isDebugEnabled(Geonet.SEARCH_ENGINE))
                    Log.debug(Geonet.SEARCH_ENGINE, "XML QUERY:\n"+ Xml.getString(xmlQuery));
				_query = LuceneSearcher.makeLocalisedQuery(xmlQuery, SearchManager.getAnalyzer(_language.analyzerLanguage, true), _luceneConfig, _language.presentationLanguage, requestedLanguageOnly);
			}
            else {
		        // Construct Lucene query (Java)
                if(Log.isDebugEnabled(Geonet.LUCENE))
                    Log.debug(Geonet.LUCENE, "LuceneSearcher constructing Lucene query (LQB)");
                LuceneQueryInput luceneQueryInput = new LuceneQueryInput(request);
                luceneQueryInput.setRequestedLanguageOnly(requestedLanguageOnly);

                _query = new LuceneQueryBuilder(_tokenizedFieldSet, _luceneConfig.getNumericFields(), _luceneConfig.getTaxonomyConfiguration(), SearchManager.getAnalyzer(_language.analyzerLanguage, true), _language.presentationLanguage).build(luceneQueryInput);
                if(Log.isDebugEnabled(Geonet.SEARCH_ENGINE))
                    Log.debug(Geonet.SEARCH_ENGINE,"Lucene query: " + _query);

                try {
                    // only for debugging -- might cause NPE is query was wrongly constructed
                    //Query rw = _query.rewrite(_indexAndTaxonomy.indexReader);
                    //if(Log.isDebugEnabled(Geonet.SEARCH_ENGINE)) Log.debug(Geonet.SEARCH_ENGINE,"Rewritten Lucene query: " + _query);
                    //System.out.println("** rewritten:\n"+ rw);
                }
                catch(Throwable x){
                    Log.warning(Geonet.SEARCH_ENGINE,"Error rewriting Lucene query: " + _query);
                    //System.out.println("** error rewriting query: "+x.getMessage());
                }
			}

			// Boosting query
			if (_boostQueryClass != null) {
				try {
                    if(Log.isDebugEnabled(Geonet.SEARCH_ENGINE)) {
                        Log.debug(Geonet.SEARCH_ENGINE, "Create boosting query:" + _boostQueryClass);
                    }

					@SuppressWarnings("unchecked")
                    Class<Query> boostClass = (Class<Query>) Class.forName(_boostQueryClass);
					Class<?>[] clTypesArray = _luceneConfig.getBoostQueryParameterClass();
					Object[] inParamsArray = _luceneConfig.getBoostQueryParameter();

					Class<?>[] clTypesArrayAll = new Class[clTypesArray.length + 1];
					clTypesArrayAll[0] = Class.forName("org.apache.lucene.search.Query");

                    System.arraycopy(clTypesArray, 0, clTypesArrayAll, 1, clTypesArray.length);
					Object[] inParamsArrayAll = new Object[inParamsArray.length + 1];
					inParamsArrayAll[0] = _query;
                    System.arraycopy(inParamsArray, 0, inParamsArrayAll, 1, inParamsArray.length);
					try {
                        if(Log.isDebugEnabled(Geonet.SEARCH_ENGINE))
                            Log.debug(Geonet.SEARCH_ENGINE, "Creating boost query with parameters:" + Arrays.toString(inParamsArrayAll));
						Constructor<Query> c = boostClass.getConstructor(clTypesArrayAll);
						_query = c.newInstance(inParamsArrayAll);
					} catch (Exception e) {
						Log.warning(Geonet.SEARCH_ENGINE, " Failed to create boosting query: " + e.getMessage()
								+ ". Check Lucene configuration");
						e.printStackTrace();
					}
				} catch (Exception e1) {
					Log.warning(Geonet.SEARCH_ENGINE, " Error on boosting query initialization: " + e1.getMessage()
							+ ". Check Lucene configuration");
				}
			}

		    // Use RegionsData rather than fetching from the DB everytime
		    //
		    //request.addContent(Lib.db.select(dbms, "Regions", "region"));
			//RegionsDAO dao = srvContext.getApplicationContext().getBean(RegionsDAO.class);
		    //request.addContent(dao.getAllRegionsAsXml(srvContext));
		}

		Collection<Geometry> geometry = getGeometry(srvContext, request);
		SpatialFilter spatialfilter = null;
        if (geometry != null) {
            if (_sm.getLogSpatialObject()) {
                StringBuilder wkt = new StringBuilder();
                for (Geometry geom : geometry) {
                    wkt.append("geom:").append(geom.toText()).append("\n");
                }
                _geomWKT = wkt.toString();
            }
            spatialfilter = _sm.getSpatial().filter(_query, Integer.MAX_VALUE, geometry, request);
        }

        Filter duplicateRemovingFilter = new DuplicateDocFilter(_query);
        Filter filter;
        if (spatialfilter == null) {
            filter = duplicateRemovingFilter;
        } else {
            Filter[] filters = new Filter[]{duplicateRemovingFilter, spatialfilter};
            filter = new ChainedFilter(filters, ChainedFilter.AND);
        }

        _filter = new CachingWrapperFilter(filter);

        String sortBy = Util.getParam(request, Geonet.SearchResult.SORT_BY, Geonet.SearchResult.SortBy.RELEVANCE);
		boolean sortOrder = (Util.getParam(request, Geonet.SearchResult.SORT_ORDER, "").equals(""));
        if(Log.isDebugEnabled(Geonet.SEARCH_ENGINE))
            Log.debug(Geonet.SEARCH_ENGINE, "Sorting by : " + sortBy);

        SettingInfo settingInfo = _sm.getSettingInfo();
        boolean sortRequestedLanguageOnTop = settingInfo.getRequestedLanguageOnTop();
        if(Log.isDebugEnabled(Geonet.LUCENE))
            Log.debug(Geonet.LUCENE, "sortRequestedLanguageOnTop: " + sortRequestedLanguageOnTop);

        _sort = LuceneSearcher.makeSort(Collections.singletonList(Pair.read(sortBy, sortOrder)), _language.presentationLanguage, sortRequestedLanguageOnTop);

	}

    /**
     * TODO javadoc.
     *
     * @param fromTime
     * @param defaultFromTime
     * @param toTime
     * @param defaultToTime
     */
	private void processTimeRange(Element fromTime, String defaultFromTime, Element toTime, String defaultToTime) {
		if (fromTime != null && toTime != null) {
			if (fromTime.getTextTrim().equals("") &&
								 toTime.getTextTrim().equals("")) {
				fromTime.detach(); toTime.detach();
			} else {
				if (fromTime.getTextTrim().equals("")) {
					fromTime.setText(defaultFromTime);
				} else if (toTime.getTextTrim().equals("")) {
					toTime.setText(defaultToTime);
				}
				String newFromTime = ISODate.parseISODateTime(fromTime.getText());
				fromTime.setText(newFromTime);
				String newToTime = ISODate.parseISODateTime(toTime.getText());
				toTime.setText(newToTime);
			}
		}
	}

	/**
	 * Executes Lucene query with sorting option.
	 *
	 * Default sort by option is RELEVANCE.
	 * Default sort order option is not reverse order. Reverse order is active
	 * if sort order option is set and not null
     *
     *
     *
     * @param context
     * @param startHit start
	 * @param endHit end
	 * @param buildSummary Compute summary. If true, checks if not already generated (by previous search)
     * @return topdocs
     * @throws Exception hmm
     */
	private TopDocs performQuery(ServiceContext context, int startHit, int endHit, boolean buildSummary) throws Exception {
		IndexAndTaxonomy indexAndTaxonomy = _sm.getIndexReader(_language.presentationLanguage, _versionToken);
        _versionToken = indexAndTaxonomy.version;
        Pair<TopDocs,Element> results;
        try {
            results = doSearchAndMakeSummary( endHit, startHit, endHit,
                    _language.presentationLanguage,
                    _summaryConfig, _luceneConfig.getTaxonomyConfiguration(),
                    indexAndTaxonomy.indexReader,
    				_query, _filter, _sort, indexAndTaxonomy.taxonomyReader,
                    buildSummary, _luceneConfig.isTrackDocScores(),
    				_luceneConfig.isTrackMaxScore(), _luceneConfig.isDocsScoredInOrder()
    		);
        } finally {
            _sm.releaseIndexReader(indexAndTaxonomy);
        }

		TopDocs hits = results.one();
		_elSummary = results.two();
		_numHits = Integer.parseInt(_elSummary.getAttributeValue("count"));

        if(Log.isDebugEnabled(Geonet.SEARCH_ENGINE))
            Log.debug(Geonet.SEARCH_ENGINE, "Hits found : "+_numHits+"");

		return hits;
	}

    /**
     * TODO javadoc.
     *
     * @param request
     * @return
     * @throws Exception
     */
	private Collection<Geometry> getGeometry(ServiceContext context, Element request) throws Exception {
        String geomWKT = Util.getParam(request, Geonet.SearchResult.GEOMETRY, null);
        final String prefix = "region:";
        if (geomWKT != null && geomWKT.substring(0, prefix.length()).equalsIgnoreCase(prefix)) {
            boolean isWithinFilter = Geonet.SearchResult.Relation.WITHIN.equalsIgnoreCase(Util.getParam(request, Geonet.SearchResult.RELATION,null));
            Collection<RegionsDAO> regionDAOs = context.getApplicationContext().getBeansOfType(RegionsDAO.class).values();
            if (regionDAOs.isEmpty()) {
                throw new IllegalArgumentException(
                        "Found search with a regions geometry prefix but no RegsionsDAO objects are registered!\nThis is probably a configuration error.  Make sure the RegionsDAO objects are registered in spring");
            }
            String[] regionIds = geomWKT.substring(prefix.length()).split("\\s*,\\s*");
            Geometry unionedGeom = null;
            List<Geometry> geoms = new ArrayList<>();
            for (String regionId : regionIds) {
                if (regionId.startsWith(prefix)) {
                    regionId = regionId.substring(0, prefix.length());
                }
                for (RegionsDAO dao : regionDAOs) {
                    Geometry geom = dao.getGeom(context, regionId, false, Region.WGS84);
                    if(geom!=null) {
                        geoms.add(geom);
                        if(isWithinFilter) {
                            if (unionedGeom == null) {
                                unionedGeom = geom;
                            } else {
                                unionedGeom = unionedGeom.union(geom);
                            }
                        }
                        break; // break out of looking through all RegionDAOs
                    }

                }
            }
            if (regionIds.length > 1 && isWithinFilter) {
                geoms.add(0, unionedGeom);
            }
            return geoms;
        }else if (geomWKT != null) {
            WKTReader reader = new WKTReader();
            return Arrays.asList(reader.read(geomWKT));
        } else {
            return null;
        }
    }

    /**
     * Creates the Sort to use in the search.
     *
     * @param fields
     * @param requestLanguage
     * @param sortRequestedLanguageOnTop
     * @return
     */
    public static Sort makeSort(List<Pair<String, Boolean>> fields, String requestLanguage,
                                boolean sortRequestedLanguageOnTop) {
        List<SortField> sortFields = new ArrayList<SortField>();
        if (sortRequestedLanguageOnTop && requestLanguage != null) {
            // Add a sort so the metadata defined in the requested language are the first metadata in results
            sortFields.add(new LangSortField(requestLanguage));
        }
        for (Pair<String, Boolean> sortBy : fields) {
            if(Log.isDebugEnabled(Geonet.SEARCH_ENGINE))
                Log.debug(Geonet.SEARCH_ENGINE, "Sorting by : " + sortBy);
            SortField sortField = LuceneSearcher.makeSortField(sortBy.one(), sortBy.two(), requestLanguage);
            if( sortField!=null ) sortFields.add(sortField);
        }
        sortFields.add(SortField.FIELD_SCORE);
        return new Sort(sortFields.toArray(new SortField[sortFields.size()]));
    }

    /**
     * Defines sort field. By default, the field is assumed to be a string.
     * Only popularity and rating are sorted based on integer type.
     * In order to works well sort field needs to be not tokenized in Lucene index.
     *
     * Relevance is the default Lucene sorting mechanism.
     *
     * @param sortBy sort field
     * @param sortOrder sort order
     * @param searchLang if non-null then the sorter will take into account translation (if possible)
     * @return sortfield
     */
    private static SortField makeSortField(String sortBy, boolean sortOrder, String searchLang) {
        SortField.Type sortType = SortField.Type.STRING;

        if( sortBy.equals(Geonet.SearchResult.SortBy.RELEVANCE) ){
            return null;
        }

        // FIXME : here we should be able to define field type ?
        // Add "_" prefix for internal fields. Maybe we should
        // update that in DataManager indexMetadata to have the list of
        // internal Lucene fields (ie. not defined in index-fields.xsl).
        if (sortBy.equals(Geonet.SearchResult.SortBy.POPULARITY)
        		|| sortBy.equals(Geonet.SearchResult.SortBy.RATING)) {
            sortType = SortField.Type.INT;
            sortBy = "_" + sortBy;
        } else if (sortBy.equals(Geonet.SearchResult.SortBy.SCALE_DENOMINATOR)) {
            sortType = SortField.Type.INT;
        } else if (sortBy.equals(Geonet.SearchResult.SortBy.DATE)
        		|| sortBy.equals(Geonet.SearchResult.SortBy.TITLE)) {
            sortBy = "_" + sortBy;
        }
        if(Log.isDebugEnabled(Geonet.SEARCH_ENGINE))
            Log.debug(Geonet.SEARCH_ENGINE, "Sort by: " + sortBy + " order: " + sortOrder + " type: " + sortType);
        if (sortType == org.apache.lucene.search.SortField.Type.STRING) {
            if(searchLang != null) {
                return new SortField(sortBy, new CaseInsensitiveFieldComparatorSource(searchLang), sortOrder);
            } else {
                return new SortField(sortBy, CaseInsensitiveFieldComparatorSource.languageInsensitiveInstance(), sortOrder);
            }
        }
        return new SortField(sortBy, sortType, sortOrder);
    }

    /**
     * TODO javadoc.
     *
     * @param xmlQuery
     * @param analyzer
     * @param luceneConfig
     * @param langCode
     * @param requestedLanguageOnly
     * @return
     * @throws Exception
     */
    public static Query makeLocalisedQuery( Element xmlQuery, PerFieldAnalyzerWrapper analyzer,
                                            LuceneConfig luceneConfig, String langCode,
                                            SettingInfo.SearchRequestLanguage requestedLanguageOnly)
            throws Exception {
        Query returnValue = LuceneSearcher.makeQuery(xmlQuery, analyzer, luceneConfig);
        if(StringUtils.isNotEmpty(langCode)) {
            returnValue = LuceneQueryBuilder.addLocaleTerm(returnValue, langCode, requestedLanguageOnly);
        }
        if(Log.isDebugEnabled(Geonet.SEARCH_ENGINE))
            Log.debug(Geonet.SEARCH_ENGINE, "Lucene Query: " + returnValue.toString());
        return returnValue;
    }

    /**
     * Makes a new lucene query.
     *
     *  If the field to be queried is tokenized then this method applies
     *  the appropriate analyzer (see SearchManager) to the field.
     *
     * @param xmlQuery
     * @param analyzer
     * @param luceneConfig
     * @return
     * @throws Exception
     */
    private static Query makeQuery(Element xmlQuery, PerFieldAnalyzerWrapper analyzer, LuceneConfig luceneConfig) throws Exception {
        if(Log.isDebugEnabled(Geonet.SEARCH_ENGINE))
            Log.debug(Geonet.SEARCH_ENGINE, "MakeQuery input XML:\n" + Xml.getString(xmlQuery));
		String name = xmlQuery.getName();
		Query returnValue;

		Set<String> tokenizedFieldSet = luceneConfig.getTokenizedField();
        Map<String, LuceneConfigNumericField> numericFieldSet = luceneConfig.getNumericFields();
        if (name.equals("TermQuery"))
		{
			String fld = xmlQuery.getAttributeValue("fld");
            returnValue = LuceneSearcher.textFieldToken(xmlQuery.getAttributeValue("txt"), fld, xmlQuery.getAttributeValue("sim"), analyzer, tokenizedFieldSet);
		}
		else if (name.equals("FuzzyQuery"))
		{
			String fld = xmlQuery.getAttributeValue("fld");
            returnValue = LuceneSearcher.textFieldToken(xmlQuery.getAttributeValue("txt"), fld, xmlQuery.getAttributeValue("sim"), analyzer, tokenizedFieldSet);
		}
		else if (name.equals("PrefixQuery"))
		{
			String fld = xmlQuery.getAttributeValue("fld");
			String txt = LuceneSearcher.analyzeQueryText(fld, xmlQuery.getAttributeValue("txt"), analyzer, tokenizedFieldSet);
			returnValue = new PrefixQuery(new Term(fld, txt));
		}
		else if (name.equals("MatchAllDocsQuery"))
		{
            return new MatchAllDocsQuery();
		}
		else if (name.equals("WildcardQuery"))
		{
			String fld = xmlQuery.getAttributeValue("fld");
            returnValue = LuceneSearcher.textFieldToken(xmlQuery.getAttributeValue("txt"), fld, xmlQuery.getAttributeValue("sim"), analyzer, tokenizedFieldSet);
		}
		else if (name.equals("PhraseQuery"))
		{
			PhraseQuery query = new PhraseQuery();
            for (Object o : xmlQuery.getChildren()) {
                Element xmlTerm = (Element) o;
                String fld = xmlTerm.getAttributeValue("fld");
                String txt = LuceneSearcher.analyzeQueryText(fld, xmlTerm.getAttributeValue("txt"), analyzer, tokenizedFieldSet);
				if(txt.length() > 0) {
					query.add(new Term(fld, txt));
				}
            }
			returnValue = query;
		}
		else if (name.equals("RangeQuery"))
		{
			String  fld        = xmlQuery.getAttributeValue("fld");
			String  lowerTxt   = xmlQuery.getAttributeValue("lowerTxt");
			String  upperTxt   = xmlQuery.getAttributeValue("upperTxt");
			String  sInclusive = xmlQuery.getAttributeValue("inclusive");
			boolean inclusive  = "true".equals(sInclusive);

			LuceneConfigNumericField fieldConfig = numericFieldSet .get(fld);
			if (fieldConfig != null) {
				returnValue = LuceneQueryBuilder.buildNumericRangeQueryForType(fld, lowerTxt, upperTxt, inclusive, inclusive, fieldConfig.getType());
			} else {
				lowerTxt = (lowerTxt == null ? null : LuceneSearcher.analyzeQueryText(fld, lowerTxt, analyzer, tokenizedFieldSet));
				upperTxt = (upperTxt == null ? null : LuceneSearcher.analyzeQueryText(fld, upperTxt, analyzer, tokenizedFieldSet));

				returnValue = TermRangeQuery.newStringRange(fld, lowerTxt, upperTxt, inclusive, inclusive);
			}
		}
		else if (name.equals("DateRangeQuery"))
		{
			String  fld        = xmlQuery.getAttributeValue("fld");
			String  lowerTxt   = xmlQuery.getAttributeValue("lowerTxt");
			String  upperTxt   = xmlQuery.getAttributeValue("upperTxt");
			String  sInclusive = xmlQuery.getAttributeValue("inclusive");
			returnValue = new DateRangeQuery(fld, lowerTxt, upperTxt, sInclusive);
		}
		else if (name.equals("BooleanQuery"))
		{
			BooleanQuery query = new BooleanQuery();
            for (Object o : xmlQuery.getChildren()) {
                Element xmlBooleanClause = (Element) o;
                String sRequired = xmlBooleanClause.getAttributeValue("required");
                String sProhibited = xmlBooleanClause.getAttributeValue("prohibited");
                boolean required = sRequired != null && sRequired.equals("true");
                boolean prohibited = sProhibited != null && sProhibited.equals("true");
                BooleanClause.Occur occur = LuceneUtils.convertRequiredAndProhibitedToOccur(required, prohibited);
                @SuppressWarnings(value = "unchecked")
                List<Element> subQueries = xmlBooleanClause.getChildren();
                Element xmlSubQuery;
                if (subQueries != null && subQueries.size() != 0) {
                    xmlSubQuery = subQueries.get(0);

                     Query subQuery = LuceneSearcher.makeQuery(xmlSubQuery, analyzer, luceneConfig);

                    // If xmlSubQuery contains only a stopword the query produced is null. Protect against this
                    if (subQuery != null) {
                        query.add(subQuery, occur);
                    }
                }
            }
			BooleanQuery.setMaxClauseCount(16384); // FIXME: quick fix; using Filters should be better

			returnValue = query;
		}
		else throw new Exception("unknown lucene query type: " + name);

        if(Log.isDebugEnabled(Geonet.SEARCH_ENGINE))
            Log.debug(Geonet.SEARCH_ENGINE, "Lucene Query: " + ((returnValue != null)?returnValue.toString():""));
		return returnValue;
	}

    /**
     * TODO javadoc.
     *
     * @param string
     * @param luceneIndexField
     * @param similarity
     * @param analyzer
     * @param tokenizedFieldSet
     * @return
     */
    private static Query textFieldToken(String string, String luceneIndexField, String similarity,
                                    PerFieldAnalyzerWrapper analyzer, Set<String> tokenizedFieldSet) {
            if(string == null) {
                throw new IllegalArgumentException("Cannot create Lucene query for null string");
            }
            Query query = null;

            String analyzedString = "";
            // wildcards - preserve them by analyzing the parts of the search string around them separately
            // (this is because Lucene's StandardTokenizer would remove wildcards, but that's not what we want)
            if(string.indexOf('*') >= 0 || string.indexOf('?') >= 0) {
                WildCardStringAnalyzer wildCardStringAnalyzer = new WildCardStringAnalyzer();
                analyzedString = wildCardStringAnalyzer.analyze(string, luceneIndexField, analyzer, tokenizedFieldSet);
            }
            // no wildcards
            else {
                analyzedString = LuceneSearcher.analyzeQueryText(luceneIndexField, string, analyzer, tokenizedFieldSet);
            }

            return LuceneQueryBuilder.constructQueryFromAnalyzedString(string, luceneIndexField, similarity, query, analyzedString, tokenizedFieldSet);
        }



	/**
	 * Do Lucene search and optionally build a summary for the search.
	 *
	 * @param numHits	the maximum number of hits to collect
	 * @param startHit	the start hit to return in the TopDocs if not building summary
	 * @param endHit	the end hit to return in the TopDocs if not building summary
	 * @param langCode	the language code used by SummaryComparator
	 * @param summaryConfig	the summary configuration
	 * @param reader  reader
	 * @param query   query
	 * @param cFilter filter
	 * @param sort	the sort criteria
	 * @param taxonomyReader	A {@link TaxonomyReader} use to compute facets (ie. summary)
	 * @param buildSummary	true to build query summary element. Summary is stored in the second element of the returned Pair.
	 * @param trackDocScores	specifies whether document scores should be tracked and set on the results.
	 * @param trackMaxScore	specifies whether the query's maxScore should be tracked and set on the resulting TopDocs.
	 * @param docsScoredInOrder	specifies whether documents are scored in doc Id order or not by the given Scorer
	 * @return	the topDocs for the search. When building summary, topDocs will contains all search hits
	 * and need to be filtered to return only required hits according to search parameters.
	 *
	 * @throws Exception hmm
	 */
<<<<<<< HEAD
	public static Pair<TopDocs, Element> doSearchAndMakeSummary(int numHits, int startHit, int endHit, String langCode,
			Map<String, FacetConfig> summaryConfig, FacetsConfig facetConfiguration, IndexReader reader,
=======
	public static Pair<TopDocs, Element> doSearchAndMakeSummary(int numHits, int startHit, int endHit, String langCode, 
			SummaryType summaryConfig, FacetsConfig facetConfiguration, IndexReader reader,
>>>>>>> edebbeb4
			Query query, Filter cFilter, Sort sort, TaxonomyReader taxonomyReader, boolean buildSummary, boolean trackDocScores,
			boolean trackMaxScore, boolean docsScoredInOrder) throws Exception {
        if (Log.isDebugEnabled(Geonet.SEARCH_ENGINE)) {
            Log.debug(Geonet.SEARCH_ENGINE, "Build summary: " + buildSummary);
            Log.debug(Geonet.SEARCH_ENGINE, "Setting up the TFC with numHits " + numHits);
        }
		TopFieldCollector tfc = TopFieldCollector.create(sort, numHits, true, trackDocScores, trackMaxScore, docsScoredInOrder);

        if (query != null && reader != null ) {
            // too dangerous to do this only for logging, as it may throw NPE if Query was not constructed correctly
            // However if you need to see what Lucene queries are really used, print the rewritten query instead
            // Query rw = query.rewrite(reader);
            // System.out.println("Lucene query: " + rw.toString());
            if (Log.isDebugEnabled(Geonet.SEARCH_ENGINE)) {
                Log.debug(Geonet.SEARCH_ENGINE, "Lucene query: " + query.toString());
            }
        }
        IndexSearcher searcher = new IndexSearcher(reader);

        Element elSummary= new Element("summary");

        if (taxonomyReader != null && buildSummary) {
        	// configure facets from configuration file
        	FacetsCollector facetCollector = new FacetsCollector();

        	searcher.search(query, cFilter, MultiCollector.wrap(tfc, facetCollector));

        	try {
            	buildFacetSummary(elSummary, summaryConfig, facetConfiguration, facetCollector, taxonomyReader, langCode);
			} catch (Exception e) {
				e.printStackTrace();
				Log.warning(Geonet.FACET_ENGINE, "BuildFacetSummary error. " + e.getMessage());
			}

        } else {
            searcher.search(query, cFilter, tfc);
        }
		elSummary.setAttribute("count", tfc.getTotalHits()+"");
		elSummary.setAttribute("type", "local");
		if(Log.isDebugEnabled(Geonet.SEARCH_ENGINE)) {
            Log.debug(Geonet.SEARCH_ENGINE, " Get top docs from " + startHit + " ... " + endHit + " (total: " + tfc.getTotalHits() + ")");
		}
		TopDocs tdocs = tfc.topDocs(startHit, endHit);

		return Pair.read(tdocs,elSummary);
	}

	/**
	 * Create an XML summary from the search facets collector.
	 *
	 * @param elSummary	The element in which to add the facet report
	 * @param summaryConfigValues	The summary configuration
	 * @param facetCollector
	 * @param langCode
	 * @throws IOException
	 */
    private static void buildFacetSummary(Element elSummary,
            SummaryType summaryConfigValues,
            FacetsConfig facetConfiguration,
            FacetsCollector facetCollector, TaxonomyReader taxonomyReader,
            String langCode) throws IOException {
<<<<<<< HEAD
        DecimalFormat doubleFormat = new DecimalFormat("0");
        Map<String, ArrayIndexOutOfBoundsException> configurationErrors = Maps.newHashMap();
        for (Map.Entry<String, FacetConfig> fEntry : summaryConfigValues.entrySet()) {
            try {
                FacetConfig facetConfig = fEntry.getValue();
                String facetFieldName = facetConfig.getIndexKey() +
                                        SearchManager.FACET_FIELD_SUFFIX;
                OrdinalsReader ordsReader = new DocValuesOrdinalsReader(facetFieldName);
                Facets facets = new TaxonomyFacetCounts(ordsReader, taxonomyReader, facetConfiguration, facetCollector);

                FacetResult facetResults = facets.getTopChildren(facetConfig.getMax(), facetFieldName); // facetConfig.getIndexKey()
                if (facetResults != null) {
                    // Create the XML element for the response
                    String facetName = facetConfig.getPlural();
                    Element facetsSummaryElement = new Element(facetName);

                    // Get the optional translator for the facet
                    final Translator translator;
                    if (ServiceContext.get() != null) {
                        try {
                            ServiceContext context = ServiceContext.get();
                            translator = facetConfig.getTranslator(context, langCode);
                        } catch (Exception e) {
                            throw new RuntimeException(e);
                        }
                    } else {
                        translator = Translator.NULL_TRANSLATOR;
                    }


                    // Collecting all values and sort them
                    Map<String, Number> facetValues = new LinkedHashMap<String, Number>();
                    if (Log.isDebugEnabled(Geonet.FACET_ENGINE)) {
                        Log.debug(Geonet.FACET_ENGINE, facetName
                                                       + ":\tSorting facet by " + facetConfig.getSortBy().toString()
                                                       + " (" + facetConfig.getSortOrder().toString() + ")");
                    }

                    for (LabelAndValue result : facetResults.labelValues) {
                        facetValues.put(result.label, result.value);
                    }

                    List<Map.Entry<String, Number>> entries =
                            new ArrayList<Map.Entry<String, Number>>(facetValues.entrySet());
                    //No need for a custom comparator Lucene facet request is
                    // made by count descending order
                    if (LuceneConfig.Facet.SortBy.COUNT != facetConfig.getSortBy()) {
                        Comparator<Map.Entry<String, Number>> comparator;
                        if (LuceneConfig.Facet.SortBy.LABEL == facetConfig.getSortBy()) {
                            comparator = new Comparator<Map.Entry<String, Number>>() {

                                @Override
                                public int compare(Map.Entry<String, Number> o1, Map.Entry<String, Number> o2) {
                                    String label1 = null;
                                    String label2 = null;
                                    if (translator != null) {
                                        label1 = translator.translate(o1.getKey());
                                        label2 = translator.translate(o2.getKey());
                                    }
                                    if (label1 == null) {
                                        label1 = o1.getKey();
                                    }
                                    if (label2 == null) {
                                        label2 = o2.getKey();
                                    }
                                    return label1.compareTo(label2);
                                }
                            };
                        } else if (LuceneConfig.Facet.SortBy.NUMVALUE == facetConfig.getSortBy()) {
                            // Create a numeric comparator
                            comparator = new Comparator<Map.Entry<String, Number>>() {
                                public int compare(final Map.Entry<String, Number> e1, final Map.Entry<String, Number> e2) {
                                    try {
                                        Double d1 = Double.valueOf(e1.getKey());
                                        Double d2 = Double.valueOf(e2.getKey());

                                        return d1.compareTo(d2);
                                    } catch (NumberFormatException e) {
                                        // String comparison
                                        Log.warning(Geonet.FACET_ENGINE,
                                                "Failed to compare numeric values (" + e1.getKey() + " / " + e2.getKey()
                                                + ") for facet. Check sortBy option in summary configuration.");
                                        return e1.getKey().compareTo(e2.getKey());
                                    }
                                }
                            };
                        } else {
                            comparator = new Comparator<Map.Entry<String, Number>>() {
                                public int compare(final Map.Entry<String, Number> e1, final Map.Entry<String, Number> e2) {
                                    return e1.getKey().compareTo(e2.getKey());
                                }
                            };
                        }
                        Collections.sort(entries, comparator);


                        if (LuceneConfig.Facet.SortOrder.DESCENDING == facetConfig.getSortOrder()) {
                            Collections.reverse(entries);
                        }
                    }

                    for (Map.Entry<String, Number> entry : entries) {
                        String facetValue = entry.getKey();
                        String facetCount = doubleFormat.format(entry
                                .getValue());

                        if (Log.isDebugEnabled(Geonet.FACET_ENGINE)) {
                            Log.debug(Geonet.FACET_ENGINE, " - " + facetValue
                                                           + " (" + facetCount + ")");
                        }

                        String translatedValue = translator.translate(facetValue);

                        Element facetElement = new Element(facetConfig.getName());
                        facetElement.setAttribute("count", facetCount);
                        facetElement.setAttribute("name", facetValue);
                        if (translatedValue != null) {
                            facetElement.setAttribute("label", translatedValue);
                        }
                        facetsSummaryElement.addContent(facetElement);
                    }
                    elSummary.addContent(facetsSummaryElement);
                } else {
                    Log.debug(
                            Geonet.FACET_ENGINE,
                            "Null facet results for field " + facetConfig.getIndexKey());
                }
            } catch (ArrayIndexOutOfBoundsException e) {
                configurationErrors.put(fEntry.getValue().getName(), e);
            }
        }

        if (!configurationErrors.isEmpty()) {
            final StringBuilder message = new StringBuilder();
            message.append("Check facet configuration. \n").append(ArrayIndexOutOfBoundsException.class.getSimpleName()).
                    append(" errors are often caused when a facet is configured but does not exist in the taxonomy index. ").
                    append("The facets that have raised this error are: ");

            for (String facet : configurationErrors.keySet()) {
                message.append("\n  * ").append(facet);
            }
            Log.error(Geonet.FACET_ENGINE, message);
            configurationErrors.values().iterator().next().printStackTrace();
=======
        try {
            Format format = summaryConfigValues.getFormat();
            for (ItemConfig itemConfig : summaryConfigValues.getItems()) {
                OrdinalsReader ordsReader = new DocValuesOrdinalsReader(itemConfig.getDimension().getFacetFieldName());
                Facets facets = new TaxonomyFacetCounts(ordsReader, taxonomyReader, facetConfiguration, facetCollector);
                ItemBuilder builder = new ItemBuilder(itemConfig, langCode, facets, format);
                Element facetSummary = builder.build();
                elSummary.addContent(facetSummary);
            }
        } catch (ArrayIndexOutOfBoundsException e) {
            Log.error(
                    Geonet.FACET_ENGINE,
                    "Check facet configuration. This may happen when a facet is configured"
                            + " but does not exist in the taxonomy index. Error is: "
                            + e.getMessage(), e);
            e.printStackTrace();
>>>>>>> edebbeb4
        }
    }

	/**
	 * Retrieves metadata from the index . Used in metadata selection pdf print.
	 *
	 * @param us
	 * @param userGroups
	 * @param doc
	 * @param id
	 * @param searchLang
	 * @param multiLangSearchTerm
	 * @param dumpFields			dump only the fields define in {@link LuceneConfig#getDumpFields()}.
	 * @return
	 */
    private static Element getMetadataFromIndexForPdf(UserSession us, Set<Integer> userGroups, Document doc, String id, String
            searchLang, Set<String> multiLangSearchTerm, Map<String, String> dumpFields){
        Element md = LuceneSearcher.getMetadataFromIndex(doc, id, true, searchLang, multiLangSearchTerm, dumpFields);

        // Add download/dynamic privileges
        Element info = md.getChild(Edit.RootChild.INFO, Edit.NAMESPACE);

        if ( us.getProfile() == Profile.Administrator) {
            info.addContent(new Element(ReservedOperation.download.name()).setText("true"));
            info.addContent(new Element(ReservedOperation.dynamic.name()).setText("true"));

        } else {
            // Owner
            boolean isOwner = false;
            IndexableField[] values = doc.getFields(LuceneIndexField.OWNER);

            if (us.isAuthenticated()) {
                for (IndexableField f : values) {
                    if (f != null) {
                        if (us.getUserId().equals(f.stringValue())) {
                            isOwner = true;
                            break;
                        }
                    }
                }
            }

            if (isOwner) {
                info.addContent(new Element(ReservedOperation.download.name()).setText("true"));
                info.addContent(new Element(ReservedOperation.dynamic.name()).setText("true"));

            } else {
                // Download
                values = doc.getFields(LuceneIndexField._OP1);
                for (IndexableField f : values) {
                    if (f != null) {
                        if (userGroups.contains(Integer.parseInt(f.stringValue()))) {
                            info.addContent(new Element(ReservedOperation.download.name()).setText("true"));
                            break;
                        }
                    }
                }

                // Dynamic
                values = doc.getFields(LuceneIndexField._OP5);
                for (IndexableField f : values) {
                    if (f != null) {
                        if (userGroups.contains(Integer.parseInt(f.stringValue()))) {
                            info.addContent(new Element(ReservedOperation.dynamic.name()).setText("true"));
                            break;
                        }
                    }
                }
            }

        }


        return md;
    }

	/**
	 * Retrieves metadata from the index.
	 *
	 * @param doc
	 * @param id
	 * @param dumpAllField	If dumpFields is null and dumpAllField set to true, dump all index content.
	 * @param dumpFields	If not null, dump only the fields define in {@link LuceneConfig#getDumpFields()}.
	 * @return
	 */
	private static Element getMetadataFromIndex(Document doc, String id, boolean dumpAllField, String searchLang, Set<String> multiLangSearchTerm, Map<String, String> dumpFields){
        // Retrieve the info element
        String schema     = doc.get("_schema");
        String source     = doc.get("_source");
        String uuid       = doc.get("_uuid");

        String createDate = doc.get("_createDate");
        if (createDate != null) createDate = createDate.toUpperCase();
        String changeDate = doc.get("_changeDate");
        if (changeDate != null) changeDate = changeDate.toUpperCase();

        // Root element is using root element name if not using only the index content (ie. dumpAllField)
        // probably because the XSL need that info later ?
        Element md = new Element("metadata");

        Element info = new Element(Edit.RootChild.INFO, Edit.NAMESPACE);

        addElement(info, Edit.Info.Elem.ID,          id);
        addElement(info, Edit.Info.Elem.UUID,        uuid);
        addElement(info, Edit.Info.Elem.SCHEMA,      schema);
        addElement(info, Edit.Info.Elem.CREATE_DATE, createDate);
        addElement(info, Edit.Info.Elem.CHANGE_DATE, changeDate);
        addElement(info, Edit.Info.Elem.SOURCE,      source);

        HashSet<String> addedTranslation = new HashSet<String>();
        if ((dumpAllField || dumpFields != null) && searchLang != null && multiLangSearchTerm != null) {
            // get the translated fields and dump those instead of the non-translated
            for (String fieldName : multiLangSearchTerm) {
                IndexableField[] values = doc.getFields(LuceneConfig.multilingualSortFieldName(fieldName, searchLang));
                for (IndexableField f : values) {
                    if(f != null) {
                        String stringValue = f.stringValue();
                        if(!stringValue.trim().isEmpty()) {
                            addedTranslation.add(fieldName);
                            md.addContent(new Element(dumpFields.get(fieldName)).setText(stringValue));
                        }
                    }
                }
            }
        }
        if(addedTranslation.isEmpty()) {
            addedTranslation = null;
        }
        if (dumpFields != null) {
            for (Map.Entry<String, String> entry : dumpFields.entrySet()) {
                String fieldName = entry.getKey();
                IndexableField[] values = doc.getFields(fieldName);
                for (IndexableField f : values) {
                    if (f != null) {
                        if(addedTranslation == null || !addedTranslation.contains(fieldName)) {
                            md.addContent(new Element(entry.getValue()).setText(f.stringValue()));
                        }
                    }
                }
            }
        }
        else {
	        List<IndexableField> fields = doc.getFields();
            for (IndexableField field : fields) {
                String fieldName = field.name();
                String fieldValue = field.stringValue();

                // Dump the categories to the info element
                if (fieldName.equals("_cat")) {
                    addElement(info, Edit.Info.Elem.CATEGORY, fieldValue);
                } else if (dumpAllField && (addedTranslation == null || !addedTranslation.contains(fieldName))) {
                    // And all other field to the root element in dump all mode
                    md.addContent(new Element(fieldName).setText(fieldValue));
                }
            }
        }
        md.addContent(info);
        return md;
	}

	/**
	 * <p>
	 * Gets all metadata uuids in current searcher.
	 * </p>
	 *
	 * @param maxHits max hits
	 * @return current searcher result in "fast" mode
	 *
	 * @throws Exception hmm
	 */
    public List<String> getAllUuids(int maxHits, ServiceContext context) throws Exception {
        List<String> response = new ArrayList<String>();
		TopDocs tdocs = performQuery(context, 0, maxHits, false);

        IndexAndTaxonomy indexAndTaxonomy = _sm.getIndexReader(_language.presentationLanguage, _versionToken);
        _versionToken = indexAndTaxonomy.version;
        try {
            for ( ScoreDoc sdoc : tdocs.scoreDocs ) {
                DocumentStoredFieldVisitor docVisitor = new DocumentStoredFieldVisitor("_uuid");
                indexAndTaxonomy.indexReader.document(sdoc.doc, docVisitor);
                Document doc = docVisitor.getDocument();
                String uuid = doc.get("_uuid");
                if (uuid != null) response.add(uuid);
            }
        } finally {
            _sm.releaseIndexReader(indexAndTaxonomy);
        }
        return response;
    }

    /**
     * <p>
     * Gets all metadata info as a int Map in current searcher.
     * </p>
     *
     *
     * @param context
     * @param maxHits
     * @return
     * @throws Exception
     */
    public Map<Integer,Metadata> getAllMdInfo(ServiceContext context, int maxHits) throws Exception {

      Map<Integer,Metadata> response = new HashMap<Integer,Metadata>();
      TopDocs tdocs = performQuery(context, 0, maxHits, false);
      IndexAndTaxonomy indexAndTaxonomy = _sm.getIndexReader(_language.presentationLanguage, _versionToken);
      _versionToken = indexAndTaxonomy.version;
      try {
          for ( ScoreDoc sdoc : tdocs.scoreDocs ) {
              DocumentStoredFieldVisitor docVisitor = new DocumentStoredFieldVisitor("_id", "_root", "_schema", "_createDate", "_changeDate",
                      "_source", "_isTemplate", "_title", "_uuid", "_isHarvested", "_owner", "_groupOwner");
              indexAndTaxonomy.indexReader.document(sdoc.doc, docVisitor);
              Document doc = docVisitor.getDocument();

              Metadata mdInfo = Metadata.createFromLuceneIndexDocument(doc);
              response.put(mdInfo.getId(), mdInfo);
          }
      } finally {
          _sm.releaseIndexReader(indexAndTaxonomy);
      }
      return response;
    }

    /**
     * Searches in Lucene index and return Lucene index field value. Metadata records is retrieved based on its uuid.
     *
     * @param priorityLang
     * @param id
     * @param fieldname
     * @return
     * @throws Exception
     */
    public static String getMetadataFromIndex(String priorityLang, String id, String fieldname) throws Exception {
            return LuceneSearcher.getMetadataFromIndex(priorityLang, id, Collections.singleton(fieldname)).get(fieldname);
    }

    /**
     * TODO javadoc.
     *
     * @param priorityLang
     * @param id
     * @param fieldname
     * @return
     * @throws Exception
     */
    public static String getMetadataFromIndexById(String priorityLang, String id, String fieldname) throws Exception {
            return LuceneSearcher.getMetadataFromIndex(priorityLang, "_id", id, Collections.singleton(fieldname)).get(fieldname);
    }

    /**
     * TODO javadoc.
     *
     * @param priorityLang
     * @param uuid
     * @param fieldnames
     * @return
     * @throws Exception
     */
    private static Map<String,String> getMetadataFromIndex(String priorityLang, String uuid, Set<String> fieldnames) throws Exception {
        return LuceneSearcher.getMetadataFromIndex(priorityLang, "_uuid", uuid, fieldnames);
    }

    public static Map<String,String> getMetadataFromIndex(String priorityLang, String idField, String id, Set<String> fieldnames) throws Exception {
        Map<String,Map<String,String>> results = LuceneSearcher.getAllMetadataFromIndexFor(priorityLang, idField, id, fieldnames, false);
        if (results.size() == 1) {
            return results.values().iterator().next();
        } else {
            return new HashMap<String, String>();
        }
    }
    /**
     * Get Lucene index fields for matching records
     *
     * @param priorityLang  Preferred index language to use.
     * @param field   Field to search for (eg. _uuid)
     * @param value    Value to search for
     * @param returnFields    Fields to return
     * @param checkAllHits If false, only the first match is analyzed for returned field.
     * Set to true when searching on uuid field and only one record is expected.
     *
     * @return
     * @throws Exception
     */
    public static Map<String,Map<String,String>> getAllMetadataFromIndexFor(String priorityLang, String field, String value, Set<String> returnFields, boolean checkAllHits) throws Exception {
        final IndexAndTaxonomy indexAndTaxonomy;
        final SearchManager searchmanager;
        ServiceContext context = ServiceContext.get();
        GeonetworkMultiReader reader;
        if (context != null) {
            GeonetContext gc = (GeonetContext) context.getHandlerContext(Geonet.CONTEXT_NAME);
            searchmanager = gc.getBean(SearchManager.class);
            indexAndTaxonomy = searchmanager.getNewIndexReader(priorityLang);
            reader = indexAndTaxonomy.indexReader;
        } else {
            throw new IllegalStateException("There needs to be a ServiceContext in the thread local for this thread");
        }

        Map<String, Map<String, String>> records = new HashMap<String, Map<String, String>>();

        try {
            IndexSearcher searcher = new IndexSearcher(reader);
            TermQuery query = new TermQuery(new Term(field, value));
            SettingInfo settingInfo = searchmanager.getSettingInfo();
            boolean sortRequestedLanguageOnTop = settingInfo.getRequestedLanguageOnTop();
            if(Log.isDebugEnabled(Geonet.LUCENE))
                Log.debug(Geonet.LUCENE, "sortRequestedLanguageOnTop: " + sortRequestedLanguageOnTop);

            int numberOfHits = 1;
            int counter = 0;
            if (checkAllHits) {
                numberOfHits = Integer.MAX_VALUE;
            }
            Sort sort = LuceneSearcher.makeSort(Collections.<Pair<String, Boolean>>emptyList(), priorityLang, sortRequestedLanguageOnTop);
            Filter filter = NoFilterFilter.instance();
            TopDocs tdocs = searcher.search(query, filter, numberOfHits, sort);

            for( ScoreDoc sdoc : tdocs.scoreDocs ) {
                Map<String, String> values = new HashMap<String, String>();

                DocumentStoredFieldVisitor docVisitor = new DocumentStoredFieldVisitor(returnFields);
                reader.document(sdoc.doc, docVisitor);
                Document doc = docVisitor.getDocument();

                for( String fieldname : returnFields ) {
                    values.put(fieldname, doc.get(fieldname));
                }

                records.put(String.valueOf(counter), values);
                counter ++;
            }

        } catch (CorruptIndexException e) {
            // TODO: handle exception
            Log.error(Geonet.LUCENE, e.getMessage());
        }
        catch (IOException e) {
            // TODO: handle exception
            Log.error(Geonet.LUCENE, e.getMessage());
        } finally {
            searchmanager.releaseIndexReader(indexAndTaxonomy);
        }
        return records;
    }

    /**
     * TODO javadoc.
     *
     * @param field
     * @param aText
     * @param analyzer
     * @param tokenizedFieldSet
     * @return
     */
	protected static String analyzeQueryText(String field, String aText, PerFieldAnalyzerWrapper analyzer, Set<String> tokenizedFieldSet) {
        if(Log.isDebugEnabled(Geonet.SEARCH_ENGINE))
            Log.debug(Geonet.SEARCH_ENGINE, "Analyze field "+field+" : "+aText);
		if (tokenizedFieldSet.contains(field)) {
			String analyzedText = LuceneSearcher.analyzeText(field, aText, analyzer);
            if(Log.isDebugEnabled(Geonet.SEARCH_ENGINE))
                Log.debug(Geonet.SEARCH_ENGINE, "Analyzed text is "+analyzedText);
			return analyzedText;
		}
        else return aText;
	}

    /**
     * Splits text into tokens using the Analyzer that is matched to the field.
     * @param field
     * @param requestStr
     * @param a
     * @return
     */
	public static String analyzeText(String field, String requestStr, PerFieldAnalyzerWrapper a) {

		boolean phrase = false;
		if ((requestStr.startsWith("\"") && requestStr.endsWith("\""))) {
            phrase = true;
        }


		List<String> tokenList = new ArrayList<String>();
        TokenStream ts = null;
        try {
		    ts = a.tokenStream(field, new StringReader(requestStr));
		    ts.reset();
		    CharTermAttribute termAtt = ts.addAttribute(CharTermAttribute.class);
			while (ts.incrementToken()) {
				String string = termAtt.toString();
                tokenList.add(string);
			}
		}
        catch (Exception e) {
            // TODO why swallow
			e.printStackTrace();
		} finally {
            if (ts != null) {
                try {
                    ts.close();
                } catch (IOException e) {
                    e.printStackTrace();
                }
            }
        }

		StringBuilder result = new StringBuilder();

		for (int i = 0;i < tokenList.size();i++) {
			if (i > 0) {
				result.append(" ");
				result.append(tokenList.get(i));
			}
            else {
				result.append(tokenList.get(i));
			}
		}
		String outStr = result.toString();
		if (phrase) {
            outStr = "\"" + outStr + "\"";
        }
		return outStr;
	}

    /**
     * Unused at the moment - but might be useful later.
     * @param aText
     * @param excludes
     * @return
     */
    public static String escapeLuceneChars(String aText, String excludes) {
     final StringBuilder result = new StringBuilder();
     final StringCharacterIterator iterator = new StringCharacterIterator(aText);
     char character =  iterator.current();
     while (character != CharacterIterator.DONE ) {
       if (character == '\\' && !excludes.contains("\\")) {
         result.append("\\");
       } else if (character == '!' && !excludes.contains("!")) {
         result.append("\\");
       } else if (character == '(' && !excludes.contains("(")) {
         result.append("\\");
       } else if (character == ')' && !excludes.contains(")")) {
         result.append("\\");
       } else if (character == '*' && !excludes.contains("*")) {
         result.append("\\");
       } else if (character == '+' && !excludes.contains("+")) {
         result.append("\\");
       } else if (character == '-' && !excludes.contains("-")) {
         result.append("\\");
       } else if (character == ':' && !excludes.contains(":")) {
         result.append("\\");
       } else if (character == '?' && !excludes.contains("?")) {
         result.append("\\");
       } else if (character == '[' && !excludes.contains("[")) {
         result.append("\\");
       } else if (character == ']' && !excludes.contains("]")) {
         result.append("\\");
       } else if (character == '^' && !excludes.contains("^")) {
         result.append("\\");
       } else if (character == '{' && !excludes.contains("{")) {
         result.append("\\");
       } else if (character == '}' && !excludes.contains("}")) {
         result.append("\\");
       }
       result.append(character);
       character = iterator.next();
     }
        if(Log.isDebugEnabled(Geonet.SEARCH_ENGINE))
            Log.debug(Geonet.SEARCH_ENGINE, "Escaped: "+result.toString());
     return result.toString();
  }

    public static class LanguageSelection {
        public final String analyzerLanguage;
        public final String presentationLanguage;

        public LanguageSelection(String analyzerLanguage, String presentationLanguage) {
            this.analyzerLanguage = analyzerLanguage;
            this.presentationLanguage = presentationLanguage;
        }
    }
}<|MERGE_RESOLUTION|>--- conflicted
+++ resolved
@@ -39,11 +39,9 @@
 import org.apache.lucene.analysis.tokenattributes.CharTermAttribute;
 import org.apache.lucene.document.Document;
 import org.apache.lucene.document.DocumentStoredFieldVisitor;
-import org.apache.lucene.facet.FacetResult;
 import org.apache.lucene.facet.Facets;
 import org.apache.lucene.facet.FacetsCollector;
 import org.apache.lucene.facet.FacetsConfig;
-import org.apache.lucene.facet.LabelAndValue;
 import org.apache.lucene.facet.taxonomy.DocValuesOrdinalsReader;
 import org.apache.lucene.facet.taxonomy.OrdinalsReader;
 import org.apache.lucene.facet.taxonomy.TaxonomyFacetCounts;
@@ -81,7 +79,6 @@
 import org.fao.geonet.domain.Profile;
 import org.fao.geonet.domain.ReservedGroup;
 import org.fao.geonet.domain.ReservedOperation;
-import org.fao.geonet.exceptions.BadParameterEx;
 import org.fao.geonet.exceptions.UnAuthorizedException;
 import org.fao.geonet.kernel.AccessManager;
 import org.fao.geonet.kernel.DataManager;
@@ -114,11 +111,9 @@
 import java.util.Arrays;
 import java.util.Collection;
 import java.util.Collections;
-import java.util.Comparator;
 import java.util.HashMap;
 import java.util.HashSet;
 import java.util.Iterator;
-import java.util.LinkedHashMap;
 import java.util.List;
 import java.util.Map;
 import java.util.Set;
@@ -136,7 +131,7 @@
 	private Filter        _filter;
 	private Sort          _sort;
 	private Element       _elSummary;
-
+	
 	private int           _numHits;
     private LanguageSelection        _language;
 
@@ -144,7 +139,7 @@
 	private LuceneConfig _luceneConfig;
 	private String _boostQueryClass;
 
-
+	
 	/**
      * Filter geometry object WKT, used in the logger ugly way to store this object, as ChainedFilter API is a little bit cryptic to me...
 	 */
@@ -712,13 +707,13 @@
                     break;
                 }
                 requestedItems.add(_summaryConfig.get(item.trim()));
-            }
+                }
 
             _summaryConfig = new SummaryType(_summaryConfig.getName(), requestedItems);
         }
 
         _language = determineLanguage(srvContext, request, _sm.getSettingInfo());
-
+        
 		if (srvContext != null) {
             @SuppressWarnings("unchecked")
             List<Element> requestedGroups = request.getChildren(SearchParameter.GROUP);
@@ -730,7 +725,7 @@
                 (userSession.getProfile() != Profile.Administrator && userSession.isAuthenticated())) {
             	if(!CollectionUtils.isEmpty(requestedGroups)) {
                     for(Element group : requestedGroups) {
-                        if(! "".equals(group.getText())
+                        if(! "".equals(group.getText()) 
                         		&& ! userGroups.contains(Integer.valueOf(group.getText()))) {
                             throw new UnAuthorizedException("You are not authorized to do this.", null);
                         }
@@ -824,7 +819,7 @@
                 if(Log.isDebugEnabled(Geonet.SEARCH_ENGINE))
                     Log.debug(Geonet.SEARCH_ENGINE, "XML QUERY:\n"+ Xml.getString(xmlQuery));
 				_query = LuceneSearcher.makeLocalisedQuery(xmlQuery, SearchManager.getAnalyzer(_language.analyzerLanguage, true), _luceneConfig, _language.presentationLanguage, requestedLanguageOnly);
-			}
+			} 
             else {
 		        // Construct Lucene query (Java)
                 if(Log.isDebugEnabled(Geonet.LUCENE))
@@ -854,11 +849,11 @@
                     if(Log.isDebugEnabled(Geonet.SEARCH_ENGINE)) {
                         Log.debug(Geonet.SEARCH_ENGINE, "Create boosting query:" + _boostQueryClass);
                     }
-
+                    
 					@SuppressWarnings("unchecked")
                     Class<Query> boostClass = (Class<Query>) Class.forName(_boostQueryClass);
-					Class<?>[] clTypesArray = _luceneConfig.getBoostQueryParameterClass();
-					Object[] inParamsArray = _luceneConfig.getBoostQueryParameter();
+					Class<?>[] clTypesArray = _luceneConfig.getBoostQueryParameterClass();				
+					Object[] inParamsArray = _luceneConfig.getBoostQueryParameter(); 
 
 					Class<?>[] clTypesArrayAll = new Class[clTypesArray.length + 1];
 					clTypesArrayAll[0] = Class.forName("org.apache.lucene.search.Query");
@@ -873,16 +868,16 @@
 						Constructor<Query> c = boostClass.getConstructor(clTypesArrayAll);
 						_query = c.newInstance(inParamsArrayAll);
 					} catch (Exception e) {
-						Log.warning(Geonet.SEARCH_ENGINE, " Failed to create boosting query: " + e.getMessage()
+						Log.warning(Geonet.SEARCH_ENGINE, " Failed to create boosting query: " + e.getMessage() 
 								+ ". Check Lucene configuration");
 						e.printStackTrace();
-					}
+					}	
 				} catch (Exception e1) {
 					Log.warning(Geonet.SEARCH_ENGINE, " Error on boosting query initialization: " + e1.getMessage()
 							+ ". Check Lucene configuration");
 				}
 			}
-
+			
 		    // Use RegionsData rather than fetching from the DB everytime
 		    //
 		    //request.addContent(Lib.db.select(dbms, "Regions", "region"));
@@ -1296,10 +1291,10 @@
         }
 
 
-
+	
 	/**
 	 * Do Lucene search and optionally build a summary for the search.
-	 *
+	 * 
 	 * @param numHits	the maximum number of hits to collect
 	 * @param startHit	the start hit to return in the TopDocs if not building summary
 	 * @param endHit	the end hit to return in the TopDocs if not building summary
@@ -1311,21 +1306,16 @@
 	 * @param sort	the sort criteria
 	 * @param taxonomyReader	A {@link TaxonomyReader} use to compute facets (ie. summary)
 	 * @param buildSummary	true to build query summary element. Summary is stored in the second element of the returned Pair.
-	 * @param trackDocScores	specifies whether document scores should be tracked and set on the results.
+	 * @param trackDocScores	specifies whether document scores should be tracked and set on the results. 
 	 * @param trackMaxScore	specifies whether the query's maxScore should be tracked and set on the resulting TopDocs.
 	 * @param docsScoredInOrder	specifies whether documents are scored in doc Id order or not by the given Scorer
 	 * @return	the topDocs for the search. When building summary, topDocs will contains all search hits
 	 * and need to be filtered to return only required hits according to search parameters.
-	 *
+	 * 
 	 * @throws Exception hmm
 	 */
-<<<<<<< HEAD
-	public static Pair<TopDocs, Element> doSearchAndMakeSummary(int numHits, int startHit, int endHit, String langCode,
-			Map<String, FacetConfig> summaryConfig, FacetsConfig facetConfiguration, IndexReader reader,
-=======
 	public static Pair<TopDocs, Element> doSearchAndMakeSummary(int numHits, int startHit, int endHit, String langCode, 
 			SummaryType summaryConfig, FacetsConfig facetConfiguration, IndexReader reader,
->>>>>>> edebbeb4
 			Query query, Filter cFilter, Sort sort, TaxonomyReader taxonomyReader, boolean buildSummary, boolean trackDocScores,
 			boolean trackMaxScore, boolean docsScoredInOrder) throws Exception {
         if (Log.isDebugEnabled(Geonet.SEARCH_ENGINE)) {
@@ -1359,7 +1349,7 @@
 				e.printStackTrace();
 				Log.warning(Geonet.FACET_ENGINE, "BuildFacetSummary error. " + e.getMessage());
 			}
-
+			
         } else {
             searcher.search(query, cFilter, tfc);
         }
@@ -1375,11 +1365,11 @@
 
 	/**
 	 * Create an XML summary from the search facets collector.
-	 *
+	 * 
 	 * @param elSummary	The element in which to add the facet report
 	 * @param summaryConfigValues	The summary configuration
 	 * @param facetCollector
-	 * @param langCode
+	 * @param langCode 
 	 * @throws IOException
 	 */
     private static void buildFacetSummary(Element elSummary,
@@ -1387,137 +1377,18 @@
             FacetsConfig facetConfiguration,
             FacetsCollector facetCollector, TaxonomyReader taxonomyReader,
             String langCode) throws IOException {
-<<<<<<< HEAD
-        DecimalFormat doubleFormat = new DecimalFormat("0");
-        Map<String, ArrayIndexOutOfBoundsException> configurationErrors = Maps.newHashMap();
-        for (Map.Entry<String, FacetConfig> fEntry : summaryConfigValues.entrySet()) {
-            try {
-                FacetConfig facetConfig = fEntry.getValue();
-                String facetFieldName = facetConfig.getIndexKey() +
-                                        SearchManager.FACET_FIELD_SUFFIX;
-                OrdinalsReader ordsReader = new DocValuesOrdinalsReader(facetFieldName);
-                Facets facets = new TaxonomyFacetCounts(ordsReader, taxonomyReader, facetConfiguration, facetCollector);
-
-                FacetResult facetResults = facets.getTopChildren(facetConfig.getMax(), facetFieldName); // facetConfig.getIndexKey()
-                if (facetResults != null) {
-                    // Create the XML element for the response
-                    String facetName = facetConfig.getPlural();
-                    Element facetsSummaryElement = new Element(facetName);
-
-                    // Get the optional translator for the facet
-                    final Translator translator;
-                    if (ServiceContext.get() != null) {
-                        try {
-                            ServiceContext context = ServiceContext.get();
-                            translator = facetConfig.getTranslator(context, langCode);
-                        } catch (Exception e) {
-                            throw new RuntimeException(e);
-                        }
-                    } else {
-                        translator = Translator.NULL_TRANSLATOR;
-                    }
-
-
-                    // Collecting all values and sort them
-                    Map<String, Number> facetValues = new LinkedHashMap<String, Number>();
-                    if (Log.isDebugEnabled(Geonet.FACET_ENGINE)) {
-                        Log.debug(Geonet.FACET_ENGINE, facetName
-                                                       + ":\tSorting facet by " + facetConfig.getSortBy().toString()
-                                                       + " (" + facetConfig.getSortOrder().toString() + ")");
-                    }
-
-                    for (LabelAndValue result : facetResults.labelValues) {
-                        facetValues.put(result.label, result.value);
-                    }
-
-                    List<Map.Entry<String, Number>> entries =
-                            new ArrayList<Map.Entry<String, Number>>(facetValues.entrySet());
-                    //No need for a custom comparator Lucene facet request is
-                    // made by count descending order
-                    if (LuceneConfig.Facet.SortBy.COUNT != facetConfig.getSortBy()) {
-                        Comparator<Map.Entry<String, Number>> comparator;
-                        if (LuceneConfig.Facet.SortBy.LABEL == facetConfig.getSortBy()) {
-                            comparator = new Comparator<Map.Entry<String, Number>>() {
-
-                                @Override
-                                public int compare(Map.Entry<String, Number> o1, Map.Entry<String, Number> o2) {
-                                    String label1 = null;
-                                    String label2 = null;
-                                    if (translator != null) {
-                                        label1 = translator.translate(o1.getKey());
-                                        label2 = translator.translate(o2.getKey());
-                                    }
-                                    if (label1 == null) {
-                                        label1 = o1.getKey();
-                                    }
-                                    if (label2 == null) {
-                                        label2 = o2.getKey();
-                                    }
-                                    return label1.compareTo(label2);
-                                }
-                            };
-                        } else if (LuceneConfig.Facet.SortBy.NUMVALUE == facetConfig.getSortBy()) {
-                            // Create a numeric comparator
-                            comparator = new Comparator<Map.Entry<String, Number>>() {
-                                public int compare(final Map.Entry<String, Number> e1, final Map.Entry<String, Number> e2) {
-                                    try {
-                                        Double d1 = Double.valueOf(e1.getKey());
-                                        Double d2 = Double.valueOf(e2.getKey());
-
-                                        return d1.compareTo(d2);
-                                    } catch (NumberFormatException e) {
-                                        // String comparison
-                                        Log.warning(Geonet.FACET_ENGINE,
-                                                "Failed to compare numeric values (" + e1.getKey() + " / " + e2.getKey()
-                                                + ") for facet. Check sortBy option in summary configuration.");
-                                        return e1.getKey().compareTo(e2.getKey());
-                                    }
-                                }
-                            };
-                        } else {
-                            comparator = new Comparator<Map.Entry<String, Number>>() {
-                                public int compare(final Map.Entry<String, Number> e1, final Map.Entry<String, Number> e2) {
-                                    return e1.getKey().compareTo(e2.getKey());
-                                }
-                            };
-                        }
-                        Collections.sort(entries, comparator);
-
-
-                        if (LuceneConfig.Facet.SortOrder.DESCENDING == facetConfig.getSortOrder()) {
-                            Collections.reverse(entries);
-                        }
-                    }
-
-                    for (Map.Entry<String, Number> entry : entries) {
-                        String facetValue = entry.getKey();
-                        String facetCount = doubleFormat.format(entry
-                                .getValue());
-
-                        if (Log.isDebugEnabled(Geonet.FACET_ENGINE)) {
-                            Log.debug(Geonet.FACET_ENGINE, " - " + facetValue
-                                                           + " (" + facetCount + ")");
-                        }
-
-                        String translatedValue = translator.translate(facetValue);
-
-                        Element facetElement = new Element(facetConfig.getName());
-                        facetElement.setAttribute("count", facetCount);
-                        facetElement.setAttribute("name", facetValue);
-                        if (translatedValue != null) {
-                            facetElement.setAttribute("label", translatedValue);
-                        }
-                        facetsSummaryElement.addContent(facetElement);
-                    }
-                    elSummary.addContent(facetsSummaryElement);
-                } else {
-                    Log.debug(
-                            Geonet.FACET_ENGINE,
-                            "Null facet results for field " + facetConfig.getIndexKey());
-                }
-            } catch (ArrayIndexOutOfBoundsException e) {
-                configurationErrors.put(fEntry.getValue().getName(), e);
-            }
+            Format format = summaryConfigValues.getFormat();
+            Map<String, ArrayIndexOutOfBoundsException> configurationErrors = Maps.newHashMap();
+            for (ItemConfig itemConfig : summaryConfigValues.getItems()) {
+                try {
+                    OrdinalsReader ordsReader = new DocValuesOrdinalsReader(itemConfig.getDimension().getFacetFieldName());
+                    Facets facets = new TaxonomyFacetCounts(ordsReader, taxonomyReader, facetConfiguration, facetCollector);
+                    ItemBuilder builder = new ItemBuilder(itemConfig, langCode, facets, format);
+                    Element facetSummary = builder.build();
+                    elSummary.addContent(facetSummary);
+                } catch (ArrayIndexOutOfBoundsException e) {
+                    configurationErrors.put(itemConfig.getDimension().getFacetFieldName(), e);
+                }
         }
 
         if (!configurationErrors.isEmpty()) {
@@ -1531,24 +1402,6 @@
             }
             Log.error(Geonet.FACET_ENGINE, message);
             configurationErrors.values().iterator().next().printStackTrace();
-=======
-        try {
-            Format format = summaryConfigValues.getFormat();
-            for (ItemConfig itemConfig : summaryConfigValues.getItems()) {
-                OrdinalsReader ordsReader = new DocValuesOrdinalsReader(itemConfig.getDimension().getFacetFieldName());
-                Facets facets = new TaxonomyFacetCounts(ordsReader, taxonomyReader, facetConfiguration, facetCollector);
-                ItemBuilder builder = new ItemBuilder(itemConfig, langCode, facets, format);
-                Element facetSummary = builder.build();
-                elSummary.addContent(facetSummary);
-            }
-        } catch (ArrayIndexOutOfBoundsException e) {
-            Log.error(
-                    Geonet.FACET_ENGINE,
-                    "Check facet configuration. This may happen when a facet is configured"
-                            + " but does not exist in the taxonomy index. Error is: "
-                            + e.getMessage(), e);
-            e.printStackTrace();
->>>>>>> edebbeb4
         }
     }
 
@@ -1810,7 +1663,7 @@
     private static Map<String,String> getMetadataFromIndex(String priorityLang, String uuid, Set<String> fieldnames) throws Exception {
         return LuceneSearcher.getMetadataFromIndex(priorityLang, "_uuid", uuid, fieldnames);
     }
-
+    
     public static Map<String,String> getMetadataFromIndex(String priorityLang, String idField, String id, Set<String> fieldnames) throws Exception {
         Map<String,Map<String,String>> results = LuceneSearcher.getAllMetadataFromIndexFor(priorityLang, idField, id, fieldnames, false);
         if (results.size() == 1) {
