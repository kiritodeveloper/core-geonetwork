//==============================================================================
//===	Copyright (C) 2001-2010 Food and Agriculture Organization of the
//===	United Nations (FAO-UN), United Nations World Food Programme (WFP)
//===	and United Nations Environment Programme (UNEP)
//===
//===	This program is free software; you can redistribute it and/or modify
//===	it under the terms of the GNU General Public License as published by
//===	the Free Software Foundation; either version 2 of the License, or (at
//===	your option) any later version.
//===
//===	This program is distributed in the hope that it will be useful, but
//===	WITHOUT ANY WARRANTY; without even the implied warranty of
//===	MERCHANTABILITY or FITNESS FOR A PARTICULAR PURPOSE. See the GNU
//===	General Public License for more details.
//===
//===	You should have received a copy of the GNU General Public License
//===	along with this program; if not, write to the Free Software
//===	Foundation, Inc., 51 Franklin St, Fifth Floor, Boston, MA 02110-1301, USA
//===
//===	Contact: Jeroen Ticheler - FAO - Viale delle Terme di Caracalla 2,
//===	Rome - Italy. email: geonetwork@osgeo.org
//==============================================================================

package org.fao.geonet.kernel.search;

import java.io.UnsupportedEncodingException;
import java.net.URLDecoder;
import java.util.Arrays;
import java.util.HashMap;
import java.util.LinkedHashMap;
import java.util.LinkedHashSet;
import java.util.List;
import java.util.Map;
import java.util.Set;

import org.apache.commons.lang.StringUtils;
import org.fao.geonet.constants.Geonet;
import org.jdom.Element;

/**
 * Search parameters that can be provided by a search client.
 *
 * @author heikki doeleman
 * @author francois prunayre
 */
public class UserQueryInput {

    /**
     * List of fields which MUST not be control by user. Those fields are always removed from the
     * request.
     */
    public static final List<String> SECURITY_FIELDS = Arrays.asList(
        SearchParameter.OWNER,
        SearchParameter.ISADMIN,
        SearchParameter.ISREVIEWER,
        SearchParameter.ISUSERADMIN);

    /**
     * Don't take into account those field in search (those field are not indexed but are search
     * options).
     *
     * TODO : move to lucene-config.xml because those fields depends on the client
     */
    public static final List<String> RESERVED_FIELDS = Arrays.asList(
<<<<<<< HEAD
        SearchParameter.GROUP,
        Geonet.SearchResult.FAST,
        Geonet.SearchResult.SORT_BY,
        Geonet.SearchResult.SORT_ORDER,
        Geonet.SearchResult.REMOTE,
        Geonet.SearchResult.EXTENDED,
        Geonet.SearchResult.INTERMAP,
        Geonet.SearchResult.HITS_PER_PAGE,
        Geonet.SearchResult.GEOMETRY,
        Geonet.SearchResult.TIMEOUT,
        Geonet.SearchResult.OUTPUT,
        Geonet.SearchResult.SUMMARY_ONLY,
        Geonet.SearchResult.BUILD_SUMMARY,
        Geonet.SearchResult.REQUESTED_LANGUAGE,
        "region_simple", "attrset", "mode",
        "region", "from", "to", "hitsperpage", "georss"
    );
    /**
     * List of fields to exclude from language detection. TODO: should be lucene-config.xml
     */
    public static final List<String> NO_TEXT_FIELDS = Arrays.asList(
        SearchParameter.UUID,
        SearchParameter.PARENTUUID,
        SearchParameter.OPERATESON,
        SearchParameter._SCHEMA,
        SearchParameter.ROOT,
        SearchParameter.ISTEMPLATE,
        SearchParameter.RESULTTYPE,
        SearchParameter.RELATION,
        SearchParameter.SITEID,
        SearchParameter.TYPE,
        SearchParameter.HASFEATURECAT
    );
    // TODO Improve and move to config-lucene.xml in order to be able
    // to add range field from configuration
    public static final List<String> RANGE_QUERY_FIELDS = Arrays.asList(
        SearchParameter.DATEFROM,
        SearchParameter.DATETO,
        SearchParameter.REVISIONDATEFROM,
        SearchParameter.REVISIONDATETO,
        SearchParameter.PUBLICATIONDATEFROM,
        SearchParameter.PUBLICATIONDATETO,
        SearchParameter.DENOMINATORFROM,
        SearchParameter.DENOMINATORTO,
        SearchParameter.DENOMINATOR,
        SearchParameter.CREATIONDATEFROM,
        SearchParameter.CREATIONDATETO);
    /**
     * TODO : use enum instead ?
     */
    private static final List<String> RANGE_FIELDS = Arrays.asList(
        LuceneIndexField.CHANGE_DATE,
        LuceneIndexField.REVISION_DATE,
        LuceneIndexField.PUBLICATION_DATE,
        LuceneIndexField.CREATE_DATE,
        LuceneIndexField.DENOMINATOR);
    private static final List<String> RANGE_FIELDS_FROM = Arrays.asList(
        SearchParameter.DATEFROM,
        SearchParameter.REVISIONDATEFROM,
        SearchParameter.PUBLICATIONDATEFROM,
        SearchParameter.CREATIONDATEFROM,
        SearchParameter.DENOMINATORFROM);
    private static final List<String> RANGE_FIELDS_TO = Arrays.asList(
        SearchParameter.DATETO,
        SearchParameter.REVISIONDATETO,
        SearchParameter.PUBLICATIONDATETO,
        SearchParameter.CREATIONDATETO,
        SearchParameter.DENOMINATORTO);
=======
            SearchParameter.GROUP, 
            Geonet.SearchResult.FAST, 
            Geonet.SearchResult.SORT_BY,
            Geonet.SearchResult.SORT_ORDER,
            Geonet.SearchResult.EXTENDED, 
            Geonet.SearchResult.INTERMAP, 
            Geonet.SearchResult.HITS_PER_PAGE, 
            Geonet.SearchResult.GEOMETRY,
            Geonet.SearchResult.OUTPUT,
            Geonet.SearchResult.SUMMARY_ONLY, 
            Geonet.SearchResult.BUILD_SUMMARY,
            Geonet.SearchResult.REQUESTED_LANGUAGE,
            "region_simple", "attrset", "mode", 
            "region", "from", "to", "hitsperpage", "georss"
            );

    private String similarity;
    private String editable;
>>>>>>> eaed0602
    private static Map<String, String> searchParamToLuceneField = new LinkedHashMap<String, String>();

    static {
        // Populate map for search parameter to Lucene mapping
        searchParamToLuceneField.put(SearchParameter.SITEID, LuceneIndexField.SOURCE);
        searchParamToLuceneField.put(SearchParameter.INSPIRE, LuceneIndexField.INSPIRE_CAT);
        searchParamToLuceneField.put(SearchParameter.THEMEKEY, LuceneIndexField.KEYWORD);
        searchParamToLuceneField.put(SearchParameter.TOPICCATEGORY, LuceneIndexField.TOPIC_CATEGORY);
        searchParamToLuceneField.put(SearchParameter.CATEGORY, LuceneIndexField.CAT);
        searchParamToLuceneField.put(SearchParameter.OP_VIEW, LuceneIndexField._OP0);
        searchParamToLuceneField.put(SearchParameter.OP_DOWNLOAD, LuceneIndexField._OP1);
        searchParamToLuceneField.put(SearchParameter.OP_EDITING, LuceneIndexField._OP2);
        searchParamToLuceneField.put(SearchParameter.OP_NOTIFY, LuceneIndexField._OP3);
        searchParamToLuceneField.put(SearchParameter.OP_DYNAMIC, LuceneIndexField._OP5);
        searchParamToLuceneField.put(SearchParameter.OP_FEATURED, LuceneIndexField._OP6);
    }

    private String similarity;
    private String editable;
    private Map<String, Set<String>> searchCriteria = new LinkedHashMap<String, Set<String>>();
    private Map<String, Set<String>> searchPrivilegeCriteria = new LinkedHashMap<String, Set<String>>();
    private Map<String, String> searchOption = new LinkedHashMap<String, String>();
    private Set<String> facetQueries = new LinkedHashSet<String>();

    /**
     * Creates this from a JDOM element.
     *
     * @param jdom input
     */
    public UserQueryInput(Element jdom) {

        // Done in LuceneSearcher#computeQuery
        // protectRequest(jdom);

        for (Object e : jdom.getChildren()) {
            if (e instanceof Element) {
                Element node = (Element) e;
                String nodeName = node.getName();
                String nodeValue = StringUtils.trim(node.getText());
                if (SearchParameter.SIMILARITY.equals(nodeName)) {
                    setSimilarity(jdom.getChildText(SearchParameter.SIMILARITY));
                } else if (Geonet.SearchResult.EXTRA_DUMP_FIELDS.equals(nodeName)) {
                    // ignore this.  it is for presentation
                } else {
                    if (StringUtils.isNotBlank(nodeValue)) {
                        // Handles operation parameters. These parameters are safe, because
                        // the fields have been sanitized before (in LuceneSearcher.java:713)
                        if (nodeName.startsWith("_operation")) {
                            addValues(searchCriteria, searchParamToLuceneField.get(nodeName), nodeValue);
                        } else if (SECURITY_FIELDS.contains(nodeName) || nodeName.contains("_op")) {
                            addValues(searchPrivilegeCriteria, nodeName, nodeValue);
                        } else if (RESERVED_FIELDS.contains(nodeName)) {
                            searchOption.put(nodeName, nodeValue);
                        } else if (isFacetQuery(nodeName)) {
                            facetQueries.add(nodeValue);
                        } else {
                            // addValues(searchCriteria, nodeName, nodeValue);
                            // Rename search parameter to lucene index field
                            // when needed
                            addValues(
                                searchCriteria,
                                (searchParamToLuceneField
                                    .containsKey(nodeName) ? searchParamToLuceneField
                                    .get(nodeName) : nodeName),
                                nodeValue);

                        }
                    }
                }
            }
        }
    }

    /**
     * Return Lucene field name according to search parameter name.
     */
    public static String getRangeField(String searchFieldName) {
        // Do a range query for the search field itself (eg. denominator)
        if (RANGE_FIELDS.contains(searchFieldName)) {
            return searchFieldName;
        }
        if (RANGE_FIELDS_FROM.contains(searchFieldName)) {
            return RANGE_FIELDS.get(RANGE_FIELDS_FROM.indexOf(searchFieldName));
        }
        if (RANGE_FIELDS_TO.contains(searchFieldName)) {
            return RANGE_FIELDS.get(RANGE_FIELDS_TO.indexOf(searchFieldName));
        }
        return null;
    }

    public static String getTo(String fieldName) {
        return RANGE_FIELDS_TO.get(RANGE_FIELDS.indexOf(fieldName));
    }

    public static String getFrom(String fieldName) {
        return RANGE_FIELDS_FROM.get(RANGE_FIELDS.indexOf(fieldName));
    }

    /**
     * Return all search criteria.
     */
    public Map<String, Set<String>> getSearchCriteria() {
        return searchCriteria;
    }

    public Set<String> getFacetQueries() {
        return facetQueries;
    }

    /**
     * Return all search criteria except those which does not contains textual information like
     * identifiers or codelists (eg. UUID, PARENTUUID).
     *
     *
     * Those fields may be used for language detection.
     */
    public Map<String, Set<String>> getTextCriteria() {
        Map<String, Set<String>> textCriteria = new LinkedHashMap<String, Set<String>>();
        for (String criteria : searchCriteria.keySet()) {
            if (!NO_TEXT_FIELDS.contains(criteria)) {
                textCriteria.put(criteria, searchCriteria.get(criteria));
            }
        }
        return textCriteria;
    }

    public Map<String, Set<String>> getSearchPrivilegeCriteria() {
        return searchPrivilegeCriteria;
    }

    public Map<String, String> getSearchOption() {
        return searchOption;
    }

    /**
     * Is node a facet drilldown request
     */
    private boolean isFacetQuery(String nodeName) {
        return nodeName.equals(SearchParameter.FACET_QUERY);
    }

    /**
     * TODO javadoc.
     */
    private void addValues(Map<String, Set<String>> hash, String nodeName, String nodeValue) {
        Set<String> currentValues = searchCriteria.get(nodeName);

        try {
            if (currentValues == null) {
                Set<String> values = new LinkedHashSet<String>();
                values.add(URLDecoder.decode(nodeValue, "UTF-8"));
                hash.put(nodeName, values);
            } else {
                currentValues.add(URLDecoder.decode(nodeValue, "UTF-8"));
            }
        } catch (UnsupportedEncodingException e) {
            throw new RuntimeException(e);
        }
    }

    /**
     * @return a string representation of the object.
     */
    @Override
    public String toString() {
        StringBuilder text = new StringBuilder();
        addSearchCriteria(text);
        addFacetQueries(text);
        return text.toString();
    }

    public String getSimilarity() {
        return similarity;
    }

    public void setSimilarity(String similarity) {
        this.similarity = similarity;
    }

    public String getEditable() {
        return editable;
    }

    public void setEditable(String editable) {
        if (editable.equals("true")) {
            this.editable = editable;
        } else {
            this.editable = "false";
        }
    }

    private void addSearchCriteria(StringBuilder text) {
        for (Map.Entry<String, Set<String>> entry : searchCriteria.entrySet()) {
            String fieldName = (String) entry.getKey();
            Set<String> fieldValue = (Set<String>) entry.getValue();
            text.append(fieldName).append(":").append(fieldValue).append(" ");
        }
    }

    private void addFacetQueries(StringBuilder text) {
        for (String facetQuery : facetQueries) {
            text.append("facetQuery:").append(facetQuery).append(" ");
        }
    }
}<|MERGE_RESOLUTION|>--- conflicted
+++ resolved
@@ -62,17 +62,14 @@
      * TODO : move to lucene-config.xml because those fields depends on the client
      */
     public static final List<String> RESERVED_FIELDS = Arrays.asList(
-<<<<<<< HEAD
         SearchParameter.GROUP,
         Geonet.SearchResult.FAST,
         Geonet.SearchResult.SORT_BY,
         Geonet.SearchResult.SORT_ORDER,
-        Geonet.SearchResult.REMOTE,
         Geonet.SearchResult.EXTENDED,
         Geonet.SearchResult.INTERMAP,
         Geonet.SearchResult.HITS_PER_PAGE,
         Geonet.SearchResult.GEOMETRY,
-        Geonet.SearchResult.TIMEOUT,
         Geonet.SearchResult.OUTPUT,
         Geonet.SearchResult.SUMMARY_ONLY,
         Geonet.SearchResult.BUILD_SUMMARY,
@@ -131,26 +128,6 @@
         SearchParameter.PUBLICATIONDATETO,
         SearchParameter.CREATIONDATETO,
         SearchParameter.DENOMINATORTO);
-=======
-            SearchParameter.GROUP, 
-            Geonet.SearchResult.FAST, 
-            Geonet.SearchResult.SORT_BY,
-            Geonet.SearchResult.SORT_ORDER,
-            Geonet.SearchResult.EXTENDED, 
-            Geonet.SearchResult.INTERMAP, 
-            Geonet.SearchResult.HITS_PER_PAGE, 
-            Geonet.SearchResult.GEOMETRY,
-            Geonet.SearchResult.OUTPUT,
-            Geonet.SearchResult.SUMMARY_ONLY, 
-            Geonet.SearchResult.BUILD_SUMMARY,
-            Geonet.SearchResult.REQUESTED_LANGUAGE,
-            "region_simple", "attrset", "mode", 
-            "region", "from", "to", "hitsperpage", "georss"
-            );
-
-    private String similarity;
-    private String editable;
->>>>>>> eaed0602
     private static Map<String, String> searchParamToLuceneField = new LinkedHashMap<String, String>();
 
     static {
