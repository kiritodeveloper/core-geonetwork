/*
 * Copyright (C) 2001-2016 Food and Agriculture Organization of the
 * United Nations (FAO-UN), United Nations World Food Programme (WFP)
 * and United Nations Environment Programme (UNEP)
 *
 * This program is free software; you can redistribute it and/or modify
 * it under the terms of the GNU General Public License as published by
 * the Free Software Foundation; either version 2 of the License, or (at
 * your option) any later version.
 *
 * This program is distributed in the hope that it will be useful, but
 * WITHOUT ANY WARRANTY; without even the implied warranty of
 * MERCHANTABILITY or FITNESS FOR A PARTICULAR PURPOSE. See the GNU
 * General Public License for more details.
 *
 * You should have received a copy of the GNU General Public License
 * along with this program; if not, write to the Free Software
 * Foundation, Inc., 51 Franklin St, Fifth Floor, Boston, MA 02110-1301, USA
 *
 * Contact: Jeroen Ticheler - FAO - Viale delle Terme di Caracalla 2,
 * Rome - Italy. email: geonetwork@osgeo.org
 */

package org.fao.geonet.kernel.search;

<<<<<<< HEAD
import com.fasterxml.jackson.core.JsonProcessingException;
import com.fasterxml.jackson.databind.JsonNode;
import com.fasterxml.jackson.databind.ObjectMapper;
import com.fasterxml.jackson.databind.node.ArrayNode;
import com.fasterxml.jackson.databind.node.ObjectNode;
import com.google.gson.JsonElement;
import io.searchbox.client.JestResult;
import io.searchbox.core.BulkResult;
import io.searchbox.core.Get;
import io.searchbox.core.Search;
import io.searchbox.core.SearchResult;
import io.searchbox.indices.CreateIndex;
import io.searchbox.indices.DeleteIndex;
import io.searchbox.indices.IndicesExists;
import jeeves.server.UserSession;
import jeeves.server.context.ServiceContext;
import org.apache.commons.io.FileUtils;
=======
import com.fasterxml.jackson.databind.ObjectMapper;
import com.fasterxml.jackson.databind.node.ArrayNode;
import com.fasterxml.jackson.databind.node.ObjectNode;
import com.google.common.collect.ImmutableSet;
import com.google.gson.JsonElement;
import io.searchbox.client.JestResult;
import io.searchbox.core.Get;
import io.searchbox.core.Search;
import io.searchbox.core.SearchResult;
import jeeves.server.ServiceConfig;
import jeeves.server.UserSession;
import jeeves.server.context.ServiceContext;
>>>>>>> ab0366f5
import org.apache.commons.lang.StringUtils;
import org.fao.geonet.ApplicationContextHolder;
import org.fao.geonet.constants.Geonet;
import org.fao.geonet.domain.AbstractMetadata;
import org.fao.geonet.domain.ISODate;
import org.fao.geonet.domain.Metadata;
import org.fao.geonet.domain.MetadataType;
import org.fao.geonet.index.es.EsClient;
import org.fao.geonet.kernel.DataManager;
import org.fao.geonet.kernel.GeonetworkDataDirectory;
import org.fao.geonet.kernel.SelectionManager;
import org.fao.geonet.kernel.datamanager.IMetadataUtils;
<<<<<<< HEAD
=======
import org.fao.geonet.kernel.setting.SettingManager;
>>>>>>> ab0366f5
import org.fao.geonet.repository.specification.MetadataSpecs;
import org.fao.geonet.utils.Xml;
import org.jdom.Element;
import org.jdom.JDOMException;
import org.slf4j.Logger;
import org.slf4j.LoggerFactory;
import org.springframework.beans.factory.annotation.Autowired;
import org.springframework.beans.factory.annotation.Value;
import org.springframework.data.jpa.domain.Specifications;

<<<<<<< HEAD
import java.io.FileNotFoundException;
import java.io.IOException;
import java.nio.file.Files;
import java.nio.file.Path;
import java.util.*;

import static org.fao.geonet.kernel.search.IndexFields.SOURCE_CATALOGUE;
=======
import java.io.IOException;
import java.nio.file.Files;
import java.nio.file.Path;
import java.util.ArrayList;
import java.util.Calendar;
import java.util.HashMap;
import java.util.HashSet;
import java.util.Iterator;
import java.util.List;
import java.util.Map;
import java.util.Set;

>>>>>>> ab0366f5

public class EsSearchManager implements ISearchManager {
    private static final Logger LOGGER = LoggerFactory.getLogger(Geonet.INDEX_ENGINE);

    public static final String ID = "id";

    public static final String SCHEMA_INDEX_XSLT_FOLDER = "index-fields";
    public static final String SCHEMA_INDEX_XSTL_FILENAME = "index.xsl";
    public static final String FIELDNAME = "name";
    public static final String FIELDSTRING = "string";

    @Value("${es.index.records}")
    private String defaultIndex = "records";

    @Autowired
    public EsClient client;

    private int commitInterval = 200;

    // public for test, to be private or protected
    public Map<String, String> listOfDocumentsToIndex = new HashMap<>();
    private Map<String, String> indexList;

    public String getDefaultIndex() {
        return defaultIndex;
    }

    private Path getXSLTForIndexing(Path schemaDir) {
        Path xsltForIndexing = schemaDir
            .resolve(SCHEMA_INDEX_XSLT_FOLDER).resolve(SCHEMA_INDEX_XSTL_FILENAME);
        if (!Files.exists(xsltForIndexing)) {
            throw new RuntimeException(String.format(
                "XSLT for schema indexing does not exist. Create file '%s'.",
                xsltForIndexing.toString()));
        }
        return xsltForIndexing;
    }

    private void addMDFields(Element doc, Path schemaDir, Element metadata) {
        final Path styleSheet = getXSLTForIndexing(schemaDir);
        try {
            Element fields = Xml.transform(metadata, styleSheet);
            /* Generates something like that:
            <doc>
              <field name="toto">Contenu</field>
            </doc>*/
            for (Element field : (List<Element>) fields.getChildren()) {
                doc.addContent((Element) field.clone());
            }
        } catch (Exception e) {
            LOGGER.error("Indexing stylesheet contains errors: {} \n\t Marking the metadata as _indexingError=1 in index", e.getMessage());
            doc.addContent(new Element(IndexFields.INDEXING_ERROR_FIELD).setText("1"));
            doc.addContent(new Element(IndexFields.INDEXING_ERROR_MSG).setText("GNIDX-XSL||" + e.getMessage()));
            StringBuilder sb = new StringBuilder();
            allText(metadata, sb);
            doc.addContent(new Element("_text_").setText(sb.toString()));
        }
    }

    private void allText(Element metadata, StringBuilder sb) {
        String text = metadata.getText().trim();
        if (text.length() > 0) {
            if (sb.length() > 0)
                sb.append(" ");
            sb.append(text);
        }
        @SuppressWarnings("unchecked")
        List<Element> children = metadata.getChildren();
        for (Element aChildren : children) {
            allText(aChildren, sb);
        }
    }

    private void addMoreFields(Element doc, List<Element> fields) {
        for (Element field : fields) {
            doc.addContent(new Element(field.getAttributeValue(FIELDNAME))
                .setText(field.getAttributeValue(FIELDSTRING)));
        }
    }

    public Element makeField(String name, String value) {
        Element field = new Element("Field");
        field.setAttribute(EsSearchManager.FIELDNAME, name);
        field.setAttribute(EsSearchManager.FIELDSTRING, value == null ? "" : value);
        return field;
    }


    @Override
    public void init() throws Exception {
        if (indexList != null) {
            indexList.keySet().forEach(e -> {
                createIndex(e, indexList.get(e), false);
            });
        }
    }
    public void recreate() throws Exception {
        if (indexList != null) {
            indexList.keySet().forEach(e -> {
                createIndex(e, indexList.get(e), true);
            });
        }
    }


    @Autowired
    private GeonetworkDataDirectory dataDirectory;

    public static final String INDEX_DIRECTORY = "index";


    private void createIndex(String indexId, String indexName, boolean dropIndexFirst) {
        try {
            if (dropIndexFirst) {
                try {
                    DeleteIndex deleteIndex = new DeleteIndex.Builder(indexId).build();
                    client.getClient().execute(deleteIndex);
                } catch (Exception e) {
                    // index does not exist ?
                }
            }

            // Check index exist first
            final IndicesExists request = new IndicesExists.Builder(indexId)
                .build();
            JestResult result = client.getClient().execute(request);
            if (result.getResponseCode() == 200 && !dropIndexFirst) {
                return;
            }


            if (result.getResponseCode() == 404) {
                // Check version of the index - how ?

                // Create it if not
                Path indexConfiguration = dataDirectory.getConfigDir().resolve(INDEX_DIRECTORY).resolve(indexName + ".json");
                if (Files.exists(indexConfiguration)) {

                    CreateIndex createIndex = new CreateIndex.Builder(indexName)
                        .settings(FileUtils.readFileToString(indexConfiguration.toFile()))
                        .build();

                    result = client.getClient().execute(createIndex);
                    if (result.isSucceeded()) {

                    } else {
                        throw new IllegalStateException(result.getErrorMessage());
                    }
                } else {
                    throw new FileNotFoundException(String.format(
                        "Index configuration file '%s' not found in data directory for building index with name '%s'. Create one or copy the default one.",
                        indexConfiguration.toAbsolutePath(),
                        indexName));
                }
            }
        } catch (Exception e) {
            e.printStackTrace();
        }
    }

    @Override
    public void end() {
    }

    @Override
    public void index(Path schemaDir, Element metadata, String id, List<Element> moreFields,
                      MetadataType metadataType, String root, boolean forceRefreshReaders) throws Exception {

        Element docs = new Element("doc");
        docs.addContent(new Element(ID).setText(id));
        addMDFields(docs, schemaDir, metadata);
        addMoreFields(docs, moreFields);

        ObjectMapper mapper = new ObjectMapper();
        ObjectNode doc = documentToJson(docs);

        // ES does not allow a _source field
        JsonNode source = doc.get("source");
        if (source != null) {
            String catalog = source.asText();
            doc.remove("source");
            doc.put(SOURCE_CATALOGUE, catalog);
        }
        String jsonDocument = mapper.writeValueAsString(doc);
//        System.out.println(jsonDocument);
        listOfDocumentsToIndex.put(id, jsonDocument);

        if (listOfDocumentsToIndex.size() == commitInterval || forceRefreshReaders) {
            sendDocumentsToIndex();
        }
    }

    private void sendDocumentsToIndex() {
        synchronized (this) {
            if (listOfDocumentsToIndex.size() > 0) {
                // TODOES: Report status of failures
                try {
                    BulkResult result = client.bulkRequest(defaultIndex, listOfDocumentsToIndex);
                    if (result.isSucceeded()) {
                        // TODOES: inform about time ellapsed ?
                    } else {
                        Map<String, String> listErrorOfDocumentsToIndex = new HashMap<>(result.getItems().size());
                        List<String> errorDocumentIds = new ArrayList<>();
                        System.out.println(result.getErrorMessage());
                        System.out.println(result.getJsonString());
                        // Add information in index that some items were not properly indexed
                        result.getItems().forEach(e -> {
                            if (e.status != 201) { // Not created
                                errorDocumentIds.add(e.id);
                                ObjectMapper mapper = new ObjectMapper();
                                ObjectNode docWithErrorInfo = mapper.createObjectNode();
                                docWithErrorInfo.put(IndexFields.DBID, e.id);
                                String resourceTitle = String.format("Document #%s", e.id);

                                String failureDoc = listOfDocumentsToIndex.get(e.id);
                                try {
                                    JsonNode node = mapper.readTree(failureDoc);
                                    resourceTitle = node.get(IndexFields.RESOURCE_TITLE).asText();
                                } catch (Exception ignoredException) {
                                }
                                docWithErrorInfo.put(IndexFields.RESOURCE_TITLE, resourceTitle);
                                docWithErrorInfo.put(IndexFields.INDEXING_ERROR_FIELD, e.errorType);
                                docWithErrorInfo.put(IndexFields.INDEXING_ERROR_MSG, e.errorReason);
                                // TODO: Report the JSON which was causing the error ?
                                System.out.println(String.format("Document with error #%s: %s", e.id, e.errorReason));
                                System.out.println(failureDoc);

                                try {
                                    listErrorOfDocumentsToIndex.put(e.id, mapper.writeValueAsString(docWithErrorInfo));
                                } catch (JsonProcessingException e1) {
                                    System.out.println(String.format(
                                        "Generated document for the index is not properly formatted. Check document #%s, error is %s",
                                        e.id, e1.getMessage()));
                                    e1.printStackTrace();
                                }
                            }
                        });

                        BulkResult errorDocResult = client.bulkRequest(defaultIndex, listErrorOfDocumentsToIndex);
                        if (!errorDocResult.isSucceeded()) {
                            System.out.println(String.format(
                                "Failed to save error documents %s",
                                errorDocumentIds.toArray().toString()));
                            // We can't do much more here
                        }
                    }
                } catch (IOException e) {
                    // TODOES: Probably ES not accessible ?
                    // Report errors
                }
                listOfDocumentsToIndex.clear();
            }
        }
    }
    private static ImmutableSet<String> booleanFields;
    private static ImmutableSet<String> booleanValues;

    static {
        booleanFields = ImmutableSet.<String>builder()
            .add("hasxlinks")
            .add("hasInspireTheme")
            .add("hasOverview")
            .add("isHarvested")
            .add("isValid")
            .add("isSchemaValid")
            .add("isAboveThreshold")
            .add("isOpenData")
            .build();
        booleanValues = ImmutableSet.<String>builder()
            .add("1")
            .add("y")
            .add("true")
            .build();
    }

    /**
     * Convert document to JSON.
     */
    public ObjectNode documentToJson(Element xml) {
        ObjectNode doc = new ObjectMapper().createObjectNode();
        ObjectMapper mapper = new ObjectMapper();

<<<<<<< HEAD
=======
        List<Element> records = xml.getChildren("doc");
        Map<String, ObjectNode> listOfXcb = new HashMap<>();
        Set<String> booleanFields = new HashSet();
        booleanFields.add(IndexFields.HAS_ATOM);
        booleanFields.add(Geonet.IndexFieldNames.HASXLINKS);
        booleanFields.add("hasxlinks");
        booleanFields.add("isHarvested");

        // Loop on docs
        for (int i = 0; i < records.size(); i++) {
            Element record = records.get(i);
            if (record != null && record instanceof Element) {
                ObjectNode doc = mapper.createObjectNode();
                String id = null;
                List<String> elementNames = new ArrayList();
                List<Element> fields = record.getChildren();

                // Loop on doc fields
                for (int j = 0; j < fields.size(); j++) {
                    Element currentField = fields.get(j);
                    String name = currentField.getName();

                    if (!elementNames.contains(name)) {
                        // Register list of already processed names
                        elementNames.add(name);

                        // JSON object may be generated in the XSL processing.
                        // In such case an object type attribute is set.
                        boolean isObject = "object".equals(currentField.getAttributeValue("type"));

                        List<Element> nodeElements = record.getChildren(name);
                        boolean isArray = nodeElements.size() > 1;

                        // Field starting with _ not supported in Kibana
                        // Those are usually GN internal fields
                        String propertyName = name.startsWith("_") ?
                            name.substring(1) : name;

                        ArrayNode arrayNode = null;
                        if (isArray) {
                            arrayNode = doc.putArray(propertyName);
                        }
>>>>>>> ab0366f5

        List<String> elementNames = new ArrayList();
        List<Element> fields = xml.getChildren();

        // Loop on doc fields
        for (Element currentField: fields) {
            String name = currentField.getName();
            boolean isObject = "object".equals(currentField.getAttributeValue("type"));

            if (elementNames.contains(name)) {
                continue;
            }

<<<<<<< HEAD
            // Register list of already processed names
            elementNames.add(name);
            // Field starting with _ not supported in Kibana
            // Those are usually GN internal fields
            String propertyName = name.startsWith("_") ? name.substring(1) : name;
            List<Element> nodeElements = xml.getChildren(name);

            boolean isArray = nodeElements.size() > 1;
            if (isArray) {
                ArrayNode arrayNode = doc.putArray(propertyName);
                for (Element node : nodeElements) {
                    if (isObject) {
                        try {
                            arrayNode.add(
                                    mapper.readTree(node.getTextNormalize()));
                        } catch (IOException e) {
                            // Invalid JSON object provided
                            e.printStackTrace();
=======
                            if (isArray) {
                                if (isObject) {
                                    try {
                                        arrayNode.add(
                                            mapper.readTree(node.getTextNormalize()));
                                    } catch (IOException e) {
                                        // Invalid JSON object provided
                                        e.printStackTrace();
                                    }
                                } else {
                                    arrayNode.add(
                                        booleanFields.contains(propertyName) ?
                                            parseBoolean(node.getTextNormalize()) :
                                            node.getTextNormalize());
                                }
                            } else if (name.equals("geojson")) {
                                doc.put("geom", node.getTextNormalize());
                            // Skip some fields causing errors / TODO
                            } else if (!name.startsWith("conformTo_")) {
                                if (isObject) {
                                    try {
                                        doc.set(propertyName,
                                            mapper.readTree(
                                                nodeElements.get(0).getTextNormalize()
                                            ));
                                    } catch (IOException e) {
                                        // Invalid JSON object provided
                                        e.printStackTrace();
                                    }
                                } else {
                                    doc.put(
                                        propertyName,
                                        booleanFields.contains(propertyName) ?
                                            parseBoolean(node.getTextNormalize()) :
                                            node.getTextNormalize());
                                }
                            }
>>>>>>> ab0366f5
                        }
                    } else {
                        arrayNode.add(node.getTextNormalize());
                    }

                }
                continue;
            }

            if (name.equals("geom")) {
                doc.put("geom", nodeElements.get(0).getTextNormalize());
                continue;
            }

            if (!name.startsWith("conformTo_")) { // Skip some fields causing errors / TODO
                if (isObject) {
                    try {
                        doc.set(propertyName,
                            mapper.readTree(
                                nodeElements.get(0).getTextNormalize()
                            ));
                    } catch (IOException e) {
                        // Invalid JSON object provided
                        e.printStackTrace();
                    }
                } else {
                    doc.put(propertyName, nodeElements.get(0).getTextNormalize());
                }

            }
        }
        return doc;
    }

    /*
     * Normalize various GN boolean value to only true/false allowed in boolean fields in ES
     */
    private String parseBoolean(String value) {
        return String.valueOf(booleanValues.contains(value));
    }

    @Override
    public void forceIndexChanges() throws IOException {
        sendDocumentsToIndex();
    }

    @Override
    public boolean rebuildIndex(ServiceContext context, boolean xlinks,
                                boolean reset, String bucket) throws Exception {
        DataManager dataMan = context.getBean(DataManager.class);
        IMetadataUtils metadataRepository = context.getBean(IMetadataUtils.class);

        if (reset) {
            clearIndex();
        }

        if (StringUtils.isNotBlank(bucket)) {
            ArrayList<String> listOfIdsToIndex = new ArrayList<String>();
            UserSession session = context.getUserSession();
            SelectionManager sm = SelectionManager.getManager(session);

            synchronized (sm.getSelection(bucket)) {
                for (Iterator<String> iter = sm.getSelection(bucket).iterator();
                     iter.hasNext(); ) {
                    String uuid = (String) iter.next();
//                    String id = dataMan.getMetadataId(uuid);
                    AbstractMetadata metadata = metadataRepository.findOneByUuid(uuid);
                    if (metadata != null) {
                        listOfIdsToIndex.add(metadata.getId() + "");
                    } else {
                        LOGGER.warn("Selection contains uuid '{}' not found in database", uuid);
                    }
                }
            }
            for(String id : listOfIdsToIndex) {
                dataMan.indexMetadata(id + "", false, this);
            }
        } else {
            final Specifications<Metadata> metadataSpec =
                Specifications.where(MetadataSpecs.isType(MetadataType.METADATA))
                    .or(MetadataSpecs.isType(MetadataType.TEMPLATE));
            final List<Integer> metadataIds = metadataRepository.findAllIdsBy(
                Specifications.where(metadataSpec)
            );
            for(Integer id : metadataIds) {
                dataMan.indexMetadata(id + "", false, this);
            }
        }
        sendDocumentsToIndex();
        return true;
    }

    public void clearIndex() throws Exception {
        client.deleteByQuery(defaultIndex,"*:*");
    }

//    public void iterateQuery(SolrQuery params, final Consumer<SolrDocument> callback) throws IOException, SolrServerException {
//        final MutableLong pos = new MutableLong(0);
//        final MutableLong last = new MutableLong(1);
//        while (pos.longValue() < last.longValue()) {
//            params.setStart(pos.intValue());
//            client.queryAndStreamResponse(params, new StreamingResponseCallback() {
//                @Override
//                public void streamSolrDocument(SolrDocument doc) {
//                    pos.add(1);
//                    callback.accept(doc);
//                }
//
//                @Override
//                public void streamDocListInfo(long numFound, long start, Float maxScore) {
//                    last.setValue(numFound);
//                }
//            });
//        }
//    }

    @Override
    public Map<String, String> getDocsChangeDate() throws Exception {
        String query = "{\"query\": {\"filtered\": {\"query_string\": \"*:*\"}}}";
        Search search = new Search.Builder(query).addIndex(defaultIndex).addType(defaultIndex).build();
        // TODO: limit to needed field
//        params.setFields(ID, Geonet.IndexFieldNames.DATABASE_CHANGE_DATE);
        SearchResult searchResult = client.getClient().execute(search);

//        final Map<String, String> result = new HashMap<>();
//        iterateQuery(searchResult.getHits(), doc ->
//            result.put(doc.getFieldValue(ID).toString(),
//                convertDate(doc.getFieldValue(Geonet.IndexFieldNames.DATABASE_CHANGE_DATE))));
        Map<String, String> docs = new HashMap<String, String>();
        return docs;
    }

    @Override
    public ISODate getDocChangeDate(String mdId) throws Exception {
        // TODO: limit to needed field
        Get get = new Get.Builder(defaultIndex, mdId).type(defaultIndex).build();
        JestResult result = client.getClient().execute(get);
        if (result != null) {
            JsonElement date =
                result.getJsonObject().get(Geonet.IndexFieldNames.DATABASE_CHANGE_DATE);
            return date != null ? new ISODate(date.getAsString()) : null;
        } else {
            return null;
        }
    }

//    public SolrDocument getDocFieldValue(String query, String... field) throws IOException, SolrServerException {
//        final SolrQuery params = new SolrQuery(query);
//        params.setFilterQueries(DOC_TYPE + ":metadata");
//        params.setFields(field);
//        QueryResponse response = client.query(params);
//        final SolrDocumentList results = response.getResults();
//        if (results.size() == 0) {
//            return null;
//        } else {
//            return results.get(0);
//        }
//    }
//
//    public SolrDocumentList getDocsFieldValue(String query, String... field) throws IOException, SolrServerException {
//        final SolrQuery params = new SolrQuery(query);
//        params.setFilterQueries(DOC_TYPE + ":metadata");
//        params.setFields(field);
//        QueryResponse response = client.query(params);
//        return response.getResults();
//    }
//
//    public List<String> getDocsUuids(String query, Integer rows) throws IOException, SolrServerException {
//        final SolrQuery solrQuery = new SolrQuery(query == null ? "*:*" : query);
//        solrQuery.setFilterQueries(DOC_TYPE + ":metadata");
//        solrQuery.setFields(IndexFields.UUID);
//        if (rows != null) {
//            solrQuery.setRows(rows);
//        }
//        final List<String> result = new ArrayList<>();
//        iterateQuery(solrQuery, doc ->
//            result.add(doc.getFieldValue(IndexFields.UUID).toString()));
//        return result;
//    }

    @Override
    public Set<Integer> getDocsWithXLinks() throws Exception {
//        final SolrQuery params = new SolrQuery("*:*");
//        params.setFilterQueries(DOC_TYPE + ":metadata");
//        params.setFilterQueries(Geonet.IndexFieldNames.HASXLINKS + ":1");
//        params.setFields(ID);
//        Set<Integer> result = new HashSet<>();
//        iterateQuery(params,
//            doc -> result.add(convertInteger(doc.getFieldValue(ID))));
        return null;
    }

    @Override
    public void delete(String txt) throws Exception {
        client.deleteByQuery(defaultIndex, txt);
//        client.commit();
    }

    @Override
    public void delete(List<String> txts) throws Exception {
//        client.deleteById(txts);
//        client.commit();
    }

    @Override
    public long getNumDocs() throws Exception {
         return getNumDocs("");
    }

<<<<<<< HEAD
    public long getNumDocs(String query) throws Exception {
=======
    public Long getNumDocs(String query) throws Exception {
>>>>>>> ab0366f5
        if (StringUtils.isBlank(query)) {
            query = "*:*";
        }
        String searchQuery = String.format("{" +
            "  \"query\": {" +
            "    \"bool\": {" +
            "      \"must\": {" +
            "        \"match_all\": {}" +
            "      }," +
            "      \"filter\": {" +
            "        \"query_string\":{" +
            "         \"query\": \"%s\"" +
            "        }" +
            "      }" +
            "    }" +
            "  }" +
            "}", query);
        Search search = new Search.Builder(searchQuery).addIndex(defaultIndex).addType(defaultIndex).build();
        SearchResult searchResult = client.getClient().execute(search);
        return searchResult.getTotal();
    }

//    public List<FacetField.Count> getDocFieldValues(String indexField,
//                                                    String query,
//                                                    boolean missing,
//                                                    Integer limit,
//                                                    String sort) throws IOException {
//        final SolrQuery solrQuery = new SolrQuery(query == null ? "*:*" : query)
//            .setFilterQueries(DOC_TYPE + ":metadata")
//            .setRows(0)
//            .setFacet(true)
//            .setFacetMissing(missing)
//            .setFacetLimit(limit != null ? limit : 1000)
//            .setFacetSort(sort != null ? sort : "count") // or index
//            .addFacetField(indexField);
//        QueryResponse response = client.query(solrQuery);
//        return response.getFacetField(indexField).getValues();
//    }
//
//    public void updateRating(int metadataId, int newValue) throws IOException, SolrServerException {
//        updateField(metadataId, Geonet.IndexFieldNames.RATING, newValue, "set");
//    }
//
//    public void incrementPopularity(int metadataId) throws IOException, SolrServerException {
//        //TODO: check that works
//        updateField(metadataId, Geonet.IndexFieldNames.POPULARITY, 1, "inc");
//    }
//
//    private void updateField(int metadataId, String fieldName, int newValue, String operator) throws IOException, SolrServerException {
//        SolrInputDocument doc = new SolrInputDocument();
//        doc.addField(ID, metadataId);
//        Map<String, Object> fieldModifier = new HashMap<>(1);
//        fieldModifier.put(operator, newValue);
//        doc.addField(fieldName, fieldModifier);
//        client.add(doc);
//        client.commit();
//    }

    public EsClient getClient() {
        return client;
    }

    /**
     * Only for UTs
     */
    void setClient(EsClient client) {
        this.client = client;
    }

<<<<<<< HEAD
    public List<Element> getDocs(String query, long start, long rows) throws IOException, JDOMException {
=======
    public List<Element> getDocs(String query, Integer start, Long rows) throws IOException, JDOMException {
>>>>>>> ab0366f5
        final List<String> result = getDocIds(query, start, rows);
        List<Element> xmlDocs = new ArrayList<>(result.size());
        IMetadataUtils metadataRepository = ApplicationContextHolder.get().getBean(IMetadataUtils.class);
        for (String id : result) {
            AbstractMetadata metadata = metadataRepository.findOne(id);
            xmlDocs.add(metadata.getXmlData(false));
        }
        return xmlDocs;
    }

<<<<<<< HEAD
    public List<String> getDocIds(String query, long start, long rows) throws IOException, JDOMException {
=======
    public List<String> getDocIds(String query, Integer start, Long rows) throws IOException, JDOMException {
>>>>>>> ab0366f5
//        final SolrQuery solrQuery = new SolrQuery(query == null ? "*:*" : query);
//        solrQuery.setFilterQueries(DOC_TYPE + ":metadata");
//        solrQuery.setFields(SolrSearchManager.ID);
//        if (start != null) {
//            solrQuery.setStart(start);
//        }
//        if (rows != null) {
//            solrQuery.setRows(rows);
//        }
//        QueryResponse response = client.query(solrQuery);
//        SolrDocumentList results = response.getResults();
//        List<String> idList = new ArrayList<>(results.size());
//        for (SolrDocument document : results) {
//            idList.add(document.getFieldValue(SolrSearchManager.ID).toString());
//        }
//        return idList;
        return null;
    }

    public List<Element> getAllDocs(String query) throws Exception {
<<<<<<< HEAD
        long hitsNumber = getNumDocs(query);
=======
        Long hitsNumber = getNumDocs(query);
>>>>>>> ab0366f5
        return getDocs(query, 0, hitsNumber);
    }

    public List<String> getAllDocIds(String query) throws Exception {
<<<<<<< HEAD
        long hitsNumber = getNumDocs(query);
        return getDocIds(query, 0, hitsNumber);
    }

    public void setIndexList(Map<String, String>  indexList) {
        this.indexList = indexList;
    }

    public Map<String, String>  getIndexList() {
        return indexList;
=======
        Long hitsNumber = getNumDocs(query);
        return getDocIds(query, 0, hitsNumber);
    }

    public static String analyzeField(String analyzer,
                                      String fieldValue) {

        return EsClient.analyzeField(
                            ApplicationContextHolder.get().getBean(EsSearchManager.class).getIndex(),
                            analyzer,
                            fieldValue);
>>>>>>> ab0366f5
    }
}<|MERGE_RESOLUTION|>--- conflicted
+++ resolved
@@ -23,12 +23,12 @@
 
 package org.fao.geonet.kernel.search;
 
-<<<<<<< HEAD
 import com.fasterxml.jackson.core.JsonProcessingException;
 import com.fasterxml.jackson.databind.JsonNode;
 import com.fasterxml.jackson.databind.ObjectMapper;
 import com.fasterxml.jackson.databind.node.ArrayNode;
 import com.fasterxml.jackson.databind.node.ObjectNode;
+import com.google.common.collect.ImmutableSet;
 import com.google.gson.JsonElement;
 import io.searchbox.client.JestResult;
 import io.searchbox.core.BulkResult;
@@ -41,20 +41,6 @@
 import jeeves.server.UserSession;
 import jeeves.server.context.ServiceContext;
 import org.apache.commons.io.FileUtils;
-=======
-import com.fasterxml.jackson.databind.ObjectMapper;
-import com.fasterxml.jackson.databind.node.ArrayNode;
-import com.fasterxml.jackson.databind.node.ObjectNode;
-import com.google.common.collect.ImmutableSet;
-import com.google.gson.JsonElement;
-import io.searchbox.client.JestResult;
-import io.searchbox.core.Get;
-import io.searchbox.core.Search;
-import io.searchbox.core.SearchResult;
-import jeeves.server.ServiceConfig;
-import jeeves.server.UserSession;
-import jeeves.server.context.ServiceContext;
->>>>>>> ab0366f5
 import org.apache.commons.lang.StringUtils;
 import org.fao.geonet.ApplicationContextHolder;
 import org.fao.geonet.constants.Geonet;
@@ -67,10 +53,6 @@
 import org.fao.geonet.kernel.GeonetworkDataDirectory;
 import org.fao.geonet.kernel.SelectionManager;
 import org.fao.geonet.kernel.datamanager.IMetadataUtils;
-<<<<<<< HEAD
-=======
-import org.fao.geonet.kernel.setting.SettingManager;
->>>>>>> ab0366f5
 import org.fao.geonet.repository.specification.MetadataSpecs;
 import org.fao.geonet.utils.Xml;
 import org.jdom.Element;
@@ -81,20 +63,11 @@
 import org.springframework.beans.factory.annotation.Value;
 import org.springframework.data.jpa.domain.Specifications;
 
-<<<<<<< HEAD
 import java.io.FileNotFoundException;
 import java.io.IOException;
 import java.nio.file.Files;
 import java.nio.file.Path;
-import java.util.*;
-
-import static org.fao.geonet.kernel.search.IndexFields.SOURCE_CATALOGUE;
-=======
-import java.io.IOException;
-import java.nio.file.Files;
-import java.nio.file.Path;
 import java.util.ArrayList;
-import java.util.Calendar;
 import java.util.HashMap;
 import java.util.HashSet;
 import java.util.Iterator;
@@ -102,7 +75,8 @@
 import java.util.Map;
 import java.util.Set;
 
->>>>>>> ab0366f5
+import static org.fao.geonet.kernel.search.IndexFields.SOURCE_CATALOGUE;
+
 
 public class EsSearchManager implements ISearchManager {
     private static final Logger LOGGER = LoggerFactory.getLogger(Geonet.INDEX_ENGINE);
@@ -385,9 +359,7 @@
         ObjectNode doc = new ObjectMapper().createObjectNode();
         ObjectMapper mapper = new ObjectMapper();
 
-<<<<<<< HEAD
-=======
-        List<Element> records = xml.getChildren("doc");
+        List<Element> records = xml.getChildren();
         Map<String, ObjectNode> listOfXcb = new HashMap<>();
         Set<String> booleanFields = new HashSet();
         booleanFields.add(IndexFields.HAS_ATOM);
@@ -395,41 +367,6 @@
         booleanFields.add("hasxlinks");
         booleanFields.add("isHarvested");
 
-        // Loop on docs
-        for (int i = 0; i < records.size(); i++) {
-            Element record = records.get(i);
-            if (record != null && record instanceof Element) {
-                ObjectNode doc = mapper.createObjectNode();
-                String id = null;
-                List<String> elementNames = new ArrayList();
-                List<Element> fields = record.getChildren();
-
-                // Loop on doc fields
-                for (int j = 0; j < fields.size(); j++) {
-                    Element currentField = fields.get(j);
-                    String name = currentField.getName();
-
-                    if (!elementNames.contains(name)) {
-                        // Register list of already processed names
-                        elementNames.add(name);
-
-                        // JSON object may be generated in the XSL processing.
-                        // In such case an object type attribute is set.
-                        boolean isObject = "object".equals(currentField.getAttributeValue("type"));
-
-                        List<Element> nodeElements = record.getChildren(name);
-                        boolean isArray = nodeElements.size() > 1;
-
-                        // Field starting with _ not supported in Kibana
-                        // Those are usually GN internal fields
-                        String propertyName = name.startsWith("_") ?
-                            name.substring(1) : name;
-
-                        ArrayNode arrayNode = null;
-                        if (isArray) {
-                            arrayNode = doc.putArray(propertyName);
-                        }
->>>>>>> ab0366f5
 
         List<String> elementNames = new ArrayList();
         List<Element> fields = xml.getChildren();
@@ -437,15 +374,18 @@
         // Loop on doc fields
         for (Element currentField: fields) {
             String name = currentField.getName();
+
+            // JSON object may be generated in the XSL processing.
+            // In such case an object type attribute is set.
             boolean isObject = "object".equals(currentField.getAttributeValue("type"));
 
             if (elementNames.contains(name)) {
                 continue;
             }
 
-<<<<<<< HEAD
             // Register list of already processed names
             elementNames.add(name);
+
             // Field starting with _ not supported in Kibana
             // Those are usually GN internal fields
             String propertyName = name.startsWith("_") ? name.substring(1) : name;
@@ -458,52 +398,17 @@
                     if (isObject) {
                         try {
                             arrayNode.add(
-                                    mapper.readTree(node.getTextNormalize()));
+                                mapper.readTree(node.getTextNormalize()));
                         } catch (IOException e) {
                             // Invalid JSON object provided
                             e.printStackTrace();
-=======
-                            if (isArray) {
-                                if (isObject) {
-                                    try {
-                                        arrayNode.add(
-                                            mapper.readTree(node.getTextNormalize()));
-                                    } catch (IOException e) {
-                                        // Invalid JSON object provided
-                                        e.printStackTrace();
-                                    }
-                                } else {
-                                    arrayNode.add(
-                                        booleanFields.contains(propertyName) ?
-                                            parseBoolean(node.getTextNormalize()) :
-                                            node.getTextNormalize());
-                                }
-                            } else if (name.equals("geojson")) {
-                                doc.put("geom", node.getTextNormalize());
-                            // Skip some fields causing errors / TODO
-                            } else if (!name.startsWith("conformTo_")) {
-                                if (isObject) {
-                                    try {
-                                        doc.set(propertyName,
-                                            mapper.readTree(
-                                                nodeElements.get(0).getTextNormalize()
-                                            ));
-                                    } catch (IOException e) {
-                                        // Invalid JSON object provided
-                                        e.printStackTrace();
-                                    }
-                                } else {
-                                    doc.put(
-                                        propertyName,
-                                        booleanFields.contains(propertyName) ?
-                                            parseBoolean(node.getTextNormalize()) :
-                                            node.getTextNormalize());
-                                }
-                            }
->>>>>>> ab0366f5
                         }
                     } else {
-                        arrayNode.add(node.getTextNormalize());
+                        arrayNode.add(
+                            booleanFields.contains(propertyName) ?
+                                parseBoolean(node.getTextNormalize()) :
+                                node.getTextNormalize());
+
                     }
 
                 }
@@ -527,7 +432,10 @@
                         e.printStackTrace();
                     }
                 } else {
-                    doc.put(propertyName, nodeElements.get(0).getTextNormalize());
+                    doc.put(propertyName,
+                        booleanFields.contains(propertyName) ?
+                            parseBoolean(nodeElements.get(0).getTextNormalize()) :
+                            nodeElements.get(0).getTextNormalize());
                 }
 
             }
@@ -710,11 +618,7 @@
          return getNumDocs("");
     }
 
-<<<<<<< HEAD
     public long getNumDocs(String query) throws Exception {
-=======
-    public Long getNumDocs(String query) throws Exception {
->>>>>>> ab0366f5
         if (StringUtils.isBlank(query)) {
             query = "*:*";
         }
@@ -784,11 +688,7 @@
         this.client = client;
     }
 
-<<<<<<< HEAD
     public List<Element> getDocs(String query, long start, long rows) throws IOException, JDOMException {
-=======
-    public List<Element> getDocs(String query, Integer start, Long rows) throws IOException, JDOMException {
->>>>>>> ab0366f5
         final List<String> result = getDocIds(query, start, rows);
         List<Element> xmlDocs = new ArrayList<>(result.size());
         IMetadataUtils metadataRepository = ApplicationContextHolder.get().getBean(IMetadataUtils.class);
@@ -799,11 +699,7 @@
         return xmlDocs;
     }
 
-<<<<<<< HEAD
     public List<String> getDocIds(String query, long start, long rows) throws IOException, JDOMException {
-=======
-    public List<String> getDocIds(String query, Integer start, Long rows) throws IOException, JDOMException {
->>>>>>> ab0366f5
 //        final SolrQuery solrQuery = new SolrQuery(query == null ? "*:*" : query);
 //        solrQuery.setFilterQueries(DOC_TYPE + ":metadata");
 //        solrQuery.setFields(SolrSearchManager.ID);
@@ -824,16 +720,11 @@
     }
 
     public List<Element> getAllDocs(String query) throws Exception {
-<<<<<<< HEAD
         long hitsNumber = getNumDocs(query);
-=======
-        Long hitsNumber = getNumDocs(query);
->>>>>>> ab0366f5
         return getDocs(query, 0, hitsNumber);
     }
 
     public List<String> getAllDocIds(String query) throws Exception {
-<<<<<<< HEAD
         long hitsNumber = getNumDocs(query);
         return getDocIds(query, 0, hitsNumber);
     }
@@ -844,18 +735,14 @@
 
     public Map<String, String>  getIndexList() {
         return indexList;
-=======
-        Long hitsNumber = getNumDocs(query);
-        return getDocIds(query, 0, hitsNumber);
     }
 
     public static String analyzeField(String analyzer,
                                       String fieldValue) {
 
         return EsClient.analyzeField(
-                            ApplicationContextHolder.get().getBean(EsSearchManager.class).getIndex(),
+                            ApplicationContextHolder.get().getBean(EsSearchManager.class).getDefaultIndex(),
                             analyzer,
                             fieldValue);
->>>>>>> ab0366f5
     }
 }