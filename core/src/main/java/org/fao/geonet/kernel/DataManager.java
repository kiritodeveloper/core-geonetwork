--- conflicted
+++ resolved
@@ -40,8 +40,6 @@
 import jeeves.TransactionTask;
 import jeeves.server.UserSession;
 import jeeves.server.context.ServiceContext;
-<<<<<<< HEAD
-=======
 
 import org.fao.geonet.kernel.search.index.IndexingList;
 import org.fao.geonet.kernel.search.index.IndexingTask;
@@ -52,7 +50,6 @@
 import org.fao.geonet.utils.Xml;
 import org.fao.geonet.utils.Xml.ErrorHandler;
 
->>>>>>> 2da99e4d
 import jeeves.xlink.Processor;
 import org.apache.commons.lang.StringUtils;
 import org.eclipse.jetty.util.ConcurrentHashSet;
@@ -3265,7 +3262,6 @@
             if (isOwner || operations.contains(ReservedOperation.editing)) {
                 addElement(infoEl, Edit.Info.Elem.EDIT, "true");
             }
-<<<<<<< HEAD
 
             if (isOwner) {
                 addElement(infoEl, Edit.Info.Elem.OWNER, "true");
@@ -3278,20 +3274,6 @@
             addElement(infoEl, ReservedOperation.dynamic.name(), operations.contains(ReservedOperation.dynamic));
             addElement(infoEl, ReservedOperation.featured.name(), operations.contains(ReservedOperation.featured));
 
-=======
-
-            if (isOwner) {
-                addElement(infoEl, Edit.Info.Elem.OWNER, "true");
-            }
-
-            addElement(infoEl, Edit.Info.Elem.IS_PUBLISHED_TO_ALL, visibleToAll.contains(mdId));
-            addElement(infoEl, ReservedOperation.view.name(), operations.contains(ReservedOperation.view));
-            addElement(infoEl, ReservedOperation.notify.name(), operations.contains(ReservedOperation.notify));
-            addElement(infoEl, ReservedOperation.download.name(), operations.contains(ReservedOperation.download));
-            addElement(infoEl, ReservedOperation.dynamic.name(), operations.contains(ReservedOperation.dynamic));
-            addElement(infoEl, ReservedOperation.featured.name(), operations.contains(ReservedOperation.featured));
-
->>>>>>> 2da99e4d
             if (!operations.contains(ReservedOperation.download)) {
                 addElement(infoEl, Edit.Info.Elem.GUEST_DOWNLOAD, downloadableByGuest.contains(mdId));
             }
@@ -3317,11 +3299,7 @@
      * @param value
      */
     private static void addElement(Element root, String name, Object value) {
-<<<<<<< HEAD
         root.addContent(new Element(name).setText(value == null ? "" : value.toString()));
-=======
-        root.addContent(new Element(name).setText(value.toString()));
->>>>>>> 2da99e4d
     }
 
 
