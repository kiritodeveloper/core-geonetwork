//==============================================================================
//===

//=== DataManager
//===
//=============================================================================
//===	Copyright (C) 2001-2007 Food and Agriculture Organization of the
//===	United Nations (FAO-UN), United Nations World Food Programme (WFP)
//===	and United Nations Environment Programme (UNEP)
//===
//===	This program is free software; you can redistribute it and/or modify
//===	it under the terms of the GNU General Public License as published by
//===	the Free Software Foundation; either version 2 of the License, or (at
//===	your option) any later version.
//===
//===	This program is distributed in the hope that it will be useful, but
//===	WITHOUT ANY WARRANTY; without even the implied warranty of
//===	MERCHANTABILITY or FITNESS FOR A PARTICULAR PURPOSE. See the GNU
//===	General Public License for more details.
//===
//===	You should have received a copy of the GNU General Public License
//===	along with this program; if not, write to the Free Software
//===	Foundation, Inc., 51 Franklin St, Fifth Floor, Boston, MA 02110-1301, USA
//===
//===	Contact: Jeroen Ticheler - FAO - Viale delle Terme di Caracalla 2,
//===	Rome - Italy. email: geonetwork@osgeo.org
//==============================================================================

package org.fao.geonet.kernel;

import com.google.common.annotations.VisibleForTesting;
import com.google.common.base.Optional;
import jeeves.server.UserSession;
import jeeves.server.context.ServiceContext;
import org.fao.geonet.GeonetContext;
import org.fao.geonet.constants.Geonet;
import org.fao.geonet.domain.AbstractMetadata;
import org.fao.geonet.domain.ISODate;
import org.fao.geonet.domain.MetadataCategory;
import org.fao.geonet.domain.MetadataStatus;
import org.fao.geonet.domain.MetadataType;
import org.fao.geonet.domain.MetadataValidation;
import org.fao.geonet.domain.OperationAllowed;
import org.fao.geonet.domain.Profile;
import org.fao.geonet.domain.ReservedOperation;
import org.fao.geonet.domain.User;
import org.fao.geonet.exceptions.NoSchemaMatchesException;
import org.fao.geonet.exceptions.SchemaMatchConflictException;
import org.fao.geonet.kernel.datamanager.IMetadataCategory;
import org.fao.geonet.kernel.datamanager.IMetadataIndexer;
import org.fao.geonet.kernel.datamanager.IMetadataManager;
import org.fao.geonet.kernel.datamanager.IMetadataOperations;
import org.fao.geonet.kernel.datamanager.IMetadataSchemaUtils;
import org.fao.geonet.kernel.datamanager.IMetadataStatus;
import org.fao.geonet.kernel.datamanager.IMetadataUtils;
import org.fao.geonet.kernel.datamanager.IMetadataValidator;
import org.fao.geonet.kernel.schema.MetadataSchema;
import org.fao.geonet.repository.UserGroupRepository;
import org.jdom.Element;
import org.slf4j.Logger;
import org.slf4j.LoggerFactory;
import org.springframework.beans.factory.annotation.Autowired;
import org.springframework.data.jpa.domain.Specification;

import javax.annotation.CheckForNull;
import javax.annotation.Nonnull;
import javax.annotation.Nullable;
import java.io.IOException;
import java.nio.file.Path;
import java.util.Collection;
import java.util.List;
import java.util.Map;
import java.util.Set;

/**
 * Handles all operations on metadata (select,insert,update,delete etc...).
 * <p>
 * Deprecated in favor of
 * <p>
 * {@link IMetadataManager} {@link IMetadataUtils} {@link IMetadataIndexer} {@link IMetadataValidator} {@link IMetadataOperations}
 * {@link IMetadataStatus} {@link IMetadataSchemaUtils} {@link IMetadataCategory}
 */
@Deprecated
public class DataManager {

    private static final Logger LOGGER_DATA_MANAGER = LoggerFactory.getLogger(Geonet.DATA_MANAGER);

    @Autowired
    private IMetadataManager metadataManager;
    @Autowired
    private IMetadataUtils metadataUtils;
    @Autowired
    private IMetadataIndexer metadataIndexer;
    @Autowired
    private IMetadataValidator metadataValidator;
    @Autowired
    private IMetadataOperations metadataOperations;
    @Autowired
    private IMetadataStatus metadataStatus;
    @Autowired
    private IMetadataSchemaUtils metadataSchemaUtils;
    @Autowired
    private IMetadataCategory metadataCategory;
    @Autowired
    private AccessManager accessManager;

    @Deprecated
    public static void validateMetadata(String schema, Element xml, ServiceContext context) throws Exception {
        GeonetContext gc = (GeonetContext) context.getHandlerContext(Geonet.CONTEXT_NAME);
        gc.getBean(IMetadataValidator.class).validateMetadata(schema, xml, context, " ");
    }

    @Deprecated
    public static void validateMetadata(String schema, Element xml, ServiceContext context, String fileName) throws Exception {
        GeonetContext gc = (GeonetContext) context.getHandlerContext(Geonet.CONTEXT_NAME);
        gc.getBean(IMetadataValidator.class).validateMetadata(schema, xml, context, fileName);
    }

    @Deprecated
    public static void setNamespacePrefix(final Element md) {
        GeonetContext gc = (GeonetContext) ServiceContext.get().getHandlerContext(Geonet.CONTEXT_NAME);
        gc.getBean(IMetadataValidator.class).setNamespacePrefix(md);
    }

    /**
     * Init Data manager and refresh index if needed. Can also be called after GeoNetwork startup in order to rebuild the lucene index
     *
     * @param force Force reindexing all from scratch
     **/
    public void init(ServiceContext context, Boolean force) throws Exception {
        this.metadataIndexer.init(context, force);
        this.metadataManager.init(context, force);
        this.metadataUtils.init(context, force);

        // FIXME this shouldn't login automatically ever!
        if (context.getUserSession() == null) {
            LOGGER_DATA_MANAGER.debug("Automatically login in as Administrator. Who is this? Who is calling this?");
            UserSession session = new UserSession();
            context.setUserSession(session);
            session.loginAs(new User().setUsername("admin").setId(-1).setProfile(Profile.Administrator));
            LOGGER_DATA_MANAGER.debug("Hopefully this is cron job or routinely background task. Who called us?",
                new Exception("Dummy Exception to know the stacktrace"));
        }
    }

    @Deprecated
    public synchronized void rebuildIndexXLinkedMetadata(final ServiceContext context) throws Exception {
        metadataIndexer.rebuildIndexXLinkedMetadata(context);
    }

    @Deprecated
    public synchronized void rebuildIndexForSelection(final ServiceContext context, String bucket, boolean clearXlink) throws Exception {
        metadataIndexer.rebuildIndexForSelection(context, bucket, clearXlink);
    }

    @Deprecated
    public void batchIndexInThreadPool(ServiceContext context, List<?> metadataIds) {
        metadataIndexer.batchIndexInThreadPool(context, metadataIds);
    }

    @Deprecated
    public boolean isIndexing() {
        return metadataIndexer.isIndexing();
    }

    @Deprecated
    public void indexMetadata(final List<String> metadataIds) throws Exception {
        metadataIndexer.indexMetadata(metadataIds);
    }

    @Deprecated
    public void indexMetadata(final String metadataId, boolean forceRefreshReaders) throws Exception {
        metadataIndexer.indexMetadata(metadataId, forceRefreshReaders);
    }

    @Deprecated
    public MetadataSchema getSchema(String name) {
        return metadataSchemaUtils.getSchema(name);
    }

    @Deprecated
    public Set<String> getSchemas() {
        return metadataSchemaUtils.getSchemas();
    }

    @Deprecated
    public boolean existsSchema(String name) {
        return metadataSchemaUtils.existsSchema(name);
    }

    @Deprecated
    public Path getSchemaDir(String name) {
        return metadataSchemaUtils.getSchemaDir(name);
    }

    @Deprecated
    public void validate(String schema, Element md) throws Exception {
        metadataValidator.validate(schema, md);
    }

    @Deprecated
    public Element doSchemaTronForEditor(String schema, Element md, String lang) throws Exception {
        return metadataValidator.doSchemaTronForEditor(schema, md, lang);
    }

    @Deprecated
    public String getMetadataSchema(String id) throws Exception {
        return metadataSchemaUtils.getMetadataSchema(id);
    }

    @Deprecated
    public String getMetadataTitle(String id) throws Exception {
        return metadataUtils.getMetadataTitle(id);
    }

    @Deprecated
    public void versionMetadata(ServiceContext context, String id, Element md) throws Exception {
        metadataIndexer.versionMetadata(context, id, md);
    }

    @Deprecated
    public void startEditingSession(ServiceContext context, String id) throws Exception {
        metadataUtils.startEditingSession(context, id);
    }

    @Deprecated
    public void cancelEditingSession(ServiceContext context, String id) throws Exception {
        metadataUtils.cancelEditingSession(context, id);
    }

    @Deprecated
    public void endEditingSession(String id, UserSession session) {
        metadataUtils.endEditingSession(id, session);
    }

    @Deprecated
    public Element enumerateTree(Element md) throws Exception {
        return metadataUtils.enumerateTree(md);
    }

    @Deprecated
    public String extractUUID(String schema, Element md) throws Exception {
        return metadataUtils.extractUUID(schema, md);
    }

    @Deprecated
    public String extractDefaultLanguage(String schema, Element md) throws Exception {
        return metadataUtils.extractDefaultLanguage(schema, md);
    }

    @Deprecated
    public String extractDateModified(String schema, Element md) throws Exception {
        return metadataUtils.extractDateModified(schema, md);
    }

    @Deprecated
    public Element setUUID(String schema, String uuid, Element md) throws Exception {
        return metadataUtils.setUUID(schema, uuid, md);
    }

    @Deprecated
    public Element extractSummary(Element md) throws Exception {
        return metadataUtils.extractSummary(md);
    }

    @Deprecated
    public @Nullable
    String getMetadataId(@Nonnull String uuid) throws Exception {
        return metadataUtils.getMetadataId(uuid);
    }

    @Deprecated
    public @Nullable
    String getMetadataUuid(@Nonnull String id) throws Exception {
        return metadataUtils.getMetadataUuid(id);
    }

    @Deprecated
    public String getVersion(String id) {
        return metadataUtils.getVersion(id);
    }

    @Deprecated
    public String getNewVersion(String id) {
        return metadataUtils.getNewVersion(id);
    }

    @Deprecated
    public void setTemplate(final int id, final MetadataType type, final String title) throws Exception {
        metadataUtils.setTemplate(id, type, title);
    }

    @Deprecated
    public void setTemplateExt(final int id, final MetadataType metadataType) throws Exception {
        metadataUtils.setTemplateExt(id, metadataType);
    }

    @Deprecated
    public void setSubtemplateTypeAndTitleExt(final int id, String title) throws Exception {
        metadataUtils.setSubtemplateTypeAndTitleExt(id, title);
    }

    @Deprecated
    public void setHarvested(int id, String harvestUuid) throws Exception {
        metadataUtils.setHarvested(id, harvestUuid);
    }

    @Deprecated
    public void setHarvestedExt(int id, String harvestUuid) throws Exception {
        metadataUtils.setHarvestedExt(id, harvestUuid);
    }

    @Deprecated
    public void setHarvestedExt(final int id, final String harvestUuid, final Optional<String> harvestUri) throws Exception {
        metadataUtils.setHarvestedExt(id, harvestUuid, harvestUri);
    }

    @Deprecated
    public @CheckForNull
    String autodetectSchema(Element md) throws SchemaMatchConflictException, NoSchemaMatchesException {
        return metadataSchemaUtils.autodetectSchema(md);
    }

    @Deprecated
    public @CheckForNull
    String autodetectSchema(Element md, String defaultSchema)
        throws SchemaMatchConflictException, NoSchemaMatchesException {
        return metadataSchemaUtils.autodetectSchema(md, defaultSchema);
    }

    @Deprecated
    public void updateDisplayOrder(final String id, final String displayOrder) throws Exception {
        metadataUtils.updateDisplayOrder(id, displayOrder);
    }

    @Deprecated
    public void increasePopularity(ServiceContext srvContext, String id) throws Exception {
        metadataUtils.increasePopularity(srvContext, id);
    }

    @Deprecated
    public int rateMetadata(final int metadataId, final String ipAddress, final int rating) throws Exception {
        return metadataUtils.rateMetadata(metadataId, ipAddress, rating);
    }

    @Deprecated
    public String createMetadata(ServiceContext context, String templateId, String groupOwner, String source, int owner, String parentUuid,
                                 String isTemplate, boolean fullRightsForGroup) throws Exception {
        return metadataManager.createMetadata(context, templateId, groupOwner, source, owner, parentUuid, isTemplate, fullRightsForGroup);
    }

    @Deprecated
    public String createMetadata(ServiceContext context, String templateId, String groupOwner, String source, int owner, String parentUuid,
                                 String isTemplate, boolean fullRightsForGroup, String uuid) throws Exception {
        return metadataManager.createMetadata(context, templateId, groupOwner, source, owner, parentUuid, isTemplate, fullRightsForGroup,
            uuid);
    }

    @Deprecated
    public String insertMetadata(ServiceContext context, String schema, Element metadataXml, String uuid, int owner, String groupOwner,
                                 String source, String metadataType, String docType, String category, String createDate, String changeDate, boolean ufo,
                                 boolean index) throws Exception {
        return metadataManager.insertMetadata(context, schema, metadataXml, uuid, owner, groupOwner, source, metadataType, docType,
            category, createDate, changeDate, ufo, index);
    }

    @Deprecated
    public AbstractMetadata insertMetadata(ServiceContext context, AbstractMetadata newMetadata, Element metadataXml, boolean notifyChange, boolean index,
                                           boolean updateFixedInfo, UpdateDatestamp updateDatestamp, boolean fullRightsForGroup, boolean forceRefreshReaders)
        throws Exception {
        return metadataManager.insertMetadata(context, newMetadata, metadataXml, notifyChange, index, updateFixedInfo, updateDatestamp,
            fullRightsForGroup, forceRefreshReaders);
    }

    @Deprecated
    public Element getMetadataNoInfo(ServiceContext srvContext, String id) throws Exception {
        return metadataUtils.getMetadataNoInfo(srvContext, id);
    }

    @Deprecated
    public Element getMetadata(String id) throws Exception {
        return metadataManager.getMetadata(id);
    }

    @Deprecated
    public Element getMetadata(ServiceContext srvContext, String id, boolean forEditing, boolean withEditorValidationErrors,
<<<<<<< HEAD
                               boolean keepXlinkAttributes) throws Exception {
        return metadataManager.getMetadata(srvContext, id, forEditing, withEditorValidationErrors, keepXlinkAttributes);
=======
            boolean keepXlinkAttributes) throws Exception {
        return metadataManager.getMetadata(srvContext, id, forEditing, !forEditing, withEditorValidationErrors, keepXlinkAttributes);
>>>>>>> d101d7b0
    }

    @Deprecated
    public Element getElementByRef(Element md, String ref) {
        return metadataUtils.getElementByRef(md, ref);
    }

    @Deprecated
    public boolean existsMetadata(int id) throws Exception {
        return metadataUtils.existsMetadata(id);
    }

    @Deprecated
    public boolean existsMetadataUuid(String uuid) throws Exception {
        return metadataUtils.existsMetadataUuid(uuid);
    }

    @Deprecated
    public Element getKeywords() throws Exception {
        return metadataUtils.getKeywords();
    }

    @Deprecated
    public void updateMetadataOwner(final int id, final String owner, final String groupOwner) throws Exception {
        metadataManager.updateMetadataOwner(id, owner, groupOwner);
    }

    @Deprecated
    public AbstractMetadata updateMetadata(final ServiceContext context, final String metadataId, final Element md,
            final boolean validate, final boolean ufo, final boolean index, final String lang, final String changeDate,
            final boolean updateDateStamp) throws Exception {
        return metadataManager.updateMetadata(context, metadataId, md, validate, ufo, index, lang, changeDate, updateDateStamp);
    }

    @Deprecated
    public boolean validate(Element xml) {
        return metadataValidator.validate(xml);
    }

    @Deprecated
    public Element applyCustomSchematronRules(String schema, int metadataId, Element md, String lang,
                                              List<MetadataValidation> validations) {
        return metadataValidator.applyCustomSchematronRules(schema, metadataId, md, lang, validations);
    }

    @Deprecated
    public void deleteMetadataOper(ServiceContext context, String metadataId, boolean skipAllReservedGroup) throws Exception {
        metadataOperations.deleteMetadataOper(context, metadataId, skipAllReservedGroup);
    }

    @Deprecated
    public Element getThumbnails(ServiceContext context, String metadataId) throws Exception {
        return metadataUtils.getThumbnails(context, metadataId);
    }

    @Deprecated
    public void setThumbnail(ServiceContext context, String id, boolean small, String file, boolean indexAfterChange) throws Exception {
        metadataUtils.setThumbnail(context, id, small, file, indexAfterChange);
    }

    @Deprecated
    public void unsetThumbnail(ServiceContext context, String id, boolean small, boolean indexAfterChange) throws Exception {
        metadataUtils.unsetThumbnail(context, id, small, indexAfterChange);
    }

    @Deprecated
    public void setDataCommons(ServiceContext context, String id, String licenseurl, String imageurl, String jurisdiction,
                               String licensename, String type) throws Exception {
        metadataUtils.setDataCommons(context, id, licenseurl, imageurl, jurisdiction, licensename, type);
    }

    @Deprecated
    public void setCreativeCommons(ServiceContext context, String id, String licenseurl, String imageurl, String jurisdiction,
                                   String licensename, String type) throws Exception {
        metadataUtils.setCreativeCommons(context, id, licenseurl, imageurl, jurisdiction, licensename, type);
    }

    @Deprecated
    public void setOperation(ServiceContext context, String mdId, String grpId, ReservedOperation op) throws Exception {
        metadataOperations.setOperation(context, mdId, grpId, op);
    }

    @Deprecated
    public void setOperation(ServiceContext context, String mdId, String grpId, String opId) throws Exception {
        metadataOperations.setOperation(context, mdId, grpId, opId);
    }

    @Deprecated
    public boolean setOperation(ServiceContext context, int mdId, int grpId, int opId) throws Exception {
        return metadataOperations.setOperation(context, mdId, grpId, opId);
    }

    @Deprecated
    public Optional<OperationAllowed> getOperationAllowedToAdd(final ServiceContext context, final int mdId, final int grpId,
                                                               final int opId) {
        return metadataOperations.getOperationAllowedToAdd(context, mdId, grpId, opId);
    }

    @Deprecated
    public void checkOperationPermission(ServiceContext context, int grpId, UserGroupRepository userGroupRepo) {
        metadataOperations.checkOperationPermission(context, grpId, userGroupRepo);
    }

    @Deprecated
    public void unsetOperation(ServiceContext context, String mdId, String grpId, ReservedOperation opId) throws Exception {
        metadataOperations.unsetOperation(context, mdId, grpId, opId);
    }

    @Deprecated
    public void unsetOperation(ServiceContext context, String mdId, String grpId, String opId) throws Exception {
        metadataOperations.unsetOperation(context, mdId, grpId, opId);
    }

    @Deprecated
    public void unsetOperation(ServiceContext context, int mdId, int groupId, int operId) throws Exception {
        metadataOperations.unsetOperation(context, mdId, groupId, operId);
    }

    @Deprecated
    public void forceUnsetOperation(ServiceContext context, int mdId, int groupId, int operId) throws Exception {
        metadataOperations.forceUnsetOperation(context, mdId, groupId, operId);
    }

    @Deprecated
    public void copyDefaultPrivForGroup(ServiceContext context, String id, String groupId, boolean fullRightsForGroup) throws Exception {
        metadataOperations.copyDefaultPrivForGroup(context, id, groupId, fullRightsForGroup);
    }

    @Deprecated
    public boolean isUserMetadataOwner(int userId) throws Exception {
        return metadataOperations.isUserMetadataOwner(userId);
    }

    @Deprecated
    public boolean isUserMetadataStatus(int userId) throws Exception {
        return metadataStatus.isUserMetadataStatus(userId);
    }

    @Deprecated
    public boolean existsUser(ServiceContext context, int id) throws Exception {
        return metadataOperations.existsUser(context, id);
    }

    @Deprecated
    public MetadataStatus getStatus(int metadataId) throws Exception {
        return metadataStatus.getStatus(metadataId);
    }

    @Deprecated
    public String getCurrentStatus(int metadataId) throws Exception {
        return metadataStatus.getCurrentStatus(metadataId);
    }

    @Deprecated
    public MetadataStatus setStatus(ServiceContext context, int id, int status, ISODate changeDate, String changeMessage) throws Exception {
        return metadataStatus.setStatus(context, id, status, changeDate, changeMessage);
    }

    @Deprecated
    public MetadataStatus setStatusExt(ServiceContext context, int id, int status, ISODate changeDate, String changeMessage)
        throws Exception {
        return metadataStatus.setStatusExt(context, id, status, changeDate, changeMessage);
    }

    @Deprecated
    public void activateWorkflowIfConfigured(ServiceContext context, String newId, String groupOwner) throws Exception {
        metadataStatus.activateWorkflowIfConfigured(context, newId, groupOwner);
    }

    @Deprecated
    public void setCategory(ServiceContext context, String mdId, String categId) throws Exception {
        metadataCategory.setCategory(context, mdId, categId);
    }

    @Deprecated
    public boolean isCategorySet(final String mdId, final int categId) throws Exception {
        return metadataCategory.isCategorySet(mdId, categId);
    }

    @Deprecated
    public void unsetCategory(final ServiceContext context, final String mdId, final int categId) throws Exception {
        metadataCategory.unsetCategory(context, mdId, categId);
    }

    @Deprecated
    public Collection<MetadataCategory> getCategories(final String mdId) throws Exception {
        return metadataCategory.getCategories(mdId);
    }

    @Deprecated
    public Element updateFixedInfo(String schema, Optional<Integer> metadataId, String uuid, Element md, String parentUuid,
                                   UpdateDatestamp updateDatestamp, ServiceContext context) throws Exception {
        return metadataManager.updateFixedInfo(schema, metadataId, uuid, md, parentUuid, updateDatestamp, context);
    }

    @Deprecated
    public Set<String> updateChildren(ServiceContext srvContext, String parentUuid, String[] children, Map<String, Object> params)
        throws Exception {
        return metadataManager.updateChildren(srvContext, parentUuid, children, params);
    }

    @Deprecated
    @VisibleForTesting
    public void buildPrivilegesMetadataInfo(ServiceContext context, Map<String, Element> mdIdToInfoMap) throws Exception {
        metadataManager.buildPrivilegesMetadataInfo(context, mdIdToInfoMap);
    }

    @Deprecated
    public void notifyMetadataChange(Element md, String metadataId) throws Exception {
        metadataUtils.notifyMetadataChange(md, metadataId);
    }

    @Deprecated
    public void flush() {
        metadataManager.flush();
    }

    @Deprecated
    public void forceIndexChanges() throws IOException {
        metadataIndexer.forceIndexChanges();
    }

    @Deprecated
    public int batchDeleteMetadataAndUpdateIndex(Specification<? extends AbstractMetadata> specification) throws Exception {
        return metadataIndexer.batchDeleteMetadataAndUpdateIndex(specification);
    }

    @Deprecated
    public AccessManager getAccessManager() {
        return accessManager;
    }

    @Deprecated
    public EditLib getEditLib() {
        return metadataManager.getEditLib();
    }
}<|MERGE_RESOLUTION|>--- conflicted
+++ resolved
@@ -384,13 +384,8 @@
 
     @Deprecated
     public Element getMetadata(ServiceContext srvContext, String id, boolean forEditing, boolean withEditorValidationErrors,
-<<<<<<< HEAD
-                               boolean keepXlinkAttributes) throws Exception {
-        return metadataManager.getMetadata(srvContext, id, forEditing, withEditorValidationErrors, keepXlinkAttributes);
-=======
             boolean keepXlinkAttributes) throws Exception {
         return metadataManager.getMetadata(srvContext, id, forEditing, !forEditing, withEditorValidationErrors, keepXlinkAttributes);
->>>>>>> d101d7b0
     }
 
     @Deprecated
