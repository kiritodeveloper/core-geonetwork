//==============================================================================
//===
//=== DataManager
//===
//=============================================================================
//===	Copyright (C) 2001-2007 Food and Agriculture Organization of the
//===	United Nations (FAO-UN), United Nations World Food Programme (WFP)
//===	and United Nations Environment Programme (UNEP)
//===
//===	This program is free software; you can redistribute it and/or modify
//===	it under the terms of the GNU General Public License as published by
//===	the Free Software Foundation; either version 2 of the License, or (at
//===	your option) any later version.
//===
//===	This program is distributed in the hope that it will be useful, but
//===	WITHOUT ANY WARRANTY; without even the implied warranty of
//===	MERCHANTABILITY or FITNESS FOR A PARTICULAR PURPOSE. See the GNU
//===	General Public License for more details.
//===
//===	You should have received a copy of the GNU General Public License
//===	along with this program; if not, write to the Free Software
//===	Foundation, Inc., 51 Franklin St, Fifth Floor, Boston, MA 02110-1301, USA
//===
//===	Contact: Jeroen Ticheler - FAO - Viale delle Terme di Caracalla 2,
//===	Rome - Italy. email: geonetwork@osgeo.org
//==============================================================================

package org.fao.geonet.kernel;

import com.google.common.annotations.VisibleForTesting;
import com.google.common.base.Function;
import com.google.common.base.Optional;
import com.google.common.base.Predicate;
import com.google.common.collect.Collections2;
import com.google.common.collect.HashMultimap;
import com.google.common.collect.Lists;
import com.google.common.collect.Maps;
import com.google.common.collect.SetMultimap;
import com.google.common.collect.Sets;

import jeeves.server.UserSession;
import jeeves.server.context.ServiceContext;
import jeeves.transaction.TransactionManager;
import jeeves.transaction.TransactionTask;
import jeeves.xlink.Processor;

import org.apache.commons.lang.StringUtils;
import org.eclipse.jetty.util.ConcurrentHashSet;
import org.fao.geonet.ApplicationContextHolder;
import org.fao.geonet.GeonetContext;
import org.fao.geonet.NodeInfo;
import org.fao.geonet.constants.Edit;
import org.fao.geonet.constants.Geonet;
import org.fao.geonet.constants.Geonet.Namespaces;
import org.fao.geonet.constants.Params;
import org.fao.geonet.domain.Constants;
import org.fao.geonet.domain.Group;
import org.fao.geonet.domain.ISODate;
import org.fao.geonet.domain.InspireAtomFeed;
import org.fao.geonet.domain.Metadata;
import org.fao.geonet.domain.MetadataCategory;
import org.fao.geonet.domain.MetadataDataInfo;
import org.fao.geonet.domain.MetadataDataInfo_;
import org.fao.geonet.domain.MetadataFileUpload;
import org.fao.geonet.domain.MetadataFileUpload_;
import org.fao.geonet.domain.MetadataHarvestInfo;
import org.fao.geonet.domain.MetadataRatingByIp;
import org.fao.geonet.domain.MetadataRatingByIpId;
import org.fao.geonet.domain.MetadataSourceInfo;
import org.fao.geonet.domain.MetadataStatus;
import org.fao.geonet.domain.MetadataStatusId;
import org.fao.geonet.domain.MetadataStatusId_;
import org.fao.geonet.domain.MetadataStatus_;
import org.fao.geonet.domain.MetadataType;
import org.fao.geonet.domain.MetadataValidation;
import org.fao.geonet.domain.MetadataValidationId;
import org.fao.geonet.domain.MetadataValidationStatus;
import org.fao.geonet.domain.Metadata_;
import org.fao.geonet.domain.OperationAllowed;
import org.fao.geonet.domain.OperationAllowedId;
import org.fao.geonet.domain.OperationAllowedId_;
import org.fao.geonet.domain.Pair;
import org.fao.geonet.domain.Profile;
import org.fao.geonet.domain.ReservedGroup;
import org.fao.geonet.domain.ReservedOperation;
import org.fao.geonet.domain.User;
import org.fao.geonet.domain.UserGroup;
import org.fao.geonet.domain.UserGroupId;
import org.fao.geonet.events.md.MetadataIndexCompleted;
import org.fao.geonet.exceptions.JeevesException;
import org.fao.geonet.exceptions.NoSchemaMatchesException;
import org.fao.geonet.exceptions.SchemaMatchConflictException;
import org.fao.geonet.exceptions.SchematronValidationErrorEx;
import org.fao.geonet.exceptions.ServiceNotAllowedEx;
import org.fao.geonet.exceptions.XSDValidationErrorEx;
import org.fao.geonet.kernel.schema.MetadataSchema;
import org.fao.geonet.kernel.search.SearchManager;
import org.fao.geonet.kernel.search.index.IndexingList;
import org.fao.geonet.kernel.setting.SettingManager;
import org.fao.geonet.kernel.setting.Settings;
import org.fao.geonet.lib.Lib;
import org.fao.geonet.notifier.MetadataNotifierManager;
import org.fao.geonet.repository.GroupRepository;
import org.fao.geonet.repository.InspireAtomFeedRepository;
import org.fao.geonet.repository.MetadataCategoryRepository;
import org.fao.geonet.repository.MetadataFileUploadRepository;
import org.fao.geonet.repository.MetadataRatingByIpRepository;
import org.fao.geonet.repository.MetadataRepository;
import org.fao.geonet.repository.MetadataStatusRepository;
import org.fao.geonet.repository.MetadataValidationRepository;
import org.fao.geonet.repository.OperationAllowedRepository;
import org.fao.geonet.repository.SortUtils;
import org.fao.geonet.repository.StatusValueRepository;
import org.fao.geonet.repository.Updater;
import org.fao.geonet.repository.UserGroupRepository;
import org.fao.geonet.repository.UserRepository;
import org.fao.geonet.repository.specification.MetadataFileUploadSpecs;
import org.fao.geonet.repository.specification.MetadataSpecs;
import org.fao.geonet.repository.specification.MetadataStatusSpecs;
import org.fao.geonet.repository.specification.OperationAllowedSpecs;
import org.fao.geonet.repository.specification.UserGroupSpecs;
import org.fao.geonet.repository.specification.UserSpecs;
import org.fao.geonet.repository.statistic.PathSpec;
import org.fao.geonet.resources.Resources;
import org.fao.geonet.util.ThreadUtils;
import org.fao.geonet.utils.IO;
import org.fao.geonet.utils.Log;
import org.fao.geonet.utils.Xml;
import org.fao.geonet.utils.Xml.ErrorHandler;
import org.jdom.Attribute;
import org.jdom.Document;
import org.jdom.Element;
import org.jdom.JDOMException;
import org.jdom.Namespace;
import org.jdom.filter.ElementFilter;
import org.springframework.beans.factory.annotation.Autowired;
import org.springframework.context.ApplicationContext;
import org.springframework.context.ApplicationEventPublisher;
import org.springframework.context.ApplicationEventPublisherAware;
import org.springframework.context.ConfigurableApplicationContext;
import org.springframework.data.domain.Page;
import org.springframework.data.domain.PageRequest;
import org.springframework.data.domain.Sort;
import org.springframework.data.jpa.domain.Specification;
import org.springframework.transaction.NoTransactionException;
import org.springframework.transaction.TransactionStatus;
import org.springframework.transaction.interceptor.TransactionAspectSupport;

import java.io.IOException;
import java.nio.file.Files;
import java.nio.file.Path;
import java.util.ArrayList;
import java.util.Arrays;
import java.util.Calendar;
import java.util.Collection;
import java.util.Collections;
import java.util.HashMap;
import java.util.HashSet;
import java.util.Iterator;
import java.util.List;
import java.util.Map;
import java.util.Set;
import java.util.UUID;
import java.util.Vector;
import java.util.concurrent.ExecutorService;
import java.util.concurrent.Executors;
import java.util.concurrent.atomic.AtomicInteger;
import java.util.concurrent.locks.Lock;
import java.util.concurrent.locks.ReentrantLock;
import java.util.regex.Matcher;
import java.util.regex.Pattern;

import javax.annotation.CheckForNull;
import javax.annotation.Nonnull;
import javax.annotation.Nullable;
import javax.persistence.EntityManager;
import javax.persistence.PersistenceContext;
import javax.persistence.criteria.Root;

import static org.fao.geonet.repository.specification.MetadataSpecs.hasMetadataUuid;
import static org.springframework.data.jpa.domain.Specifications.where;

/**
 * Handles all operations on metadata (select,insert,update,delete etc...).
 */
//@Transactional(propagation = Propagation.REQUIRED, noRollbackFor = {XSDValidationErrorEx.class, NoSchemaMatchesException.class})
public class DataManager implements ApplicationEventPublisherAware {

    private static final int METADATA_BATCH_PAGE_SIZE = 100000;
    Lock indexLock = new ReentrantLock();
    Set<String> waitForIndexing = new HashSet<String>();
    Set<String> indexing = new HashSet<String>();
    Set<IndexMetadataTask> batchIndex = new ConcurrentHashSet<IndexMetadataTask>();
    @PersistenceContext
    private EntityManager _entityManager;
    @Autowired
    private ApplicationContext _applicationContext;
    // initialize in init method
    private ServiceContext servContext;
    private EditLib editLib;

    //--------------------------------------------------------------------------
    //---
    //--- Constructor
    //---
    //--------------------------------------------------------------------------
    private java.nio.file.Path thesaurusDir;
    private java.nio.file.Path stylePath;
    private String baseURL;
    private ApplicationEventPublisher applicationEventPublisher;

    /**
     * Validates metadata against XSD and schematron files related to metadata schema throwing
     * XSDValidationErrorEx if xsd errors or SchematronValidationErrorEx if schematron rules fails.
     */
    public static void validateMetadata(String schema, Element xml, ServiceContext context) throws Exception {
        validateMetadata(schema, xml, context, " ");
    }

    /**
     * Validates metadata against XSD and schematron files related to metadata schema throwing
     * XSDValidationErrorEx if xsd errors or SchematronValidationErrorEx if schematron rules fails.
     */
    public static void validateMetadata(String schema, Element xml, ServiceContext context, String fileName) throws Exception {
        GeonetContext gc = (GeonetContext) context.getHandlerContext(Geonet.CONTEXT_NAME);

        DataManager dataMan = gc.getBean(DataManager.class);

        DataManager.setNamespacePrefix(xml);
        try {
            dataMan.validate(schema, xml);
        } catch (XSDValidationErrorEx e) {
            if (!fileName.equals(" ")) {
                throw new XSDValidationErrorEx(e.getMessage() + "(in " + fileName + "): ", e.getObject());
            } else {
                throw new XSDValidationErrorEx(e.getMessage(), e.getObject());
            }
        }

        //--- Now do the schematron validation on this file - if there are errors
        //--- then we say what they are!
        //--- Note we have to use uuid here instead of id because we don't have
        //--- an id...

        Element schemaTronXml = dataMan.doSchemaTronForEditor(schema, xml, context.getLanguage());
        xml.detach();
        if (schemaTronXml != null && schemaTronXml.getContent().size() > 0) {
            Element schemaTronReport = dataMan.doSchemaTronForEditor(schema, xml, context.getLanguage());

            List<Namespace> theNSs = new ArrayList<Namespace>();
            theNSs.add(Namespace.getNamespace("geonet", "http://www.fao.org/geonetwork"));
            theNSs.add(Namespace.getNamespace("svrl", "http://purl.oclc.org/dsdl/svrl"));

            Element failedAssert = Xml.selectElement(schemaTronReport, "geonet:report/svrl:schematron-output/svrl:failed-assert", theNSs);

            Element failedSchematronVerification = Xml.selectElement(schemaTronReport, "geonet:report/geonet:schematronVerificationError", theNSs);

            if ((failedAssert != null) || (failedSchematronVerification != null)) {
                throw new SchematronValidationErrorEx("Schematron errors detected for file " + fileName + " - "
                    + Xml.getString(schemaTronReport) + " for more details", schemaTronReport);
            }
        }

    }

    /**
     *
     * @param root
     * @param name
     * @param value
     */
    private static void addElement(Element root, String name, Object value) {
        root.addContent(new Element(name).setText(value == null ? "" : value.toString()));
    }

    /**
     *
     * @param md
     */
    public static void setNamespacePrefix(final Element md) {
        //--- if the metadata has no namespace or already has a namespace then
        //--- we must skip this phase

        Namespace ns = md.getNamespace();
        if (ns != Namespace.NO_NAMESPACE && (md.getNamespacePrefix().equals(""))) {
            //--- set prefix for iso19139 metadata

            ns = Namespace.getNamespace("gmd", md.getNamespace().getURI());
            setNamespacePrefix(md, ns);
        }
    }

    /**
     *
     * @param md
     * @param ns
     */
    private static void setNamespacePrefix(final Element md, final Namespace ns) {
        if (md.getNamespaceURI().equals(ns.getURI())) {
            md.setNamespace(ns);
        }

        Attribute xsiType = md.getAttribute("type", Namespaces.XSI);
        if (xsiType != null) {
            String xsiTypeValue = xsiType.getValue();

            if (StringUtils.isNotEmpty(xsiTypeValue) && !xsiTypeValue.contains(":")) {
                xsiType.setValue(ns.getPrefix() + ":" + xsiType.getValue());
            }
        }


        for (Object o : md.getChildren()) {
            setNamespacePrefix((Element) o, ns);
        }
    }

    /**
     *
     * @return
     */
    public EditLib getEditLib() {
        return editLib;
    }

    /**
     * Init Data manager and refresh index if needed. Can also be called after GeoNetwork startup in
     * order to rebuild the lucene index
     *
     * @param force Force reindexing all from scratch
     **/
    public synchronized void init(ServiceContext context, Boolean force) throws Exception {
        this.servContext = context;
        final GeonetworkDataDirectory dataDirectory = context.getBean(GeonetworkDataDirectory.class);
        stylePath = dataDirectory.resolveWebResource(Geonet.Path.STYLESHEETS);
        editLib = new EditLib(getSchemaManager());
        thesaurusDir = getApplicationContext().getBean(ThesaurusManager.class).getThesauriDirectory();

        if (context.getUserSession() == null) {
            UserSession session = new UserSession();
            context.setUserSession(session);
            session.loginAs(new User().setUsername("admin").setId(-1).setProfile(Profile.Administrator));
        }
        // get lastchangedate of all metadata in index
        Map<String, String> docs = getSearchManager().getDocsChangeDate();

        // set up results HashMap for post processing of records to be indexed
        ArrayList<String> toIndex = new ArrayList<String>();

        if (Log.isDebugEnabled(Geonet.DATA_MANAGER))
            Log.debug(Geonet.DATA_MANAGER, "INDEX CONTENT:");


        Sort sortByMetadataChangeDate = SortUtils.createSort(Metadata_.dataInfo, MetadataDataInfo_.changeDate);
        int currentPage = 0;
        Page<Pair<Integer, ISODate>> results = getMetadataRepository().findAllIdsAndChangeDates(new PageRequest(currentPage,
            METADATA_BATCH_PAGE_SIZE, sortByMetadataChangeDate));


        // index all metadata in DBMS if needed
        while (results.getNumberOfElements() > 0) {
            for (Pair<Integer, ISODate> result : results) {

                // get metadata
                String id = String.valueOf(result.one());

                if (Log.isDebugEnabled(Geonet.DATA_MANAGER)) {
                    Log.debug(Geonet.DATA_MANAGER, "- record (" + id + ")");
                }

                String idxLastChange = docs.get(id);

                // if metadata is not indexed index it
                if (idxLastChange == null) {
                    Log.debug(Geonet.DATA_MANAGER, "-  will be indexed");
                    toIndex.add(id);

                    // else, if indexed version is not the latest index it
                } else {
                    docs.remove(id);

                    String lastChange = result.two().toString();

                    if (Log.isDebugEnabled(Geonet.DATA_MANAGER))
                        Log.debug(Geonet.DATA_MANAGER, "- lastChange: " + lastChange);
                    if (Log.isDebugEnabled(Geonet.DATA_MANAGER))
                        Log.debug(Geonet.DATA_MANAGER, "- idxLastChange: " + idxLastChange);

                    // date in index contains 't', date in DBMS contains 'T'
                    if (force || !idxLastChange.equalsIgnoreCase(lastChange)) {
                        if (Log.isDebugEnabled(Geonet.DATA_MANAGER))
                            Log.debug(Geonet.DATA_MANAGER, "-  will be indexed");
                        toIndex.add(id);
                    }
                }
            }

            currentPage++;
            results = getMetadataRepository().findAllIdsAndChangeDates(new PageRequest(currentPage, METADATA_BATCH_PAGE_SIZE,
                sortByMetadataChangeDate));
        }

        // if anything to index then schedule it to be done after servlet is
        // up so that any links to local fragments are resolvable
        if (toIndex.size() > 0) {
            batchIndexInThreadPool(context, toIndex);
        }

        if (docs.size() > 0) { // anything left?
            if (Log.isDebugEnabled(Geonet.DATA_MANAGER)) {
                Log.debug(Geonet.DATA_MANAGER, "INDEX HAS RECORDS THAT ARE NOT IN DB:");
            }
        }

        // remove from index metadata not in DBMS
        for (String id : docs.keySet()) {
            getSearchManager().delete("_id", id);

            if (Log.isDebugEnabled(Geonet.DATA_MANAGER)) {
                Log.debug(Geonet.DATA_MANAGER, "- removed record (" + id + ") from index");
            }
        }
    }

    /**
     * Search for all records having XLinks (ie. indexed with _hasxlinks flag), clear the cache and
     * reindex all records found.
     */
    public synchronized void rebuildIndexXLinkedMetadata(final ServiceContext context) throws Exception {

        // get all metadata with XLinks
        Set<Integer> toIndex = getSearchManager().getDocsWithXLinks();

        if (Log.isDebugEnabled(Geonet.DATA_MANAGER))
            Log.debug(Geonet.DATA_MANAGER, "Will index " + toIndex.size() + " records with XLinks");
        if (toIndex.size() > 0) {
            // clean XLink Cache so that cache and index remain in sync
            Processor.clearCache();

            ArrayList<String> stringIds = new ArrayList<String>();
            for (Integer id : toIndex) {
                stringIds.add(id.toString());
            }
            // execute indexing operation
            batchIndexInThreadPool(context, stringIds);
        }
    }

    /**
     * Reindex all records in current selection.
     */
    public synchronized void rebuildIndexForSelection(final ServiceContext context,
                                                      boolean clearXlink)
        throws Exception {

        // get all metadata ids from selection
        ArrayList<String> listOfIdsToIndex = new ArrayList<String>();
        UserSession session = context.getUserSession();
        SelectionManager sm = SelectionManager.getManager(session);

        synchronized (sm.getSelection("metadata")) {
            for (Iterator<String> iter = sm.getSelection("metadata").iterator();
                 iter.hasNext(); ) {
                String uuid = (String) iter.next();
                String id = getMetadataId(uuid);
                if (id != null) {
                    listOfIdsToIndex.add(id);
                }
            }
        }

        if (Log.isDebugEnabled(Geonet.DATA_MANAGER)) {
            Log.debug(Geonet.DATA_MANAGER, "Will index " +
                listOfIdsToIndex.size() + " records from selection.");
        }

        if (listOfIdsToIndex.size() > 0) {
            // clean XLink Cache so that cache and index remain in sync
            if (clearXlink) {
                Processor.clearCache();
            }

            // execute indexing operation
            batchIndexInThreadPool(context, listOfIdsToIndex);
        }
    }

    /**
     * Index multiple metadata in a separate thread.  Wait until the current transaction commits
     * before starting threads (to make sure that all metadata are committed).
     *
     * @param context     context object
     * @param metadataIds the metadata ids to index
     */
    public void batchIndexInThreadPool(ServiceContext context, List<?> metadataIds) {

        TransactionStatus transactionStatus = null;
        try {
            transactionStatus = TransactionAspectSupport.currentTransactionStatus();
        } catch (NoTransactionException e) {
            // not in a transaction so we can go ahead.
        }
        // split reindexing task according to number of processors we can assign
        int threadCount = ThreadUtils.getNumberOfThreads();
        ExecutorService executor = Executors.newFixedThreadPool(threadCount);

        int perThread;
        if (metadataIds.size() < threadCount) perThread = metadataIds.size();
        else perThread = metadataIds.size() / threadCount;
        int index = 0;
        if (Log.isDebugEnabled(Geonet.INDEX_ENGINE)) {
            Log.debug(Geonet.INDEX_ENGINE, "Indexing " + metadataIds.size() + " records.");
            Log.debug(Geonet.INDEX_ENGINE, metadataIds.toString());
        }
        AtomicInteger numIndexedTracker = new AtomicInteger();
        while (index < metadataIds.size()) {
            int start = index;
            int count = Math.min(perThread, metadataIds.size() - start);
            int nbRecords = start + count;

            if (Log.isDebugEnabled(Geonet.INDEX_ENGINE)) {
                Log.debug(Geonet.INDEX_ENGINE, "Indexing records from " + start + " to " + nbRecords);
            }

            List<?> subList = metadataIds.subList(start, nbRecords);

            if (Log.isDebugEnabled(Geonet.INDEX_ENGINE)) {
                Log.debug(Geonet.INDEX_ENGINE, subList.toString());
            }

            // create threads to process this chunk of ids
            Runnable worker = new IndexMetadataTask(context, subList,
                batchIndex, transactionStatus, numIndexedTracker);
            executor.execute(worker);
            index += count;
        }

        executor.shutdown();
    }

    public boolean isIndexing() {
        indexLock.lock();
        try {
            return !indexing.isEmpty() || !batchIndex.isEmpty();
        } finally {
            indexLock.unlock();
        }
    }


    //--------------------------------------------------------------------------
    //---
    //--- Schema management API
    //---
    //--------------------------------------------------------------------------

    public void indexMetadata(final List<String> metadataIds) throws Exception {
        for (String metadataId : metadataIds) {
            indexMetadata(metadataId, false);
        }

        getSearchManager().forceIndexChanges();
    }

    /**
     * TODO javadoc.
     */
    public void indexMetadata(final String metadataId, boolean forceRefreshReaders) throws Exception {
        indexLock.lock();
        try {
            if (waitForIndexing.contains(metadataId)) {
                return;
            }
            while (indexing.contains(metadataId)) {
                try {
                    waitForIndexing.add(metadataId);
                    // don't index the same metadata 2x
                    wait(200);
                } catch (InterruptedException e) {
                    return;
                } finally {
                    waitForIndexing.remove(metadataId);
                }
            }
            indexing.add(metadataId);
        } finally {
            indexLock.unlock();
        }
        Metadata fullMd;

        try {
            Vector<Element> moreFields = new Vector<Element>();
            int id$ = Integer.parseInt(metadataId);

            // get metadata, extracting and indexing any xlinks
            Element md = getXmlSerializer().selectNoXLinkResolver(metadataId, true);
            if (getXmlSerializer().resolveXLinks()) {
                List<Attribute> xlinks = Processor.getXLinks(md);
                if (xlinks.size() > 0) {
                    moreFields.add(SearchManager.makeField(Geonet.IndexFieldNames.HASXLINKS, "1", true, true));
                    StringBuilder sb = new StringBuilder();
                    for (Attribute xlink : xlinks) {
                        sb.append(xlink.getValue());
                        sb.append(" ");
                    }
                    moreFields.add(SearchManager.makeField(Geonet.IndexFieldNames.XLINK, sb.toString(), true, true));
                    Processor.detachXLink(md, getServiceContext());
                } else {
                    moreFields.add(SearchManager.makeField(Geonet.IndexFieldNames.HASXLINKS, "0", true, true));
                }
            } else {
                moreFields.add(SearchManager.makeField(Geonet.IndexFieldNames.HASXLINKS, "0", true, true));
            }

            fullMd = getMetadataRepository().findOne(id$);

            final String schema = fullMd.getDataInfo().getSchemaId();
            final String createDate = fullMd.getDataInfo().getCreateDate().getDateAndTime();
            final String changeDate = fullMd.getDataInfo().getChangeDate().getDateAndTime();
            final String source = fullMd.getSourceInfo().getSourceId();
            final MetadataType metadataType = fullMd.getDataInfo().getType();
            final String root = fullMd.getDataInfo().getRoot();
            final String uuid = fullMd.getUuid();
            final String extra = fullMd.getDataInfo().getExtra();
            final String isHarvested = String.valueOf(Constants.toYN_EnabledChar(fullMd.getHarvestInfo().isHarvested()));
            final String owner = String.valueOf(fullMd.getSourceInfo().getOwner());
            final Integer groupOwner = fullMd.getSourceInfo().getGroupOwner();
            final String popularity = String.valueOf(fullMd.getDataInfo().getPopularity());
            final String rating = String.valueOf(fullMd.getDataInfo().getRating());
            final String displayOrder = fullMd.getDataInfo().getDisplayOrder() == null ? null : String.valueOf(fullMd.getDataInfo().getDisplayOrder());

            if (Log.isDebugEnabled(Geonet.DATA_MANAGER)) {
                Log.debug(Geonet.DATA_MANAGER, "record schema (" + schema + ")"); //DEBUG
                Log.debug(Geonet.DATA_MANAGER, "record createDate (" + createDate + ")"); //DEBUG
            }

            moreFields.add(SearchManager.makeField(Geonet.IndexFieldNames.ROOT, root, true, true));
            moreFields.add(SearchManager.makeField(Geonet.IndexFieldNames.SCHEMA, schema, true, true));
            moreFields.add(SearchManager.makeField(Geonet.IndexFieldNames.DATABASE_CREATE_DATE, createDate, true, true));
            moreFields.add(SearchManager.makeField(Geonet.IndexFieldNames.DATABASE_CHANGE_DATE, changeDate, true, true));
            moreFields.add(SearchManager.makeField(Geonet.IndexFieldNames.SOURCE, source, true, true));
            moreFields.add(SearchManager.makeField(Geonet.IndexFieldNames.IS_TEMPLATE, metadataType.codeString, true, true));
            moreFields.add(SearchManager.makeField(Geonet.IndexFieldNames.UUID, uuid, true, true));
            moreFields.add(SearchManager.makeField(Geonet.IndexFieldNames.IS_HARVESTED, isHarvested, true, true));
            moreFields.add(SearchManager.makeField(Geonet.IndexFieldNames.OWNER, owner, true, true));
            moreFields.add(SearchManager.makeField(Geonet.IndexFieldNames.DUMMY, "0", false, true));
            moreFields.add(SearchManager.makeField(Geonet.IndexFieldNames.POPULARITY, popularity, true, true));
            moreFields.add(SearchManager.makeField(Geonet.IndexFieldNames.RATING, rating, true, true));
            moreFields.add(SearchManager.makeField(Geonet.IndexFieldNames.DISPLAY_ORDER, displayOrder, true, false));
            moreFields.add(SearchManager.makeField(Geonet.IndexFieldNames.EXTRA, extra, false, true));

            // If the metadata has an atom document, index related information
            InspireAtomFeedRepository inspireAtomFeedRepository = getApplicationContext().getBean(InspireAtomFeedRepository.class);
            InspireAtomFeed feed = inspireAtomFeedRepository.findByMetadataId(id$);

            if ((feed != null) && StringUtils.isNotEmpty(feed.getAtom())) {
                moreFields.add(SearchManager.makeField("has_atom", "y", true, true));
                moreFields.add(SearchManager.makeField("any", feed.getAtom(), false, true));
            }

            if (owner != null) {
                User user = getApplicationContext().getBean(UserRepository.class).findOne(fullMd.getSourceInfo().getOwner());
                if (user != null) {
                    moreFields.add(SearchManager.makeField(Geonet.IndexFieldNames.USERINFO, user.getUsername() + "|" + user.getSurname() + "|" + user
                        .getName() + "|" + user.getProfile(), true, false));
                }
            }

            OperationAllowedRepository operationAllowedRepository = getApplicationContext().getBean(OperationAllowedRepository.class);
            GroupRepository groupRepository = getApplicationContext().getBean(GroupRepository.class);

            String logoUUID = null;
            if (groupOwner != null) {
                final Group group = groupRepository.findOne(groupOwner);
                if (group != null) {
                    moreFields.add(SearchManager.makeField(Geonet.IndexFieldNames.GROUP_OWNER, String.valueOf(groupOwner), true, true));
                    final boolean preferGroup = getSettingManager().getValueAsBool(Settings.SYSTEM_PREFER_GROUP_LOGO, true);
                    if (group.getWebsite() != null && !group.getWebsite().isEmpty() && preferGroup) {
                        moreFields.add(SearchManager.makeField(Geonet.IndexFieldNames.GROUP_WEBSITE, group.getWebsite(), true, false));
                    }
                    if (group.getLogo() != null && preferGroup) {
                        logoUUID = group.getLogo();
                    }
                }
            }
            if (logoUUID == null) {
                logoUUID = source;
            }

            if (logoUUID != null) {
                final Path logosDir = Resources.locateLogosDir(getServiceContext());
                final String[] logosExt = {"png", "PNG", "gif", "GIF", "jpg", "JPG", "jpeg", "JPEG", "bmp", "BMP",
                    "tif", "TIF", "tiff", "TIFF"};
                boolean added = false;
                for (String ext : logosExt) {
                    final Path logoPath = logosDir.resolve(logoUUID + "." + ext);
                    if (Files.exists(logoPath)) {
                        added = true;
                        moreFields.add(SearchManager.makeField(Geonet.IndexFieldNames.LOGO, "/images/logos/" + logoPath.getFileName(), true, false));
                        break;
                    }
                }

                if (!added) {
                    moreFields.add(SearchManager.makeField(Geonet.IndexFieldNames.LOGO, "/images/logos/" + logoUUID + ".png", true, false));
                }
            }

            // get privileges
            List<OperationAllowed> operationsAllowed = operationAllowedRepository.findAllById_MetadataId(id$);

            for (OperationAllowed operationAllowed : operationsAllowed) {
                OperationAllowedId operationAllowedId = operationAllowed.getId();
                int groupId = operationAllowedId.getGroupId();
                int operationId = operationAllowedId.getOperationId();

                moreFields.add(SearchManager.makeField(Geonet.IndexFieldNames.OP_PREFIX + operationId, String.valueOf(groupId), true, true));
                if (operationId == ReservedOperation.view.getId()) {
                    Group g = groupRepository.findOne(groupId);
                    if (g != null) {
                        moreFields.add(SearchManager.makeField(Geonet.IndexFieldNames.GROUP_PUBLISHED, g.getName(), true, true));
                    }
                }
            }

            for (MetadataCategory category : fullMd.getCategories()) {
                moreFields.add(SearchManager.makeField(Geonet.IndexFieldNames.CAT, category.getName(), true, true));
            }

            final MetadataStatusRepository statusRepository = getApplicationContext().getBean(MetadataStatusRepository.class);

            // get status
            Sort statusSort = new Sort(Sort.Direction.DESC, MetadataStatus_.id.getName() + "." + MetadataStatusId_.changeDate.getName());
            List<MetadataStatus> statuses = statusRepository.findAllById_MetadataId(id$, statusSort);
            if (!statuses.isEmpty()) {
                MetadataStatus stat = statuses.get(0);
                String status = String.valueOf(stat.getId().getStatusId());
                moreFields.add(SearchManager.makeField(Geonet.IndexFieldNames.STATUS, status, true, true));
                String statusChangeDate = stat.getId().getChangeDate().getDateAndTime();
                moreFields.add(SearchManager.makeField(Geonet.IndexFieldNames.STATUS_CHANGE_DATE, statusChangeDate, true, true));
            }

            // getValidationInfo
            // -1 : not evaluated
            // 0 : invalid
            // 1 : valid
            MetadataValidationRepository metadataValidationRepository = getBean(MetadataValidationRepository
                .class);
            List<MetadataValidation> validationInfo = metadataValidationRepository.findAllById_MetadataId(id$);
            if (validationInfo.isEmpty()) {
                moreFields.add(SearchManager.makeField(Geonet.IndexFieldNames.VALID, "-1", true, true));
            } else {
                String isValid = "1";
                for (MetadataValidation vi : validationInfo) {
                    String type = vi.getId().getValidationType();
                    MetadataValidationStatus status = vi.getStatus();
                    if (status == MetadataValidationStatus.INVALID && vi.isRequired()) {
                        isValid = "0";
                    }
                    moreFields.add(SearchManager.makeField(Geonet.IndexFieldNames.VALID + "_" + type, status.getCode(), true, true));
                }
                moreFields.add(SearchManager.makeField(Geonet.IndexFieldNames.VALID, isValid, true, true));
            }
            getSearchManager().index(getSchemaManager().getSchemaDir(schema), md, metadataId, moreFields, metadataType, root, forceRefreshReaders);
        } catch (Exception x) {
            Log.error(Geonet.DATA_MANAGER, "The metadata document index with id=" + metadataId + " is corrupt/invalid - ignoring it. Error: " + x.getMessage(), x);
            fullMd = null;
        } finally {
            indexLock.lock();
            try {
                indexing.remove(metadataId);
            } finally {
                indexLock.unlock();
            }
        }
        if (fullMd != null) {
            applicationEventPublisher.publishEvent(new MetadataIndexCompleted(fullMd));
        }
    }

    protected ServiceContext getServiceContext() {
        ServiceContext context = ServiceContext.get();
        return context == null ? servContext : context;
    }

    /**
     *
     * @param beginAt
     * @param interval
     * @throws Exception
     */
    public void rescheduleOptimizer(Calendar beginAt, int interval) throws Exception {
        getSearchManager().rescheduleOptimizer(beginAt, interval);
    }

    /**
     *
     * @throws Exception
     */
    public void disableOptimizer() throws Exception {
        getSearchManager().disableOptimizer();
    }

    /**
     *
     * @param name
     * @return
     */
    public MetadataSchema getSchema(String name) {
        return getSchemaManager().getSchema(name);
    }

    /**
     *
     * @return
     */
    public Set<String> getSchemas() {
        return getSchemaManager().getSchemas();
    }

    /**
     *
     * @param name
     * @return
     */
    public boolean existsSchema(String name) {
        return getSchemaManager().existsSchema(name);
    }

    /**
     *
     * @param name
     * @return
     */
    public Path getSchemaDir(String name) {
        return getSchemaManager().getSchemaDir(name);
    }

    /**
     * Use this validate method for XML documents with dtd.
     */
    public void validate(String schema, Document doc) throws Exception {
        Xml.validate(doc);
    }

    /**
     * Use this validate method for XML documents with xsd validation.
     */
    public void validate(String schema, Element md) throws Exception {
        String schemaLoc = md.getAttributeValue("schemaLocation", Namespaces.XSI);
        if (Log.isDebugEnabled(Geonet.DATA_MANAGER))
            Log.debug(Geonet.DATA_MANAGER, "Extracted schemaLocation of " + schemaLoc);
        if (schemaLoc == null) schemaLoc = "";

        if (schema == null) {
            // must use schemaLocation
            Xml.validate(md);
        } else {
            // if schemaLocation use that
            if (!schemaLoc.equals("")) {
                Xml.validate(md);
                // otherwise use supplied schema name
            } else {
                Xml.validate(getSchemaDir(schema).resolve(Geonet.File.SCHEMA), md);
            }
        }
    }

    /**
     * TODO javadoc.
     */
    public Element validateInfo(String schema, Element md, ErrorHandler eh) throws Exception {
        String schemaLoc = md.getAttributeValue("schemaLocation", Namespaces.XSI);
        if (Log.isDebugEnabled(Geonet.DATA_MANAGER))
            Log.debug(Geonet.DATA_MANAGER, "Extracted schemaLocation of " + schemaLoc);
        if (schemaLoc == null) schemaLoc = "";

        if (schema == null) {
            // must use schemaLocation
            return Xml.validateInfo(md, eh);
        } else {
            // if schemaLocation use that
            if (!schemaLoc.equals("")) {
                return Xml.validateInfo(md, eh);
                // otherwise use supplied schema name
            } else {
                return Xml.validateInfo(getSchemaDir(schema).resolve(Geonet.File.SCHEMA), md, eh);
            }
        }
    }

    /**
     * Creates XML schematron report.
     */
    public Element doSchemaTronForEditor(String schema, Element md, String lang) throws Exception {
        // enumerate the metadata xml so that we can report any problems found
        // by the schematron_xml script to the geonetwork editor
        editLib.enumerateTree(md);

        // get an xml version of the schematron errors and return for error display
        Element schemaTronXmlReport = getSchemaTronXmlReport(schema, md, lang, null);

        // remove editing info added by enumerateTree
        editLib.removeEditingInfo(md);

        return schemaTronXmlReport;
    }

    /**
     * TODO javadoc.
     */
    public String getMetadataSchema(String id) throws Exception {
        Metadata md = getMetadataRepository().findOne(id);

        if (md == null) {
            throw new IllegalArgumentException("Metadata not found for id : " + id);
        } else {
            // get metadata
            return md.getDataInfo().getSchemaId();
        }
    }

    /**
     *
     * @param context
     * @param id
     * @param md
     * @throws Exception
     */
    public void versionMetadata(ServiceContext context, String id, Element md) throws Exception {
        if (getSvnManager() != null) {
            getSvnManager().createMetadataDir(id, context, md);
        }
    }

    /**
<<<<<<< HEAD
     * Start an editing session. This will record the original metadata record
     * in the session under the {@link org.fao.geonet.constants.Geonet.Session#METADATA_BEFORE_ANY_CHANGES} + id
     * session property.
     *
     * The record contains geonet:info element.
     *
     * Note: Only the metadata record is stored in session. If the editing
     * session upload new documents or thumbnails, those documents will not
     * be cancelled. This needs improvements.
     *
     * @param context
     * @param id
     * @throws Exception
     */
    public void startEditingSession(ServiceContext context, String id)
        throws Exception {
      if(Log.isDebugEnabled(Geonet.EDITOR_SESSION)) {
        Log.debug(Geonet.EDITOR_SESSION, "Editing session starts for record " + id);
      }

      boolean keepXlinkAttributes = true;
      boolean forEditing = false;
      boolean withValidationErrors = false;
      Element metadataBeforeAnyChanges = getMetadata(context, id, forEditing, withValidationErrors, keepXlinkAttributes);
      context.getUserSession().setProperty(Geonet.Session.METADATA_BEFORE_ANY_CHANGES + id, metadataBeforeAnyChanges);
    }

    /**
     * Rollback to the record in the state it was when the editing session started
     * (See {@link #startEditingSession(ServiceContext, String)}).
     *
     * @param context
     * @param id
     * @throws Exception
=======
     * Start an editing session. This will record the original metadata record in the session under
     * the {@link org.fao.geonet.constants.Geonet.Session#METADATA_BEFORE_ANY_CHANGES} + id session
     * property.
     *
     * The record contains geonet:info element.
     *
     * Note: Only the metadata record is stored in session. If the editing session upload new
     * documents or thumbnails, those documents will not be cancelled. This needs improvements.
     */
    public void startEditingSession(ServiceContext context, String id)
        throws Exception {
        if (Log.isDebugEnabled(Geonet.EDITOR_SESSION)) {
            Log.debug(Geonet.EDITOR_SESSION, "Editing session starts for record " + id);
        }

        boolean keepXlinkAttributes = true;
        boolean forEditing = false;
        boolean withValidationErrors = false;
        Element metadataBeforeAnyChanges = getMetadata(context, id, forEditing, withValidationErrors, keepXlinkAttributes);
        context.getUserSession().setProperty(Geonet.Session.METADATA_BEFORE_ANY_CHANGES + id, metadataBeforeAnyChanges);
    }

    /**
     * Rollback to the record in the state it was when the editing session started (See {@link
     * #startEditingSession(ServiceContext, String)}).
>>>>>>> 8f8044c8
     */
    public void cancelEditingSession(ServiceContext context,
                                     String id) throws Exception {
        UserSession session = context.getUserSession();
        Element metadataBeforeAnyChanges = (Element) session.getProperty(Geonet.Session.METADATA_BEFORE_ANY_CHANGES + id);

<<<<<<< HEAD
        if(Log.isDebugEnabled(Geonet.EDITOR_SESSION)) {
              Log.debug(Geonet.EDITOR_SESSION,
                  "Editing session end. Cancel changes. Restore record " + id +
                  ". Replace by original record which was: ");
=======
        if (Log.isDebugEnabled(Geonet.EDITOR_SESSION)) {
            Log.debug(Geonet.EDITOR_SESSION,
                "Editing session end. Cancel changes. Restore record " + id +
                    ". Replace by original record which was: ");
>>>>>>> 8f8044c8
        }

        if (metadataBeforeAnyChanges != null) {
            if (Log.isDebugEnabled(Geonet.EDITOR_SESSION)) {
                Log.debug(Geonet.EDITOR_SESSION, " > restoring record: ");
                Log.debug(Geonet.EDITOR_SESSION, Xml.getString(metadataBeforeAnyChanges));
            }
            Element info = metadataBeforeAnyChanges.getChild(Edit.RootChild.INFO, Edit.NAMESPACE);
            boolean validate = false;
            boolean ufo = false;
<<<<<<< HEAD
                boolean index = true;
                metadataBeforeAnyChanges.removeChild(Edit.RootChild.INFO, Edit.NAMESPACE);
                updateMetadata(context, id, metadataBeforeAnyChanges,
                    validate, ufo, index,
                    context.getLanguage(), info.getChildText(Edit.Info.Elem.CHANGE_DATE), false);
                endEditingSession(id, session);
        } else {
            if(Log.isDebugEnabled(Geonet.EDITOR_SESSION)) {
              Log.debug(Geonet.EDITOR_SESSION,
                  " > nothing to cancel for record " + id +
                  ". Original record was null. Use starteditingsession to.");
=======
            boolean index = true;
            metadataBeforeAnyChanges.removeChild(Edit.RootChild.INFO, Edit.NAMESPACE);
            updateMetadata(context, id, metadataBeforeAnyChanges,
                validate, ufo, index,
                context.getLanguage(), info.getChildText(Edit.Info.Elem.CHANGE_DATE), false);
            endEditingSession(id, session);
        } else {
            if (Log.isDebugEnabled(Geonet.EDITOR_SESSION)) {
                Log.debug(Geonet.EDITOR_SESSION,
                    " > nothing to cancel for record " + id +
                        ". Original record was null. Use starteditingsession to.");
>>>>>>> 8f8044c8
            }
        }
    }

    /**
     * Remove the original record stored in session.
<<<<<<< HEAD
     *
     * @param id
     * @param session
=======
>>>>>>> 8f8044c8
     */
    public void endEditingSession(String id, UserSession session) {
        if (Log.isDebugEnabled(Geonet.EDITOR_SESSION)) {
            Log.debug(Geonet.EDITOR_SESSION, "Editing session end.");
        }
        session.removeProperty(Geonet.Session.METADATA_BEFORE_ANY_CHANGES + id);
    }


    //--------------------------------------------------------------------------
    //---
    //--- General purpose API
    //---
    //--------------------------------------------------------------------------

    /**
     *
     * @param md
     * @return
     * @throws Exception
     */
    public Element enumerateTree(Element md) throws Exception {
        editLib.enumerateTree(md);
        return md;
    }

    /**
     * Creates XML schematron report for each set of rules defined in schema directory.
     */
    private Element getSchemaTronXmlReport(String schema, Element md, String lang, Map<String, Integer[]> valTypeAndStatus) throws Exception {
        // NOTE: this method assumes that you've run enumerateTree on the
        // metadata

        MetadataSchema metadataSchema = getSchema(schema);
        String[] rules = metadataSchema.getSchematronRules();

        // Schematron report is composed of one or more report(s)
        // for each set of rules.
        Element schemaTronXmlOut = new Element("schematronerrors",
            Edit.NAMESPACE);
        if (rules != null) {
            for (String rule : rules) {
                // -- create a report for current rules.
                // Identified by a rule attribute set to shematron file name
                if (Log.isDebugEnabled(Geonet.DATA_MANAGER))
                    Log.debug(Geonet.DATA_MANAGER, " - rule:" + rule);
                String ruleId = rule.substring(0, rule.indexOf(".xsl"));
                Element report = new Element("report", Edit.NAMESPACE);
                report.setAttribute("rule", ruleId,
                    Edit.NAMESPACE);

                java.nio.file.Path schemaTronXmlXslt = metadataSchema.getSchemaDir().resolve("schematron").resolve(rule);
                try {
                    Map<String, Object> params = new HashMap<String, Object>();
                    params.put("lang", lang);
                    params.put("rule", rule);
                    params.put("thesaurusDir", this.thesaurusDir);
                    Element xmlReport = Xml.transform(md, schemaTronXmlXslt, params);
                    if (xmlReport != null) {
                        report.addContent(xmlReport);
                        // add results to persitent validation information
                        int firedRules = 0;
                        Iterator<?> firedRulesElems = xmlReport.getDescendants(new ElementFilter("fired-rule", Namespaces.SVRL));
                        while (firedRulesElems.hasNext()) {
                            firedRulesElems.next();
                            firedRules++;
                        }
                        int invalidRules = 0;
                        Iterator<?> faileAssertElements = xmlReport.getDescendants(new ElementFilter("failed-assert",
                            Namespaces.SVRL));
                        while (faileAssertElements.hasNext()) {
                            faileAssertElements.next();
                            invalidRules++;
                        }
                        Integer[] results = {invalidRules != 0 ? 0 : 1, firedRules, invalidRules};
                        if (valTypeAndStatus != null) {
                            valTypeAndStatus.put(ruleId, results);
                        }
                    }
                } catch (Exception e) {
                    Log.error(Geonet.DATA_MANAGER, "WARNING: schematron xslt " + schemaTronXmlXslt + " failed");

                    // If an error occurs that prevents to verify schematron rules, add to show in report
                    Element errorReport = new Element("schematronVerificationError", Edit.NAMESPACE);
                    errorReport.addContent("Schematron error ocurred, rules could not be verified: " + e.getMessage());
                    report.addContent(errorReport);

                    e.printStackTrace();
                }

                // -- append report to main XML report.
                schemaTronXmlOut.addContent(report);
            }
        }
        return schemaTronXmlOut;
    }

    /**
     * Valid the metadata record against its schema. For each error found, an xsderror attribute is
     * added to the corresponding element trying to find the element based on the xpath return by
     * the ErrorHandler.
     */
    private synchronized Element getXSDXmlReport(String schema, Element md) {
        // NOTE: this method assumes that enumerateTree has NOT been run on the metadata
        ErrorHandler errorHandler = new ErrorHandler();
        errorHandler.setNs(Edit.NAMESPACE);
        Element xsdErrors;

        try {
            xsdErrors = validateInfo(schema,
                md, errorHandler);
        } catch (Exception e) {
            xsdErrors = JeevesException.toElement(e);
            return xsdErrors;
        }

        if (xsdErrors != null) {
            MetadataSchema mds = getSchema(schema);
            List<Namespace> schemaNamespaces = mds.getSchemaNS();

            //-- now get each xpath and evaluate it
            //-- xsderrors/xsderror/{message,xpath}
            @SuppressWarnings("unchecked")
            List<Element> list = xsdErrors.getChildren();
            for (Element elError : list) {
                String xpath = elError.getChildText("xpath", Edit.NAMESPACE);
                String message = elError.getChildText("message", Edit.NAMESPACE);
                message = "\\n" + message;

                //-- get the element from the xpath and add the error message to it
                Element elem = null;
                try {
                    elem = Xml.selectElement(md, xpath, schemaNamespaces);
                } catch (JDOMException je) {
                    je.printStackTrace();
                    Log.error(Geonet.DATA_MANAGER, "Attach xsderror message to xpath " + xpath + " failed: " + je.getMessage());
                }
                if (elem != null) {
                    String existing = elem.getAttributeValue("xsderror", Edit.NAMESPACE);
                    if (existing != null) message = existing + message;
                    elem.setAttribute("xsderror", message, Edit.NAMESPACE);
                } else {
                    Log.warning(Geonet.DATA_MANAGER, "WARNING: evaluating XPath " + xpath + " against metadata failed - XSD validation message: " + message + " will NOT be shown by the editor");
                }
            }
        }
        return xsdErrors;
    }

    /**
     * Extract UUID from the metadata record using the schema XSL for UUID extraction)
     */
    public String extractUUID(String schema, Element md) throws Exception {
        Path styleSheet = getSchemaDir(schema).resolve(Geonet.File.EXTRACT_UUID);
        String uuid = Xml.transform(md, styleSheet).getText().trim();

        if (Log.isDebugEnabled(Geonet.DATA_MANAGER))
            Log.debug(Geonet.DATA_MANAGER, "Extracted UUID '" + uuid + "' for schema '" + schema + "'");

        //--- needed to detach md from the document
        md.detach();

        return uuid;
    }

    /**
     *
     * @param schema
     * @param md
     * @return
     * @throws Exception
     */
    public String extractDateModified(String schema, Element md) throws Exception {
        Path styleSheet = getSchemaDir(schema).resolve(Geonet.File.EXTRACT_DATE_MODIFIED);
        String dateMod = Xml.transform(md, styleSheet).getText().trim();

        if (Log.isDebugEnabled(Geonet.DATA_MANAGER))
            Log.debug(Geonet.DATA_MANAGER, "Extracted Date Modified '" + dateMod + "' for schema '" + schema + "'");

        //--- needed to detach md from the document
        md.detach();

        return dateMod;
    }

    /**
     *
     * @param schema
     * @param uuid
     * @param md
     * @return
     * @throws Exception
     */
    public Element setUUID(String schema, String uuid, Element md) throws Exception {
        //--- setup environment

        Element env = new Element("env");
        env.addContent(new Element("uuid").setText(uuid));

        //--- setup root element

        Element root = new Element("root");
        root.addContent(md.detach());
        root.addContent(env.detach());

        //--- do an XSL  transformation

        Path styleSheet = getSchemaDir(schema).resolve(Geonet.File.SET_UUID);

        return Xml.transform(root, styleSheet);
    }

    /**
     *
     * @param md
     * @return
     * @throws Exception
     */
    public Element extractSummary(Element md) throws Exception {
        Path styleSheet = stylePath.resolve(Geonet.File.METADATA_BRIEF);
        Element summary = Xml.transform(md, styleSheet);
        if (Log.isDebugEnabled(Geonet.DATA_MANAGER))
            Log.debug(Geonet.DATA_MANAGER, "Extracted summary '\n" + Xml.getString(summary));

        //--- needed to detach md from the document
        md.detach();

        return summary;
    }

    /**
     *
     * @param uuid
     * @return
     * @throws Exception
     */
    public
    @Nullable
    String getMetadataId(@Nonnull String uuid) throws Exception {
        final List<Integer> idList = getMetadataRepository().findAllIdsBy(hasMetadataUuid(uuid));
        if (idList.isEmpty()) {
            return null;
        }
        return String.valueOf(idList.get(0));
    }

    /**
     *
     * @param id
     * @return
     * @throws Exception
     */
    public
    @Nullable
    String getMetadataUuid(@Nonnull String id) throws Exception {
        Metadata metadata = getMetadataRepository().findOne(id);

        if (metadata == null)
            return null;

        return metadata.getUuid();
    }

    /**
     *
     * @param id
     * @return
     */
    public String getVersion(String id) {
        return editLib.getVersion(id);
    }

    /**
     *
     * @param id
     * @return
     */
    public String getNewVersion(String id) {
        return editLib.getNewVersion(id);
    }

    /**
     * TODO javadoc.
     */
    public void setTemplate(final int id, final MetadataType type, final String title) throws Exception {
        setTemplateExt(id, type);
        indexMetadata(Integer.toString(id), true);
    }

    /**
     * TODO javadoc.
     */
    public void setTemplateExt(final int id, final MetadataType metadataType) throws Exception {
        getMetadataRepository().update(id, new Updater<Metadata>() {
            @Override
            public void apply(@Nonnull Metadata metadata) {
                final MetadataDataInfo dataInfo = metadata.getDataInfo();
                dataInfo.setType(metadataType);
            }
        });
    }

    /**
     * TODO javadoc.
     */
    public void setHarvested(int id, String harvestUuid) throws Exception {
        setHarvestedExt(id, harvestUuid);
        indexMetadata(Integer.toString(id), true);
    }

    /**
     * TODO javadoc.
     */
    public void setHarvestedExt(int id, String harvestUuid) throws Exception {
        setHarvestedExt(id, harvestUuid, Optional.<String>absent());
    }

    /**
     * TODO javadoc.
     */
    public void setHarvestedExt(final int id, final String harvestUuid, final Optional<String> harvestUri) throws Exception {
        getMetadataRepository().update(id, new Updater<Metadata>() {
            @Override
            public void apply(Metadata metadata) {
                MetadataHarvestInfo harvestInfo = metadata.getHarvestInfo();
                harvestInfo.setUuid(harvestUuid);
                harvestInfo.setHarvested(harvestUuid != null);
                harvestInfo.setUri(harvestUri.orNull());
            }
        });
    }

    /**
     * Checks autodetect elements in installed schemas to determine whether the metadata record
     * belongs to that schema. Use this method when you want the default schema from the geonetwork
     * config to be returned when no other match can be found.
     *
     * @param md Record to checked against schemas
     */
    public
    @CheckForNull
    String autodetectSchema(Element md) throws SchemaMatchConflictException, NoSchemaMatchesException {
        return autodetectSchema(md, getSchemaManager().getDefaultSchema());
    }

    /**
     * Checks autodetect elements in installed schemas to determine whether the metadata record
     * belongs to that schema. Use this method when you want to set the default schema to be
     * returned when no other match can be found.
     *
     * @param md            Record to checked against schemas
     * @param defaultSchema Schema to be assigned when no other schema matches
     */
    public
    @CheckForNull
    String autodetectSchema(Element md, String defaultSchema) throws SchemaMatchConflictException, NoSchemaMatchesException {

        if (Log.isDebugEnabled(Geonet.DATA_MANAGER))
            Log.debug(Geonet.DATA_MANAGER, "Autodetect schema for metadata with :\n * root element:'" + md.getQualifiedName()
                + "'\n * with namespace:'" + md.getNamespace()
                + "\n * with additional namespaces:" + md.getAdditionalNamespaces().toString());
        String schema = getSchemaManager().autodetectSchema(md, defaultSchema);
        if (Log.isDebugEnabled(Geonet.DATA_MANAGER))
            Log.debug(Geonet.DATA_MANAGER, "Schema detected was " + schema);
        return schema;
    }

    //--------------------------------------------------------------------------
    //---
    //--- Metadata Insert API
    //---
    //--------------------------------------------------------------------------

    /**
     *
     * @param id
     * @param displayOrder
     * @throws Exception
     */
    public void updateDisplayOrder(final String id, final String displayOrder) throws Exception {
        getMetadataRepository().update(Integer.valueOf(id), new Updater<Metadata>() {
            @Override
            public void apply(Metadata entity) {
                entity.getDataInfo().setDisplayOrder(Integer.parseInt(displayOrder));
            }
        });
    }

    /**
     * @throws Exception hmm
     */
    public void increasePopularity(ServiceContext srvContext, String id) throws Exception {
        // READONLYMODE
        if (!srvContext.getBean(NodeInfo.class).isReadOnly()) {
            // Update the popularity in database
            int iId = Integer.parseInt(id);
            getMetadataRepository().incrementPopularity(iId);
            _entityManager.flush();
            _entityManager.clear();

            // And register the metadata to be indexed in the near future
            final IndexingList list = srvContext.getBean(IndexingList.class);
            list.add(iId);
        } else {
            if (Log.isDebugEnabled(Geonet.DATA_MANAGER)) {
                Log.debug(Geonet.DATA_MANAGER, "GeoNetwork is operating in read-only mode. IncreasePopularity is skipped.");
            }
        }
    }

    /**
     * Rates a metadata.
     *
     * @param ipAddress ipAddress IP address of the submitting client
     * @param rating    range should be 1..5
     * @throws Exception hmm
     */
    public int rateMetadata(final int metadataId, final String ipAddress, final int rating) throws Exception {
        MetadataRatingByIp ratingEntity = new MetadataRatingByIp();
        ratingEntity.setRating(rating);
        ratingEntity.setId(new MetadataRatingByIpId(metadataId, ipAddress));

        final MetadataRatingByIpRepository ratingByIpRepository = getApplicationContext().getBean(MetadataRatingByIpRepository.class);
        ratingByIpRepository.save(ratingEntity);

        //
        // calculate new rating
        //
        final int newRating = ratingByIpRepository.averageRating(metadataId);

        if (Log.isDebugEnabled(Geonet.DATA_MANAGER))
            Log.debug(Geonet.DATA_MANAGER, "Setting rating for id:" + metadataId + " --> rating is:" + newRating);


        getMetadataRepository().update(metadataId, new Updater<Metadata>() {
            @Override
            public void apply(Metadata entity) {
                entity.getDataInfo().setRating(newRating);
            }
        });

        indexMetadata(Integer.toString(metadataId), true);

        return rating;
    }

    /**
     * Creates a new metadata duplicating an existing template creating a random uuid.
     *
     * @param isTemplate         TODO
     * @param fullRightsForGroup TODO
     */
    public String createMetadata(ServiceContext context, String templateId, String groupOwner,
                                 String source, int owner,
                                 String parentUuid, String isTemplate, boolean fullRightsForGroup) throws Exception {

        return createMetadata(context, templateId, groupOwner, source,
            owner, parentUuid, isTemplate, fullRightsForGroup, UUID.randomUUID().toString());
    }

    //--------------------------------------------------------------------------
    //---
    //--- Metadata Get API
    //---
    //--------------------------------------------------------------------------

    /**
     * Creates a new metadata duplicating an existing template with an specified uuid.
     *
     * @param isTemplate         TODO
     * @param fullRightsForGroup TODO
     */
    public String createMetadata(ServiceContext context, String templateId, String groupOwner,
                                 String source, int owner,
                                 String parentUuid, String isTemplate, boolean fullRightsForGroup, String uuid) throws Exception {
        Metadata templateMetadata = getMetadataRepository().findOne(templateId);
        if (templateMetadata == null) {
            throw new IllegalArgumentException("Template id not found : " + templateId);
        }

        String schema = templateMetadata.getDataInfo().getSchemaId();
        String data = templateMetadata.getData();
        Element xml = Xml.loadString(data, false);
        if (templateMetadata.getDataInfo().getType() == MetadataType.METADATA) {
            xml = updateFixedInfo(schema, Optional.<Integer>absent(), uuid, xml, parentUuid, UpdateDatestamp.NO, context);
        }
        final Metadata newMetadata = new Metadata().setUuid(uuid);
        newMetadata.getDataInfo()
            .setChangeDate(new ISODate())
            .setCreateDate(new ISODate())
            .setSchemaId(schema)
            .setType(MetadataType.lookup(isTemplate));
        newMetadata.getSourceInfo()
<<<<<<< HEAD
                .setGroupOwner(Integer.valueOf(groupOwner))
                .setOwner(owner)
                .setSourceId(source);
=======
            .setGroupOwner(Integer.valueOf(groupOwner))
            .setOwner(owner)
            .setSourceId(source);
>>>>>>> 8f8044c8

        //If there is a default category for the group, use it:
        Group group = getApplicationContext()
            .getBean(GroupRepository.class)
            .findOne(Integer.valueOf(groupOwner));
        if (group.getDefaultCategory() != null) {
            newMetadata.getCategories().add(group.getDefaultCategory());
        }
        Collection<MetadataCategory> filteredCategories = Collections2.filter(templateMetadata.getCategories(),
            new Predicate<MetadataCategory>() {
                @Override
                public boolean apply(@Nullable MetadataCategory input) {
                    return input != null;
                }
            });

        newMetadata.getCategories().addAll(filteredCategories);

        int finalId = insertMetadata(context, newMetadata, xml, false, true, true, UpdateDatestamp.YES,
            fullRightsForGroup, true).getId();

        return String.valueOf(finalId);
    }

    /**
     * Inserts a metadata into the database, optionally indexing it, and optionally applying
     * automatic changes to it (update-fixed-info).
     *
     * @param context      the context describing the user and service
     * @param schema       XSD this metadata conforms to
     * @param metadataXml  the metadata to store
     * @param uuid         unique id for this metadata
     * @param owner        user who owns this metadata
     * @param groupOwner   group this metadata belongs to
     * @param source       id of the origin of this metadata (harvesting source, etc.)
     * @param metadataType whether this metadata is a template
     * @param docType      ?!
     * @param category     category of this metadata
     * @param createDate   date of creation
     * @param changeDate   date of modification
     * @param ufo          whether to apply automatic changes
     * @param index        whether to index this metadata
     * @return id, as a string
     * @throws Exception hmm
     */
    public String insertMetadata(ServiceContext context, String schema, Element metadataXml, String uuid, int owner, String groupOwner, String source,
                                 String metadataType, String docType, String category, String createDate, String changeDate, boolean ufo, boolean index) throws Exception {

        boolean notifyChange = true;

        if (source == null) {
            source = getSettingManager().getSiteId();
        }

        if (StringUtils.isBlank(metadataType)) {
            metadataType = MetadataType.METADATA.codeString;
        }
        final Metadata newMetadata = new Metadata().setUuid(uuid);
        final ISODate isoChangeDate = changeDate != null ? new ISODate(changeDate) : new ISODate();
        final ISODate isoCreateDate = createDate != null ? new ISODate(createDate) : new ISODate();
        newMetadata.getDataInfo()
            .setChangeDate(isoChangeDate)
            .setCreateDate(isoCreateDate)
            .setSchemaId(schema)
            .setDoctype(docType)
            .setRoot(metadataXml.getQualifiedName())
            .setType(MetadataType.lookup(metadataType));
        newMetadata.getSourceInfo()
            .setOwner(owner)
            .setSourceId(source);
        if (groupOwner != null) {
            newMetadata.getSourceInfo().setGroupOwner(Integer.valueOf(groupOwner));
        }
        if (category != null) {
            MetadataCategory metadataCategory = getApplicationContext().getBean(MetadataCategoryRepository.class).findOneByName(category);
            if (metadataCategory == null) {
                throw new IllegalArgumentException("No category found with name: " + category);
            }
            newMetadata.getCategories().add(metadataCategory);
        } else if (groupOwner != null) {
            //If the group has a default category, use it
            Group group = getApplicationContext()
                .getBean(GroupRepository.class)
                .findOne(Integer.valueOf(groupOwner));
            if (group.getDefaultCategory() != null) {
                newMetadata.getCategories().add(group.getDefaultCategory());
            }
        }

        boolean fullRightsForGroup = false;

        int finalId = insertMetadata(context, newMetadata, metadataXml, notifyChange, index, ufo, UpdateDatestamp.NO,
            fullRightsForGroup, false).getId();

        return String.valueOf(finalId);
    }

    public Metadata insertMetadata(ServiceContext context, Metadata newMetadata, Element metadataXml, boolean notifyChange,
                                   boolean index, boolean updateFixedInfo, UpdateDatestamp updateDatestamp,
                                   boolean fullRightsForGroup, boolean forceRefreshReaders) throws Exception {
        final String schema = newMetadata.getDataInfo().getSchemaId();

        //--- force namespace prefix for iso19139 metadata
        setNamespacePrefixUsingSchemas(schema, metadataXml);


        if (updateFixedInfo && newMetadata.getDataInfo().getType() == MetadataType.METADATA) {
            String parentUuid = null;
            metadataXml = updateFixedInfo(schema, Optional.<Integer>absent(), newMetadata.getUuid(), metadataXml, parentUuid, updateDatestamp, context);
        }

        //--- store metadata
        final Metadata savedMetadata = getXmlSerializer().insert(newMetadata, metadataXml, context);

        final String stringId = String.valueOf(savedMetadata.getId());
        String groupId = null;
        final Integer groupIdI = newMetadata.getSourceInfo().getGroupOwner();
        if (groupIdI != null) {
            groupId = String.valueOf(groupIdI);
        }
        copyDefaultPrivForGroup(context, stringId, groupId, fullRightsForGroup);

        if (index) {
            indexMetadata(stringId, forceRefreshReaders);
        }

        if (notifyChange) {
            // Notifies the metadata change to metatada notifier service
            notifyMetadataChange(metadataXml, stringId);
        }
        return savedMetadata;
    }

    /**
     * Retrieves a metadata (in xml) given its id with no geonet:info.
     */
    public Element getMetadataNoInfo(ServiceContext srvContext, String id) throws Exception {
        Element md = getMetadata(srvContext, id, false, false, false);
        md.removeChild(Edit.RootChild.INFO, Edit.NAMESPACE);
        return md;
    }

    /**
     * Retrieves a metadata (in xml) given its id. Use this method when you must retrieve a metadata
     * in the same transaction.
     */
    public Element getMetadata(String id) throws Exception {
        Element md = getXmlSerializer().selectNoXLinkResolver(id, false);
        if (md == null) return null;
        md.detach();
        return md;
    }

    /**
     * Retrieves a metadata (in xml) given its id; adds editing information if requested and
     * validation errors if requested.
     *
     * @param forEditing          Add extra element to build metadocument {@link
     *                            EditLib#expandElements(String, Element)}
     * @param keepXlinkAttributes When XLinks are resolved in non edit mode, do not remove XLink
     *                            attributes.
     */
    public Element getMetadata(ServiceContext srvContext, String id, boolean forEditing, boolean withEditorValidationErrors, boolean keepXlinkAttributes) throws Exception {
        boolean doXLinks = getXmlSerializer().resolveXLinks();
        Element metadataXml = getXmlSerializer().selectNoXLinkResolver(id, false);
        if (metadataXml == null) return null;

        String version = null;

        if (forEditing) { // copy in xlink'd fragments but leave xlink atts to editor
            if (doXLinks) Processor.processXLink(metadataXml, srvContext);
            String schema = getMetadataSchema(id);

            if (withEditorValidationErrors) {
                version = doValidate(srvContext.getUserSession(), schema, id, metadataXml, srvContext.getLanguage(), forEditing).two();
            } else {
                editLib.expandElements(schema, metadataXml);
                version = editLib.getVersionForEditing(schema, id, metadataXml);
            }
        } else {
            if (doXLinks) {
                if (keepXlinkAttributes) {
                    Processor.processXLink(metadataXml, srvContext);
                } else {
                    Processor.detachXLink(metadataXml, srvContext);
                }
            }
        }

        metadataXml.addNamespaceDeclaration(Edit.NAMESPACE);
        Element info = buildInfoElem(srvContext, id, version);
        metadataXml.addContent(info);

        metadataXml.detach();
        return metadataXml;
    }

    /**
     * Retrieves a metadata element given it's ref.
     */
    public Element getElementByRef(Element md, String ref) {
        return editLib.findElement(md, ref);
    }

    //--------------------------------------------------------------------------
    //---
    //--- Metadata Update API
    //---
    //--------------------------------------------------------------------------

    /**
     * Returns true if the metadata exists in the database.
     */
    public boolean existsMetadata(int id) throws Exception {
        return getMetadataRepository().exists(id);
    }

    /**
     * Returns true if the metadata uuid exists in the database.
     */
    public boolean existsMetadataUuid(String uuid) throws Exception {
        return !getMetadataRepository().findAllIdsBy(hasMetadataUuid(uuid)).isEmpty();
    }

    /**
     * Returns all the keywords in the system.
     */
    public Element getKeywords() throws Exception {
        Collection<String> keywords = getSearchManager().getTerms("keyword");
        Element el = new Element("keywords");

        for (Object keyword : keywords) {
            el.addContent(new Element("keyword").setText((String) keyword));
        }
        return el;
    }

    /**
     * For update of owner info.
     */
    public synchronized void updateMetadataOwner(final int id, final String owner, final String groupOwner) throws Exception {
        getMetadataRepository().update(id, new Updater<Metadata>() {
            @Override
            public void apply(@Nonnull Metadata entity) {
                entity.getSourceInfo().setGroupOwner(Integer.valueOf(groupOwner));
                entity.getSourceInfo().setOwner(Integer.valueOf(owner));
            }
        });
    }

    /**
     * Updates a metadata record. Deletes validation report currently in session (if any). If user
     * asks for validation the validation report will be (re-)created then.
     *
     * @return metadata if the that was updated
     */
    public synchronized Metadata updateMetadata(final ServiceContext context, final String metadataId, final Element md,
                                                final boolean validate, final boolean ufo, final boolean index, final String lang,
                                                final String changeDate, final boolean updateDateStamp) throws Exception {
        Element metadataXml = md;

        // when invoked from harvesters, session is null?
        UserSession session = context.getUserSession();
        if (session != null) {
            session.removeProperty(Geonet.Session.VALIDATION_REPORT + metadataId);
        }
        String schema = getMetadataSchema(metadataId);
        if (ufo) {
            String parentUuid = null;
            Integer intId = Integer.valueOf(metadataId);
            metadataXml = updateFixedInfo(schema, Optional.of(intId), null, metadataXml, parentUuid, (updateDateStamp ? UpdateDatestamp.YES : UpdateDatestamp.NO), context);
        }

        //--- force namespace prefix for iso19139 metadata
        setNamespacePrefixUsingSchemas(schema, metadataXml);

        // Notifies the metadata change to metatada notifier service
        final Metadata metadata = getMetadataRepository().findOne(metadataId);

        String uuid = null;
        if (getSchemaManager().getSchema(schema).isReadwriteUUID()
            && metadata.getDataInfo().getType() != MetadataType.SUB_TEMPLATE) {
            uuid = extractUUID(schema, metadataXml);
        }

        //--- write metadata to dbms
        getXmlSerializer().update(metadataId, metadataXml, changeDate, updateDateStamp, uuid, context);
        if (metadata.getDataInfo().getType() == MetadataType.METADATA) {
            // Notifies the metadata change to metatada notifier service
            notifyMetadataChange(metadataXml, metadataId);
        }

        try {
            //--- do the validation last - it throws exceptions
            if (session != null && validate) {
                doValidate(session, schema, metadataId, metadataXml, lang, false);
            }
        } finally {
            if (index) {
                //--- update search criteria
                indexMetadata(metadataId, true);
            }
        }
        // Return an up to date metadata record
        return getMetadataRepository().findOne(metadataId);
    }

    /**
     * Validates an xml document, using autodetectschema to determine how.
     *
     * @return true if metadata is valid
     */
    public boolean validate(Element xml) {
        try {
            String schema = autodetectSchema(xml);
            validate(schema, xml);
            return true;
        }
        // XSD validation error(s)
        catch (Exception x) {
            // do not print stacktrace as this is 'normal' program flow
            if (Log.isDebugEnabled(Geonet.DATA_MANAGER))
                Log.debug(Geonet.DATA_MANAGER, "invalid metadata: " + x.getMessage(), x);
            return false;
        }
    }

    /**
     * Used by harvesters that need to validate metadata.
     *
     * @param schema     name of the schema to validate against
     * @param metadataId metadata id - used to record validation status
     * @param doc        metadata document as JDOM Document not JDOM Element
     * @param lang       Language from context
     */
    public boolean doValidate(String schema, String metadataId, Document doc, String lang) {
        Integer intMetadataId = Integer.valueOf(metadataId);
        List<MetadataValidation> validations = new ArrayList<>();
        boolean valid = true;

        if (doc.getDocType() != null) {
            if (Log.isDebugEnabled(Geonet.DATA_MANAGER))
                Log.debug(Geonet.DATA_MANAGER, "Validating against dtd " + doc.getDocType());

            // if document has a doctype then validate using that (assuming that the
            // dtd is either mapped locally or will be cached after first validate)
            try {
                Xml.validate(doc);
                validations.add(new MetadataValidation().
                    setId(new MetadataValidationId(intMetadataId, "dtd")).
                    setStatus(MetadataValidationStatus.VALID).
                    setRequired(true).
                    setNumTests(1).
                    setNumFailures(0));
                if (Log.isDebugEnabled(Geonet.DATA_MANAGER)) {
                    Log.debug(Geonet.DATA_MANAGER, "Valid.");
                }
            } catch (Exception e) {
                validations.add(new MetadataValidation().
                    setId(new MetadataValidationId(intMetadataId, "dtd")).
                    setStatus(MetadataValidationStatus.INVALID).
                    setRequired(true).
                    setNumTests(1).
                    setNumFailures(1));

                if (Log.isDebugEnabled(Geonet.DATA_MANAGER)) {
                    Log.debug(Geonet.DATA_MANAGER, "Invalid.", e);
                }
                valid = false;
            }
        } else {
            if (Log.isDebugEnabled(Geonet.DATA_MANAGER)) {
                Log.debug(Geonet.DATA_MANAGER, "Validating against XSD " + schema);
            }
            // do XSD validation
            Element md = doc.getRootElement();
            Element xsdErrors = getXSDXmlReport(schema, md);

            int xsdErrorCount = 0;
            if (xsdErrors != null && xsdErrors.getContent().size() > 0) {
                xsdErrorCount = xsdErrors.getContent().size();
            }
            if (xsdErrorCount > 0) {
                validations.add(new MetadataValidation().
                    setId(new MetadataValidationId(intMetadataId, "xsd")).
                    setStatus(MetadataValidationStatus.INVALID).
                    setRequired(true).
                    setNumTests(xsdErrorCount).
                    setNumFailures(xsdErrorCount));
                if (Log.isDebugEnabled(Geonet.DATA_MANAGER))
                    Log.debug(Geonet.DATA_MANAGER, "Invalid.");
                valid = false;
            } else {
                validations.add(new MetadataValidation().
                    setId(new MetadataValidationId(intMetadataId, "xsd")).
                    setStatus(MetadataValidationStatus.VALID).
                    setRequired(true).
                    setNumTests(1).
                    setNumFailures(0));
                if (Log.isDebugEnabled(Geonet.DATA_MANAGER))
                    Log.debug(Geonet.DATA_MANAGER, "Valid.");
            }
            try {
                editLib.enumerateTree(md);
                //Apply custom schematron rules
                Element errors = applyCustomSchematronRules(schema, Integer.parseInt(metadataId), doc.getRootElement(), lang, validations);
                valid = valid && errors == null;
                editLib.removeEditingInfo(md);
            } catch (Exception e) {
                e.printStackTrace();
                Log.error(Geonet.DATA_MANAGER, "Could not run schematron validation on metadata " + metadataId + ": " + e.getMessage());
                valid = false;
            }
        }

        // now save the validation status
        try {
            saveValidationStatus(intMetadataId, validations);
        } catch (Exception e) {
            e.printStackTrace();
            Log.error(Geonet.DATA_MANAGER, "Could not save validation status on metadata " + metadataId + ": " + e.getMessage());
        }

        return valid;
    }


    //--------------------------------------------------------------------------
    //---
    //--- Metadata Delete API
    //---
    //--------------------------------------------------------------------------

    /**
     * Used by the validate embedded service. The validation report is stored in the session.
     *
     * @param forEditing TODO
     */
    public Pair<Element, String> doValidate(UserSession session, String schema, String metadataId, Element md, String lang, boolean forEditing) throws Exception {
        int intMetadataId = Integer.parseInt(metadataId);
        String version = null;
        if (Log.isDebugEnabled(Geonet.DATA_MANAGER))
            Log.debug(Geonet.DATA_MANAGER, "Creating validation report for record #" + metadataId + " [schema: " + schema + "].");

        Element sessionReport = (Element) session.getProperty(Geonet.Session.VALIDATION_REPORT + metadataId);
        if (sessionReport != null && !forEditing) {
            if (Log.isDebugEnabled(Geonet.DATA_MANAGER))
                Log.debug(Geonet.DATA_MANAGER, "  Validation report available in session.");
            sessionReport.detach();
            return Pair.read(sessionReport, version);
        }

        List<MetadataValidation> validations = new ArrayList<>();
        Element errorReport = new Element("report", Edit.NAMESPACE);
        errorReport.setAttribute("id", metadataId, Edit.NAMESPACE);

        //-- get an XSD validation report and add results to the metadata
        //-- as geonet:xsderror attributes on the affected elements
        Element xsdErrors = getXSDXmlReport(schema, md);
        int xsdErrorCount = 0;
        if (xsdErrors != null) {
            xsdErrorCount = xsdErrors.getContent().size();
        }
        if (xsdErrorCount > 0) {
            errorReport.addContent(xsdErrors);
            validations.add(new MetadataValidation().
                setId(new MetadataValidationId(intMetadataId, "xsd")).
                setStatus(MetadataValidationStatus.INVALID).
                setRequired(true).
                setNumTests(xsdErrorCount).
                setNumFailures(xsdErrorCount));

            if (Log.isDebugEnabled(Geonet.DATA_MANAGER)) {
                Log.debug(Geonet.DATA_MANAGER, "  - XSD error: " + Xml.getString(xsdErrors));
            }
        } else {
            validations.add(new MetadataValidation().
                setId(new MetadataValidationId(intMetadataId, "xsd")).
                setStatus(MetadataValidationStatus.VALID).
                setRequired(true).
                setNumTests(1).
                setNumFailures(0));

            if (Log.isTraceEnabled(Geonet.DATA_MANAGER)) {
                Log.trace(Geonet.DATA_MANAGER, "Valid.");
            }
        }

        // ...then schematrons
        // edit mode
        Element error = null;
        if (forEditing) {
            if (Log.isDebugEnabled(Geonet.DATA_MANAGER))
                Log.debug(Geonet.DATA_MANAGER, "  - Schematron in editing mode.");
            //-- now expand the elements and add the geonet: elements
            editLib.expandElements(schema, md);
            version = editLib.getVersionForEditing(schema, metadataId, md);

            //Apply custom schematron rules
            error = applyCustomSchematronRules(schema, Integer.parseInt(metadataId), md, lang, validations);
        } else {
            try {
                // enumerate the metadata xml so that we can report any problems found
                // by the schematron_xml script to the geonetwork editor
                editLib.enumerateTree(md);

                //Apply custom schematron rules
                error = applyCustomSchematronRules(schema, Integer.parseInt(metadataId), md, lang, validations);

                // remove editing info added by enumerateTree
                editLib.removeEditingInfo(md);

            } catch (Exception e) {
                e.printStackTrace();
                Log.error(Geonet.DATA_MANAGER, "Could not run schematron validation on metadata " + metadataId + ": " + e.getMessage());
            }
        }

        if (error != null) {
            errorReport.addContent(error);
        }

        // Save report in session (invalidate by next update) and db
        try {
            saveValidationStatus(intMetadataId, validations);
        } catch (Exception e) {
            Log.error(Geonet.DATA_MANAGER, "Could not save validation status on metadata " + metadataId + ": " + e.getMessage(), e);
        }

        return Pair.read(errorReport, version);
    }

    /**
     * Creates XML schematron report for each set of rules defined in schema directory. This method
     * assumes that you've run enumerateTree on the metadata
     *
     * Returns null if no error on validation.
     */
    public Element applyCustomSchematronRules(String schema, int metadataId, Element md,
                                              String lang, List<MetadataValidation> validations) {
        final SchematronValidator schematronValidator = getApplicationContext().getBean(SchematronValidator.class);
        return schematronValidator.applyCustomSchematronRules(schema, metadataId, md, lang, validations);
    }

    /**
     * Saves validation status information into the database for the current record.
     *
     * @param id          the metadata record internal identifier
     * @param validations the validation reports for each type of validation and schematron
     *                    validation
     */
    private void saveValidationStatus(int id, List<MetadataValidation> validations) throws Exception {
        final MetadataValidationRepository validationRepository = getBean(MetadataValidationRepository.class);
        validationRepository.deleteAllById_MetadataId(id);
        validationRepository.save(validations);
    }

    /**
     * TODO Javadoc.
     */
    private void deleteMetadataFromDB(ServiceContext context, String id) throws Exception {
        //--- remove operations
        deleteMetadataOper(context, id, false);

        int intId = Integer.parseInt(id);
        getApplicationContext().getBean(MetadataRatingByIpRepository.class).deleteAllById_MetadataId(intId);
        getBean(MetadataValidationRepository.class).deleteAllById_MetadataId(intId);
        getApplicationContext().getBean(MetadataStatusRepository.class).deleteAllById_MetadataId(intId);

        // Logical delete for metadata file uploads
        PathSpec<MetadataFileUpload, String> deletedDatePathSpec = new PathSpec<MetadataFileUpload, String>() {
            @Override
            public javax.persistence.criteria.Path<String> getPath(Root<MetadataFileUpload> root) {
                return root.get(MetadataFileUpload_.deletedDate);
            }
        };

        getApplicationContext().getBean(MetadataFileUploadRepository.class).createBatchUpdateQuery(deletedDatePathSpec,
            new ISODate().toString(),
            MetadataFileUploadSpecs.isNotDeletedForMetadata(intId));

        //--- remove metadata
        getXmlSerializer().delete(id, context);
    }

    //--------------------------------------------------------------------------
    //---
    //--- Metadata thumbnail API
    //---
    //--------------------------------------------------------------------------

    /**
     * Removes a metadata.
     */
    public synchronized void deleteMetadata(ServiceContext context, String metadataId) throws Exception {
        String uuid = getMetadataUuid(metadataId);
        Metadata findOne = getMetadataRepository().findOne(metadataId);
        if (findOne != null) {
            boolean isMetadata = findOne.getDataInfo().getType() == MetadataType.METADATA;

            deleteMetadataFromDB(context, metadataId);

            // Notifies the metadata change to metatada notifier service
            if (isMetadata) {
                context.getBean(MetadataNotifierManager.class).deleteMetadata(metadataId, uuid, context);
            }
        }

        //--- update search criteria
        getSearchManager().delete("_id", metadataId + "");
//        _entityManager.flush();
//        _entityManager.clear();
    }

    /**
     *
     * @param context
     * @param metadataId
     * @throws Exception
     */
    public synchronized void deleteMetadataGroup(ServiceContext context, String metadataId) throws Exception {
        deleteMetadataFromDB(context, metadataId);
        //--- update search criteria
        getSearchManager().deleteGroup("_id", metadataId + "");
    }

    /**
     * Removes all operations stored for a metadata.
     */
    public void deleteMetadataOper(ServiceContext context, String metadataId, boolean skipAllIntranet) throws Exception {
        OperationAllowedRepository operationAllowedRepository = context.getBean(OperationAllowedRepository.class);

        if (skipAllIntranet) {
            operationAllowedRepository.deleteAllByMetadataIdExceptGroupId(Integer.parseInt(metadataId), ReservedGroup.intranet.getId());
        } else {
            operationAllowedRepository.deleteAllByIdAttribute(OperationAllowedId_.metadataId, Integer.parseInt(metadataId));
        }
    }

    /**
     *
     * @param metadataId
     * @return
     * @throws Exception
     */
    public Element getThumbnails(ServiceContext context, String metadataId) throws Exception {
        Element md = getXmlSerializer().select(context, metadataId);

        if (md == null)
            return null;

        md.detach();

        String schema = getMetadataSchema(metadataId);

        //--- do an XSL  transformation
        Path styleSheet = getSchemaDir(schema).resolve(Geonet.File.EXTRACT_THUMBNAILS);

        Element result = Xml.transform(md, styleSheet);
        result.addContent(new Element("id").setText(metadataId));

        return result;
    }

    /**
     *
     * @param context
     * @param id
     * @param small
     * @param file
     * @throws Exception
     */
    public void setThumbnail(ServiceContext context, String id, boolean small, String file, boolean indexAfterChange) throws Exception {
        int pos = file.lastIndexOf('.');
        String ext = (pos == -1) ? "???" : file.substring(pos + 1);

        Element env = new Element("env");
        env.addContent(new Element("file").setText(file));
        env.addContent(new Element("ext").setText(ext));

<<<<<<< HEAD
        String host    = getSettingManager().getValue(Settings.SYSTEM_SERVER_HOST);
        String port    = getSettingManager().getValue(Settings.SYSTEM_SERVER_PORT);
=======
        String host = getSettingManager().getValue(Geonet.Settings.SERVER_HOST);
        String port = getSettingManager().getValue(Geonet.Settings.SERVER_PORT);
>>>>>>> 8f8044c8
        String baseUrl = context.getBaseUrl();

        env.addContent(new Element("host").setText(host));
        env.addContent(new Element("port").setText(port));
        env.addContent(new Element("baseUrl").setText(baseUrl));
        // TODO: Remove host, port, baseUrl and simplify the
        // URL created in the XSLT. Keeping it for the time
        // as many profiles depend on it.
        env.addContent(new Element("url").setText(getSettingManager().getSiteURL(context)));

        manageThumbnail(context, id, small, env, Geonet.File.SET_THUMBNAIL, indexAfterChange);
    }

    /**
     *
     * @param context
     * @param id
     * @param small
     * @throws Exception
     */
    public void unsetThumbnail(ServiceContext context, String id, boolean small, boolean indexAfterChange) throws Exception {
        Element env = new Element("env");

        manageThumbnail(context, id, small, env, Geonet.File.UNSET_THUMBNAIL, indexAfterChange);
    }

    /**
     *
     * @param context
     * @param id
     * @param small
     * @param env
     * @param styleSheet
     * @param indexAfterChange
     * @throws Exception
     */
    private void manageThumbnail(ServiceContext context, String id, boolean small, Element env,
                                 String styleSheet, boolean indexAfterChange) throws Exception {
        boolean forEditing = false, withValidationErrors = false, keepXlinkAttributes = true;
        Element md = getMetadata(context, id, forEditing, withValidationErrors, keepXlinkAttributes);

        if (md == null)
            return;

        md.detach();

        String schema = getMetadataSchema(id);

        //--- setup environment
        String type = small ? "thumbnail" : "large_thumbnail";
        env.addContent(new Element("type").setText(type));
        transformMd(context, id, md, env, schema, styleSheet, indexAfterChange);
    }

    /**
     *
     * @param context
     * @param metadataId
     * @param md
     * @param env
     * @param schema
     * @param styleSheet
     * @param indexAfterChange
     * @throws Exception
     */
    private void transformMd(ServiceContext context, String metadataId, Element md, Element env, String schema, String styleSheet, boolean indexAfterChange) throws Exception {

<<<<<<< HEAD
        if(env.getChild("host")==null){
            String host    = getSettingManager().getValue(Settings.SYSTEM_SERVER_HOST);
            String port    = getSettingManager().getValue(Settings.SYSTEM_SERVER_PORT);
=======
        if (env.getChild("host") == null) {
            String host = getSettingManager().getValue(Geonet.Settings.SERVER_HOST);
            String port = getSettingManager().getValue(Geonet.Settings.SERVER_PORT);
>>>>>>> 8f8044c8

            env.addContent(new Element("host").setText(host));
            env.addContent(new Element("port").setText(port));
        }

        //--- setup root element
        Element root = new Element("root");
        root.addContent(md);
        root.addContent(env);

        //--- do an XSL  transformation
        Path styleSheetPath = getSchemaDir(schema).resolve(styleSheet);

        md = Xml.transform(root, styleSheetPath);
        String changeDate = null;
        String uuid = null;
        if (getSchemaManager().getSchema(schema).isReadwriteUUID()) {
            uuid = extractUUID(schema, md);
        }

        getXmlSerializer().update(metadataId, md, changeDate, true, uuid, context);

        if (indexAfterChange) {
            // Notifies the metadata change to metatada notifier service
            notifyMetadataChange(md, metadataId);

            //--- update search criteria
            indexMetadata(metadataId, true);
        }
    }

    /**
     *
     * @param context
     * @param id
     * @param licenseurl
     * @param imageurl
     * @param jurisdiction
     * @param licensename
     * @param type
     * @throws Exception
     */
    public void setDataCommons(ServiceContext context, String id, String licenseurl, String imageurl, String jurisdiction, String licensename, String type) throws Exception {
        Element env = prepareCommonsEnv(licenseurl, imageurl, jurisdiction, licensename, type);
        manageCommons(context, id, env, Geonet.File.SET_DATACOMMONS);
    }

    //--------------------------------------------------------------------------
    //---
    //--- Privileges API
    //---
    //--------------------------------------------------------------------------

    private Element prepareCommonsEnv(String licenseurl, String imageurl, String jurisdiction, String licensename, String type) {
        Element env = new Element("env");
        env.addContent(new Element("imageurl").setText(imageurl));
        env.addContent(new Element("licenseurl").setText(licenseurl));
        env.addContent(new Element("jurisdiction").setText(jurisdiction));
        env.addContent(new Element("licensename").setText(licensename));
        env.addContent(new Element("type").setText(type));
        return env;
    }

    /**
     *
     * @param context
     * @param id
     * @param licenseurl
     * @param imageurl
     * @param jurisdiction
     * @param licensename
     * @param type
     * @throws Exception
     */
    public void setCreativeCommons(ServiceContext context, String id, String licenseurl, String imageurl, String jurisdiction, String licensename, String type) throws Exception {
        Element env = prepareCommonsEnv(licenseurl, imageurl, jurisdiction, licensename, type);
        manageCommons(context, id, env, Geonet.File.SET_CREATIVECOMMONS);
    }

    /**
     *
     * @param context
     * @param id
     * @param env
     * @param styleSheet
     * @throws Exception
     */
    private void manageCommons(ServiceContext context, String id, Element env, String styleSheet) throws Exception {
        Lib.resource.checkEditPrivilege(context, id);
        Element md = getXmlSerializer().select(context, id);

        if (md == null) return;

        md.detach();

        String schema = getMetadataSchema(id);
        transformMd(context, id, md, env, schema, styleSheet, true);
    }

<<<<<<< HEAD
    //--------------------------------------------------------------------------
    //---
    //--- Privileges API
    //---
    //--------------------------------------------------------------------------

=======
>>>>>>> 8f8044c8
    /**
     * Adds a permission to a group. Metadata is not reindexed.
     */
    public void setOperation(ServiceContext context, String mdId, String grpId, ReservedOperation op) throws Exception {
        setOperation(context, Integer.parseInt(mdId), Integer.parseInt(grpId), op.getId());
    }

    /**
     * Adds a permission to a group. Metadata is not reindexed.
     */
    public void setOperation(ServiceContext context, String mdId, String grpId, String opId) throws Exception {
        setOperation(context, Integer.parseInt(mdId), Integer.parseInt(grpId), Integer.valueOf(opId));
    }

    /**
     * Set metadata privileges.
     *
     * Administrator can set operation for any groups.
     *
     * For reserved group (ie. Internet, Intranet & Guest), user MUST be reviewer of one group. For
     * other group, if "Only set privileges to user's groups" is set in catalog configuration user
     * MUST be a member of the group.
     *
     * @param mdId  The metadata identifier
     * @param grpId The group identifier
     * @param opId  The operation identifier
     * @return true if the operation was set.
     */
    public boolean setOperation(ServiceContext context, int mdId, int grpId, int opId) throws Exception {
        OperationAllowedRepository opAllowedRepo = getApplicationContext().getBean(OperationAllowedRepository.class);
        Optional<OperationAllowed> opAllowed = getOperationAllowedToAdd(context, mdId, grpId, opId);

        // Set operation
        if (opAllowed.isPresent()) {
            opAllowedRepo.save(opAllowed.get());
            getSvnManager().setHistory(mdId + "", context);
            return true;
        }

        return false;
    }

    /**
     * Check that the operation has not been added and if not that it can be added. <ul> <li> If the
     * operation can be added then an non-empty optional is return. </li> <li> If it has already
     * been added the return empty optional </li> <li> If it is not permitted to be added throw
     * exception. </li> </ul>
     */
    public Optional<OperationAllowed> getOperationAllowedToAdd(final ServiceContext context, final int mdId, final int grpId, final int opId) {
        OperationAllowedRepository opAllowedRepo = getApplicationContext().getBean(OperationAllowedRepository.class);
        UserGroupRepository userGroupRepo = getApplicationContext().getBean(UserGroupRepository.class);
        final OperationAllowed operationAllowed = opAllowedRepo
            .findOneById_GroupIdAndId_MetadataIdAndId_OperationId(grpId, mdId, opId);

        if (operationAllowed == null) {
            checkOperationPermission(context, grpId, userGroupRepo);
        }

        if (operationAllowed == null) {
            return Optional.of(new OperationAllowed(new OperationAllowedId().setGroupId(grpId).setMetadataId(mdId).setOperationId(opId)));
        } else {
            return Optional.absent();
        }
    }

    public void checkOperationPermission(ServiceContext context, int grpId, UserGroupRepository userGroupRepo) {
        // Check user privileges
        // Session may not be defined when a harvester is running
        if (context.getUserSession() != null) {
            Profile userProfile = context.getUserSession().getProfile();
            if (!(userProfile == Profile.Administrator || userProfile == Profile.UserAdmin)) {
                int userId = context.getUserSession().getUserIdAsInt();
                // Reserved groups
                if (ReservedGroup.isReserved(grpId)) {

                    Specification<UserGroup> hasUserIdAndProfile = where(UserGroupSpecs.hasProfile(Profile.Reviewer))
                        .and(UserGroupSpecs.hasUserId(userId));
                    List<Integer> groupIds = userGroupRepo.findGroupIds(hasUserIdAndProfile);

                    if (groupIds.isEmpty()) {
                        throw new ServiceNotAllowedEx("User can't set operation for group " + grpId + " because the user in not a "
                            + "Reviewer of any group.");
                    }
                } else {
                    String userGroupsOnly = getSettingManager().getValue(Settings.SYSTEM_METADATAPRIVS_USERGROUPONLY);
                    if (userGroupsOnly.equals("true")) {
                        // If user is member of the group, user can set operation

                        if (userGroupRepo.exists(new UserGroupId().setGroupId(grpId).setUserId(userId))) {
                            throw new ServiceNotAllowedEx("User can't set operation for group " + grpId + " because the user in not"
                                + " member of this group.");
                        }
                    }
                }
            }
        }
    }

    /**
     *
     * @param context
     * @param mdId
     * @param grpId
     * @param opId
     * @throws Exception
     */
    public void unsetOperation(ServiceContext context, String mdId, String grpId, ReservedOperation opId) throws Exception {
        unsetOperation(context, Integer.parseInt(mdId), Integer.parseInt(grpId), opId.getId());
    }

    /**
     *
     * @param context
     * @param mdId
     * @param grpId
     * @param opId
     * @throws Exception
     */
    public void unsetOperation(ServiceContext context, String mdId, String grpId, String opId) throws Exception {
        unsetOperation(context, Integer.parseInt(mdId), Integer.parseInt(grpId), Integer.valueOf(opId));
    }

    //--------------------------------------------------------------------------
    //---
    //--- Check User Id to avoid foreign key problems
    //---
    //--------------------------------------------------------------------------

    /**
     * @param mdId    metadata id
     * @param groupId group id
     * @param operId  operation id
     */
    public void unsetOperation(ServiceContext context, int mdId, int groupId, int operId) throws Exception {
        checkOperationPermission(context, groupId, context.getBean(UserGroupRepository.class));
        forceUnsetOperation(context, mdId, groupId, operId);
    }

    /**
     * Unset operation without checking if user privileges allows the operation. This may be useful
     * when a user is an editor and internal operations needs to update privilages for reserved
     * group. eg. {@link org.fao.geonet.kernel.metadata.DefaultStatusActions}
     */
    public void forceUnsetOperation(ServiceContext context, int mdId, int groupId, int operId) throws Exception {
        OperationAllowedId id = new OperationAllowedId().setGroupId(groupId).setMetadataId(mdId).setOperationId(operId);
        final OperationAllowedRepository repository = context.getBean(OperationAllowedRepository.class);
        if (repository.exists(id)) {
            repository.delete(id);
            if (getSvnManager() != null) {
                getSvnManager().setHistory(mdId + "", context);
            }
        }
    }

    /**
     * Sets VIEW and NOTIFY privileges for a metadata to a group.
     *
     * @param context            service context
     * @param id                 metadata id
     * @param groupId            group id
     * @param fullRightsForGroup TODO
     * @throws Exception hmmm
     */
    public void copyDefaultPrivForGroup(ServiceContext context, String id, String groupId, boolean fullRightsForGroup) throws Exception {
        if (StringUtils.isBlank(groupId)) {
            Log.info(Geonet.DATA_MANAGER, "Attempt to set default privileges for metadata " + id + " to an empty groupid");
            return;
        }
        //--- store access operations for group

        setOperation(context, id, groupId, ReservedOperation.view);
        setOperation(context, id, groupId, ReservedOperation.notify);
        //
        // Restrictive: new and inserted records should not be editable,
        // their resources can't be downloaded and any interactive maps can't be
        // displayed by users in the same group
        if (fullRightsForGroup) {
            setOperation(context, id, groupId, ReservedOperation.editing);
            setOperation(context, id, groupId, ReservedOperation.download);
            setOperation(context, id, groupId, ReservedOperation.dynamic);
        }
        // Ultimately this should be configurable elsewhere
    }

    //--------------------------------------------------------------------------
    //---
    //--- Status API
    //---
    //--------------------------------------------------------------------------

    public boolean isUserMetadataOwner(int userId) throws Exception {
        return getMetadataRepository().count(MetadataSpecs.isOwnedByUser(userId)) > 0;
    }

    public boolean isUserMetadataStatus(int userId) throws Exception {
        MetadataStatusRepository statusRepository = getApplicationContext().getBean(MetadataStatusRepository.class);

        return statusRepository.count(MetadataStatusSpecs.hasUserId(userId)) > 0;
    }

    public boolean existsUser(ServiceContext context, int id) throws Exception {
        return context.getBean(UserRepository.class).count(where(UserSpecs.hasUserId(id))) > 0;
    }

    /**
     * Return all status records for the metadata id - current status is the first child due to sort
     * by DESC on changeDate
     */
    public MetadataStatus getStatus(int metadataId) throws Exception {
        String sortField = SortUtils.createPath(MetadataStatus_.id, MetadataStatusId_.changeDate);
        final MetadataStatusRepository statusRepository = getApplicationContext().getBean(MetadataStatusRepository.class);
        List<MetadataStatus> status = statusRepository.findAllById_MetadataId(metadataId, new Sort(Sort.Direction.DESC, sortField));
        if (status.isEmpty()) {
            return null;
        } else {
            return status.get(0);
        }
    }

    /**
     * Return status of metadata id.
     */
    public String getCurrentStatus(int metadataId) throws Exception {
        MetadataStatus status = getStatus(metadataId);
        if (status == null) {
            return Params.Status.UNKNOWN;
        }

        return String.valueOf(status.getId().getStatusId());
    }

    //--------------------------------------------------------------------------
    //---
    //--- Categories API
    //---
    //--------------------------------------------------------------------------

    /**
     * Set status of metadata id and reindex metadata id afterwards.
     *
     * @return the saved status entity object
     */
    public MetadataStatus setStatus(ServiceContext context, int id, int status, ISODate changeDate, String changeMessage) throws Exception {
        MetadataStatus statusObject = setStatusExt(context, id, status, changeDate, changeMessage);
        indexMetadata(Integer.toString(id), true);
        return statusObject;
    }

    /**
     * Set status of metadata id and do not reindex metadata id afterwards.
     *
     * @return the saved status entity object
     */
    public MetadataStatus setStatusExt(ServiceContext context, int id, int status, ISODate changeDate, String changeMessage) throws Exception {
        final StatusValueRepository statusValueRepository = getApplicationContext().getBean(StatusValueRepository.class);

        MetadataStatus metatatStatus = new MetadataStatus();
        metatatStatus.setChangeMessage(changeMessage);
        metatatStatus.setStatusValue(statusValueRepository.findOne(status));
        int userId = context.getUserSession().getUserIdAsInt();
        MetadataStatusId mdStatusId = new MetadataStatusId()
            .setStatusId(status)
            .setMetadataId(id)
            .setChangeDate(changeDate)
            .setUserId(userId);
        mdStatusId.setChangeDate(changeDate);

        metatatStatus.setId(mdStatusId);

        return getApplicationContext().getBean(MetadataStatusRepository.class).save(metatatStatus);
    }

    /**
     * If groupOwner match regular expression defined in setting metadata/workflow/draftWhenInGroup,
     * then set status to draft to enable workflow.
     */
    public void activateWorkflowIfConfigured(ServiceContext context, String newId, String groupOwner) throws Exception {
        if (groupOwner == null) {
            return;
        }
        String groupMatchingRegex =
<<<<<<< HEAD
                getApplicationContext().getBean(SettingManager.class).
                        getValue(Settings.METADATA_WORKFLOW_DRAFT_WHEN_IN_GROUP);
=======
            getApplicationContext().getBean(SettingManager.class).
                getValue("metadata/workflow/draftWhenInGroup");
>>>>>>> 8f8044c8
        if (!StringUtils.isEmpty(groupMatchingRegex)) {
            final Group group = getApplicationContext().getBean(GroupRepository.class)
                .findOne(Integer.valueOf(groupOwner));
            String groupName = "";
            if (group != null) {
                groupName = group.getName();
            }

            final Pattern pattern = Pattern.compile(groupMatchingRegex);
            final Matcher matcher = pattern.matcher(groupName);
            if (matcher.find()) {
                setStatus(context, Integer.valueOf(newId),
                    Integer.valueOf(Params.Status.DRAFT),
                    new ISODate(),
                    String.format("Workflow automatically enabled for record in group %s. Record status is set to %s.",
                        groupName, Params.Status.DRAFT));
            }
        }
    }

    /**
     * Adds a category to a metadata. Metadata is not reindexed.
     */
    public void setCategory(ServiceContext context, String mdId, String categId) throws Exception {
        final MetadataCategoryRepository categoryRepository = getApplicationContext().getBean(MetadataCategoryRepository.class);

        final MetadataCategory newCategory = categoryRepository.findOne(Integer.valueOf(categId));
        final boolean[] changed = new boolean[1];
        getMetadataRepository().update(Integer.valueOf(mdId), new Updater<Metadata>() {
            @Override
            public void apply(@Nonnull Metadata entity) {
                changed[0] = !entity.getCategories().contains(newCategory);
                entity.getCategories().add(newCategory);
            }
        });

        if (changed[0]) {
            if (getSvnManager() != null) {
                getSvnManager().setHistory(mdId, context);
            }
        }
    }

    /**
     *
     * @param mdId
     * @param categId
     * @return
     * @throws Exception
     */
    public boolean isCategorySet(final String mdId, final int categId) throws Exception {
        Set<MetadataCategory> categories = getMetadataRepository().findOne(mdId).getCategories();
        for (MetadataCategory category : categories) {
            if (category.getId() == categId) {
                return true;
            }
        }
        return false;
    }

    /**
     *
     * @param mdId
     * @param categId
     * @throws Exception
     */
    public void unsetCategory(final ServiceContext context, final String mdId, final int categId) throws Exception {
        Metadata metadata = getMetadataRepository().findOne(mdId);

        if (metadata == null) {
            return;
        }
        boolean changed = false;
        for (MetadataCategory category : metadata.getCategories()) {
            if (category.getId() == categId) {
                changed = true;
                metadata.getCategories().remove(category);
                break;
            }
        }

        if (changed) {
            getMetadataRepository().save(metadata);
            if (getSvnManager() != null) {
                getSvnManager().setHistory(mdId + "", context);
            }
        }
    }

    /**
     *
     * @param mdId
     * @return
     * @throws Exception
     */
    public Collection<MetadataCategory> getCategories(final String mdId) throws Exception {
        Metadata metadata = getMetadataRepository().findOne(mdId);
        if (metadata == null) {
            throw new IllegalArgumentException("No metadata found with id: " + mdId);
        }

        return metadata.getCategories();
    }

    /**
     * Update metadata record (not template) using update-fixed-info.xsl
     *
     * @param uuid            If the metadata is a new record (not yet saved), provide the uuid for
     *                        that record
     * @param updateDatestamp FIXME ? updateDatestamp is not used when running XSL transformation
     */
    public Element updateFixedInfo(String schema, Optional<Integer> metadataId, String uuid, Element md, String parentUuid, UpdateDatestamp updateDatestamp, ServiceContext context) throws Exception {
<<<<<<< HEAD
        boolean autoFixing = getSettingManager().getValueAsBool(Settings.SYSTEM_AUTOFIXING_ENABLE, true);
        if(autoFixing) {
            if(Log.isDebugEnabled(Geonet.DATA_MANAGER))
=======
        boolean autoFixing = getSettingManager().getValueAsBool("system/autofixing/enable", true);
        if (autoFixing) {
            if (Log.isDebugEnabled(Geonet.DATA_MANAGER))
>>>>>>> 8f8044c8
                Log.debug(Geonet.DATA_MANAGER, "Autofixing is enabled, trying update-fixed-info (updateDatestamp: " + updateDatestamp.name() + ")");

            Metadata metadata = null;
            if (metadataId.isPresent()) {
                metadata = getMetadataRepository().findOne(metadataId.get());
                boolean isTemplate = metadata != null && metadata.getDataInfo().getType() != MetadataType.METADATA;

                // don't process templates
                if (isTemplate) {
                    if (Log.isDebugEnabled(Geonet.DATA_MANAGER)) {
                        Log.debug(Geonet.DATA_MANAGER, "Not applying update-fixed-info for a template");
                    }
                    return md;
                }
            }

            String currentUuid = metadata != null ? metadata.getUuid() : null;
            String id = metadata != null ? metadata.getId() + "" : null;
            uuid = uuid == null ? currentUuid : uuid;

            //--- setup environment
            Element env = new Element("env");
            env.addContent(new Element("id").setText(id));
            env.addContent(new Element("uuid").setText(uuid));

            final ThesaurusManager thesaurusManager = getApplicationContext().getBean(ThesaurusManager.class);
            env.addContent(thesaurusManager.buildResultfromThTable(context));

            Element schemaLoc = new Element("schemaLocation");
            schemaLoc.setAttribute(getSchemaManager().getSchemaLocation(schema, context));
            env.addContent(schemaLoc);

            if (updateDatestamp == UpdateDatestamp.YES) {
                env.addContent(new Element("changeDate").setText(new ISODate().toString()));
            }
            if (parentUuid != null) {
                env.addContent(new Element("parentUuid").setText(parentUuid));
            }
            if (metadataId.isPresent()) {
                String metadataIdString = String.valueOf(metadataId.get());
                final Path resourceDir = Lib.resource.getDir(context, Params.Access.PRIVATE, metadataIdString);
                env.addContent(new Element("datadir").setText(resourceDir.toString()));
            }

            // add original metadata to result
            Element result = new Element("root");
            result.addContent(md);
            // add 'environment' to result
            env.addContent(new Element("siteURL").setText(getSettingManager().getSiteURL(context)));

            // Settings were defined as an XML starting with root named config
            // Only second level elements are defined (under system).
            List<?> config = getSettingManager().getAllAsXML(true).cloneContent();
            for (Object c : config) {
                Element settings = (Element) c;
                env.addContent(settings);
            }

            result.addContent(env);
            // apply update-fixed-info.xsl
            Path styleSheet = getSchemaDir(schema).resolve(Geonet.File.UPDATE_FIXED_INFO);
            result = Xml.transform(result, styleSheet);
            return result;
        } else {
            if (Log.isDebugEnabled(Geonet.DATA_MANAGER)) {
                Log.debug(Geonet.DATA_MANAGER, "Autofixing is disabled, not applying update-fixed-info");
            }
            return md;
        }
    }

    /**
     * Updates all children of the selected parent. Some elements are protected in the children
     * according to the stylesheet used in xml/schemas/[SCHEMA]/update-child-from-parent-info.xsl.
     *
     * Children MUST be editable and also in the same schema of the parent. If not, child is not
     * updated.
     *
     * @param srvContext service context
     * @param parentUuid parent uuid
     * @param children   children
     * @param params     parameters
     */
    public Set<String> updateChildren(ServiceContext srvContext, String parentUuid, String[] children, Map<String, Object> params) throws Exception {
        String parentId = (String) params.get(Params.ID);
        String parentSchema = (String) params.get(Params.SCHEMA);

        // --- get parent metadata in read/only mode
        boolean forEditing = false, withValidationErrors = false, keepXlinkAttributes = false;
        Element parent = getMetadata(srvContext, parentId, forEditing, withValidationErrors, keepXlinkAttributes);

        Element env = new Element("update");
        env.addContent(new Element("parentUuid").setText(parentUuid));
        env.addContent(new Element("siteURL").setText(getSettingManager().getSiteURL(srvContext)));
        env.addContent(new Element("parent").addContent(parent));

        // Set of untreated children (out of privileges, different schemas)
        Set<String> untreatedChildSet = new HashSet<String>();

        // only get iso19139 records
        for (String childId : children) {

            // Check privileges
            if (!getAccessManager().canEdit(srvContext, childId)) {
                untreatedChildSet.add(childId);
                if (Log.isDebugEnabled(Geonet.DATA_MANAGER))
                    Log.debug(Geonet.DATA_MANAGER, "Could not update child ("
                        + childId + ") because of privileges.");
                continue;
            }

            Element child = getMetadata(srvContext, childId, forEditing, withValidationErrors, keepXlinkAttributes);

            String childSchema = child.getChild(Edit.RootChild.INFO,
                Edit.NAMESPACE).getChildText(Edit.Info.Elem.SCHEMA);

            // Check schema matching. CHECKME : this suppose that parent and
            // child are in the same schema (even not profil different)
            if (!childSchema.equals(parentSchema)) {
                untreatedChildSet.add(childId);
                if (Log.isDebugEnabled(Geonet.DATA_MANAGER)) {
                    Log.debug(Geonet.DATA_MANAGER, "Could not update child ("
                        + childId + ") because schema (" + childSchema
                        + ") is different from the parent one (" + parentSchema
                        + ").");
                }
                continue;
            }

            if (Log.isDebugEnabled(Geonet.DATA_MANAGER))
                Log.debug(Geonet.DATA_MANAGER, "Updating child (" + childId + ") ...");

            // --- setup xml element to be processed by XSLT

            Element rootEl = new Element("root");
            Element childEl = new Element("child").addContent(child.detach());
            rootEl.addContent(childEl);
            rootEl.addContent(env.detach());

            // --- do an XSL transformation

            Path styleSheet = getSchemaDir(parentSchema).resolve(Geonet.File.UPDATE_CHILD_FROM_PARENT_INFO);
            Element childForUpdate = Xml.transform(rootEl, styleSheet, params);

            getXmlSerializer().update(childId, childForUpdate, new ISODate().toString(), true, null, srvContext);


            // Notifies the metadata change to metatada notifier service
            notifyMetadataChange(childForUpdate, childId);

            rootEl = null;
        }

        return untreatedChildSet;
    }

    /**
     * TODO : buildInfoElem contains similar portion of code with indexMetadata
     */
    private Element buildInfoElem(ServiceContext context, String id, String version) throws Exception {
        Metadata metadata = getMetadataRepository().findOne(id);
        final MetadataDataInfo dataInfo = metadata.getDataInfo();
        String schema = dataInfo.getSchemaId();
        String createDate = dataInfo.getCreateDate().getDateAndTime();
        String changeDate = dataInfo.getChangeDate().getDateAndTime();
        String source = metadata.getSourceInfo().getSourceId();
        String isTemplate = dataInfo.getType().codeString;
        String title = dataInfo.getTitle();
        String uuid = metadata.getUuid();
        String isHarvested = "" + Constants.toYN_EnabledChar(metadata.getHarvestInfo().isHarvested());
        String harvestUuid = metadata.getHarvestInfo().getUuid();
        String popularity = "" + dataInfo.getPopularity();
        String rating = "" + dataInfo.getRating();
        String owner = "" + metadata.getSourceInfo().getOwner();
        String displayOrder = "" + dataInfo.getDisplayOrder();

        Element info = new Element(Edit.RootChild.INFO, Edit.NAMESPACE);

        addElement(info, Edit.Info.Elem.ID, id);
        addElement(info, Edit.Info.Elem.SCHEMA, schema);
        addElement(info, Edit.Info.Elem.CREATE_DATE, createDate);
        addElement(info, Edit.Info.Elem.CHANGE_DATE, changeDate);
        addElement(info, Edit.Info.Elem.IS_TEMPLATE, isTemplate);
        addElement(info, Edit.Info.Elem.TITLE, title);
        addElement(info, Edit.Info.Elem.SOURCE, source);
        addElement(info, Edit.Info.Elem.UUID, uuid);
        addElement(info, Edit.Info.Elem.IS_HARVESTED, isHarvested);
        addElement(info, Edit.Info.Elem.POPULARITY, popularity);
        addElement(info, Edit.Info.Elem.RATING, rating);
        addElement(info, Edit.Info.Elem.DISPLAY_ORDER, displayOrder);

        if (metadata.getHarvestInfo().isHarvested()) {
            HarvestInfoProvider infoProvider = getApplicationContext().getBean(HarvestInfoProvider.class);
            if (infoProvider != null) {
                info.addContent(infoProvider.getHarvestInfo(harvestUuid, id, uuid));
            }
        }
        if (version != null) {
            addElement(info, Edit.Info.Elem.VERSION, version);
        }

        Map<String, Element> map = Maps.newHashMap();
        map.put(id, info);
        buildPrivilegesMetadataInfo(context, map);

        // add owner name
        User user = getApplicationContext().getBean(UserRepository.class).findOne(owner);
        if (user != null) {
            String ownerName = user.getName();
            addElement(info, Edit.Info.Elem.OWNERNAME, ownerName);
        }


        for (MetadataCategory category : metadata.getCategories()) {
            addElement(info, Edit.Info.Elem.CATEGORY, category.getName());
        }

        // add subtemplates
        /* -- don't add as we need to investigate indexing for the fields
           -- in the metadata table used here
		List subList = getSubtemplates(dbms, schema);
		if (subList != null) {
			Element subs = new Element(Edit.Info.Elem.SUBTEMPLATES);
			subs.addContent(subList);
			info.addContent(subs);
		}
		*/


        // Add validity information
        List<MetadataValidation> validationInfo = getMetadataValidationRepository().findAllById_MetadataId(Integer.parseInt(id));
        if (validationInfo == null || validationInfo.size() == 0) {
            addElement(info, Edit.Info.Elem.VALID, "-1");
        } else {
            String isValid = "1";
            for (Object elem : validationInfo) {
                MetadataValidation vi = (MetadataValidation) elem;
                String type = vi.getId().getValidationType();
                if (!vi.isValid()) {
                    isValid = "0";
                }

                String ratio = "xsd".equals(type) ? "" : vi.getNumFailures() + "/" + vi.getNumTests();

                info.addContent(new Element(Edit.Info.Elem.VALID + "_details").
                    addContent(new Element("type").setText(type)).
                    addContent(new Element("status").setText(vi.isValid() ? "1" : "0").
                        addContent(new Element("ratio").setText(ratio)))
                );
            }
            addElement(info, Edit.Info.Elem.VALID, isValid);
        }

        // add baseUrl of this site (from settings)
        String protocol = getSettingManager().getValue(Settings.SYSTEM_SERVER_PROTOCOL);
        String host = getSettingManager().getValue(Settings.SYSTEM_SERVER_HOST);
        String port = getSettingManager().getValue(Settings.SYSTEM_SERVER_PORT);
        if (port.equals("80")) {
            port = "";
        } else {
            port = ":" + port;
        }
        addElement(info, Edit.Info.Elem.BASEURL, protocol + "://" + host + port + baseURL);
        addElement(info, Edit.Info.Elem.LOCSERV, "/srv/en");
        return info;
    }


    //---------------------------------------------------------------------------
    //---
    //--- Static methods are for external modules like GAST to be able to use
    //--- them.
    //---
    //---------------------------------------------------------------------------

    /**
<<<<<<< HEAD
     * Add privileges information about metadata record
     * which depends on context and usually could not be stored in db
     * or Lucene index because depending on the current user
     * or current client IP address.
=======
     * Add privileges information about metadata record which depends on context and usually could
     * not be stored in db or Lucene index because depending on the current user or current client
     * IP address.
>>>>>>> 8f8044c8
     *
     * @param mdIdToInfoMap a map from the metadata Id -> the info element to which the privilege
     *                      information should be added.
     */
    @VisibleForTesting
    void buildPrivilegesMetadataInfo(ServiceContext context, Map<String, Element> mdIdToInfoMap) throws Exception {
        Collection<Integer> metadataIds = Collections2.transform(mdIdToInfoMap.keySet(), new Function<String, Integer>() {
            @Nullable
            @Override
            public Integer apply(String input) {
                return Integer.valueOf(input);
            }
        });
        Specification<OperationAllowed> operationAllowedSpec = OperationAllowedSpecs.hasMetadataIdIn(metadataIds);

        final Collection<Integer> allUserGroups = getAccessManager().getUserGroups(context.getUserSession(), context.getIpAddress(),
            false);
        final SetMultimap<Integer, ReservedOperation> operationsPerMetadata = loadOperationsAllowed(context, where(operationAllowedSpec).and(OperationAllowedSpecs.hasGroupIdIn(allUserGroups)));
        final Set<Integer> visibleToAll = loadOperationsAllowed(context, where(operationAllowedSpec).and(OperationAllowedSpecs.isPublic(ReservedOperation.view))).keySet();
        final Set<Integer> downloadableByGuest = loadOperationsAllowed(context, where(operationAllowedSpec).and(OperationAllowedSpecs.hasGroupId(ReservedGroup.guest.getId())).and(OperationAllowedSpecs.hasOperation(ReservedOperation.download))).keySet();
        final Map<Integer, MetadataSourceInfo> allSourceInfo = getMetadataRepository().findAllSourceInfo(MetadataSpecs.hasMetadataIdIn
            (metadataIds));

        for (Map.Entry<String, Element> entry : mdIdToInfoMap.entrySet()) {
            Element infoEl = entry.getValue();
            final Integer mdId = Integer.valueOf(entry.getKey());
            MetadataSourceInfo sourceInfo = allSourceInfo.get(mdId);
            Set<ReservedOperation> operations = operationsPerMetadata.get(mdId);
            if (operations == null) {
                operations = Collections.emptySet();
            }

            boolean isOwner = getAccessManager().isOwner(context, sourceInfo);

            if (isOwner) {
                operations = Sets.newHashSet(Arrays.asList(ReservedOperation.values()));
            }

            if (isOwner || operations.contains(ReservedOperation.editing)) {
                addElement(infoEl, Edit.Info.Elem.EDIT, "true");
            }

            if (isOwner) {
                addElement(infoEl, Edit.Info.Elem.OWNER, "true");
            }

            addElement(infoEl, Edit.Info.Elem.IS_PUBLISHED_TO_ALL, visibleToAll.contains(mdId));
            addElement(infoEl, ReservedOperation.view.name(), operations.contains(ReservedOperation.view));
            addElement(infoEl, ReservedOperation.notify.name(), operations.contains(ReservedOperation.notify));
            addElement(infoEl, ReservedOperation.download.name(), operations.contains(ReservedOperation.download));
            addElement(infoEl, ReservedOperation.dynamic.name(), operations.contains(ReservedOperation.dynamic));
            addElement(infoEl, ReservedOperation.featured.name(), operations.contains(ReservedOperation.featured));

            if (!operations.contains(ReservedOperation.download)) {
                addElement(infoEl, Edit.Info.Elem.GUEST_DOWNLOAD, downloadableByGuest.contains(mdId));
            }
        }
    }

    private SetMultimap<Integer, ReservedOperation> loadOperationsAllowed(ServiceContext context, Specification<OperationAllowed>
        operationAllowedSpec) {
        final OperationAllowedRepository operationAllowedRepo = context.getBean(OperationAllowedRepository.class);
        List<OperationAllowed> operationsAllowed = operationAllowedRepo.findAll(operationAllowedSpec);
        SetMultimap<Integer, ReservedOperation> operationsPerMetadata = HashMultimap.create();
        for (OperationAllowed allowed : operationsAllowed) {
            final OperationAllowedId id = allowed.getId();
            operationsPerMetadata.put(id.getMetadataId(), ReservedOperation.lookup(id.getOperationId()));
        }
        return operationsPerMetadata;
    }

    /**
     *
     * @param md
     * @throws Exception
     */
    private void setNamespacePrefixUsingSchemas(String schema, Element md) throws Exception {
        //--- if the metadata has no namespace or already has a namespace prefix
        //--- then we must skip this phase
        Namespace ns = md.getNamespace();
        if (ns == Namespace.NO_NAMESPACE)
            return;

        MetadataSchema mds = getSchemaManager().getSchema(schema);

        //--- get the namespaces and add prefixes to any that are
        //--- default (ie. prefix is '') if namespace match one of the schema
        ArrayList<Namespace> nsList = new ArrayList<Namespace>();
        nsList.add(ns);
        @SuppressWarnings("unchecked")
        List<Namespace> additionalNamespaces = md.getAdditionalNamespaces();
        nsList.addAll(additionalNamespaces);
        for (Object aNsList : nsList) {
            Namespace aNs = (Namespace) aNsList;
            if (aNs.getPrefix().equals("")) { // found default namespace
                String prefix = mds.getPrefix(aNs.getURI());
                if (prefix == null) {
                    Log.warning(Geonet.DATA_MANAGER, "Metadata record contains a default namespace " + aNs.getURI() + " (with no prefix) which does not match any " + schema + " schema's namespaces.");
                }
                ns = Namespace.getNamespace(prefix, aNs.getURI());
                setNamespacePrefix(md, ns);
                if (!md.getNamespace().equals(ns)) {
                    md.removeNamespaceDeclaration(aNs);
                    md.addNamespaceDeclaration(ns);
                }
            }
        }
    }

    /**
     *
     * @param md
     * @param metadataId
     * @throws Exception
     */

    public void notifyMetadataChange(Element md, String metadataId) throws Exception {

        final Metadata metadata = getMetadataRepository().findOne(metadataId);
        if (metadata != null && metadata.getDataInfo().getType() == MetadataType.METADATA) {
            MetadataSchema mds = getServiceContext().getBean(DataManager.class).getSchema(metadata.getDataInfo().getSchemaId());
            Pair<String, Element> editXpathFilter = mds.getOperationFilter(ReservedOperation.editing);
            XmlSerializer.removeFilteredElement(md, editXpathFilter, mds.getNamespaces());

            String uuid = getMetadataUuid(metadataId);
            getServiceContext().getBean(MetadataNotifierManager.class).updateMetadata(md, metadataId, uuid, getServiceContext());
        }
    }

    public void flush() {
        TransactionManager.runInTransaction("DataManager flush()", getApplicationContext(),
            TransactionManager.TransactionRequirement.CREATE_ONLY_WHEN_NEEDED,
            TransactionManager.CommitBehavior.ALWAYS_COMMIT, false, new TransactionTask<Object>() {
                @Override
                public Object doInTransaction(TransactionStatus transaction) throws Throwable {
                    _entityManager.flush();
                    return null;
                }
            });

    }

    public void forceIndexChanges() throws IOException {
        getSearchManager().forceIndexChanges();
    }

    public int batchDeleteMetadataAndUpdateIndex(Specification<Metadata> specification) throws Exception {
        final List<Integer> idsOfMetadataToDelete = getMetadataRepository().findAllIdsBy(specification);

        for (Integer id : idsOfMetadataToDelete) {
            //--- remove metadata directory for each record
            final Path metadataDataDir = getApplicationContext().getBean(GeonetworkDataDirectory.class).getMetadataDataDir();
            Path pb = Lib.resource.getMetadataDir(metadataDataDir, id + "");
            IO.deleteFileOrDirectory(pb);
        }

        // Remove records from the index
        getSearchManager().delete("_id", Lists.transform(idsOfMetadataToDelete, new Function<Integer, String>() {
            @Nullable
            @Override
            public String apply(@Nonnull Integer input) {
                return input.toString();
            }
        }));

        // Remove records from the database
        getMetadataRepository().deleteAll(specification);

        return idsOfMetadataToDelete.size();
    }

    protected MetadataRepository getMetadataRepository() {
        return getBean(MetadataRepository.class);
    }

    private MetadataValidationRepository getMetadataValidationRepository() {
        return getBean(MetadataValidationRepository.class);
    }

    private <T> T getBean(Class<T> requiredType) {
        return getApplicationContext().getBean(requiredType);
    }

    private SearchManager getSearchManager() {
        return getBean(SearchManager.class);
    }

    public AccessManager getAccessManager() {
        return getBean(AccessManager.class);
    }

    private SettingManager getSettingManager() {
        return getBean(SettingManager.class);
    }

    private SchemaManager getSchemaManager() {
        return getBean(SchemaManager.class);
    }

    protected XmlSerializer getXmlSerializer() {
        return getBean(XmlSerializer.class);
    }

    protected SvnManager getSvnManager() {
        return getBean(SvnManager.class);
    }

    protected ApplicationContext getApplicationContext() {
        final ConfigurableApplicationContext applicationContext = ApplicationContextHolder.get();
        return applicationContext == null ? _applicationContext : applicationContext;
    }

    @Override
    public void setApplicationEventPublisher(ApplicationEventPublisher applicationEventPublisher) {
        this.applicationEventPublisher = applicationEventPublisher;
    }
}<|MERGE_RESOLUTION|>--- conflicted
+++ resolved
@@ -37,12 +37,6 @@
 import com.google.common.collect.Maps;
 import com.google.common.collect.SetMultimap;
 import com.google.common.collect.Sets;
-
-import jeeves.server.UserSession;
-import jeeves.server.context.ServiceContext;
-import jeeves.transaction.TransactionManager;
-import jeeves.transaction.TransactionTask;
-import jeeves.xlink.Processor;
 
 import org.apache.commons.lang.StringUtils;
 import org.eclipse.jetty.util.ConcurrentHashSet;
@@ -177,6 +171,12 @@
 import javax.persistence.PersistenceContext;
 import javax.persistence.criteria.Root;
 
+import jeeves.server.UserSession;
+import jeeves.server.context.ServiceContext;
+import jeeves.transaction.TransactionManager;
+import jeeves.transaction.TransactionTask;
+import jeeves.xlink.Processor;
+
 import static org.fao.geonet.repository.specification.MetadataSpecs.hasMetadataUuid;
 import static org.springframework.data.jpa.domain.Specifications.where;
 
@@ -934,42 +934,6 @@
     }
 
     /**
-<<<<<<< HEAD
-     * Start an editing session. This will record the original metadata record
-     * in the session under the {@link org.fao.geonet.constants.Geonet.Session#METADATA_BEFORE_ANY_CHANGES} + id
-     * session property.
-     *
-     * The record contains geonet:info element.
-     *
-     * Note: Only the metadata record is stored in session. If the editing
-     * session upload new documents or thumbnails, those documents will not
-     * be cancelled. This needs improvements.
-     *
-     * @param context
-     * @param id
-     * @throws Exception
-     */
-    public void startEditingSession(ServiceContext context, String id)
-        throws Exception {
-      if(Log.isDebugEnabled(Geonet.EDITOR_SESSION)) {
-        Log.debug(Geonet.EDITOR_SESSION, "Editing session starts for record " + id);
-      }
-
-      boolean keepXlinkAttributes = true;
-      boolean forEditing = false;
-      boolean withValidationErrors = false;
-      Element metadataBeforeAnyChanges = getMetadata(context, id, forEditing, withValidationErrors, keepXlinkAttributes);
-      context.getUserSession().setProperty(Geonet.Session.METADATA_BEFORE_ANY_CHANGES + id, metadataBeforeAnyChanges);
-    }
-
-    /**
-     * Rollback to the record in the state it was when the editing session started
-     * (See {@link #startEditingSession(ServiceContext, String)}).
-     *
-     * @param context
-     * @param id
-     * @throws Exception
-=======
      * Start an editing session. This will record the original metadata record in the session under
      * the {@link org.fao.geonet.constants.Geonet.Session#METADATA_BEFORE_ANY_CHANGES} + id session
      * property.
@@ -995,24 +959,16 @@
     /**
      * Rollback to the record in the state it was when the editing session started (See {@link
      * #startEditingSession(ServiceContext, String)}).
->>>>>>> 8f8044c8
      */
     public void cancelEditingSession(ServiceContext context,
                                      String id) throws Exception {
         UserSession session = context.getUserSession();
         Element metadataBeforeAnyChanges = (Element) session.getProperty(Geonet.Session.METADATA_BEFORE_ANY_CHANGES + id);
 
-<<<<<<< HEAD
-        if(Log.isDebugEnabled(Geonet.EDITOR_SESSION)) {
-              Log.debug(Geonet.EDITOR_SESSION,
-                  "Editing session end. Cancel changes. Restore record " + id +
-                  ". Replace by original record which was: ");
-=======
         if (Log.isDebugEnabled(Geonet.EDITOR_SESSION)) {
             Log.debug(Geonet.EDITOR_SESSION,
                 "Editing session end. Cancel changes. Restore record " + id +
                     ". Replace by original record which was: ");
->>>>>>> 8f8044c8
         }
 
         if (metadataBeforeAnyChanges != null) {
@@ -1023,19 +979,6 @@
             Element info = metadataBeforeAnyChanges.getChild(Edit.RootChild.INFO, Edit.NAMESPACE);
             boolean validate = false;
             boolean ufo = false;
-<<<<<<< HEAD
-                boolean index = true;
-                metadataBeforeAnyChanges.removeChild(Edit.RootChild.INFO, Edit.NAMESPACE);
-                updateMetadata(context, id, metadataBeforeAnyChanges,
-                    validate, ufo, index,
-                    context.getLanguage(), info.getChildText(Edit.Info.Elem.CHANGE_DATE), false);
-                endEditingSession(id, session);
-        } else {
-            if(Log.isDebugEnabled(Geonet.EDITOR_SESSION)) {
-              Log.debug(Geonet.EDITOR_SESSION,
-                  " > nothing to cancel for record " + id +
-                  ". Original record was null. Use starteditingsession to.");
-=======
             boolean index = true;
             metadataBeforeAnyChanges.removeChild(Edit.RootChild.INFO, Edit.NAMESPACE);
             updateMetadata(context, id, metadataBeforeAnyChanges,
@@ -1047,19 +990,12 @@
                 Log.debug(Geonet.EDITOR_SESSION,
                     " > nothing to cancel for record " + id +
                         ". Original record was null. Use starteditingsession to.");
->>>>>>> 8f8044c8
             }
         }
     }
 
     /**
      * Remove the original record stored in session.
-<<<<<<< HEAD
-     *
-     * @param id
-     * @param session
-=======
->>>>>>> 8f8044c8
      */
     public void endEditingSession(String id, UserSession session) {
         if (Log.isDebugEnabled(Geonet.EDITOR_SESSION)) {
@@ -1553,15 +1489,9 @@
             .setSchemaId(schema)
             .setType(MetadataType.lookup(isTemplate));
         newMetadata.getSourceInfo()
-<<<<<<< HEAD
-                .setGroupOwner(Integer.valueOf(groupOwner))
-                .setOwner(owner)
-                .setSourceId(source);
-=======
             .setGroupOwner(Integer.valueOf(groupOwner))
             .setOwner(owner)
             .setSourceId(source);
->>>>>>> 8f8044c8
 
         //If there is a default category for the group, use it:
         Group group = getApplicationContext()
@@ -2242,13 +2172,8 @@
         env.addContent(new Element("file").setText(file));
         env.addContent(new Element("ext").setText(ext));
 
-<<<<<<< HEAD
-        String host    = getSettingManager().getValue(Settings.SYSTEM_SERVER_HOST);
-        String port    = getSettingManager().getValue(Settings.SYSTEM_SERVER_PORT);
-=======
-        String host = getSettingManager().getValue(Geonet.Settings.SERVER_HOST);
-        String port = getSettingManager().getValue(Geonet.Settings.SERVER_PORT);
->>>>>>> 8f8044c8
+        String host = getSettingManager().getValue(Settings.SYSTEM_SERVER_HOST);
+        String port = getSettingManager().getValue(Settings.SYSTEM_SERVER_PORT);
         String baseUrl = context.getBaseUrl();
 
         env.addContent(new Element("host").setText(host));
@@ -2316,16 +2241,9 @@
      */
     private void transformMd(ServiceContext context, String metadataId, Element md, Element env, String schema, String styleSheet, boolean indexAfterChange) throws Exception {
 
-<<<<<<< HEAD
-        if(env.getChild("host")==null){
-            String host    = getSettingManager().getValue(Settings.SYSTEM_SERVER_HOST);
-            String port    = getSettingManager().getValue(Settings.SYSTEM_SERVER_PORT);
-=======
         if (env.getChild("host") == null) {
-            String host = getSettingManager().getValue(Geonet.Settings.SERVER_HOST);
-            String port = getSettingManager().getValue(Geonet.Settings.SERVER_PORT);
->>>>>>> 8f8044c8
-
+            String host = getSettingManager().getValue(Settings.SYSTEM_SERVER_HOST);
+            String port = getSettingManager().getValue(Settings.SYSTEM_SERVER_PORT);
             env.addContent(new Element("host").setText(host));
             env.addContent(new Element("port").setText(port));
         }
@@ -2424,15 +2342,6 @@
         transformMd(context, id, md, env, schema, styleSheet, true);
     }
 
-<<<<<<< HEAD
-    //--------------------------------------------------------------------------
-    //---
-    //--- Privileges API
-    //---
-    //--------------------------------------------------------------------------
-
-=======
->>>>>>> 8f8044c8
     /**
      * Adds a permission to a group. Metadata is not reindexed.
      */
@@ -2714,13 +2623,8 @@
             return;
         }
         String groupMatchingRegex =
-<<<<<<< HEAD
-                getApplicationContext().getBean(SettingManager.class).
-                        getValue(Settings.METADATA_WORKFLOW_DRAFT_WHEN_IN_GROUP);
-=======
             getApplicationContext().getBean(SettingManager.class).
-                getValue("metadata/workflow/draftWhenInGroup");
->>>>>>> 8f8044c8
+                getValue(Settings.METADATA_WORKFLOW_DRAFT_WHEN_IN_GROUP);
         if (!StringUtils.isEmpty(groupMatchingRegex)) {
             final Group group = getApplicationContext().getBean(GroupRepository.class)
                 .findOne(Integer.valueOf(groupOwner));
@@ -2833,16 +2737,11 @@
      * @param updateDatestamp FIXME ? updateDatestamp is not used when running XSL transformation
      */
     public Element updateFixedInfo(String schema, Optional<Integer> metadataId, String uuid, Element md, String parentUuid, UpdateDatestamp updateDatestamp, ServiceContext context) throws Exception {
-<<<<<<< HEAD
         boolean autoFixing = getSettingManager().getValueAsBool(Settings.SYSTEM_AUTOFIXING_ENABLE, true);
-        if(autoFixing) {
-            if(Log.isDebugEnabled(Geonet.DATA_MANAGER))
-=======
-        boolean autoFixing = getSettingManager().getValueAsBool("system/autofixing/enable", true);
         if (autoFixing) {
-            if (Log.isDebugEnabled(Geonet.DATA_MANAGER))
->>>>>>> 8f8044c8
+            if (Log.isDebugEnabled(Geonet.DATA_MANAGER)) {
                 Log.debug(Geonet.DATA_MANAGER, "Autofixing is enabled, trying update-fixed-info (updateDatestamp: " + updateDatestamp.name() + ")");
+            }
 
             Metadata metadata = null;
             if (metadataId.isPresent()) {
@@ -3118,16 +3017,9 @@
     //---------------------------------------------------------------------------
 
     /**
-<<<<<<< HEAD
-     * Add privileges information about metadata record
-     * which depends on context and usually could not be stored in db
-     * or Lucene index because depending on the current user
-     * or current client IP address.
-=======
      * Add privileges information about metadata record which depends on context and usually could
      * not be stored in db or Lucene index because depending on the current user or current client
      * IP address.
->>>>>>> 8f8044c8
      *
      * @param mdIdToInfoMap a map from the metadata Id -> the info element to which the privilege
      *                      information should be added.
