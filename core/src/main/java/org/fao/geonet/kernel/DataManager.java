//==============================================================================
//===

//=== DataManager
//===
//=============================================================================
//===	Copyright (C) 2001-2007 Food and Agriculture Organization of the
//===	United Nations (FAO-UN), United Nations World Food Programme (WFP)
//===	and United Nations Environment Programme (UNEP)
//===
//===	This program is free software; you can redistribute it and/or modify
//===	it under the terms of the GNU General Public License as published by
//===	the Free Software Foundation; either version 2 of the License, or (at
//===	your option) any later version.
//===
//===	This program is distributed in the hope that it will be useful, but
//===	WITHOUT ANY WARRANTY; without even the implied warranty of
//===	MERCHANTABILITY or FITNESS FOR A PARTICULAR PURPOSE. See the GNU
//===	General Public License for more details.
//===
//===	You should have received a copy of the GNU General Public License
//===	along with this program; if not, write to the Free Software
//===	Foundation, Inc., 51 Franklin St, Fifth Floor, Boston, MA 02110-1301, USA
//===
//===	Contact: Jeroen Ticheler - FAO - Viale delle Terme di Caracalla 2,
//===	Rome - Italy. email: geonetwork@osgeo.org
//==============================================================================

package org.fao.geonet.kernel;

import com.google.common.annotations.VisibleForTesting;
import com.google.common.base.Optional;
import jeeves.server.UserSession;
import jeeves.server.context.ServiceContext;
import org.fao.geonet.GeonetContext;
import org.fao.geonet.constants.Geonet;
import org.fao.geonet.domain.AbstractMetadata;
import org.fao.geonet.domain.ISODate;
import org.fao.geonet.domain.MetadataCategory;
import org.fao.geonet.domain.MetadataStatus;
import org.fao.geonet.domain.MetadataType;
import org.fao.geonet.domain.MetadataValidation;
import org.fao.geonet.domain.OperationAllowed;
import org.fao.geonet.domain.Profile;
import org.fao.geonet.domain.ReservedOperation;
import org.fao.geonet.domain.User;
import org.fao.geonet.exceptions.NoSchemaMatchesException;
import org.fao.geonet.exceptions.SchemaMatchConflictException;
import org.fao.geonet.kernel.datamanager.IMetadataCategory;
import org.fao.geonet.kernel.datamanager.IMetadataIndexer;
import org.fao.geonet.kernel.datamanager.IMetadataManager;
import org.fao.geonet.kernel.datamanager.IMetadataOperations;
import org.fao.geonet.kernel.datamanager.IMetadataSchemaUtils;
import org.fao.geonet.kernel.datamanager.IMetadataStatus;
import org.fao.geonet.kernel.datamanager.IMetadataUtils;
import org.fao.geonet.kernel.datamanager.IMetadataValidator;
import org.fao.geonet.kernel.schema.MetadataSchema;
import org.fao.geonet.repository.UserGroupRepository;
import org.jdom.Element;
import org.slf4j.Logger;
import org.slf4j.LoggerFactory;
import org.springframework.beans.factory.annotation.Autowired;
import org.springframework.data.jpa.domain.Specification;

import javax.annotation.CheckForNull;
import javax.annotation.Nonnull;
import javax.annotation.Nullable;
import java.io.IOException;
import java.nio.file.Path;
import java.util.Collection;
import java.util.List;
import java.util.Map;
import java.util.Set;

/**
 * Handles all operations on metadata (select,insert,update,delete etc...).
 * <p>
 * Deprecated in favor of
 * <p>
 * {@link IMetadataManager} {@link IMetadataUtils} {@link IMetadataIndexer} {@link IMetadataValidator} {@link IMetadataOperations}
 * {@link IMetadataStatus} {@link IMetadataSchemaUtils} {@link IMetadataCategory}
 */
@Deprecated
public class DataManager {

    private static final Logger LOGGER_DATA_MANAGER = LoggerFactory.getLogger(Geonet.DATA_MANAGER);

    @Autowired
    private IMetadataManager metadataManager;
    @Autowired
    private IMetadataUtils metadataUtils;
    @Autowired
    private IMetadataIndexer metadataIndexer;
    @Autowired
    private IMetadataValidator metadataValidator;
    @Autowired
    private IMetadataOperations metadataOperations;
    @Autowired
    private IMetadataStatus metadataStatus;
    @Autowired
    private IMetadataSchemaUtils metadataSchemaUtils;
    @Autowired
    private IMetadataCategory metadataCategory;
    @Autowired
    private AccessManager accessManager;

    @Deprecated
    public static void validateMetadata(String schema, Element xml, ServiceContext context) throws Exception {
        GeonetContext gc = (GeonetContext) context.getHandlerContext(Geonet.CONTEXT_NAME);
        gc.getBean(IMetadataValidator.class).validateMetadata(schema, xml, context, " ");
    }

    @Deprecated
    public static void validateMetadata(String schema, Element xml, ServiceContext context, String fileName) throws Exception {
        GeonetContext gc = (GeonetContext) context.getHandlerContext(Geonet.CONTEXT_NAME);
        gc.getBean(IMetadataValidator.class).validateMetadata(schema, xml, context, fileName);
    }

    @Deprecated
    public static void setNamespacePrefix(final Element md) {
        GeonetContext gc = (GeonetContext) ServiceContext.get().getHandlerContext(Geonet.CONTEXT_NAME);
        gc.getBean(IMetadataValidator.class).setNamespacePrefix(md);
    }

    /**
     * Init Data manager and refresh index if needed. Can also be called after GeoNetwork startup in order to rebuild the lucene index
     *
     * @param force Force reindexing all from scratch
     **/
    public void init(ServiceContext context, Boolean force) throws Exception {
        this.metadataIndexer.init(context, force);
        this.metadataManager.init(context, force);
        this.metadataUtils.init(context, force);

        // FIXME this shouldn't login automatically ever!
        if (context.getUserSession() == null) {
            LOGGER_DATA_MANAGER.debug("Automatically login in as Administrator. Who is this? Who is calling this?");
            UserSession session = new UserSession();
            context.setUserSession(session);
            session.loginAs(new User().setUsername("admin").setId(-1).setProfile(Profile.Administrator));
            LOGGER_DATA_MANAGER.debug("Hopefully this is cron job or routinely background task. Who called us?",
                new Exception("Dummy Exception to know the stacktrace"));
        }
    }

    @Deprecated
    public synchronized void rebuildIndexXLinkedMetadata(final ServiceContext context) throws Exception {
        metadataIndexer.rebuildIndexXLinkedMetadata(context);
    }

    @Deprecated
    public synchronized void rebuildIndexForSelection(final ServiceContext context, String bucket, boolean clearXlink) throws Exception {
        metadataIndexer.rebuildIndexForSelection(context, bucket, clearXlink);
    }

    @Deprecated
    public void batchIndexInThreadPool(ServiceContext context, List<?> metadataIds) {
        metadataIndexer.batchIndexInThreadPool(context, metadataIds);
    }

    @Deprecated
    public boolean isIndexing() {
        return metadataIndexer.isIndexing();
    }

    @Deprecated
    public void indexMetadata(final List<String> metadataIds) throws Exception {
        metadataIndexer.indexMetadata(metadataIds);
    }

    @Deprecated
    public void indexMetadata(final String metadataId, boolean forceRefreshReaders) throws Exception {
        metadataIndexer.indexMetadata(metadataId, forceRefreshReaders);
    }

    @Deprecated
    public MetadataSchema getSchema(String name) {
        return metadataSchemaUtils.getSchema(name);
    }

    @Deprecated
    public Set<String> getSchemas() {
        return metadataSchemaUtils.getSchemas();
    }

    @Deprecated
    public boolean existsSchema(String name) {
        return metadataSchemaUtils.existsSchema(name);
    }

    @Deprecated
    public Path getSchemaDir(String name) {
        return metadataSchemaUtils.getSchemaDir(name);
    }

    @Deprecated
    public void validate(String schema, Element md) throws Exception {
        metadataValidator.validate(schema, md);
    }

    @Deprecated
    public Element doSchemaTronForEditor(String schema, Element md, String lang) throws Exception {
        return metadataValidator.doSchemaTronForEditor(schema, md, lang);
    }

    @Deprecated
    public String getMetadataSchema(String id) throws Exception {
        return metadataSchemaUtils.getMetadataSchema(id);
    }

    @Deprecated
    public String getMetadataTitle(String id) throws Exception {
        return metadataUtils.getMetadataTitle(id);
    }

    @Deprecated
    public void versionMetadata(ServiceContext context, String id, Element md) throws Exception {
        metadataIndexer.versionMetadata(context, id, md);
    }

    @Deprecated
    public void startEditingSession(ServiceContext context, String id) throws Exception {
        metadataUtils.startEditingSession(context, id);
    }

    @Deprecated
    public void cancelEditingSession(ServiceContext context, String id) throws Exception {
        metadataUtils.cancelEditingSession(context, id);
    }

    @Deprecated
    public void endEditingSession(String id, UserSession session) {
        metadataUtils.endEditingSession(id, session);
    }

    @Deprecated
    public Element enumerateTree(Element md) throws Exception {
        return metadataUtils.enumerateTree(md);
    }

    @Deprecated
    public String extractUUID(String schema, Element md) throws Exception {
        return metadataUtils.extractUUID(schema, md);
    }

    @Deprecated
    public String extractDefaultLanguage(String schema, Element md) throws Exception {
        return metadataUtils.extractDefaultLanguage(schema, md);
    }

    @Deprecated
    public String extractDateModified(String schema, Element md) throws Exception {
        return metadataUtils.extractDateModified(schema, md);
    }

    @Deprecated
    public Element setUUID(String schema, String uuid, Element md) throws Exception {
        return metadataUtils.setUUID(schema, uuid, md);
    }

    @Deprecated
    public Element extractSummary(Element md) throws Exception {
        return metadataUtils.extractSummary(md);
    }

    @Deprecated
    public @Nullable
    String getMetadataId(@Nonnull String uuid) throws Exception {
        return metadataUtils.getMetadataId(uuid);
    }

    @Deprecated
    public @Nullable
    String getMetadataUuid(@Nonnull String id) throws Exception {
        return metadataUtils.getMetadataUuid(id);
    }

    @Deprecated
    public String getVersion(String id) {
        return metadataUtils.getVersion(id);
    }

    @Deprecated
    public String getNewVersion(String id) {
        return metadataUtils.getNewVersion(id);
    }

    @Deprecated
    public void setTemplate(final int id, final MetadataType type, final String title) throws Exception {
        metadataUtils.setTemplate(id, type, title);
    }

    @Deprecated
    public void setTemplateExt(final int id, final MetadataType metadataType) throws Exception {
        metadataUtils.setTemplateExt(id, metadataType);
    }

    @Deprecated
    public void setSubtemplateTypeAndTitleExt(final int id, String title) throws Exception {
        metadataUtils.setSubtemplateTypeAndTitleExt(id, title);
    }

    @Deprecated
    public void setHarvested(int id, String harvestUuid) throws Exception {
        metadataUtils.setHarvested(id, harvestUuid);
    }

    @Deprecated
    public void setHarvestedExt(int id, String harvestUuid) throws Exception {
        metadataUtils.setHarvestedExt(id, harvestUuid);
    }

    @Deprecated
    public void setHarvestedExt(final int id, final String harvestUuid, final Optional<String> harvestUri) throws Exception {
        metadataUtils.setHarvestedExt(id, harvestUuid, harvestUri);
    }

    @Deprecated
    public @CheckForNull
    String autodetectSchema(Element md) throws SchemaMatchConflictException, NoSchemaMatchesException {
        return metadataSchemaUtils.autodetectSchema(md);
    }

    @Deprecated
    public @CheckForNull
    String autodetectSchema(Element md, String defaultSchema)
        throws SchemaMatchConflictException, NoSchemaMatchesException {
        return metadataSchemaUtils.autodetectSchema(md, defaultSchema);
    }

    @Deprecated
    public void updateDisplayOrder(final String id, final String displayOrder) throws Exception {
        metadataUtils.updateDisplayOrder(id, displayOrder);
    }

    @Deprecated
    public void increasePopularity(ServiceContext srvContext, String id) throws Exception {
        metadataUtils.increasePopularity(srvContext, id);
    }

    @Deprecated
    public int rateMetadata(final int metadataId, final String ipAddress, final int rating) throws Exception {
        return metadataUtils.rateMetadata(metadataId, ipAddress, rating);
    }

    @Deprecated
    public String createMetadata(ServiceContext context, String templateId, String groupOwner, String source, int owner, String parentUuid,
                                 String isTemplate, boolean fullRightsForGroup) throws Exception {
        return metadataManager.createMetadata(context, templateId, groupOwner, source, owner, parentUuid, isTemplate, fullRightsForGroup);
    }

    @Deprecated
    public String createMetadata(ServiceContext context, String templateId, String groupOwner, String source, int owner, String parentUuid,
                                 String isTemplate, boolean fullRightsForGroup, String uuid) throws Exception {
        return metadataManager.createMetadata(context, templateId, groupOwner, source, owner, parentUuid, isTemplate, fullRightsForGroup,
            uuid);
    }

    @Deprecated
    public String insertMetadata(ServiceContext context, String schema, Element metadataXml, String uuid, int owner, String groupOwner,
                                 String source, String metadataType, String docType, String category, String createDate, String changeDate, boolean ufo,
                                 boolean index) throws Exception {
        return metadataManager.insertMetadata(context, schema, metadataXml, uuid, owner, groupOwner, source, metadataType, docType,
            category, createDate, changeDate, ufo, index);
    }

    @Deprecated
    public AbstractMetadata insertMetadata(ServiceContext context, AbstractMetadata newMetadata, Element metadataXml, boolean notifyChange, boolean index,
                                           boolean updateFixedInfo, UpdateDatestamp updateDatestamp, boolean fullRightsForGroup, boolean forceRefreshReaders)
        throws Exception {
        return metadataManager.insertMetadata(context, newMetadata, metadataXml, notifyChange, index, updateFixedInfo, updateDatestamp,
            fullRightsForGroup, forceRefreshReaders);
    }

    @Deprecated
    public Element getMetadataNoInfo(ServiceContext srvContext, String id) throws Exception {
        return metadataUtils.getMetadataNoInfo(srvContext, id);
    }

    @Deprecated
    public Element getMetadata(String id) throws Exception {
        return metadataManager.getMetadata(id);
    }

    @Deprecated
    public Element getMetadata(ServiceContext srvContext, String id, boolean forEditing, boolean withEditorValidationErrors,
                               boolean keepXlinkAttributes) throws Exception {
        return metadataManager.getMetadata(srvContext, id, forEditing, withEditorValidationErrors, keepXlinkAttributes);
    }

    @Deprecated
    public Element getElementByRef(Element md, String ref) {
        return metadataUtils.getElementByRef(md, ref);
    }

    @Deprecated
    public boolean existsMetadata(int id) throws Exception {
        return metadataUtils.existsMetadata(id);
    }

    @Deprecated
    public boolean existsMetadataUuid(String uuid) throws Exception {
        return metadataUtils.existsMetadataUuid(uuid);
    }

    @Deprecated
    public Element getKeywords() throws Exception {
        return metadataUtils.getKeywords();
    }

    @Deprecated
    public void updateMetadataOwner(final int id, final String owner, final String groupOwner) throws Exception {
        metadataManager.updateMetadataOwner(id, owner, groupOwner);
    }

    @Deprecated
<<<<<<< HEAD
    public synchronized AbstractMetadata updateMetadata(final ServiceContext context, final String metadataId, final Element md,
                                                        final boolean validate, final boolean ufo, final boolean index, final String lang, final String changeDate,
                                                        final boolean updateDateStamp) throws Exception {
=======
    public AbstractMetadata updateMetadata(final ServiceContext context, final String metadataId, final Element md,
            final boolean validate, final boolean ufo, final boolean index, final String lang, final String changeDate,
            final boolean updateDateStamp) throws Exception {
>>>>>>> 63ace3d0
        return metadataManager.updateMetadata(context, metadataId, md, validate, ufo, index, lang, changeDate, updateDateStamp);
    }

    @Deprecated
    public boolean validate(Element xml) {
        return metadataValidator.validate(xml);
    }

    @Deprecated
    public Element applyCustomSchematronRules(String schema, int metadataId, Element md, String lang,
                                              List<MetadataValidation> validations) {
        return metadataValidator.applyCustomSchematronRules(schema, metadataId, md, lang, validations);
    }

    @Deprecated
    public void deleteMetadataOper(ServiceContext context, String metadataId, boolean skipAllReservedGroup) throws Exception {
        metadataOperations.deleteMetadataOper(context, metadataId, skipAllReservedGroup);
    }

    @Deprecated
    public Element getThumbnails(ServiceContext context, String metadataId) throws Exception {
        return metadataUtils.getThumbnails(context, metadataId);
    }

    @Deprecated
    public void setThumbnail(ServiceContext context, String id, boolean small, String file, boolean indexAfterChange) throws Exception {
        metadataUtils.setThumbnail(context, id, small, file, indexAfterChange);
    }

    @Deprecated
    public void unsetThumbnail(ServiceContext context, String id, boolean small, boolean indexAfterChange) throws Exception {
        metadataUtils.unsetThumbnail(context, id, small, indexAfterChange);
    }

    @Deprecated
    public void setDataCommons(ServiceContext context, String id, String licenseurl, String imageurl, String jurisdiction,
                               String licensename, String type) throws Exception {
        metadataUtils.setDataCommons(context, id, licenseurl, imageurl, jurisdiction, licensename, type);
    }

    @Deprecated
    public void setCreativeCommons(ServiceContext context, String id, String licenseurl, String imageurl, String jurisdiction,
                                   String licensename, String type) throws Exception {
        metadataUtils.setCreativeCommons(context, id, licenseurl, imageurl, jurisdiction, licensename, type);
    }

    @Deprecated
    public void setOperation(ServiceContext context, String mdId, String grpId, ReservedOperation op) throws Exception {
        metadataOperations.setOperation(context, mdId, grpId, op);
    }

    @Deprecated
    public void setOperation(ServiceContext context, String mdId, String grpId, String opId) throws Exception {
        metadataOperations.setOperation(context, mdId, grpId, opId);
    }

    @Deprecated
    public boolean setOperation(ServiceContext context, int mdId, int grpId, int opId) throws Exception {
        return metadataOperations.setOperation(context, mdId, grpId, opId);
    }

    @Deprecated
    public Optional<OperationAllowed> getOperationAllowedToAdd(final ServiceContext context, final int mdId, final int grpId,
                                                               final int opId) {
        return metadataOperations.getOperationAllowedToAdd(context, mdId, grpId, opId);
    }

    @Deprecated
    public void checkOperationPermission(ServiceContext context, int grpId, UserGroupRepository userGroupRepo) {
        metadataOperations.checkOperationPermission(context, grpId, userGroupRepo);
    }

    @Deprecated
    public void unsetOperation(ServiceContext context, String mdId, String grpId, ReservedOperation opId) throws Exception {
        metadataOperations.unsetOperation(context, mdId, grpId, opId);
    }

    @Deprecated
    public void unsetOperation(ServiceContext context, String mdId, String grpId, String opId) throws Exception {
        metadataOperations.unsetOperation(context, mdId, grpId, opId);
    }

    @Deprecated
    public void unsetOperation(ServiceContext context, int mdId, int groupId, int operId) throws Exception {
        metadataOperations.unsetOperation(context, mdId, groupId, operId);
    }

    @Deprecated
    public void forceUnsetOperation(ServiceContext context, int mdId, int groupId, int operId) throws Exception {
        metadataOperations.forceUnsetOperation(context, mdId, groupId, operId);
    }

    @Deprecated
    public void copyDefaultPrivForGroup(ServiceContext context, String id, String groupId, boolean fullRightsForGroup) throws Exception {
        metadataOperations.copyDefaultPrivForGroup(context, id, groupId, fullRightsForGroup);
    }

    @Deprecated
    public boolean isUserMetadataOwner(int userId) throws Exception {
        return metadataOperations.isUserMetadataOwner(userId);
    }

    @Deprecated
    public boolean isUserMetadataStatus(int userId) throws Exception {
        return metadataStatus.isUserMetadataStatus(userId);
    }

    @Deprecated
    public boolean existsUser(ServiceContext context, int id) throws Exception {
        return metadataOperations.existsUser(context, id);
    }

    @Deprecated
    public MetadataStatus getStatus(int metadataId) throws Exception {
        return metadataStatus.getStatus(metadataId);
    }

    @Deprecated
    public String getCurrentStatus(int metadataId) throws Exception {
        return metadataStatus.getCurrentStatus(metadataId);
    }

    @Deprecated
    public MetadataStatus setStatus(ServiceContext context, int id, int status, ISODate changeDate, String changeMessage) throws Exception {
        return metadataStatus.setStatus(context, id, status, changeDate, changeMessage);
    }

    @Deprecated
    public MetadataStatus setStatusExt(ServiceContext context, int id, int status, ISODate changeDate, String changeMessage)
        throws Exception {
        return metadataStatus.setStatusExt(context, id, status, changeDate, changeMessage);
    }

    @Deprecated
    public void activateWorkflowIfConfigured(ServiceContext context, String newId, String groupOwner) throws Exception {
        metadataStatus.activateWorkflowIfConfigured(context, newId, groupOwner);
    }

    @Deprecated
    public void setCategory(ServiceContext context, String mdId, String categId) throws Exception {
        metadataCategory.setCategory(context, mdId, categId);
    }

    @Deprecated
    public boolean isCategorySet(final String mdId, final int categId) throws Exception {
        return metadataCategory.isCategorySet(mdId, categId);
    }

    @Deprecated
    public void unsetCategory(final ServiceContext context, final String mdId, final int categId) throws Exception {
        metadataCategory.unsetCategory(context, mdId, categId);
    }

    @Deprecated
    public Collection<MetadataCategory> getCategories(final String mdId) throws Exception {
        return metadataCategory.getCategories(mdId);
    }

    @Deprecated
    public Element updateFixedInfo(String schema, Optional<Integer> metadataId, String uuid, Element md, String parentUuid,
                                   UpdateDatestamp updateDatestamp, ServiceContext context) throws Exception {
        return metadataManager.updateFixedInfo(schema, metadataId, uuid, md, parentUuid, updateDatestamp, context);
    }

    @Deprecated
    public Set<String> updateChildren(ServiceContext srvContext, String parentUuid, String[] children, Map<String, Object> params)
        throws Exception {
        return metadataManager.updateChildren(srvContext, parentUuid, children, params);
    }

    @Deprecated
    @VisibleForTesting
    public void buildPrivilegesMetadataInfo(ServiceContext context, Map<String, Element> mdIdToInfoMap) throws Exception {
        metadataManager.buildPrivilegesMetadataInfo(context, mdIdToInfoMap);
    }

    @Deprecated
    public void notifyMetadataChange(Element md, String metadataId) throws Exception {
        metadataUtils.notifyMetadataChange(md, metadataId);
    }

    @Deprecated
    public void flush() {
        metadataManager.flush();
    }

    @Deprecated
    public void forceIndexChanges() throws IOException {
        metadataIndexer.forceIndexChanges();
    }

    @Deprecated
    public int batchDeleteMetadataAndUpdateIndex(Specification<? extends AbstractMetadata> specification) throws Exception {
        return metadataIndexer.batchDeleteMetadataAndUpdateIndex(specification);
    }

    @Deprecated
    public AccessManager getAccessManager() {
        return accessManager;
    }

    @Deprecated
    public EditLib getEditLib() {
        return metadataManager.getEditLib();
    }
}<|MERGE_RESOLUTION|>--- conflicted
+++ resolved
@@ -414,15 +414,9 @@
     }
 
     @Deprecated
-<<<<<<< HEAD
-    public synchronized AbstractMetadata updateMetadata(final ServiceContext context, final String metadataId, final Element md,
-                                                        final boolean validate, final boolean ufo, final boolean index, final String lang, final String changeDate,
-                                                        final boolean updateDateStamp) throws Exception {
-=======
     public AbstractMetadata updateMetadata(final ServiceContext context, final String metadataId, final Element md,
             final boolean validate, final boolean ufo, final boolean index, final String lang, final String changeDate,
             final boolean updateDateStamp) throws Exception {
->>>>>>> 63ace3d0
         return metadataManager.updateMetadata(context, metadataId, md, validate, ufo, index, lang, changeDate, updateDateStamp);
     }
 
