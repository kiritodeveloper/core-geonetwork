//==============================================================================
//===
//=== DataManager
//===
//=============================================================================
//===	Copyright (C) 2001-2007 Food and Agriculture Organization of the
//===	United Nations (FAO-UN), United Nations World Food Programme (WFP)
//===	and United Nations Environment Programme (UNEP)
//===
//===	This program is free software; you can redistribute it and/or modify
//===	it under the terms of the GNU General Public License as published by
//===	the Free Software Foundation; either version 2 of the License, or (at
//===	your option) any later version.
//===
//===	This program is distributed in the hope that it will be useful, but
//===	WITHOUT ANY WARRANTY; without even the implied warranty of
//===	MERCHANTABILITY or FITNESS FOR A PARTICULAR PURPOSE. See the GNU
//===	General Public License for more details.
//===
//===	You should have received a copy of the GNU General Public License
//===	along with this program; if not, write to the Free Software
//===	Foundation, Inc., 51 Franklin St, Fifth Floor, Boston, MA 02110-1301, USA
//===
//===	Contact: Jeroen Ticheler - FAO - Viale delle Terme di Caracalla 2,
//===	Rome - Italy. email: geonetwork@osgeo.org
//==============================================================================

package org.fao.geonet.kernel;

import static org.fao.geonet.repository.specification.MetadataSpecs.hasMetadataUuid;

import com.google.common.base.Function;
import com.google.common.base.Optional;
import com.google.common.base.Predicate;
import com.google.common.collect.Collections2;

import org.eclipse.jetty.util.ConcurrentHashSet;
import org.fao.geonet.exceptions.JeevesException;
import org.fao.geonet.exceptions.ServiceNotAllowedEx;
import org.fao.geonet.exceptions.XSDValidationErrorEx;

import jeeves.server.UserSession;
import jeeves.server.context.ServiceContext;

import org.fao.geonet.utils.Log;
import org.fao.geonet.utils.Xml;
import org.fao.geonet.utils.Xml.ErrorHandler;

import jeeves.xlink.Processor;

import org.apache.commons.lang.StringUtils;
import org.fao.geonet.GeonetContext;
import org.fao.geonet.constants.Edit;
import org.fao.geonet.constants.Geonet;
import org.fao.geonet.constants.Geonet.Namespaces;
import org.fao.geonet.constants.Params;
import org.fao.geonet.domain.*;
import org.fao.geonet.exceptions.NoSchemaMatchesException;
import org.fao.geonet.exceptions.SchemaMatchConflictException;
import org.fao.geonet.exceptions.SchematronValidationErrorEx;
import org.fao.geonet.kernel.schema.MetadataSchema;
import org.fao.geonet.kernel.search.SearchManager;
import org.fao.geonet.domain.Pair;
import org.fao.geonet.kernel.setting.SettingManager;
import org.fao.geonet.lib.Lib;
import org.fao.geonet.notifier.MetadataNotifierManager;
import org.fao.geonet.repository.*;
import org.fao.geonet.repository.specification.MetadataSpecs;
import org.fao.geonet.repository.specification.MetadataStatusSpecs;
import org.fao.geonet.repository.specification.UserGroupSpecs;
import org.fao.geonet.repository.specification.UserSpecs;
import org.fao.geonet.util.ThreadUtils;
import org.jdom.Attribute;
import org.jdom.Document;
import org.jdom.Element;
import org.jdom.JDOMException;
import org.jdom.Namespace;
import org.jdom.filter.ElementFilter;
import org.springframework.beans.factory.annotation.Autowired;
import org.springframework.context.ApplicationContext;
import org.springframework.data.domain.Page;
import org.springframework.data.domain.PageRequest;
import org.springframework.data.domain.Sort;
import org.springframework.data.jpa.domain.Specification;
import org.springframework.data.jpa.domain.Specifications;
import org.springframework.transaction.NoTransactionException;
import org.springframework.transaction.TransactionStatus;
import org.springframework.transaction.annotation.Propagation;
import org.springframework.transaction.annotation.Transactional;
import org.springframework.transaction.interceptor.TransactionAspectSupport;

import javax.annotation.CheckForNull;
import javax.annotation.Nonnull;
import javax.annotation.Nullable;
import javax.persistence.EntityManager;
import javax.persistence.PersistenceContext;

import java.io.File;
import java.util.ArrayList;
import java.util.Calendar;
import java.util.Collection;
import java.util.HashMap;
import java.util.HashSet;
import java.util.Iterator;
import java.util.List;
import java.util.Map;
import java.util.Set;
import java.util.UUID;
import java.util.Vector;
import java.util.concurrent.ExecutorService;
import java.util.concurrent.Executors;
import java.util.concurrent.locks.Lock;
import java.util.concurrent.locks.ReentrantLock;

/**
 * Handles all operations on metadata (select,insert,update,delete etc...).
 *
 */
@Transactional(propagation = Propagation.REQUIRED, noRollbackFor = {XSDValidationErrorEx.class, NoSchemaMatchesException.class})
public class DataManager {

    private static final String FS = File.separator;
    private static final int METADATA_BATCH_PAGE_SIZE = 100000;

    @PersistenceContext
    private EntityManager _entityManager;
    @Autowired
    private ApplicationContext _applicationContext;
    @Autowired
    private MetadataRepository _metadataRepository;
    @Autowired
    private MetadataValidationRepository _metadataValidationRepository;
    @Autowired
    private AccessManager  accessMan;
    @Autowired
    private SearchManager  searchMan;
    @Autowired
    private SettingManager settingMan;
    @Autowired
    private SchemaManager  schemaMan;
    @Autowired
    private XmlSerializer xmlSerializer;
    @Autowired
    private SvnManager svnManager;

    // initialize in init method
    private ServiceContext servContext;
    private EditLib editLib;

    private String dataDir;
    private String thesaurusDir;
    private String appPath;
    private String stylePath;


    private String baseURL;

    //--------------------------------------------------------------------------
    //---
    //--- Constructor
    //---
    //--------------------------------------------------------------------------

    /**
     *
     * @return
     */
    public EditLib getEditLib() {
        return editLib;
    }

    /**
     * Init Data manager and refresh index if needed.
     * Can also be called after GeoNetwork startup in order to rebuild the lucene
     * index
     *
     * @param context
     * @param force         Force reindexing all from scratch
     *
     **/
    public synchronized void init(ServiceContext context, Boolean force) throws Exception {
        this.servContext = context;
        appPath = context.getAppPath();
        stylePath = context.getAppPath() + FS + Geonet.Path.STYLESHEETS + FS;
        editLib = new EditLib(schemaMan);
        dataDir = _applicationContext.getBean(GeonetworkDataDirectory.class).getSystemDataDir();
        thesaurusDir = _applicationContext.getBean(ThesaurusManager.class).getThesauriDirectory();

        if (context.getUserSession() == null) {
            UserSession session = new UserSession();
            context.setUserSession(session);
            session.loginAs(new User().setUsername("admin").setId(-1).setProfile(Profile.Administrator));
        }
        // get lastchangedate of all metadata in index
        Map<String,String> docs = searchMan.getDocsChangeDate();

        // set up results HashMap for post processing of records to be indexed
        ArrayList<String> toIndex = new ArrayList<String>();

        if (Log.isDebugEnabled(Geonet.DATA_MANAGER))
            Log.debug(Geonet.DATA_MANAGER, "INDEX CONTENT:");


        Sort sortByMetadataChangeDate = SortUtils.createSort(Metadata_.dataInfo, MetadataDataInfo_.changeDate);
        int currentPage=0;
        Page<Pair<Integer, ISODate>> results = _metadataRepository.findAllIdsAndChangeDates(new PageRequest(currentPage,
                METADATA_BATCH_PAGE_SIZE, sortByMetadataChangeDate));


        // index all metadata in DBMS if needed
        while (results.getNumberOfElements() > 0) {
            for (Pair<Integer, ISODate> result : results) {

                // get metadata
                String id = String.valueOf(result.one());

                if (Log.isDebugEnabled(Geonet.DATA_MANAGER)) {
                    Log.debug(Geonet.DATA_MANAGER, "- record (" + id + ")");
                }

                String idxLastChange = docs.get(id);

                // if metadata is not indexed index it
                if (idxLastChange == null) {
                    Log.debug(Geonet.DATA_MANAGER, "-  will be indexed");
                    toIndex.add(id);

                    // else, if indexed version is not the latest index it
                } else {
                    docs.remove(id);

                    String lastChange = result.two().toString();

                    if (Log.isDebugEnabled(Geonet.DATA_MANAGER))
                        Log.debug(Geonet.DATA_MANAGER, "- lastChange: " + lastChange);
                    if (Log.isDebugEnabled(Geonet.DATA_MANAGER))
                        Log.debug(Geonet.DATA_MANAGER, "- idxLastChange: " + idxLastChange);

                    // date in index contains 't', date in DBMS contains 'T'
                    if (force || !idxLastChange.equalsIgnoreCase(lastChange)) {
                        if (Log.isDebugEnabled(Geonet.DATA_MANAGER))
                            Log.debug(Geonet.DATA_MANAGER, "-  will be indexed");
                        toIndex.add(id);
                    }
                }
            }

            currentPage++;
            results = _metadataRepository.findAllIdsAndChangeDates(new PageRequest(currentPage, METADATA_BATCH_PAGE_SIZE,
                    sortByMetadataChangeDate));
        }

        // if anything to index then schedule it to be done after servlet is
        // up so that any links to local fragments are resolvable
        if (toIndex.size() > 0) {
            batchIndexInThreadPool(context, toIndex);
        }

        if (docs.size() > 0) { // anything left?
            if (Log.isDebugEnabled(Geonet.DATA_MANAGER)) {
                Log.debug(Geonet.DATA_MANAGER, "INDEX HAS RECORDS THAT ARE NOT IN DB:");
            }
        }

        // remove from index metadata not in DBMS
        for (String id : docs.keySet()) {
            searchMan.delete("_id", id);

            if (Log.isDebugEnabled(Geonet.DATA_MANAGER)) {
                Log.debug(Geonet.DATA_MANAGER, "- removed record (" + id + ") from index");
            }
        }
    }

    /**
     * TODO javadoc.
     *
     * @param context
     * @throws Exception
     */
    public synchronized void rebuildIndexXLinkedMetadata(final ServiceContext context) throws Exception {

        // get all metadata with XLinks
        Set<Integer> toIndex = searchMan.getDocsWithXLinks();

        if(Log.isDebugEnabled(Geonet.DATA_MANAGER))
            Log.debug(Geonet.DATA_MANAGER, "Will index "+toIndex.size()+" records with XLinks");
        if ( toIndex.size() > 0 ) {
            // clean XLink Cache so that cache and index remain in sync
            Processor.clearCache();

            ArrayList<String> stringIds = new ArrayList<String>();
            for (Integer id : toIndex) {
                stringIds.add(id.toString());
            }
            // execute indexing operation
            batchIndexInThreadPool(context, stringIds);
        }
    }

    /**
     * Index multiple metadata in a separate thread.  Wait until the current transaction commits before
     * starting threads (to make sure that all metadata are committed).
     *
     * @param context context object
     * @param metadataIds the metadata ids to index
     */
    public void batchIndexInThreadPool(ServiceContext context, List<String> metadataIds) {

        TransactionStatus transactionStatus = null;
        try {
            transactionStatus = TransactionAspectSupport.currentTransactionStatus();
        } catch (NoTransactionException e) {
            // not in a transaction so we can go ahead.
        }
        // split reindexing task according to number of processors we can assign
        int threadCount = ThreadUtils.getNumberOfThreads();
        ExecutorService executor = Executors.newFixedThreadPool(threadCount);

        int perThread;
        if (metadataIds.size() < threadCount) perThread = metadataIds.size();
        else perThread = metadataIds.size() / threadCount;
        int index = 0;

        while(index < metadataIds.size()) {
            int start = index;
            int count = Math.min(perThread,metadataIds.size()-start);
            // create threads to process this chunk of ids
            Runnable worker = new IndexMetadataTask(context, metadataIds.subList(start, count), batchIndex, transactionStatus);
            executor.execute(worker);
            index += count;
        }

        executor.shutdown();
    }

    Lock indexLock = new ReentrantLock();
    Set<String> waitForIndexing = new HashSet<String>();
    Set<String> indexing = new HashSet<String>();
    Set<IndexMetadataTask> batchIndex = new ConcurrentHashSet<IndexMetadataTask>();

    public boolean isIndexing() {
        indexLock.lock();
        try {
            return !indexing.isEmpty() || !batchIndex.isEmpty();
        } finally {
            indexLock.unlock();
        }
    }

    public void indexMetadata(final List<String> metadataIds) throws Exception {
        for (String metadataId : metadataIds) {
            indexMetadata(metadataId, false);
        }
    }
    /**
     * TODO javadoc.
     *
     * @param metadataId
     * @throws Exception
     */
    public void indexMetadata(final String metadataId, boolean forceRefreshReaders) throws Exception {
        indexLock.lock();
        try {
            if (waitForIndexing.contains(metadataId)) {
                return;
            }
            while (indexing.contains(metadataId)) {
                try {
                    waitForIndexing.add(metadataId);
                    // don't index the same metadata 2x
                    wait(200);
                } catch (InterruptedException e) {
                    return;
                } finally {
                    waitForIndexing.remove(metadataId);
                }
            }
            indexing.add(metadataId);
        } finally {
            indexLock.unlock();
        }
        try {
            Vector<Element> moreFields = new Vector<Element>();
            int id$ = Integer.valueOf(metadataId);

            // get metadata, extracting and indexing any xlinks
            Element md   = xmlSerializer.selectNoXLinkResolver(metadataId, true);
            if (xmlSerializer.resolveXLinks()) {
                List<Attribute> xlinks = Processor.getXLinks(md);
                if (xlinks.size() > 0) {
                    moreFields.add(SearchManager.makeField("_hasxlinks", "1", true, true));
                    StringBuilder sb = new StringBuilder();
                    for (Attribute xlink : xlinks) {
                        sb.append(xlink.getValue()); sb.append(" ");
                    }
                    moreFields.add(SearchManager.makeField("_xlink", sb.toString(), true, true));
                    Processor.detachXLink(md, servContext);
                } else {
                    moreFields.add(SearchManager.makeField("_hasxlinks", "0", true, true));
                }
            } else {
                moreFields.add(SearchManager.makeField("_hasxlinks", "0", true, true));
            }

            final Metadata fullMd = _metadataRepository.findOne(id$);

            final String  schema     = fullMd.getDataInfo().getSchemaId();
            final String  createDate = fullMd.getDataInfo().getCreateDate().getDateAndTime();
            final String  changeDate = fullMd.getDataInfo().getChangeDate().getDateAndTime();
            final String  source     = fullMd.getSourceInfo().getSourceId();
            final MetadataType metadataType = fullMd.getDataInfo().getType();
            final String  root       = fullMd.getDataInfo().getRoot();
            final String  uuid       = fullMd.getUuid();
            final String  isHarvested = String.valueOf(Constants.toYN_EnabledChar(fullMd.getHarvestInfo().isHarvested()));
            final String  owner      = String.valueOf(fullMd.getSourceInfo().getOwner());
            final String  groupOwner = String.valueOf(fullMd.getSourceInfo().getGroupOwner());
            final String  popularity = String.valueOf(fullMd.getDataInfo().getPopularity());
            final String  rating     = String.valueOf(fullMd.getDataInfo().getRating());
            final String  displayOrder = String.valueOf(fullMd.getDataInfo().getDisplayOrder());

            if(Log.isDebugEnabled(Geonet.DATA_MANAGER)) {
                Log.debug(Geonet.DATA_MANAGER, "record schema (" + schema + ")"); //DEBUG
                Log.debug(Geonet.DATA_MANAGER, "record createDate (" + createDate + ")"); //DEBUG
            }

            moreFields.add(SearchManager.makeField("_root",        root,        true, true));
            moreFields.add(SearchManager.makeField("_schema",      schema,      true, true));
            moreFields.add(SearchManager.makeField("_createDate",  createDate,  true, true));
            moreFields.add(SearchManager.makeField("_changeDate",  changeDate,  true, true));
            moreFields.add(SearchManager.makeField("_source",      source,      true, true));
            moreFields.add(SearchManager.makeField("_isTemplate",  metadataType.codeString,  true, true));
            moreFields.add(SearchManager.makeField("_uuid",        uuid,        true, true));
            moreFields.add(SearchManager.makeField("_isHarvested", isHarvested, true, true));
            moreFields.add(SearchManager.makeField("_owner",       owner,       true, true));
            moreFields.add(SearchManager.makeField("_dummy",       "0",        false, true));
            moreFields.add(SearchManager.makeField("_popularity",  popularity,  true, true));
            moreFields.add(SearchManager.makeField("_rating",      rating,      true, true));
            moreFields.add(SearchManager.makeField("_displayOrder",displayOrder, true, false));

            if (owner != null) {
                User user = _applicationContext.getBean(UserRepository.class).findOne(fullMd.getSourceInfo().getOwner());
                if (user != null) {
                    moreFields.add(SearchManager.makeField("_userinfo", user.getUsername() + "|" + user.getSurname() + "|" + user
                            .getName() + "|" + user.getProfile(), true, false));
                }
            }
            if (groupOwner != null) {
                moreFields.add(SearchManager.makeField("_groupOwner", groupOwner, true, true));
            }

            // get privileges
            OperationAllowedRepository operationAllowedRepository = _applicationContext.getBean(OperationAllowedRepository.class);
            List<OperationAllowed> operationsAllowed = operationAllowedRepository.findAllById_MetadataId(id$);

            for (OperationAllowed operationAllowed : operationsAllowed) {
                OperationAllowedId operationAllowedId = operationAllowed.getId();
                int groupId = operationAllowedId.getGroupId();
                int operationId = operationAllowedId.getOperationId();

                moreFields.add(SearchManager.makeField("_op" + operationId, String.valueOf(groupId), true, true));
                if(operationId == ReservedOperation.view.getId()) {
                    String name = ReservedOperation.view.name();
                    moreFields.add(SearchManager.makeField("_groupPublished", name, true, true));
                }
            }

            for (MetadataCategory category : fullMd.getCategories()) {
                moreFields.add(SearchManager.makeField("_cat", category.getName(), true, true));
            }

            final MetadataStatusRepository statusRepository = _applicationContext.getBean(MetadataStatusRepository.class);

            // get status
            Sort statusSort = new Sort(Sort.Direction.DESC, MetadataStatus_.id.getName() + "." + MetadataStatusId_.changeDate.getName());
            List<MetadataStatus> statuses = statusRepository.findAllById_MetadataId(id$, statusSort);
            if (!statuses.isEmpty()) {
                MetadataStatus stat = statuses.get(0);
                String status = String.valueOf(stat.getId().getStatusId());
                moreFields.add(SearchManager.makeField("_status", status, true, true));
                String statusChangeDate = stat.getId().getChangeDate().getDateAndTime();
                moreFields.add(SearchManager.makeField("_statusChangeDate", statusChangeDate, true, true));
            }

            // getValidationInfo
            // -1 : not evaluated
            // 0 : invalid
            // 1 : valid
            MetadataValidationRepository metadataValidationRepository = _applicationContext.getBean(MetadataValidationRepository.class);
            List<MetadataValidation> validationInfo = metadataValidationRepository.findAllById_MetadataId(id$);
            if (validationInfo.isEmpty()) {
                moreFields.add(SearchManager.makeField("_valid", "-1", true, true));
            } else {
                String isValid = "1";
                for (MetadataValidation vi : validationInfo) {
                    String type = vi.getId().getValidationType();
                    MetadataValidationStatus status = vi.getStatus();
                    if (status == MetadataValidationStatus.INVALID) {
                        isValid = "0";
                    }
                    moreFields.add(SearchManager.makeField("_valid_" + type, status.getCode(), true, true));
                }
                moreFields.add(SearchManager.makeField("_valid", isValid, true, true));
            }
<<<<<<< HEAD
            searchMan.index(schemaMan.getSchemaDir(schema), md, metadataId, moreFields, metadataType);
=======
            searchMan.index(schemaMan.getSchemaDir(schema), md, metadataId, moreFields, metadataType, title, forceRefreshReaders);
>>>>>>> cbcf4ac6
        } catch (Exception x) {
            Log.error(Geonet.DATA_MANAGER, "The metadata document index with id=" + metadataId + " is corrupt/invalid - ignoring it. Error: " + x.getMessage(), x);
        } finally {
            indexLock.lock();
            try {
                indexing.remove(metadataId);
            } finally {
                indexLock.unlock();
            }
        }
    }

    /**
     *
     * @param beginAt
     * @param interval
     * @throws Exception
     */
    public void rescheduleOptimizer(Calendar beginAt, int interval) throws Exception {
        searchMan.rescheduleOptimizer(beginAt, interval);
    }

    /**
     *
     * @throws Exception
     */
    public void disableOptimizer() throws Exception {
        searchMan.disableOptimizer();
    }



    //--------------------------------------------------------------------------
    //---
    //--- Schema management API
    //---
    //--------------------------------------------------------------------------

    /**
     *
     * @param name
     * @return
     */
    public MetadataSchema getSchema(String name) {
        return schemaMan.getSchema(name);
    }

    /**
     *
     * @return
     */
    public Set<String> getSchemas() {
        return schemaMan.getSchemas();
    }

    /**
     *
     * @param name
     * @return
     */
    public boolean existsSchema(String name) {
        return schemaMan.existsSchema(name);
    }

    /**
     *
     * @param name
     * @return
     */
    public String getSchemaDir(String name) {
        return schemaMan.getSchemaDir(name);
    }

    /**
     * Use this validate method for XML documents with dtd.
     *
     * @param schema
     * @param doc
     * @throws Exception
     */
    public void validate(String schema, Document doc) throws Exception {
        Xml.validate(doc);
    }

    /**
     * Use this validate method for XML documents with xsd validation.
     *
     * @param schema
     * @param md
     * @throws Exception
     */
    public void validate(String schema, Element md) throws Exception {
        String schemaLoc = md.getAttributeValue("schemaLocation", Namespaces.XSI);
        if(Log.isDebugEnabled(Geonet.DATA_MANAGER))
            Log.debug(Geonet.DATA_MANAGER, "Extracted schemaLocation of "+schemaLoc);
        if (schemaLoc == null) schemaLoc = "";

        if (schema == null) {
            // must use schemaLocation
            Xml.validate(md);
        } else {
            // if schemaLocation use that
            if (!schemaLoc.equals("")) {
                Xml.validate(md);
                // otherwise use supplied schema name
            } else {
                Xml.validate(getSchemaDir(schema) + Geonet.File.SCHEMA, md);
            }
        }
    }

    /**
     * TODO javadoc.
     *
     * @param schema
     * @param md
     * @param eh
     * @return
     * @throws Exception
     */
    public Element validateInfo(String schema, Element md, ErrorHandler eh) throws Exception {
        String schemaLoc = md.getAttributeValue("schemaLocation", Namespaces.XSI);
        if(Log.isDebugEnabled(Geonet.DATA_MANAGER))
            Log.debug(Geonet.DATA_MANAGER, "Extracted schemaLocation of "+schemaLoc);
        if (schemaLoc == null) schemaLoc = "";

        if (schema == null) {
            // must use schemaLocation
            return Xml.validateInfo(md, eh);
        } else {
            // if schemaLocation use that
            if (!schemaLoc.equals("")) {
                return Xml.validateInfo(md, eh);
                // otherwise use supplied schema name
            } else {
                return Xml.validateInfo(getSchemaDir(schema) + Geonet.File.SCHEMA, md, eh);
            }
        }
    }

    /**
     * Creates XML schematron report.
     * @param schema
     * @param md
     * @param lang
     * @return
     * @throws Exception
     */
    public Element doSchemaTronForEditor(String schema,Element md,String lang) throws Exception {
        // enumerate the metadata xml so that we can report any problems found
        // by the schematron_xml script to the geonetwork editor
        editLib.enumerateTree(md);

        // get an xml version of the schematron errors and return for error display
        Element schemaTronXmlReport = getSchemaTronXmlReport(schema, md, lang, null);

        // remove editing info added by enumerateTree
        editLib.removeEditingInfo(md);

        return schemaTronXmlReport;
    }

    /**
     * TODO javadoc.
     *
     * @param id
     * @return
     * @throws Exception
     */
    public String getMetadataSchema(String id) throws Exception {
        Metadata md = _metadataRepository.findOne(id);

        if (md == null) {
            throw new IllegalArgumentException("Metadata not found for id : " +id);
        } else {
            // get metadata
            return md.getDataInfo().getSchemaId();
        }
    }

    /**
     *
     * @param context
     * @param id
     * @param md
     * @throws Exception
     */
    public void versionMetadata(ServiceContext context, String id, Element md) throws Exception {
        if (svnManager != null) {
            svnManager.createMetadataDir(id, context, md);
        }
    }

    /**
     * Start an editing session. This will record the original metadata record
     * in the session under the {@link Geonet.Session.METADATA_BEFORE_ANY_CHANGES} + id
     * session property.
     * 
     * The record contains geonet:info element.
     * 
     * Note: Only the metadata record is stored in session. If the editing
     * session upload new documents or thumbnails, those documents will not
     * be cancelled. This needs improvements.
     * 
     * @param context
     * @param id
     * @throws Exception
     */
    public void startEditingSession(ServiceContext context, String id)
        throws Exception {
      if(Log.isDebugEnabled(Geonet.EDITOR_SESSION)) {
        Log.debug(Geonet.EDITOR_SESSION, "Editing session starts for record " + id);
      }
      
      boolean keepXlinkAttributes = false;
      boolean forEditing = false;
      boolean withValidationErrors = false;
      Element metadataBeforeAnyChanges = getMetadata(context, id, forEditing, withValidationErrors, keepXlinkAttributes);
      context.getUserSession().setProperty(Geonet.Session.METADATA_BEFORE_ANY_CHANGES + id, metadataBeforeAnyChanges);
    }

    /**
     * Rollback to the record in the state it was when the editing session started
     * (See {@link #startEditingSession(ServiceContext, String)}).
     * 
     * @param context
     * @param id
     * @throws Exception
     */
    public void cancelEditingSession(ServiceContext context,
        String id) throws Exception {
        UserSession session = context.getUserSession();
        Element metadataBeforeAnyChanges = (Element) session.getProperty(Geonet.Session.METADATA_BEFORE_ANY_CHANGES + id);
        
        if(Log.isDebugEnabled(Geonet.EDITOR_SESSION)) {
              Log.debug(Geonet.EDITOR_SESSION, 
                  "Editing session end. Cancel changes. Restore record " + id + 
                  ". Replace by original record which was: ");
        }
        
        if (metadataBeforeAnyChanges != null) {
            if(Log.isDebugEnabled(Geonet.EDITOR_SESSION)) {
              Log.debug(Geonet.EDITOR_SESSION, " > restoring record: ");
              Log.debug(Geonet.EDITOR_SESSION, Xml.getString(metadataBeforeAnyChanges));
            }
            Element info = metadataBeforeAnyChanges.getChild(Edit.RootChild.INFO, Edit.NAMESPACE);
            boolean validate = false;
            boolean ufo = false;
                boolean index = true;
                metadataBeforeAnyChanges.removeChild(Edit.RootChild.INFO, Edit.NAMESPACE);
                updateMetadata(context, id, metadataBeforeAnyChanges, 
                    validate, ufo, index, 
                    context.getLanguage(), info.getChildText(Edit.Info.Elem.CHANGE_DATE), false);
                endEditingSession(id, session);
        } else {
            if(Log.isDebugEnabled(Geonet.EDITOR_SESSION)) {
              Log.debug(Geonet.EDITOR_SESSION, 
                  " > nothing to cancel for record " + id + 
                  ". Original record was null. Use starteditingsession to.");
            }
        }
    }

    /**
     * Remove the original record stored in session.
     * 
     * @param id
     * @param session
     */
    public void endEditingSession(String id, UserSession session) {
        if(Log.isDebugEnabled(Geonet.EDITOR_SESSION)) {
          Log.debug(Geonet.EDITOR_SESSION, "Editing session end.");
        }
        session.removeProperty(Geonet.Session.METADATA_BEFORE_ANY_CHANGES + id);
    }

    /**
     *
     * @param md
     * @return
     * @throws Exception
     */
    public Element enumerateTree(Element md) throws Exception {
        editLib.enumerateTree(md);
        return md;
    }

    /**
     * Validates metadata against XSD and schematron files related to metadata schema throwing XSDValidationErrorEx
     * if xsd errors or SchematronValidationErrorEx if schematron rules fails.
     *
     * @param schema
     * @param xml
     * @param context
     * @throws Exception
     */
    public static void validateMetadata(String schema, Element xml, ServiceContext context) throws Exception
    {
        validateMetadata(schema, xml, context, " ");
    }

    /**
     * Validates metadata against XSD and schematron files related to metadata schema throwing XSDValidationErrorEx
     * if xsd errors or SchematronValidationErrorEx if schematron rules fails.
     *
     * @param schema
     * @param xml
     * @param context
     * @param fileName
     * @throws Exception
     */
    public static void validateMetadata(String schema, Element xml, ServiceContext context, String fileName) throws Exception
    {
        GeonetContext gc = (GeonetContext) context.getHandlerContext(Geonet.CONTEXT_NAME);

        DataManager dataMan = gc.getBean(DataManager.class);

        DataManager.setNamespacePrefix(xml);
        try {
            dataMan.validate(schema, xml);
        } catch (XSDValidationErrorEx e) {
            if (!fileName.equals(" ")) {
                throw new XSDValidationErrorEx(e.getMessage()+ "(in "+fileName+"): ",e.getObject());
            } else {
                throw new XSDValidationErrorEx(e.getMessage(),e.getObject());
            }
        }

        //--- Now do the schematron validation on this file - if there are errors
        //--- then we say what they are!
        //--- Note we have to use uuid here instead of id because we don't have
        //--- an id...

        Element schemaTronXml = dataMan.doSchemaTronForEditor(schema,xml,context.getLanguage());
        xml.detach();
        if (schemaTronXml != null && schemaTronXml.getContent().size() > 0) {
            Element schemaTronReport = dataMan.doSchemaTronForEditor(schema,xml,context.getLanguage());

            List<Namespace> theNSs = new ArrayList<Namespace>();
            theNSs.add(Namespace.getNamespace("geonet", "http://www.fao.org/geonetwork"));
            theNSs.add(Namespace.getNamespace("svrl", "http://purl.oclc.org/dsdl/svrl"));

            Element failedAssert = Xml.selectElement(schemaTronReport, "geonet:report/svrl:schematron-output/svrl:failed-assert", theNSs);

            Element failedSchematronVerification = Xml.selectElement(schemaTronReport, "geonet:report/geonet:schematronVerificationError", theNSs);

            if ((failedAssert != null) || (failedSchematronVerification != null)) {
                throw new SchematronValidationErrorEx("Schematron errors detected for file "+fileName+" - "
                        + Xml.getString(schemaTronReport) + " for more details",schemaTronReport);
            }
        }

    }

    /**
     * Creates XML schematron report for each set of rules defined in schema directory.
     * @param schema
     * @param md
     * @param lang
     * @param valTypeAndStatus
     * @return
     * @throws Exception
     */
    private Element getSchemaTronXmlReport(String schema, Element md, String lang, Map<String, Integer[]> valTypeAndStatus) throws Exception {
        // NOTE: this method assumes that you've run enumerateTree on the
        // metadata

        MetadataSchema metadataSchema = getSchema(schema);
        String[] rules = metadataSchema.getSchematronRules();

        // Schematron report is composed of one or more report(s)
        // for each set of rules.
        Element schemaTronXmlOut = new Element("schematronerrors",
                Edit.NAMESPACE);
        if (rules != null) {
            for (String rule : rules) {
                // -- create a report for current rules.
                // Identified by a rule attribute set to shematron file name
                if(Log.isDebugEnabled(Geonet.DATA_MANAGER))
                    Log.debug(Geonet.DATA_MANAGER, " - rule:" + rule);
                String ruleId = rule.substring(0, rule.indexOf(".xsl"));
                Element report = new Element("report", Edit.NAMESPACE);
                report.setAttribute("rule", ruleId,
                        Edit.NAMESPACE);

                String schemaTronXmlXslt = metadataSchema.getSchemaDir() + File.separator
                        + "schematron" + File.separator + rule;
                try {
                    Map<String,String> params = new HashMap<String,String>();
                    params.put("lang", lang);
                    params.put("rule", rule);
                    params.put("thesaurusDir", this.thesaurusDir);
                    Element xmlReport = Xml.transform(md, schemaTronXmlXslt, params);
                    if (xmlReport != null) {
                        report.addContent(xmlReport);
                        // add results to persitent validation information
                        int firedRules = 0;
                        Iterator<?> firedRulesElems = xmlReport.getDescendants(new ElementFilter ("fired-rule", Namespace.getNamespace("http://purl.oclc.org/dsdl/svrl")));
                        while (firedRulesElems.hasNext()) {
                            firedRulesElems.next();
                            firedRules ++;
                        }
                        int invalidRules = 0;
                        Iterator<?> faileAssertElements = xmlReport.getDescendants(new ElementFilter ("failed-assert", Namespace.getNamespace("http://purl.oclc.org/dsdl/svrl")));
                        while (faileAssertElements.hasNext()) {
                            faileAssertElements.next();
                            invalidRules ++;
                        }
                        Integer[] results = {invalidRules!=0?0:1, firedRules, invalidRules};
                        if (valTypeAndStatus != null) {
                            valTypeAndStatus.put(ruleId, results);
                        }
                    }
                } catch (Exception e) {
                    Log.error(Geonet.DATA_MANAGER,"WARNING: schematron xslt "+schemaTronXmlXslt+" failed");

                    // If an error occurs that prevents to verify schematron rules, add to show in report
                    Element errorReport = new Element("schematronVerificationError", Edit.NAMESPACE);
                    errorReport.addContent("Schematron error ocurred, rules could not be verified: " + e.getMessage());
                    report.addContent(errorReport);

                    e.printStackTrace();
                }

                // -- append report to main XML report.
                schemaTronXmlOut.addContent(report);
            }
        }
        return schemaTronXmlOut;
    }

    /**
     * Valid the metadata record against its schema. For each error found, an xsderror attribute is added to
     * the corresponding element trying to find the element based on the xpath return by the ErrorHandler.
     *
     * @param schema
     * @param md
     * @return
     * @throws Exception
     */
    private synchronized Element getXSDXmlReport(String schema, Element md) {
        // NOTE: this method assumes that enumerateTree has NOT been run on the metadata
        ErrorHandler errorHandler = new ErrorHandler();
        errorHandler.setNs(Edit.NAMESPACE);
        Element xsdErrors;

        try {
            xsdErrors = validateInfo(schema,
                    md, errorHandler);
        }catch (Exception e) {
            xsdErrors = JeevesException.toElement(e);
            return xsdErrors;
        }

        if (xsdErrors != null) {
            MetadataSchema mds = getSchema(schema);
            List<Namespace> schemaNamespaces = mds.getSchemaNS();

            //-- now get each xpath and evaluate it
            //-- xsderrors/xsderror/{message,xpath}
            @SuppressWarnings("unchecked")
            List<Element> list = xsdErrors.getChildren();
            for (Element elError : list) {
                String xpath = elError.getChildText("xpath", Edit.NAMESPACE);
                String message = elError.getChildText("message", Edit.NAMESPACE);
                message = "\\n" + message;

                //-- get the element from the xpath and add the error message to it
                Element elem = null;
                try {
                    elem = Xml.selectElement(md, xpath, schemaNamespaces);
                } catch (JDOMException je) {
                    je.printStackTrace();
                    Log.error(Geonet.DATA_MANAGER,"Attach xsderror message to xpath "+xpath+" failed: "+je.getMessage());
                }
                if (elem != null) {
                    String existing = elem.getAttributeValue("xsderror",Edit.NAMESPACE);
                    if (existing != null) message = existing + message;
                    elem.setAttribute("xsderror",message,Edit.NAMESPACE);
                } else {
                    Log.warning(Geonet.DATA_MANAGER,"WARNING: evaluating XPath "+xpath+" against metadata failed - XSD validation message: "+message+" will NOT be shown by the editor");
                }
            }
        }
        return xsdErrors;
    }

    /**
     *
     * @return
     */
    public AccessManager getAccessManager() {
        return accessMan;
    }

    //--------------------------------------------------------------------------
    //---
    //--- General purpose API
    //---
    //--------------------------------------------------------------------------

    /**
     * Extract UUID from the metadata record using the schema
     * XSL for UUID extraction)
     *
     * @param schema
     * @param md
     * @return
     * @throws Exception
     */
    public String extractUUID(String schema, Element md) throws Exception {
        String styleSheet = getSchemaDir(schema) + Geonet.File.EXTRACT_UUID;
        String uuid       = Xml.transform(md, styleSheet).getText().trim();

        if(Log.isDebugEnabled(Geonet.DATA_MANAGER))
            Log.debug(Geonet.DATA_MANAGER, "Extracted UUID '"+ uuid +"' for schema '"+ schema +"'");

        //--- needed to detach md from the document
        md.detach();

        return uuid;
    }


    /**
     *
     * @param schema
     * @param md
     * @return
     * @throws Exception
     */
    public String extractDateModified(String schema, Element md) throws Exception {
        String styleSheet = getSchemaDir(schema) + Geonet.File.EXTRACT_DATE_MODIFIED;
        String dateMod    = Xml.transform(md, styleSheet).getText().trim();

        if(Log.isDebugEnabled(Geonet.DATA_MANAGER))
            Log.debug(Geonet.DATA_MANAGER, "Extracted Date Modified '"+ dateMod +"' for schema '"+ schema +"'");

        //--- needed to detach md from the document
        md.detach();

        return dateMod;
    }

    /**
     *
     * @param schema
     * @param uuid
     * @param md
     * @return
     * @throws Exception
     */
    public Element setUUID(String schema, String uuid, Element md) throws Exception {
        //--- setup environment

        Element env = new Element("env");
        env.addContent(new Element("uuid").setText(uuid));

        //--- setup root element

        Element root = new Element("root");
        root.addContent(md.detach());
        root.addContent(env.detach());

        //--- do an XSL  transformation

        String styleSheet = getSchemaDir(schema) + Geonet.File.SET_UUID;

        return Xml.transform(root, styleSheet);
    }

    /**
     *
     * @param md
     * @return
     * @throws Exception
     */
    public Element extractSummary(Element md) throws Exception {
        String styleSheet = stylePath + Geonet.File.METADATA_BRIEF;
        Element summary       = Xml.transform(md, styleSheet);
        if (Log.isDebugEnabled(Geonet.DATA_MANAGER))
            Log.debug(Geonet.DATA_MANAGER, "Extracted summary '\n"+Xml.getString(summary));

        //--- needed to detach md from the document
        md.detach();

        return summary;
    }

    /**
     *
     * @param uuid
     * @return
     * @throws Exception
     */
    public @Nullable String getMetadataId(@Nonnull String uuid) throws Exception {
        final List<Integer> idList = _metadataRepository.findAllIdsBy(hasMetadataUuid(uuid));
        if (idList.isEmpty()) {
            return null;
        }
        return String.valueOf(idList.get(0));
    }

    /**
     *
     * @param id
     * @return
     * @throws Exception
     */
    public @Nullable String getMetadataUuid(@Nonnull String id) throws Exception {
        Metadata metadata = _metadataRepository.findOne(id);

        if (metadata == null)
            return null;

        return metadata.getUuid();
    }

    /**
     *
     * @param id
     * @return
     */
    public String getVersion(String id) {
        return editLib.getVersion(id);
    }

    /**
     *
     * @param id
     * @return
     */
    public String getNewVersion(String id){
        return editLib.getNewVersion(id);
    }

    /**
     * TODO javadoc.
     *
     * @param id
     * @param type
     * @param title
     * @throws Exception
     */
    public void setTemplate(final int id, final MetadataType type, final String title) throws Exception {
<<<<<<< HEAD
        setTemplateExt(id, type);
        indexMetadata(Integer.toString(id));
=======
        setTemplateExt(id, type, title);
        indexMetadata(Integer.toString(id), true);
>>>>>>> cbcf4ac6
    }

    /**
     * TODO javadoc.
     *
     * @param id
     * @throws Exception
     */
    public void setTemplateExt(final int id, final MetadataType metadataType) throws Exception {
        _metadataRepository.update(id, new Updater<Metadata>() {
            @Override
            public void apply(@Nonnull Metadata metadata) {
                final MetadataDataInfo dataInfo = metadata.getDataInfo();
                dataInfo.setType(metadataType);
            }
        });
    }

    /**
     * TODO javadoc.
     *
     * @param id
     * @param harvestUuid
     * @throws Exception
     */
    public void setHarvested(int id, String harvestUuid) throws Exception {
        setHarvestedExt(id, harvestUuid);
        indexMetadata(Integer.toString(id), false);
    }

    /**
     * TODO javadoc.
     *
     * @param id
     * @param harvestUuid
     * @throws Exception
     */
    public void setHarvestedExt(int id, String harvestUuid) throws Exception {
        setHarvestedExt(id, harvestUuid, Optional.<String>absent());
    }

    /**
     * TODO javadoc.
     *
     * @param id
     * @param harvestUuid
     * @param harvestUri
     * @throws Exception
     */
    public void setHarvestedExt(final int id, final String harvestUuid, final Optional<String> harvestUri) throws Exception {
        _metadataRepository.update(id, new Updater<Metadata>() {
            @Override
            public void apply(Metadata metadata) {
                MetadataHarvestInfo harvestInfo = metadata.getHarvestInfo();
                harvestInfo.setUuid(harvestUuid);
                harvestInfo.setHarvested(harvestUuid != null);
                if (harvestUri.isPresent()) {
                    harvestInfo.setUri(harvestUri.get());
                }
            }
        });
    }

    /**
     * Checks autodetect elements in installed schemas to determine whether the metadata record belongs to that schema.
     * Use this method when you want the default schema from the geonetwork config to be returned when no other match
     * can be found.
     *
     * @param md Record to checked against schemas
     * @throws SchemaMatchConflictException
     * @throws NoSchemaMatchesException
     * @return
     */
    public @CheckForNull String autodetectSchema(Element md) throws SchemaMatchConflictException, NoSchemaMatchesException {
        return autodetectSchema(md, schemaMan.getDefaultSchema());
    }

    /**
     * Checks autodetect elements in installed schemas to determine whether the metadata record belongs to that schema.
     * Use this method when you want to set the default schema to be returned when no other match can be found.
     *
     * @param md Record to checked against schemas
     * @param defaultSchema Schema to be assigned when no other schema matches
     * @throws SchemaMatchConflictException
     * @throws NoSchemaMatchesException
     * @return
     */
    public @CheckForNull String autodetectSchema(Element md, String defaultSchema) throws SchemaMatchConflictException, NoSchemaMatchesException {

        if(Log.isDebugEnabled(Geonet.DATA_MANAGER))
            Log.debug(Geonet.DATA_MANAGER, "Autodetect schema for metadata with :\n * root element:'" + md.getQualifiedName()
                    + "'\n * with namespace:'" + md.getNamespace()
                    + "\n * with additional namespaces:" + md.getAdditionalNamespaces().toString());
        String schema =  schemaMan.autodetectSchema(md, defaultSchema);
        if(Log.isDebugEnabled(Geonet.DATA_MANAGER))
            Log.debug(Geonet.DATA_MANAGER, "Schema detected was "+schema);
        return schema;
    }

    /**
     *
     * @param id
     * @param displayOrder
     * @throws Exception
     */
    public void updateDisplayOrder(final String id, final String displayOrder) throws Exception {
        _metadataRepository.update(Integer.valueOf(id), new Updater<Metadata>() {
            @Override
            public void apply(Metadata entity) {
                entity.getDataInfo().setDisplayOrder(Integer.parseInt(displayOrder));
            }
        });
    }

    /**
     *
     * @param srvContext
     * @param id
     * @throws Exception hmm
     */
    public void increasePopularity(ServiceContext srvContext, String id) throws Exception {
        // READONLYMODE
        GeonetContext gc = (GeonetContext) srvContext.getHandlerContext(Geonet.CONTEXT_NAME);
        if (!gc.isReadOnly()) {
            final IncreasePopularityTask task = srvContext.getBean(IncreasePopularityTask.class);
            task.configure(this, srvContext, Integer.valueOf(id));
            gc.getThreadPool().runTask(task);
        } else {
            if (Log.isDebugEnabled(Geonet.DATA_MANAGER)) {
                Log.debug(Geonet.DATA_MANAGER, "GeoNetwork is operating in read-only mode. IncreasePopularity is skipped.");
            }
        }
    }

    /**
     * Rates a metadata.
     *
     * @param metadataId
     * @param ipAddress ipAddress IP address of the submitting client
     * @param rating range should be 1..5
     * @return
     * @throws Exception hmm
     */
    public int rateMetadata(final int metadataId, final String ipAddress, final int rating) throws Exception {
        MetadataRatingByIp ratingEntity = new MetadataRatingByIp();
        ratingEntity.setRating(rating);
        ratingEntity.setId(new MetadataRatingByIpId(metadataId, ipAddress));

        final MetadataRatingByIpRepository ratingByIpRepository = _applicationContext.getBean(MetadataRatingByIpRepository.class);
        ratingByIpRepository.save(ratingEntity);

        //
        // calculate new rating
        //
        final int newRating = ratingByIpRepository.averageRating(metadataId);

        if(Log.isDebugEnabled(Geonet.DATA_MANAGER))
            Log.debug(Geonet.DATA_MANAGER, "Setting rating for id:"+ metadataId +" --> rating is:"+newRating);


        _metadataRepository.update(metadataId, new Updater<Metadata>() {
            @Override
            public void apply(Metadata entity) {
                entity.getDataInfo().setRating(newRating);
            }
        });

        indexMetadata(Integer.toString(metadataId), false);

        return rating;
    }

    //--------------------------------------------------------------------------
    //---
    //--- Metadata Insert API
    //---
    //--------------------------------------------------------------------------

    /**
     * Creates a new metadata duplicating an existing template.
     *
     * @param context
     * @param templateId
     * @param groupOwner
     * @param source
     * @param owner
     * @param parentUuid
     * @param isTemplate TODO
     * @param fullRightsForGroup TODO
     * @return
     * @throws Exception
     */
    public String createMetadata(ServiceContext context, String templateId, String groupOwner,
                                 String source, int owner,
                                 String parentUuid, String isTemplate, boolean fullRightsForGroup) throws Exception {
        Metadata templateMetadata = _metadataRepository.findOne(templateId);
        if (templateMetadata == null) {
            throw new IllegalArgumentException("Template id not found : " + templateId);
        }

        String schema = templateMetadata.getDataInfo().getSchemaId();
        String data   = templateMetadata.getData();
        String uuid   = UUID.randomUUID().toString();
        Element xml = Xml.loadString(data, false);
        if (templateMetadata.getDataInfo().getType() == MetadataType.METADATA) {
            xml = updateFixedInfo(schema, Optional.<Integer>absent(), uuid, xml, parentUuid, UpdateDatestamp.NO, context);
        }
        final Metadata newMetadata = new Metadata().setUuid(uuid);
        newMetadata.getDataInfo()
                .setChangeDate(new ISODate())
                .setCreateDate(new ISODate())
                .setSchemaId(schema)
                .setType(MetadataType.lookup(isTemplate));
        newMetadata.getSourceInfo()
                .setGroupOwner(Integer.valueOf(groupOwner))
                .setOwner(owner)
                .setSourceId(source);

        Collection<MetadataCategory> filteredCategories = Collections2.filter(templateMetadata.getCategories(),
                new Predicate<MetadataCategory>() {
                    @Override
                    public boolean apply(@Nullable MetadataCategory input) {
                        return input != null;
                    }
                });

        newMetadata.getCategories().addAll(filteredCategories);

        int finalId = insertMetadata(context, newMetadata, xml, false, true, true, UpdateDatestamp.YES,
                fullRightsForGroup, true).getId();

        return String.valueOf(finalId);
    }

    /**
     * Inserts a metadata into the database, optionally indexing it, and optionally applying automatic changes to it (update-fixed-info).
     *
     *
     *
     * @param context the context describing the user and service
     * @param schema XSD this metadata conforms to
     * @param metadataXml the metadata to store
     * @param uuid unique id for this metadata
     * @param owner user who owns this metadata
     * @param groupOwner group this metadata belongs to
     * @param source id of the origin of this metadata (harvesting source, etc.)
     * @param metadataType whether this metadata is a template
     * @param docType ?!
     * @param category category of this metadata
     * @param createDate date of creation
     * @param changeDate date of modification
     * @param ufo whether to apply automatic changes
     * @param index whether to index this metadata
     * @return id, as a string
     * @throws Exception hmm
     */
    public String insertMetadata(ServiceContext context, String schema, Element metadataXml, String uuid, int owner, String groupOwner, String source,
                                 String metadataType, String docType, String category, String createDate, String changeDate, boolean ufo, boolean index) throws Exception {

        boolean notifyChange = true;

        if (source == null) {
            source = settingMan.getSiteId();
        }

        if(StringUtils.isBlank(metadataType)) {
            metadataType = MetadataType.METADATA.codeString;
        }
        final Metadata newMetadata = new Metadata().setUuid(uuid);
        final ISODate isoChangeDate = changeDate != null ? new ISODate(changeDate) : new ISODate();
        final ISODate isoCreateDate = createDate != null ? new ISODate(createDate) : new ISODate();
        newMetadata.getDataInfo()
                .setChangeDate(isoChangeDate)
                .setCreateDate(isoCreateDate)
                .setSchemaId(schema)
                .setDoctype(docType)
                .setRoot(metadataXml.getQualifiedName())
                .setType(MetadataType.lookup(metadataType));
        newMetadata.getSourceInfo()
                .setOwner(owner)
                .setSourceId(source);
        if (groupOwner != null) {
            newMetadata.getSourceInfo().setGroupOwner(Integer.valueOf(groupOwner));
        }
        if (category != null) {
            MetadataCategory metadataCategory = _applicationContext.getBean(MetadataCategoryRepository.class).findOneByName(category);
            if (metadataCategory == null) {
                throw new IllegalArgumentException("No category found with name: "+category);
            }
            newMetadata.getCategories().add(metadataCategory);
        }

        boolean fullRightsForGroup = false;

        int finalId = insertMetadata(context, newMetadata, metadataXml, notifyChange, index, ufo, UpdateDatestamp.NO,
                fullRightsForGroup, false).getId();

        return String.valueOf(finalId);
    }

    private Metadata insertMetadata(ServiceContext context, Metadata newMetadata, Element metadataXml, boolean notifyChange,
                                    boolean index, boolean updateFixedInfo, UpdateDatestamp updateDatestamp,
                                    boolean fullRightsForGroup, boolean forceRefreshReaders) throws Exception {
        final String schema = newMetadata.getDataInfo().getSchemaId();

        //--- force namespace prefix for iso19139 metadata
        setNamespacePrefixUsingSchemas(schema, metadataXml);


        if (updateFixedInfo && newMetadata.getDataInfo().getType() == MetadataType.METADATA) {
            String parentUuid = null;
            metadataXml = updateFixedInfo(schema, Optional.<Integer>absent(), newMetadata.getUuid(), metadataXml, parentUuid, updateDatestamp, context);
        }

        //--- store metadata
        final Metadata savedMetadata = xmlSerializer.insert(newMetadata, metadataXml, context);

        final String stringId = String.valueOf(savedMetadata.getId());
        String groupId = null;
        final Integer groupIdI = newMetadata.getSourceInfo().getGroupOwner();
        if (groupIdI != null) {
            groupId = String.valueOf(groupIdI);
        }
        copyDefaultPrivForGroup(context, stringId, groupId, fullRightsForGroup);

        if (index) {
            indexMetadata(stringId, forceRefreshReaders);
        }

        if (notifyChange) {
            // Notifies the metadata change to metatada notifier service
            notifyMetadataChange(metadataXml, stringId);
        }
        return savedMetadata;
    }

    //--------------------------------------------------------------------------
    //---
    //--- Metadata Get API
    //---
    //--------------------------------------------------------------------------

    /**
     * Retrieves a metadata (in xml) given its id with no geonet:info.
     * @param srvContext
     * @param id
     * @return
     * @throws Exception
     */
    public Element getMetadataNoInfo(ServiceContext srvContext, String id) throws Exception {
        Element md = getMetadata(srvContext, id, false, false, false);
        md.removeChild(Edit.RootChild.INFO, Edit.NAMESPACE);
        return md;
    }

    /**
     * Retrieves a metadata (in xml) given its id. Use this method when you must retrieve a metadata in the same
     * transaction.
     * @param id
     * @return
     * @throws Exception
     */
    public Element getMetadata(String id) throws Exception {
        Element md = xmlSerializer.selectNoXLinkResolver(id, false);
        if (md == null) return null;
        md.detach();
        return md;
    }

    /**
     * Retrieves a metadata (in xml) given its id; adds editing information if requested and validation errors if
     * requested.
     *
     * @param srvContext
     * @param id
     * @param forEditing        Add extra element to build metadocument {@link EditLib#expandElements(String, Element)}
     * @param withEditorValidationErrors
     * @param keepXlinkAttributes When XLinks are resolved in non edit mode, do not remove XLink attributes.
     * @return
     * @throws Exception
     */
    public Element getMetadata(ServiceContext srvContext, String id, boolean forEditing, boolean withEditorValidationErrors, boolean keepXlinkAttributes) throws Exception {
        boolean doXLinks = xmlSerializer.resolveXLinks();
        Element metadataXml = xmlSerializer.selectNoXLinkResolver(id, false);
        if (metadataXml == null) return null;

        String version = null;

        if (forEditing) { // copy in xlink'd fragments but leave xlink atts to editor
            if (doXLinks) Processor.processXLink(metadataXml, srvContext);
            String schema = getMetadataSchema(id);

            if (withEditorValidationErrors) {
                version = doValidate(srvContext.getUserSession(), schema, id, metadataXml, srvContext.getLanguage(), forEditing).two();
            } else {
                editLib.expandElements(schema, metadataXml);
                version = editLib.getVersionForEditing(schema, id, metadataXml);
            }
        } else {
            if (doXLinks) {
                if (keepXlinkAttributes) {
                    Processor.processXLink(metadataXml, srvContext);
                } else {
                    Processor.detachXLink(metadataXml, srvContext);
                }
            }
        }

        metadataXml.addNamespaceDeclaration(Edit.NAMESPACE);
        Element info = buildInfoElem(srvContext, id, version);
        metadataXml.addContent(info);

        metadataXml.detach();
        return metadataXml;
    }

    /**
     * Retrieves a metadata element given it's ref.
     *
     * @param md
     * @param ref
     * @return
     */
    public Element getElementByRef(Element md, String ref) {
        return editLib.findElement(md, ref);
    }

    /**
     * Returns true if the metadata exists in the database.
     * @param id
     * @return
     * @throws Exception
     */
    public boolean existsMetadata(int id) throws Exception {
        return _metadataRepository.exists(id);
    }

    /**
     * Returns true if the metadata uuid exists in the database.
     * @param uuid
     * @return
     * @throws Exception
     */
    public boolean existsMetadataUuid(String uuid) throws Exception {
        return !_metadataRepository.findAllIdsBy(hasMetadataUuid(uuid)).isEmpty();
    }

    /**
     * Returns all the keywords in the system.
     *
     * @return
     * @throws Exception
     */
    public Element getKeywords() throws Exception {
        Collection<String> keywords = searchMan.getTerms("keyword");
        Element el = new Element("keywords");

        for (Object keyword : keywords) {
            el.addContent(new Element("keyword").setText((String) keyword));
        }
        return el;
    }

    //--------------------------------------------------------------------------
    //---
    //--- Metadata Update API
    //---
    //--------------------------------------------------------------------------

    /**
     *  For update of owner info.
     *
     * @param id
     * @param owner
     * @param groupOwner
     * @throws Exception
     */
    public synchronized void updateMetadataOwner(final int id, final String owner, final String groupOwner) throws Exception {
        _metadataRepository.update(id, new Updater<Metadata>() {
            @Override
            public void apply(@Nonnull Metadata entity) {
                entity.getSourceInfo().setGroupOwner(Integer.valueOf(groupOwner));
                entity.getSourceInfo().setOwner(Integer.valueOf(owner));
            }
        });
    }

    /**
     * Updates a metadata record. Deletes validation report currently in session (if any). If user asks for validation
     * the validation report will be (re-)created then.
     *
     * @param context
     * @param metadataId
     * @param validate
     * @param lang
     * @param changeDate
     * @param updateDateStamp
     *
     * @return metadata if the that was updated
     * @throws Exception
     */
    public synchronized Metadata updateMetadata(final ServiceContext context, final String metadataId, final Element md,
                                               final boolean validate, final boolean ufo, final boolean index, final String lang,
                                               final String changeDate, final boolean updateDateStamp) throws Exception {
        Element metadataXml = md;

        // when invoked from harvesters, session is null?
        UserSession session = context.getUserSession();
        if(session != null) {
            session.removeProperty(Geonet.Session.VALIDATION_REPORT + metadataId);
        }
        String schema = getMetadataSchema(metadataId);
        if(ufo) {
            String parentUuid = null;
            Integer intId = Integer.valueOf(metadataId);
            metadataXml = updateFixedInfo(schema, Optional.of(intId), null, metadataXml, parentUuid, (updateDateStamp ? UpdateDatestamp.YES : UpdateDatestamp.NO), context);
        }

        //--- force namespace prefix for iso19139 metadata
        setNamespacePrefixUsingSchemas(schema, md);

        // Notifies the metadata change to metatada notifier service
        final Metadata metadata = _metadataRepository.findOne(metadataId);

        String uuid = null;
        if (schemaMan.getSchema(schema).isReadwriteUUID()
                && metadata.getDataInfo().getType() != MetadataType.SUB_TEMPLATE) {
            uuid = extractUUID(schema, metadataXml);
        }

        //--- write metadata to dbms
        xmlSerializer.update(metadataId, metadataXml, changeDate, updateDateStamp, uuid, context);
        if (metadata.getDataInfo().getType() == MetadataType.METADATA) {
            // Notifies the metadata change to metatada notifier service
            notifyMetadataChange(metadataXml, metadataId);
        }

        try {
            //--- do the validation last - it throws exceptions
            if (session != null && validate) {
                doValidate(session, schema,metadataId,metadataXml,lang, false);
            }
        } finally {
            if(index) {
                //--- update search criteria
                indexMetadata(metadataId, false);
            }
        }
        return metadata;
    }

    /**
     * Validates an xml document, using autodetectschema to determine how.
     *
     * @param xml
     * @return true if metadata is valid
     */
    public boolean validate(Element xml) {
        try {
            String schema = autodetectSchema(xml);
            validate(schema, xml);
            return true;
        }
        // XSD validation error(s)
        catch (Exception x) {
            // do not print stacktrace as this is 'normal' program flow
            if(Log.isDebugEnabled(Geonet.DATA_MANAGER))
                Log.debug(Geonet.DATA_MANAGER, "invalid metadata: " + x.getMessage());
            return false;
        }
    }

    /**
     * Used by harvesters that need to validate metadata.
     *
     * @param schema name of the schema to validate against
     * @param metadataId metadata id - used to record validation status
     * @param doc metadata document as JDOM Document not JDOM Element
     * @param lang Language from context
     * @return
     */
    public boolean doValidate(String schema, String metadataId, Document doc, String lang) {
        HashMap <String, Integer[]> valTypeAndStatus = new HashMap<String, Integer[]>();
        boolean valid = true;

        if (doc.getDocType() != null) {
            if(Log.isDebugEnabled(Geonet.DATA_MANAGER))
                Log.debug(Geonet.DATA_MANAGER, "Validating against dtd " + doc.getDocType());

            // if document has a doctype then validate using that (assuming that the
            // dtd is either mapped locally or will be cached after first validate)
            try {
                Xml.validate(doc);
                Integer[] results = {1, 0, 0};
                valTypeAndStatus.put("dtd", results);
                if(Log.isDebugEnabled(Geonet.DATA_MANAGER))
                    Log.debug(Geonet.DATA_MANAGER, "Valid.");
            } catch (Exception e) {
                e.printStackTrace();
                Integer[] results = {0, 0, 0};
                valTypeAndStatus.put("dtd", results);
                if(Log.isDebugEnabled(Geonet.DATA_MANAGER))
                    Log.debug(Geonet.DATA_MANAGER, "Invalid.");
                valid = false;
            }
        } else {
            if(Log.isDebugEnabled(Geonet.DATA_MANAGER))
                Log.debug(Geonet.DATA_MANAGER, "Validating against XSD " + schema);
            // do XSD validation
            Element md = doc.getRootElement();
            Element xsdErrors = getXSDXmlReport(schema,md);
            if (xsdErrors != null && xsdErrors.getContent().size() > 0) {
                Integer[] results = {0, 0, 0};
                valTypeAndStatus.put("xsd", results);
                if(Log.isDebugEnabled(Geonet.DATA_MANAGER))
                    Log.debug(Geonet.DATA_MANAGER, "Invalid.");
                valid = false;
            } else {
                Integer[] results = {1, 0, 0};
                valTypeAndStatus.put("xsd", results);
                if(Log.isDebugEnabled(Geonet.DATA_MANAGER))
                    Log.debug(Geonet.DATA_MANAGER, "Valid.");
            }
            // then do schematron validation
            Element schematronError = null;
            try {
                editLib.enumerateTree(md);
                schematronError = getSchemaTronXmlReport(schema, md, lang, valTypeAndStatus);
                editLib.removeEditingInfo(md);
            } catch (Exception e) {
                e.printStackTrace();
                Log.error(Geonet.DATA_MANAGER, "Could not run schematron validation on metadata "+metadataId+": "+e.getMessage());
                valid = false;
            }
            if (schematronError != null && schematronError.getContent().size() > 0) {
                valid = false;
            }
        }

        // now save the validation status
        try {
            saveValidationStatus(metadataId, valTypeAndStatus, new ISODate().toString());
        } catch (Exception e) {
            e.printStackTrace();
            Log.error(Geonet.DATA_MANAGER, "Could not save validation status on metadata "+metadataId+": "+e.getMessage());
        }

        return valid;
    }

    /**
     * Used by the validate embedded service. The validation report is stored in the session.
     *
     * @param session
     * @param schema
     * @param id
     * @param md
     * @param lang
     * @param forEditing TODO
     * @return
     * @throws Exception
     */
    public Pair <Element, String> doValidate(UserSession session, String schema, String id, Element md, String lang, boolean forEditing) throws Exception {
        String version = null;
        if(Log.isDebugEnabled(Geonet.DATA_MANAGER))
            Log.debug(Geonet.DATA_MANAGER, "Creating validation report for record #" + id + " [schema: " + schema + "].");

        Element sessionReport = (Element)session.getProperty(Geonet.Session.VALIDATION_REPORT + id);
        if (sessionReport != null && !forEditing) {
            if(Log.isDebugEnabled(Geonet.DATA_MANAGER))
                Log.debug(Geonet.DATA_MANAGER, "  Validation report available in session.");
            sessionReport.detach();
            return Pair.read(sessionReport, version);
        }

        Map <String, Integer[]> valTypeAndStatus = new HashMap<String, Integer[]>();
        Element errorReport = new Element ("report", Edit.NAMESPACE);
        errorReport.setAttribute("id", id, Edit.NAMESPACE);

        //-- get an XSD validation report and add results to the metadata
        //-- as geonet:xsderror attributes on the affected elements
        Element xsdErrors = getXSDXmlReport(schema,md);
        if (xsdErrors != null && xsdErrors.getContent().size() > 0) {
            errorReport.addContent(xsdErrors);
            Integer[] results = {0, 0, 0};
            valTypeAndStatus.put("xsd", results);
            if (Log.isDebugEnabled(Geonet.DATA_MANAGER))
                Log.debug(Geonet.DATA_MANAGER, "  - XSD error: " + Xml.getString(xsdErrors));
        } else {
            Integer[] results = {1, 0, 0};
            valTypeAndStatus.put("xsd", results);
        }

        // ...then schematrons
        Element schematronError;

        // edit mode
        if (forEditing) {
            if(Log.isDebugEnabled(Geonet.DATA_MANAGER))
                Log.debug(Geonet.DATA_MANAGER, "  - Schematron in editing mode.");
            //-- now expand the elements and add the geonet: elements
            editLib.expandElements(schema, md);
            version = editLib.getVersionForEditing(schema, id, md);

            //-- get a schematron error report if no xsd errors and add results
            //-- to the metadata as a geonet:schematronerrors element with
            //-- links to the ref id of the affected element
            schematronError = getSchemaTronXmlReport(schema, md, lang, valTypeAndStatus);
            if (schematronError != null) {
                md.addContent((Element)schematronError.clone());
                if (Log.isDebugEnabled(Geonet.DATA_MANAGER))
                    Log.debug(Geonet.DATA_MANAGER, "  - Schematron error: " + Xml.getString(schematronError));
            }
        } else {
            // enumerate the metadata xml so that we can report any problems found
            // by the schematron_xml script to the geonetwork editor
            editLib.enumerateTree(md);

            // get an xml version of the schematron errors and return for error display
            schematronError = getSchemaTronXmlReport(schema, md, lang, valTypeAndStatus);

            // remove editing info added by enumerateTree
            editLib.removeEditingInfo(md);
        }

        if (schematronError != null && schematronError.getContent().size() > 0) {
            Element schematron = new Element("schematronerrors", Edit.NAMESPACE);
            Element idElem = new Element("id", Edit.NAMESPACE);
            idElem.setText(id);
            schematron.addContent(idElem);
            errorReport.addContent(schematronError);
            //throw new SchematronValidationErrorEx("Schematron errors detected - see schemaTron report for "+id+" in htmlCache for more details",schematron);
        }

        // Save report in session (invalidate by next update) and db
        session.setProperty(Geonet.Session.VALIDATION_REPORT + id, errorReport);
        saveValidationStatus(id, valTypeAndStatus, new ISODate().toString());

        return Pair.read(errorReport, version);
    }

    /**
     * Saves validation status information into the database for the current record.
     *
     * @param id   the metadata record internal identifier
     * @param valTypeAndStatus  the validation type could be xsd or schematron rules set identifier
     * @param date the validation date time
     */
    private void saveValidationStatus (String id, Map<String, Integer[]> valTypeAndStatus, String date) throws Exception {
        clearValidationStatus(id);

        final MetadataValidationRepository validationRepository = _applicationContext.getBean(MetadataValidationRepository.class);

        for (Map.Entry<String, Integer[]> entry : valTypeAndStatus.entrySet()) {
            String type = entry.getKey();
            Integer[] results = entry.getValue();

            MetadataValidation metadataValidation = new MetadataValidation()
                .setStatus(MetadataValidationStatus.values()[results[0]])
                .setTested(results[1])
                .setFailed(results[2])
                .setValidationDate(new ISODate(date));
            MetadataValidationId validationId = new MetadataValidationId(Integer.valueOf(id), type);
            metadataValidation.setId(validationId);
            validationRepository.save(metadataValidation);
        }
    }

    /**
     * Removes validation status information for a metadata record.
     *
     * @param id   the metadata record internal identifier
     */
    private void clearValidationStatus (String id) throws Exception {
        final MetadataValidationRepository validationRepository = _applicationContext.getBean(MetadataValidationRepository.class);

        validationRepository.deleteAllById_MetadataId(Integer.valueOf(id));
    }

    //--------------------------------------------------------------------------
    //---
    //--- Metadata Delete API
    //---
    //--------------------------------------------------------------------------

    /**
     * TODO Javadoc.
     *
     * @param context
     * @param id
     * @throws Exception
     */
    private void deleteMetadataFromDB(ServiceContext context, String id) throws Exception {
        //--- remove operations
        deleteMetadataOper(context, id, false);

        int intId = Integer.valueOf(id);
        _applicationContext.getBean(MetadataRatingByIpRepository.class).deleteAllById_MetadataId(intId);
        _applicationContext.getBean(MetadataValidationRepository.class).deleteAllById_MetadataId(intId);
        _applicationContext.getBean(MetadataStatusRepository.class).deleteAllById_MetadataId(intId);

        //--- remove metadata
        xmlSerializer.delete(id, context);
    }

    /**
     * Removes a metadata.
     *
     * @param context
     * @param metadataId
     * @throws Exception
     */
    public synchronized void deleteMetadata(ServiceContext context, String metadataId) throws Exception {
        String uuid = getMetadataUuid(metadataId);
        boolean isMetadata = _metadataRepository.findOne(metadataId).getDataInfo().getType() == MetadataType.METADATA;

        deleteMetadataFromDB(context, metadataId);

        // Notifies the metadata change to metatada notifier service
        if (isMetadata) {
            context.getBean(MetadataNotifierManager.class).deleteMetadata(metadataId, uuid, context);
        }

        //--- update search criteria
        searchMan.delete("_id", metadataId + "");
//        _entityManager.flush();
//        _entityManager.clear();
    }

    /**
     *
     * @param context
     * @param metadataId
     * @throws Exception
     */
    public synchronized void deleteMetadataGroup(ServiceContext context, String metadataId) throws Exception {
        deleteMetadataFromDB(context, metadataId);
        //--- update search criteria
        searchMan.deleteGroup("_id", metadataId + "");
    }

    /**
     * Removes all operations stored for a metadata.
     * @param metadataId
     * @param skipAllIntranet
     * @throws Exception
     */
    public void deleteMetadataOper(ServiceContext context, String metadataId, boolean skipAllIntranet) throws Exception {
        OperationAllowedRepository operationAllowedRepository = context.getBean(OperationAllowedRepository.class);
        
        if (skipAllIntranet) {
            operationAllowedRepository.deleteAllByMetadataIdExceptGroupId(Integer.valueOf(metadataId), ReservedGroup.intranet.getId());
        } else {
            operationAllowedRepository.deleteAllByIdAttribute(OperationAllowedId_.metadataId, Integer.valueOf(metadataId));
        }
    }

    //--------------------------------------------------------------------------
    //---
    //--- Metadata thumbnail API
    //---
    //--------------------------------------------------------------------------

    /**
     *
     * @param metadataId
     * @return
     * @throws Exception
     */
    public Element getThumbnails(ServiceContext context, String metadataId) throws Exception {
        Element md = xmlSerializer.select(context, metadataId);

        if (md == null)
            return null;

        md.detach();

        String schema = getMetadataSchema(metadataId);

        //--- do an XSL  transformation
        String styleSheet = getSchemaDir(schema) + Geonet.File.EXTRACT_THUMBNAILS;

        Element result = Xml.transform(md, styleSheet);
        result.addContent(new Element("id").setText(metadataId));

        return result;
    }

    /**
     *
     * @param context
     * @param id
     * @param small
     * @param file
     * @throws Exception
     */
    public void setThumbnail(ServiceContext context, String id, boolean small, String file, boolean indexAfterChange) throws Exception {
        int    pos = file.lastIndexOf('.');
        String ext = (pos == -1) ? "???" : file.substring(pos +1);

        Element env = new Element("env");
        env.addContent(new Element("file").setText(file));
        env.addContent(new Element("ext").setText(ext));

        String host    = settingMan.getValue(Geonet.Settings.SERVER_HOST);
        String port    = settingMan.getValue(Geonet.Settings.SERVER_PORT);
        String baseUrl = context.getBaseUrl();

        env.addContent(new Element("host").setText(host));
        env.addContent(new Element("port").setText(port));
        env.addContent(new Element("baseUrl").setText(baseUrl));

        manageThumbnail(context, id, small, env, Geonet.File.SET_THUMBNAIL, indexAfterChange);
    }

    /**
     *
     * @param context
     * @param id
     * @param small
     * @throws Exception
     */
    public void unsetThumbnail(ServiceContext context, String id, boolean small, boolean indexAfterChange) throws Exception {
        Element env = new Element("env");

        manageThumbnail(context, id, small, env, Geonet.File.UNSET_THUMBNAIL, indexAfterChange);
    }

    /**
     *
     * @param context
     * @param id
     * @param small
     * @param env
     * @param styleSheet
     * @param indexAfterChange
     * @throws Exception
     */
    private void manageThumbnail(ServiceContext context, String id, boolean small, Element env,
                                 String styleSheet, boolean indexAfterChange) throws Exception {
        boolean forEditing = false, withValidationErrors = false, keepXlinkAttributes = true;
        Element md = getMetadata(context, id, forEditing, withValidationErrors, keepXlinkAttributes);

        if (md == null)
            return;

        md.detach();

        String schema = getMetadataSchema(id);

        //--- setup environment
        String type = small ? "thumbnail" : "large_thumbnail";
        env.addContent(new Element("type").setText(type));
        transformMd(context, id, md, env, schema, styleSheet, indexAfterChange);
    }

    /**
     *
     * @param context
     * @param metadataId
     * @param md
     * @param env
     * @param schema
     * @param styleSheet
     * @param indexAfterChange
     * @throws Exception
     */
    private void transformMd(ServiceContext context, String metadataId, Element md, Element env, String schema, String styleSheet, boolean indexAfterChange) throws Exception {

        if(env.getChild("host")==null){
            String host    = settingMan.getValue(Geonet.Settings.SERVER_HOST);
            String port    = settingMan.getValue(Geonet.Settings.SERVER_PORT);

            env.addContent(new Element("host").setText(host));
            env.addContent(new Element("port").setText(port));
        }

        //--- setup root element
        Element root = new Element("root");
        root.addContent(md);
        root.addContent(env);

        //--- do an XSL  transformation
        styleSheet = getSchemaDir(schema) + styleSheet;

        md = Xml.transform(root, styleSheet);
        String changeDate = null;
        String uuid = null;
        if (schemaMan.getSchema(schema).isReadwriteUUID()) {
            uuid = extractUUID(schema, md);
        }

        xmlSerializer.update(metadataId, md, changeDate, true, uuid, context);

        if (indexAfterChange) {
            // Notifies the metadata change to metatada notifier service
            notifyMetadataChange(md, metadataId);

            //--- update search criteria
            indexMetadata(metadataId, true);
        }
    }

    /**
     *
     * @param context
     * @param id
     * @param licenseurl
     * @param imageurl
     * @param jurisdiction
     * @param licensename
     * @param type
     * @throws Exception
     */
    public void setDataCommons(ServiceContext context, String id, String licenseurl, String imageurl, String jurisdiction, String licensename, String type) throws Exception {
        Element env = prepareCommonsEnv(licenseurl, imageurl, jurisdiction, licensename, type);
        manageCommons(context,id,env,Geonet.File.SET_DATACOMMONS);
    }

    private Element prepareCommonsEnv(String licenseurl, String imageurl, String jurisdiction, String licensename, String type) {
        Element env = new Element("env");
        env.addContent(new Element("imageurl").setText(imageurl));
        env.addContent(new Element("licenseurl").setText(licenseurl));
        env.addContent(new Element("jurisdiction").setText(jurisdiction));
        env.addContent(new Element("licensename").setText(licensename));
        env.addContent(new Element("type").setText(type));
        return env;
    }

    /**
     *
     * @param context
     * @param id
     * @param licenseurl
     * @param imageurl
     * @param jurisdiction
     * @param licensename
     * @param type
     * @throws Exception
     */
    public void setCreativeCommons(ServiceContext context, String id, String licenseurl, String imageurl, String jurisdiction, String licensename, String type) throws Exception {
        Element env = prepareCommonsEnv(licenseurl, imageurl, jurisdiction, licensename, type);
        manageCommons(context, id, env, Geonet.File.SET_CREATIVECOMMONS);
    }

    /**
     *
     * @param context
     * @param id
     * @param env
     * @param styleSheet
     * @throws Exception
     */
    private void manageCommons(ServiceContext context, String id, Element env, String styleSheet) throws Exception {
        Lib.resource.checkEditPrivilege(context, id);
        Element md = xmlSerializer.select(context, id);

        if (md == null) return;

        md.detach();

        String schema = getMetadataSchema(id);
        transformMd(context, id, md, env, schema, styleSheet, true);
    }

    //--------------------------------------------------------------------------
    //---
    //--- Privileges API
    //---
    //--------------------------------------------------------------------------
    
    /**
     *  Adds a permission to a group. Metadata is not reindexed.
     *
     * @param context
     * @param mdId
     * @param grpId
     * @throws Exception
     */
    public void setOperation(ServiceContext context, String mdId, String grpId, ReservedOperation op) throws Exception {
        setOperation(context,Integer.valueOf(mdId),Integer.valueOf(grpId), op.getId());
    }

    /**
     *  Adds a permission to a group. Metadata is not reindexed.
     *
     * @param context
     * @param mdId
     * @param grpId
     * @param opId
     * @throws Exception
     */
    public void setOperation(ServiceContext context, String mdId, String grpId, String opId) throws Exception {
        setOperation(context, Integer.valueOf(mdId), Integer.valueOf(grpId), Integer.valueOf(opId));
    }

    /**
     * Set metadata privileges.
     *
     * Administrator can set operation for any groups.
     *
     * For reserved group (ie. Internet, Intranet & Guest), user MUST be reviewer of one group.
     * For other group, if "Only set privileges to user's groups" is set in catalog configuration
     * user MUST be a member of the group.
     *
     * @param context
     * @param mdId The metadata identifier
     * @param grpId The group identifier
     * @param opId The operation identifier
     *
     * @throws Exception
     */
    public void setOperation(ServiceContext context, int mdId, int grpId, int opId) throws Exception {
        OperationAllowedRepository opAllowedRepo = _applicationContext.getBean(OperationAllowedRepository.class);
        Optional<OperationAllowed> opAllowed = getOperationAllowedToAdd(context, mdId, grpId, opId);

        // Set operation
        if (opAllowed.isPresent()) {
            opAllowedRepo.save(opAllowed.get());
            svnManager.setHistory(mdId + "", context);
        }
    }

    /**
     * Check that the operation has not been added and if not that it can be added.
     * <ul>
     *     <li>
     *         If the operation can be added then an non-empty optional is return.
 *         </li>
     *     <li>
     *         If it has already been added the return empty optional
     *     </li>
     *     <li>
     *         If it is not permitted to be added throw exception.
     *     </li>
     * </ul>
     *
     * @param context
     * @param mdId
     * @param grpId
     * @param opId
     * @return
     */
    public Optional<OperationAllowed> getOperationAllowedToAdd(final ServiceContext context, final int mdId, final int grpId, final int opId) {
        OperationAllowedRepository opAllowedRepo = _applicationContext.getBean(OperationAllowedRepository.class);
        UserGroupRepository userGroupRepo = _applicationContext.getBean(UserGroupRepository.class);
        final OperationAllowed operationAllowed = opAllowedRepo
                .findOneById_GroupIdAndId_MetadataIdAndId_OperationId(grpId, mdId, opId);

        if (operationAllowed == null) {
            // Check user privileges
            // Session may not be defined when a harvester is running
            if (context.getUserSession() != null) {
                Profile userProfile = context.getUserSession().getProfile();
                if (!(userProfile == Profile.Administrator || userProfile == Profile.UserAdmin)) {
                    int userId = Integer.parseInt(context.getUserSession().getUserId());
                    // Reserved groups
                    if (ReservedGroup.isReserved(grpId)) {

                        Specification<UserGroup> hasUserIdAndProfile = Specifications.where(UserGroupSpecs.hasProfile(Profile.Reviewer))
                                .and(UserGroupSpecs.hasUserId(userId));
                        List<Integer> groupIds = userGroupRepo.findGroupIds(hasUserIdAndProfile);

                        if (groupIds.isEmpty()) {
                            throw new ServiceNotAllowedEx("User can't set operation for group " + grpId + " because the user in not a "
                                                          + "Reviewer of any group.");
                        }
                    } else {
                        String userGroupsOnly = settingMan.getValue("system/metadataprivs/usergrouponly");
                        if (userGroupsOnly.equals("true")) {
                            // If user is member of the group, user can set operation

                            if (userGroupRepo.exists(new UserGroupId().setGroupId(grpId).setUserId(userId))) {
                                throw new ServiceNotAllowedEx("User can't set operation for group " + grpId + " because the user in not"
                                                              + " member of this group.");
                            }
                        }
                    }
                }
            }
        }

        if (operationAllowed == null) {
            return Optional.of(new OperationAllowed(new OperationAllowedId().setGroupId(grpId).setMetadataId(mdId).setOperationId(opId)));
        } else {
            return Optional.absent();
        }
    }

    /**
     *
     * @param context
     * @param mdId
     * @param grpId
     * @param opId
     * @throws Exception
     */
    public void unsetOperation(ServiceContext context, String mdId, String grpId, ReservedOperation opId) throws Exception {
        unsetOperation(context,Integer.valueOf(mdId),Integer.valueOf(grpId),opId.getId());
    }

    /**
     *
     * @param context
     * @param mdId
     * @param grpId
     * @param opId
     * @throws Exception
     */
    public void unsetOperation(ServiceContext context, String mdId, String grpId, String opId) throws Exception {
        unsetOperation(context,Integer.valueOf(mdId),Integer.valueOf(grpId),Integer.valueOf(opId));
    }

    /**
     *
     * @param context
     * @param mdId metadata id
     * @param groupId group id
     * @param operId operation id
     * @throws Exception hmm
     */
    public void unsetOperation(ServiceContext context, int mdId, int groupId, int operId) throws Exception {
        OperationAllowedId id = new OperationAllowedId().setGroupId(groupId).setMetadataId(mdId).setOperationId(operId);
        final OperationAllowedRepository repository = context.getBean(OperationAllowedRepository.class);
        if (repository.exists(id)) {
            repository.delete(id);
            if (svnManager != null) {
                svnManager.setHistory(mdId+"", context);
            }
        }
    }

    /**
     * Sets VIEW and NOTIFY privileges for a metadata to a group.
     *
     * @param context service context
     * @param id metadata id
     * @param groupId group id
     * @param fullRightsForGroup TODO
     * @throws Exception hmmm
     */
    public void copyDefaultPrivForGroup(ServiceContext context, String id, String groupId, boolean fullRightsForGroup) throws Exception {
        if(StringUtils.isBlank(groupId)) {
            Log.info(Geonet.DATA_MANAGER, "Attempt to set default privileges for metadata " + id + " to an empty groupid");
            return;
        }
        //--- store access operations for group

        setOperation(context, id, groupId, ReservedOperation.view);
        setOperation(context, id, groupId, ReservedOperation.notify);
        //
        // Restrictive: new and inserted records should not be editable,
        // their resources can't be downloaded and any interactive maps can't be
        // displayed by users in the same group
        if(fullRightsForGroup) {
            setOperation(context, id, groupId, ReservedOperation.editing);
            setOperation(context, id, groupId, ReservedOperation.download);
            setOperation(context, id, groupId, ReservedOperation.dynamic);
        }
        // Ultimately this should be configurable elsewhere
    }

    //--------------------------------------------------------------------------
    //---
    //--- Check User Id to avoid foreign key problems
    //---
    //--------------------------------------------------------------------------

    public boolean isUserMetadataOwner(int userId) throws Exception {
        return _metadataRepository.count(MetadataSpecs.isOwnedByUser(userId)) > 0;
    }

    public boolean isUserMetadataStatus(int userId) throws Exception {
        MetadataStatusRepository statusRepository = _applicationContext.getBean(MetadataStatusRepository.class);

        return statusRepository.count(MetadataStatusSpecs.hasUserId(userId)) > 0;
    }

    public boolean existsUser(ServiceContext context, int id) throws Exception {
        return context.getBean(UserRepository.class).count(Specifications.where(UserSpecs.hasUserId(id))) > 0;
    }

    //--------------------------------------------------------------------------
    //---
    //--- Status API
    //---
    //--------------------------------------------------------------------------


    /**
     * Return all status records for the metadata id - current status is the
     * first child due to sort by DESC on changeDate
     *
     * @param metadataId
     * @return
     * @throws Exception
     *
     */
    public MetadataStatus getStatus(int metadataId) throws Exception {
        String sortField = SortUtils.createPath(MetadataStatus_.id,MetadataStatusId_.changeDate);
        final MetadataStatusRepository statusRepository = _applicationContext.getBean(MetadataStatusRepository.class);
        List<MetadataStatus> status = statusRepository.findAllById_MetadataId(metadataId, new Sort(Sort.Direction.DESC, sortField));
        if (status.isEmpty()) {
            return null;
        } else {
            return status.get(0);
        }
    }

    /**
     * Return status of metadata id.
     *
     * @param metadataId
     * @return
     * @throws Exception
     *
     */
    public String getCurrentStatus(int metadataId) throws Exception {
        MetadataStatus status = getStatus(metadataId);
        if (status == null) {
            return Params.Status.UNKNOWN;
        }

        return String.valueOf(status.getId().getStatusId());
    }

    /**
     * Set status of metadata id and reindex metadata id afterwards.
     *
     *
     * @param context
     * @param id
     * @param status
     * @param changeDate
     * @param changeMessage
     * @throws Exception
     *
     * @return the saved status entity object
     */
    public MetadataStatus setStatus(ServiceContext context, int id, int status, ISODate changeDate, String changeMessage) throws Exception {
        MetadataStatus statusObject = setStatusExt(context, id, status, changeDate, changeMessage);
        indexMetadata(Integer.toString(id), true);
        return statusObject;
    }

    /**
     * Set status of metadata id and do not reindex metadata id afterwards.
     *
     *
     * @param context
     * @param id
     * @param status
     * @param changeDate
     * @param changeMessage
     * @throws Exception
     *
     * @return the saved status entity object
     */
    public MetadataStatus setStatusExt(ServiceContext context, int id, int status, ISODate changeDate, String changeMessage) throws Exception {
        final StatusValueRepository statusValueRepository = _applicationContext.getBean(StatusValueRepository.class);

        MetadataStatus metatatStatus = new MetadataStatus();
        metatatStatus.setChangeMessage(changeMessage);
        metatatStatus.setStatusValue(statusValueRepository.findOne(status));
        int userId = context.getUserSession().getUserIdAsInt();
        MetadataStatusId mdStatusId = new MetadataStatusId()
                .setStatusId(status)
                .setMetadataId(id)
                .setChangeDate(changeDate)
                .setUserId(userId);
        mdStatusId.setChangeDate(new ISODate(changeDate));

        metatatStatus.setId(mdStatusId);

        return _applicationContext.getBean(MetadataStatusRepository.class).save(metatatStatus);
    }

    //--------------------------------------------------------------------------
    //---
    //--- Categories API
    //---
    //--------------------------------------------------------------------------

    /**
     * Adds a category to a metadata. Metadata is not reindexed.
     *
     * @param mdId
     * @param categId
     * @throws Exception
     */
    public void setCategory(ServiceContext context, String mdId, String categId) throws Exception {
        final MetadataCategoryRepository categoryRepository = _applicationContext.getBean(MetadataCategoryRepository.class);

        final MetadataCategory newCategory = categoryRepository.findOne(Integer.valueOf(categId));
        final boolean[] changed = new boolean[1];
        _metadataRepository.update(Integer.valueOf(mdId), new Updater<Metadata>() {
            @Override
            public void apply(@Nonnull Metadata entity) {
                changed[0] = !entity.getCategories().contains(newCategory);
                entity.getCategories().add(newCategory);
            }
        });

        if (changed[0]) {
            if (svnManager != null) {
                svnManager.setHistory(mdId, context);
            }
        }
    }

    /**
     *
     * @param mdId
     * @param categId
     * @return
     * @throws Exception
     */
    public boolean isCategorySet(final String mdId, final int categId) throws Exception {
        Set<MetadataCategory> categories = _metadataRepository.findOne(mdId).getCategories();
        for (MetadataCategory category : categories) {
            if (category.getId() == categId) {
                return true;
            }
        }
        return false;
    }

    /**
     *
     * @param mdId
     * @param categId
     * @throws Exception
     */
    public void unsetCategory(final ServiceContext context, final String mdId, final int categId) throws Exception {
        Metadata metadata = _metadataRepository.findOne(mdId);

        if (metadata == null) {
            return;
        }
        boolean changed = false;
        for (MetadataCategory category : metadata.getCategories()) {
            if (category.getId() == categId) {
                changed = true;
                metadata.getCategories().remove(category);
                break;
            }
        }

        if (changed) {
            _metadataRepository.save(metadata);
            if (svnManager != null) {
                svnManager.setHistory(mdId+"", context);
            }
        }
    }

    /**
     *
     * @param mdId
     * @return
     * @throws Exception
     */
    public Collection<MetadataCategory> getCategories(final String mdId) throws Exception {
        Metadata metadata = _metadataRepository.findOne(mdId);
        if (metadata == null) {
            throw new IllegalArgumentException("No metadata found with id: "+mdId);
        }

        return metadata.getCategories();
    }

    /**
     * Update metadata record (not template) using update-fixed-info.xsl
     *
     *
     * @param schema
     * @param metadataId
     * @param uuid If the metadata is a new record (not yet saved), provide the uuid for that record
     * @param md
     * @param parentUuid
     * @param updateDatestamp   FIXME ? updateDatestamp is not used when running XSL transformation
     * @return
     * @throws Exception
     */
    public Element updateFixedInfo(String schema, Optional<Integer> metadataId, String uuid, Element md, String parentUuid, UpdateDatestamp updateDatestamp, ServiceContext context) throws Exception {
        boolean autoFixing = settingMan.getValueAsBool("system/autofixing/enable", true);
        if(autoFixing) {
            if(Log.isDebugEnabled(Geonet.DATA_MANAGER))
                Log.debug(Geonet.DATA_MANAGER, "Autofixing is enabled, trying update-fixed-info (updateDatestamp: " + updateDatestamp.name() + ")");

            Metadata metadata = null;
            if (metadataId.isPresent()) {
                metadata = _metadataRepository.findOne(metadataId.get());
                boolean isTemplate = metadata != null && metadata.getDataInfo().getType() != MetadataType.METADATA;

                // don't process templates
                if(isTemplate) {
                    if(Log.isDebugEnabled(Geonet.DATA_MANAGER)) {
                        Log.debug(Geonet.DATA_MANAGER, "Not applying update-fixed-info for a template");
                    }
                    return md;
                }
            }

            String currentUuid = metadata != null ? metadata.getUuid() : null;
            uuid = uuid == null ? currentUuid : uuid;

            //--- setup environment
            Element env = new Element("env");
            env.addContent(new Element("uuid").setText(uuid));
            Element schemaLoc = new Element("schemaLocation");
            schemaLoc.setAttribute(schemaMan.getSchemaLocation(schema,context));
            env.addContent(schemaLoc);

            if (updateDatestamp == UpdateDatestamp.YES) {
                env.addContent(new Element("changeDate").setText(new ISODate().toString()));
            }
            if(parentUuid != null) {
                env.addContent(new Element("parentUuid").setText(parentUuid));
            }
            if (metadataId.isPresent()) {
                String metadataIdString = String.valueOf(metadataId.get());
                env.addContent(new Element("datadir").setText(Lib.resource.getDir(context, Params.Access.PRIVATE, metadataIdString)));
            }

            // add original metadata to result
            Element result = new Element("root");
            result.addContent(md);
            // add 'environment' to result
            env.addContent(new Element("siteURL")   .setText(settingMan.getSiteURL(context)));

            // Settings were defined as an XML starting with root named config
            // Only second level elements are defined (under system).
            List config = settingMan.getAllAsXML(true).cloneContent();
            Element settings = (Element) config.get(0);
            settings.setName("config");
            env.addContent(settings);

            result.addContent(env);
            // apply update-fixed-info.xsl
            String styleSheet = getSchemaDir(schema) + Geonet.File.UPDATE_FIXED_INFO;
            result = Xml.transform(result, styleSheet);
            return result;
        } else {
            if (Log.isDebugEnabled(Geonet.DATA_MANAGER)) {
                Log.debug(Geonet.DATA_MANAGER, "Autofixing is disabled, not applying update-fixed-info");
            }
            return md;
        }
    }

    /**
     * Updates all children of the selected parent. Some elements are protected
     * in the children according to the stylesheet used in
     * xml/schemas/[SCHEMA]/update-child-from-parent-info.xsl.
     *
     * Children MUST be editable and also in the same schema of the parent.
     * If not, child is not updated.
     *
     * @param srvContext
     *            service context
     * @param parentUuid
     *            parent uuid
     * @param params
     *            parameters
     * @param children
     *            children
     * @return
     * @throws Exception
     */
    public Set<String> updateChildren(ServiceContext srvContext, String parentUuid, String[] children, Map<String, String> params) throws Exception {
        String parentId = params.get(Params.ID);
        String parentSchema = params.get(Params.SCHEMA);

        // --- get parent metadata in read/only mode
        boolean forEditing = false, withValidationErrors = false, keepXlinkAttributes = false;
        Element parent = getMetadata(srvContext, parentId, forEditing, withValidationErrors, keepXlinkAttributes);

        Element env = new Element("update");
        env.addContent(new Element("parentUuid").setText(parentUuid));
        env.addContent(new Element("siteURL").setText(settingMan.getSiteURL(srvContext)));
        env.addContent(new Element("parent").addContent(parent));

        // Set of untreated children (out of privileges, different schemas)
        Set<String> untreatedChildSet = new HashSet<String>();

        // only get iso19139 records
        for (String childId : children) {

            // Check privileges
            if (!accessMan.canEdit(srvContext, childId)) {
                untreatedChildSet.add(childId);
                if(Log.isDebugEnabled(Geonet.DATA_MANAGER))
                    Log.debug(Geonet.DATA_MANAGER, "Could not update child ("
                            + childId + ") because of privileges.");
                continue;
            }

            Element child = getMetadata(srvContext, childId, forEditing, withValidationErrors, keepXlinkAttributes);

            String childSchema = child.getChild(Edit.RootChild.INFO,
                    Edit.NAMESPACE).getChildText(Edit.Info.Elem.SCHEMA);

            // Check schema matching. CHECKME : this suppose that parent and
            // child are in the same schema (even not profil different)
            if (!childSchema.equals(parentSchema)) {
                untreatedChildSet.add(childId);
                if(Log.isDebugEnabled(Geonet.DATA_MANAGER)) {
                    Log.debug(Geonet.DATA_MANAGER, "Could not update child ("
                            + childId + ") because schema (" + childSchema
                            + ") is different from the parent one (" + parentSchema
                            + ").");
                }
                continue;
            }

            if(Log.isDebugEnabled(Geonet.DATA_MANAGER))
                Log.debug(Geonet.DATA_MANAGER, "Updating child (" + childId +") ...");

            // --- setup xml element to be processed by XSLT

            Element rootEl = new Element("root");
            Element childEl = new Element("child").addContent(child.detach());
            rootEl.addContent(childEl);
            rootEl.addContent(env.detach());

            // --- do an XSL transformation

            String styleSheet = getSchemaDir(parentSchema)
                    + Geonet.File.UPDATE_CHILD_FROM_PARENT_INFO;
            Element childForUpdate = Xml.transform(rootEl, styleSheet, params);

            xmlSerializer.update(childId, childForUpdate, new ISODate().toString(), true, null, srvContext);


            // Notifies the metadata change to metatada notifier service
            notifyMetadataChange(childForUpdate, childId);

            rootEl = null;
        }

        return untreatedChildSet;
    }

    /**
     * TODO : buildInfoElem contains similar portion of code with indexMetadata
     * @param context
     * @param id
     * @param version
     * @return
     * @throws Exception
     */
    private Element buildInfoElem(ServiceContext context, String id, String version) throws Exception {
        Metadata metadata = _metadataRepository.findOne(id);
        final MetadataDataInfo dataInfo = metadata.getDataInfo();
        String schema = dataInfo.getSchemaId();
        String createDate = dataInfo.getCreateDate().getDateAndTime();
        String changeDate = dataInfo.getChangeDate().getDateAndTime();
        String source = metadata.getSourceInfo().getSourceId();
        String isTemplate = dataInfo.getType().codeString;
        String title = dataInfo.getTitle();
        String uuid = metadata.getUuid();
        String isHarvested = "" + Constants.toYN_EnabledChar(metadata.getHarvestInfo().isHarvested());
        String harvestUuid = metadata.getHarvestInfo().getUuid();
        String popularity = "" + dataInfo.getPopularity();
        String rating = "" + dataInfo.getRating();
        String owner = "" + metadata.getSourceInfo().getOwner();
        String displayOrder = "" + dataInfo.getDisplayOrder();

        Element info = new Element(Edit.RootChild.INFO, Edit.NAMESPACE);

        addElement(info, Edit.Info.Elem.ID, id);
        addElement(info, Edit.Info.Elem.SCHEMA, schema);
        addElement(info, Edit.Info.Elem.CREATE_DATE, createDate);
        addElement(info, Edit.Info.Elem.CHANGE_DATE, changeDate);
        addElement(info, Edit.Info.Elem.IS_TEMPLATE, isTemplate);
        addElement(info, Edit.Info.Elem.TITLE, title);
        addElement(info, Edit.Info.Elem.SOURCE, source);
        addElement(info, Edit.Info.Elem.UUID, uuid);
        addElement(info, Edit.Info.Elem.IS_HARVESTED, isHarvested);
        addElement(info, Edit.Info.Elem.POPULARITY, popularity);
        addElement(info, Edit.Info.Elem.RATING, rating);
        addElement(info, Edit.Info.Elem.DISPLAY_ORDER, displayOrder);

        if (metadata.getHarvestInfo().isHarvested()) {
            HarvestInfoProvider infoProvider = _applicationContext.getBean(HarvestInfoProvider.class);
            if (infoProvider != null) {
                info.addContent(infoProvider.getHarvestInfo(harvestUuid, id, uuid));
            }
        }
        if (version != null) {
            addElement(info, Edit.Info.Elem.VERSION, version);
        }

        buildPrivilegesMetadataInfo(context, id, info);

        // add owner name
        User user = _applicationContext.getBean(UserRepository.class).findOne(owner);
        if (user != null) {
            String ownerName = user.getName();
            addElement(info, Edit.Info.Elem.OWNERNAME, ownerName);
        }


        for (MetadataCategory category : metadata.getCategories()) {
            addElement(info, Edit.Info.Elem.CATEGORY, category.getName());
        }

        // add subtemplates
        /* -- don't add as we need to investigate indexing for the fields
		   -- in the metadata table used here
		List subList = getSubtemplates(dbms, schema);
		if (subList != null) {
			Element subs = new Element(Edit.Info.Elem.SUBTEMPLATES);
			subs.addContent(subList);
			info.addContent(subs);
		}
		*/


        // Add validity information
        List<MetadataValidation> validationInfo = _metadataValidationRepository.findAllById_MetadataId(Integer.valueOf(id));
        if (validationInfo == null || validationInfo.size() == 0) {
            addElement(info, Edit.Info.Elem.VALID, "-1");
        } else {
            String isValid = "1";
            for (Object elem : validationInfo) {
                MetadataValidation vi = (MetadataValidation) elem;
                String type = vi.getId().getValidationType();
                if (!vi.isValid()) {
                    isValid = "0";
                }
                String ratio = "xsd".equals(type) ? "" : vi.getFailed() + "/" + vi.getTested();

                info.addContent(new Element(Edit.Info.Elem.VALID + "_details").
                        addContent(new Element("type").setText(type)).
                        addContent(new Element("status").setText(vi.isValid() ? "1" : "0")).
                        addContent(new Element("ratio").setText(ratio))
                );
            }
            addElement(info, Edit.Info.Elem.VALID, isValid);
        }

        // add baseUrl of this site (from settings)
        String protocol = settingMan.getValue(Geonet.Settings.SERVER_PROTOCOL);
        String host = settingMan.getValue(Geonet.Settings.SERVER_HOST);
        String port = settingMan.getValue(Geonet.Settings.SERVER_PORT);
        if (port.equals("80")) {
            port = "";
        } else {
            port = ":"+port;
        }
        addElement(info, Edit.Info.Elem.BASEURL, protocol + "://" + host + port + baseURL);
        addElement(info, Edit.Info.Elem.LOCSERV, "/srv/en");
        return info;
    }

    /**
     * Add privileges information about the metadata record
     * which depends on context and usually could not be stored in db 
     * or Lucene index because depending on the current user
     * or current client IP address.
     *
     * @param context
     * @param id    The metadata id
     * @param info  The element to add the info into
     * @throws Exception
     */
    public void buildPrivilegesMetadataInfo(ServiceContext context, String id,
                                       Element info) throws Exception {
        if (accessMan.canEdit(context, id))
            addElement(info, Edit.Info.Elem.EDIT, "true");

        if (accessMan.isOwner(context, id)) {
            addElement(info, Edit.Info.Elem.OWNER, "true");
        }

        if (accessMan.isVisibleToAll(id)) {
            addElement(info, Edit.Info.Elem.IS_PUBLISHED_TO_ALL, "true");
        } else {
            addElement(info, Edit.Info.Elem.IS_PUBLISHED_TO_ALL, "false");
        }

        Set<Operation> operations = accessMan.getAllOperations(context, id, context.getIpAddress());
        Set<String> hsOper = accessMan.getOperationNames(context, id, context.getIpAddress(), operations);

        addElement(info, Edit.Info.Elem.VIEW,               String.valueOf(hsOper.contains(ReservedOperation.view.name())));
        addElement(info, Edit.Info.Elem.NOTIFY,             String.valueOf(hsOper.contains(ReservedOperation.notify.name())));
        addElement(info, Edit.Info.Elem.DOWNLOAD,           String.valueOf(hsOper.contains(ReservedOperation.download.name())));
        addElement(info, Edit.Info.Elem.DYNAMIC, String.valueOf(hsOper.contains(ReservedOperation.dynamic.name())));
        addElement(info, Edit.Info.Elem.FEATURED, String.valueOf(hsOper.contains(ReservedOperation.featured.name())));

        if (!hsOper.contains(ReservedOperation.download.name())) {
            ApplicationContext appContext = context.getApplicationContext();
            int groupId = ReservedGroup.guest.getId();
            int metadataId = Integer.parseInt(id);
            int operationId = ReservedOperation.download.getId();
            OperationAllowed opAllowed = appContext.getBean(OperationAllowedRepository.class).findOneById_GroupIdAndId_MetadataIdAndId_OperationId(groupId, metadataId, operationId);
            boolean canDownload = opAllowed != null;
            addElement(info, Edit.Info.Elem.GUEST_DOWNLOAD, String.valueOf(canDownload));
        }

    }

    /**
     *
     * @param root
     * @param name
     * @param value
     */
    private static void addElement(Element root, String name, String value) {
        root.addContent(new Element(name).setText(value));
    }


    //---------------------------------------------------------------------------
    //---
    //--- Static methods are for external modules like GAST to be able to use
    //--- them.
    //---
    //---------------------------------------------------------------------------

    /**
     *
     * @param md
     */
    public static void setNamespacePrefix(final Element md) {
        //--- if the metadata has no namespace or already has a namespace then
        //--- we must skip this phase

        Namespace ns = md.getNamespace();
        if (ns != Namespace.NO_NAMESPACE && (md.getNamespacePrefix().equals(""))) {
            //--- set prefix for iso19139 metadata

            ns = Namespace.getNamespace("gmd", md.getNamespace().getURI());
            setNamespacePrefix(md, ns);
        }
    }

    /**
     *
     * @param md
     * @param ns
     */
    private static void setNamespacePrefix(final Element md, final Namespace ns) {
        if (md.getNamespaceURI().equals(ns.getURI())) {
            md.setNamespace(ns);
        }

        for (Object o : md.getChildren()) {
            setNamespacePrefix((Element) o, ns);
        }
    }

    /**
     *
     * @param md
     * @throws Exception
     */
    private void setNamespacePrefixUsingSchemas(String schema, Element md) throws Exception {
        //--- if the metadata has no namespace or already has a namespace prefix
        //--- then we must skip this phase
        Namespace ns = md.getNamespace();
        if (ns == Namespace.NO_NAMESPACE)
            return;

        MetadataSchema mds = schemaMan.getSchema(schema);

        //--- get the namespaces and add prefixes to any that are
        //--- default (ie. prefix is '') if namespace match one of the schema
        ArrayList<Namespace> nsList = new ArrayList<Namespace>();
        nsList.add(ns);
        @SuppressWarnings("unchecked")
        List<Namespace> additionalNamespaces = md.getAdditionalNamespaces();
        nsList.addAll(additionalNamespaces);
        for (Object aNsList : nsList) {
            Namespace aNs = (Namespace) aNsList;
            if (aNs.getPrefix().equals("")) { // found default namespace
                String prefix = mds.getPrefix(aNs.getURI());
                if (prefix == null) {
                    Log.warning(Geonet.DATA_MANAGER, "Metadata record contains a default namespace " + aNs.getURI() + " (with no prefix) which does not match any " + schema + " schema's namespaces.");
                }
                ns = Namespace.getNamespace(prefix, aNs.getURI());
                setNamespacePrefix(md, ns);
                if (!md.getNamespace().equals(ns)) {
                    md.removeNamespaceDeclaration(aNs);
                    md.addNamespaceDeclaration(ns);
                }
            }
        }
    }

    /**
     *
     * @param md
     * @param metadataId
     * @throws Exception
     */

    public void notifyMetadataChange (Element md, String metadataId) throws Exception {

        if (_metadataRepository.findOne(metadataId).getDataInfo().getType() == MetadataType.METADATA) {

            XmlSerializer.removeWithheldElements(md, servContext.getBean(SettingManager.class));
            String uuid = getMetadataUuid( metadataId);
            servContext.getBean(MetadataNotifierManager.class).updateMetadata(md, metadataId, uuid, servContext);
        }
    }

    public void flush() {
        _entityManager.flush();
    }

    public void deleteBatchMetadata(String harvesterUUID) {
        _metadataRepository.deleteAll(MetadataSpecs.hasHarvesterUuid(harvesterUUID));
    }
}<|MERGE_RESOLUTION|>--- conflicted
+++ resolved
@@ -502,11 +502,7 @@
                 }
                 moreFields.add(SearchManager.makeField("_valid", isValid, true, true));
             }
-<<<<<<< HEAD
-            searchMan.index(schemaMan.getSchemaDir(schema), md, metadataId, moreFields, metadataType);
-=======
-            searchMan.index(schemaMan.getSchemaDir(schema), md, metadataId, moreFields, metadataType, title, forceRefreshReaders);
->>>>>>> cbcf4ac6
+            searchMan.index(schemaMan.getSchemaDir(schema), md, metadataId, moreFields, metadataType, forceRefreshReaders);
         } catch (Exception x) {
             Log.error(Geonet.DATA_MANAGER, "The metadata document index with id=" + metadataId + " is corrupt/invalid - ignoring it. Error: " + x.getMessage(), x);
         } finally {
@@ -1152,13 +1148,8 @@
      * @throws Exception
      */
     public void setTemplate(final int id, final MetadataType type, final String title) throws Exception {
-<<<<<<< HEAD
         setTemplateExt(id, type);
-        indexMetadata(Integer.toString(id));
-=======
-        setTemplateExt(id, type, title);
         indexMetadata(Integer.toString(id), true);
->>>>>>> cbcf4ac6
     }
 
     /**
