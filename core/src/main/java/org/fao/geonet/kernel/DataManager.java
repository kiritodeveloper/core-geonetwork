//==============================================================================
//===
//=== DataManager
//===
//=============================================================================
//===	Copyright (C) 2001-2007 Food and Agriculture Organization of the
//===	United Nations (FAO-UN), United Nations World Food Programme (WFP)
//===	and United Nations Environment Programme (UNEP)
//===
//===	This program is free software; you can redistribute it and/or modify
//===	it under the terms of the GNU General Public License as published by
//===	the Free Software Foundation; either version 2 of the License, or (at
//===	your option) any later version.
//===
//===	This program is distributed in the hope that it will be useful, but
//===	WITHOUT ANY WARRANTY; without even the implied warranty of
//===	MERCHANTABILITY or FITNESS FOR A PARTICULAR PURPOSE. See the GNU
//===	General Public License for more details.
//===
//===	You should have received a copy of the GNU General Public License
//===	along with this program; if not, write to the Free Software
//===	Foundation, Inc., 51 Franklin St, Fifth Floor, Boston, MA 02110-1301, USA
//===
//===	Contact: Jeroen Ticheler - FAO - Viale delle Terme di Caracalla 2,
//===	Rome - Italy. email: geonetwork@osgeo.org
//==============================================================================

package org.fao.geonet.kernel;

import static org.fao.geonet.repository.specification.MetadataSpecs.hasMetadataUuid;
import com.google.common.base.Function;
import com.google.common.base.Optional;
import com.google.common.collect.Collections2;
import jeeves.config.springutil.JeevesApplicationContext;
import jeeves.constants.Jeeves;
import org.fao.geonet.exceptions.JeevesException;
import org.fao.geonet.exceptions.ServiceNotAllowedEx;
import org.fao.geonet.exceptions.XSDValidationErrorEx;
import jeeves.server.UserSession;
import jeeves.server.context.ServiceContext;
import org.fao.geonet.utils.Log;
import org.fao.geonet.Util;
import org.fao.geonet.utils.Xml;
import org.fao.geonet.utils.Xml.ErrorHandler;
import jeeves.xlink.Processor;

import org.apache.commons.lang.StringUtils;
import org.fao.geonet.GeonetContext;
import org.fao.geonet.constants.Edit;
import org.fao.geonet.constants.Geonet;
import org.fao.geonet.constants.Geonet.Namespaces;
import org.fao.geonet.constants.Params;
import org.fao.geonet.domain.*;
import org.fao.geonet.exceptions.NoSchemaMatchesException;
import org.fao.geonet.exceptions.SchemaMatchConflictException;
import org.fao.geonet.exceptions.SchematronValidationErrorEx;
import org.fao.geonet.kernel.schema.MetadataSchema;
import org.fao.geonet.kernel.search.SearchManager;
import org.fao.geonet.domain.Pair;
import org.fao.geonet.kernel.setting.SettingManager;
import org.fao.geonet.lib.Lib;
import org.fao.geonet.notifier.MetadataNotifierManager;
import org.fao.geonet.repository.*;
import org.fao.geonet.repository.specification.MetadataSpecs;
import org.fao.geonet.repository.specification.MetadataStatusSpecs;
import org.fao.geonet.repository.specification.UserGroupSpecs;
import org.fao.geonet.repository.specification.UserSpecs;
import org.fao.geonet.util.ThreadUtils;
import org.jdom.Attribute;
import org.jdom.Document;
import org.jdom.Element;
import org.jdom.JDOMException;
import org.jdom.Namespace;
import org.jdom.filter.ElementFilter;
import org.springframework.context.ApplicationContext;
import org.springframework.data.domain.Page;
import org.springframework.data.domain.PageRequest;
import org.springframework.data.domain.Sort;
import org.springframework.data.jpa.domain.Specification;
import org.springframework.data.jpa.domain.Specifications;

import javax.annotation.CheckForNull;
import javax.annotation.Nonnull;
import javax.annotation.Nullable;
import javax.transaction.*;

import java.io.File;
import java.sql.SQLException;
import java.util.ArrayList;
import java.util.Calendar;
import java.util.Collection;
import java.util.Collections;
import java.util.HashMap;
import java.util.HashSet;
import java.util.Iterator;
import java.util.List;
import java.util.Map;
import java.util.Set;
import java.util.UUID;
import java.util.Vector;
import java.util.concurrent.ExecutorService;
import java.util.concurrent.Executors;

/**
 * Handles all operations on metadata (select,insert,update,delete etc...).
 *
 */
public class DataManager {


    private static final int METADATA_BATCH_PAGE_SIZE = 100000;
    private JeevesApplicationContext _applicationContext;
    private MetadataRepository _metadataRepository;
    private final MetadataValidationRepository _metadataValidationRepository;

    //--------------------------------------------------------------------------
    //---
    //--- Constructor
    //---
    //--------------------------------------------------------------------------

    /**
     *
     * @return
     */
    public EditLib getEditLib() {
        return editLib;
    }

    /**
     * Initializes the search manager and index not-indexed metadata.
     *
     * @throws Exception
     */
    public DataManager(DataManagerParameter parameterObject) throws Exception {
        searchMan = parameterObject.searchManager;
        accessMan = parameterObject.accessManager;
        settingMan = parameterObject.settingsManager;
        schemaMan = parameterObject.schemaManager;
        editLib = new EditLib(schemaMan);
        servContext=parameterObject.context;

        this.baseURL = parameterObject.baseURL;
        this.dataDir = parameterObject.dataDir;
        this.thesaurusDir = parameterObject.thesaurusDir;
        this.appPath = parameterObject.appPath;

        stylePath = parameterObject.context.getAppPath() + FS + Geonet.Path.STYLESHEETS + FS;

        this.xmlSerializer = parameterObject.xmlSerializer;
        this.svnManager    = parameterObject.svnManager;

        UserSession session = new UserSession();
        session.loginAs(new User().setUsername("admin").setId(-1).setProfile(Profile.Administrator));

        servContext.setUserSession(session);
        this._applicationContext = servContext.getApplicationContext();
        _metadataRepository = _applicationContext.getBean(MetadataRepository.class);
        _metadataValidationRepository = _applicationContext.getBean(MetadataValidationRepository.class);
        init(parameterObject.context, false);
    }

    /**
     * Init Data manager and refresh index if needed.
     * Can also be called after GeoNetwork startup in order to rebuild the lucene
     * index
     *
     * @param context
     * @param force         Force reindexing all from scratch
     *
     **/
    public synchronized void init(ServiceContext context, Boolean force) throws Exception {

        // get lastchangedate of all metadata in index
        Map<String,String> docs = searchMan.getDocsChangeDate();

        // set up results HashMap for post processing of records to be indexed
        ArrayList<String> toIndex = new ArrayList<String>();

        if (Log.isDebugEnabled(Geonet.DATA_MANAGER))
            Log.debug(Geonet.DATA_MANAGER, "INDEX CONTENT:");


        Sort sortByMetadataChangeDate = new Sort(Metadata_.dataInfo + "." + MetadataDataInfo_.changeDate);
        int currentPage=0;
        Page<Pair<Integer, ISODate>> results = _metadataRepository.findAllIdsAndChangeDates(new PageRequest(currentPage,
                METADATA_BATCH_PAGE_SIZE, sortByMetadataChangeDate));

        // index all metadata in DBMS if needed
        while (!results.isLastPage()) {
            for (Pair<Integer, ISODate> result : results) {

                // get metadata
                String id = String.valueOf(result.one());

                if (Log.isDebugEnabled(Geonet.DATA_MANAGER)) {
                    Log.debug(Geonet.DATA_MANAGER, "- record (" + id + ")");
                }

                String idxLastChange = docs.get(id);

                // if metadata is not indexed index it
                if (idxLastChange == null) {
                    Log.debug(Geonet.DATA_MANAGER, "-  will be indexed");
                    toIndex.add(id);

                    // else, if indexed version is not the latest index it
                } else {
                    docs.remove(id);

                    String lastChange = result.two().toString();

                    if (Log.isDebugEnabled(Geonet.DATA_MANAGER))
                        Log.debug(Geonet.DATA_MANAGER, "- lastChange: " + lastChange);
                    if (Log.isDebugEnabled(Geonet.DATA_MANAGER))
                        Log.debug(Geonet.DATA_MANAGER, "- idxLastChange: " + idxLastChange);

                    // date in index contains 't', date in DBMS contains 'T'
                    if (force || !idxLastChange.equalsIgnoreCase(lastChange)) {
                        if (Log.isDebugEnabled(Geonet.DATA_MANAGER))
                            Log.debug(Geonet.DATA_MANAGER, "-  will be indexed");
                        toIndex.add(id);
                    }
                }
            }

            currentPage++;
            results = _metadataRepository.findAllIdsAndChangeDates(new PageRequest(currentPage, METADATA_BATCH_PAGE_SIZE,
                    sortByMetadataChangeDate));
        }

        // if anything to index then schedule it to be done after servlet is
        // up so that any links to local fragments are resolvable
        if (toIndex.size() > 0) {
            batchRebuild(context, toIndex);
        }

        if (docs.size() > 0) { // anything left?
            if (Log.isDebugEnabled(Geonet.DATA_MANAGER)) {
                Log.debug(Geonet.DATA_MANAGER, "INDEX HAS RECORDS THAT ARE NOT IN DB:");
            }
        }

        // remove from index metadata not in DBMS
        for (String id : docs.keySet()) {
            searchMan.delete("_id", id);

            if (Log.isDebugEnabled(Geonet.DATA_MANAGER)) {
                Log.debug(Geonet.DATA_MANAGER, "- removed record (" + id + ") from index");
            }
        }
    }

    /**
     * TODO javadoc.
     *
     * @param context
     * @throws Exception
     */
    public synchronized void rebuildIndexXLinkedMetadata(final ServiceContext context) throws Exception {

        // get all metadata with XLinks
        Set<Integer> toIndex = searchMan.getDocsWithXLinks();

        if(Log.isDebugEnabled(Geonet.DATA_MANAGER))
            Log.debug(Geonet.DATA_MANAGER, "Will index "+toIndex.size()+" records with XLinks");
        if ( toIndex.size() > 0 ) {
            // clean XLink Cache so that cache and index remain in sync
            Processor.clearCache();

            ArrayList<String> stringIds = new ArrayList<String>();
            for (Integer id : toIndex) {
                stringIds.add(id.toString());
            }
            // execute indexing operation
            batchRebuild(context,stringIds);
        }
    }

    /**
     * TODO javadoc.
     *
     * @param context
     * @param ids
     */
    private void batchRebuild(ServiceContext context, List<String> ids) {

        // split reindexing task according to number of processors we can assign
        int threadCount = ThreadUtils.getNumberOfThreads();
        ExecutorService executor = Executors.newFixedThreadPool(threadCount);

        int perThread;
        if (ids.size() < threadCount) perThread = ids.size();
        else perThread = ids.size() / threadCount;
        int index = 0;

        while(index < ids.size()) {
            int start = index;
            int count = Math.min(perThread,ids.size()-start);
            // create threads to process this chunk of ids
            Runnable worker = new IndexMetadataTask(context, ids, start, count);
            executor.execute(worker);
            index += count;
        }

        executor.shutdown();
    }

    /**
     * TODO javadoc.
     * @param id metadata id
     * @throws Exception hmm
     */
    public void indexInThreadPoolIfPossible(String id) throws Exception {
        if(ServiceContext.get() == null ) {
            indexMetadata(id);
        } else {
            indexInThreadPool(ServiceContext.get(), id);
        }
    }

    /**
     * Adds metadata ids to the thread pool for indexing.
     *
     * @param context
     * @param id
     * @throws SQLException
     */
    public void indexInThreadPool(ServiceContext context, String id) throws SQLException {
        indexInThreadPool(context, Collections.singletonList(id));
    }
    /**
     * Adds metadata ids to the thread pool for indexing.
     *
     * @param context
     * @param ids
     * @throws SQLException
     */
    public void indexInThreadPool(ServiceContext context, List<String> ids) throws SQLException {

        try {
            Transaction transaction = _applicationContext.getBean(TransactionManager.class).getTransaction();
            transaction.commit();
        } catch (SystemException e) {
            throw new RuntimeException(e);
        } catch (HeuristicRollbackException e) {
            throw new RuntimeException(e);
        } catch (RollbackException e) {
            throw new RuntimeException(e);
        } catch (HeuristicMixedException e) {
            throw new RuntimeException(e);
        }

        try {
            GeonetContext gc = (GeonetContext) context.getHandlerContext(Geonet.CONTEXT_NAME);

            if (ids.size() > 0) {
                Runnable worker = new IndexMetadataTask(context, ids);
                gc.getThreadPool().runTask(worker);
            }
        }
        catch (Exception e) {
            Log.error(Geonet.DATA_MANAGER, e.getMessage());
            e.printStackTrace();
            // TODO why swallow
        }
    }
    
    Set<IndexMetadataTask> indexing = Collections.synchronizedSet(new HashSet<IndexMetadataTask>());
    
    public boolean isIndexing() {
        synchronized (indexing) {
            return !indexing.isEmpty();
        }
    }
    
    /**
     * TODO javadoc.
     */
    final class IndexMetadataTask implements Runnable {

        private final ServiceContext context;
        private final List<String> ids;
        private int beginIndex;
        private int count;
        private User user;

        IndexMetadataTask(ServiceContext context, List<String> ids) {
            synchronized (indexing) {
                indexing.add(this);
            }
            
            this.context = context;
            this.ids = ids;
            this.beginIndex = 0;
            this.count = ids.size();
            if(context.getUserSession() != null) {
                this.user = context.getUserSession().getPrincipal();
            }
        }
        IndexMetadataTask(ServiceContext context, List<String> ids, int beginIndex, int count) {
            synchronized (indexing) {
                indexing.add(this);
            }
            
            this.context = context;
            this.ids = ids;
            this.beginIndex = beginIndex;
            this.count = count;
            if(context.getUserSession() != null) {
                this.user = context.getUserSession().getPrincipal();
            }
        }

        /**
         * TODO javadoc.
         */
        public void run() {
            context.setAsThreadLocal();
            try {
                // poll context to see whether servlet is up yet
                while (!context.isServletInitialized()) {
                    if (Log.isDebugEnabled(Geonet.DATA_MANAGER))
                        Log.debug(Geonet.DATA_MANAGER, "Waiting for servlet to finish initializing..");
                    Thread.sleep(10000); // sleep 10 seconds
                }
                _applicationContext.getBean(TransactionManager.class).begin();
                if (user != null && context.getUserSession().getUserId() == null) {
                    context.getUserSession().loginAs(user);
                }
                try {

                    if (ids.size() > 1) {
                        // servlet up so safe to index all metadata that needs indexing
                        try {
                            for (int i = beginIndex; i < beginIndex + count; i++) {
                                try {
                                    indexMetadata(ids.get(i).toString());
                                } catch (Exception e) {
                                    Log.error(Geonet.INDEX_ENGINE, "Error indexing metadata '" + ids.get(i) + "': " + e.getMessage() +
                                                                   "\n" + Util.getStackTrace(e));
                                }
                            }
                        } finally {
                        }
                    } else {
                        indexMetadata(ids.get(0));
                    }
                } catch (Exception e) {
                    _applicationContext.getBean(TransactionManager.class).rollback();
                } finally {
                    //-- commit Dbms resource (which makes it available to pool again)
                    //-- to avoid exhausting Dbms pool
                    _applicationContext.getBean(TransactionManager.class).commit();
                }
            } catch (Exception e) {
                Log.error(Geonet.DATA_MANAGER, "Reindexing thread threw exception");
                e.printStackTrace();
            } finally {
                synchronized (indexing) {
                    indexing.remove(this);
                }
            }
        }
    }

    /**
     * TODO javadoc.
     *
     * @param id
     * @throws Exception
     */
    public void indexMetadata(final String id) throws Exception {
        try {
            Vector<Element> moreFields = new Vector<Element>();
            int id$ = Integer.valueOf(id);

            // get metadata, extracting and indexing any xlinks
            Element md   = xmlSerializer.selectNoXLinkResolver(id, true);
            if (xmlSerializer.resolveXLinks()) {
                List<Attribute> xlinks = Processor.getXLinks(md);
                if (xlinks.size() > 0) {
                    moreFields.add(SearchManager.makeField("_hasxlinks", "1", true, true));
                    StringBuilder sb = new StringBuilder();
                    for (Attribute xlink : xlinks) {
                        sb.append(xlink.getValue()); sb.append(" ");
                    }
                    moreFields.add(SearchManager.makeField("_xlink", sb.toString(), true, true));
                    Processor.detachXLink(md);
                } else {
                    moreFields.add(SearchManager.makeField("_hasxlinks", "0", true, true));
                }
            } else {
                moreFields.add(SearchManager.makeField("_hasxlinks", "0", true, true));
            }

            final Metadata fullMd = _metadataRepository.findOne(id$);

            final String  schema     = fullMd.getDataInfo().getSchemaId();
            final String  createDate = fullMd.getDataInfo().getCreateDate().getDateAndTime();
            final String  changeDate = fullMd.getDataInfo().getChangeDate().getDateAndTime();
            final String  source     = fullMd.getSourceInfo().getSourceId();
            final String  isTemplate = fullMd.getDataInfo().getType().code + "";
            final String  root       = fullMd.getDataInfo().getRoot();
            final String  title      = fullMd.getDataInfo().getTitle();
            final String  uuid       = fullMd.getUuid();
            final String  isHarvested = String.valueOf(Constants.toYN_EnabledChar(fullMd.getHarvestInfo().isHarvested()));
            final String  owner      = String.valueOf(fullMd.getSourceInfo().getOwner());
            final String  groupOwner = String.valueOf(fullMd.getSourceInfo().getGroupOwner());
            final String  popularity = String.valueOf(fullMd.getDataInfo().getPopularity());
            final String  rating     = String.valueOf(fullMd.getDataInfo().getRating());
            final String  displayOrder = String.valueOf(fullMd.getDataInfo().getDisplayOrder());

            if(Log.isDebugEnabled(Geonet.DATA_MANAGER)) {
                Log.debug(Geonet.DATA_MANAGER, "record schema (" + schema + ")"); //DEBUG
                Log.debug(Geonet.DATA_MANAGER, "record createDate (" + createDate + ")"); //DEBUG
            }

            moreFields.add(SearchManager.makeField("_root",        root,        true, true));
            moreFields.add(SearchManager.makeField("_schema",      schema,      true, true));
            moreFields.add(SearchManager.makeField("_createDate",  createDate,  true, true));
            moreFields.add(SearchManager.makeField("_changeDate",  changeDate,  true, true));
            moreFields.add(SearchManager.makeField("_source",      source,      true, true));
            moreFields.add(SearchManager.makeField("_isTemplate",  isTemplate,  true, true));
            moreFields.add(SearchManager.makeField("_title",       title,       true, true));
            moreFields.add(SearchManager.makeField("_uuid",        uuid,        true, true));
            moreFields.add(SearchManager.makeField("_isHarvested", isHarvested, true, true));
            moreFields.add(SearchManager.makeField("_owner",       owner,       true, true));
            moreFields.add(SearchManager.makeField("_dummy",       "0",        false, true));
            moreFields.add(SearchManager.makeField("_popularity",  popularity,  true, true));
            moreFields.add(SearchManager.makeField("_rating",      rating,      true, true));
            moreFields.add(SearchManager.makeField("_displayOrder",displayOrder, true, false));

            if (owner != null) {
                User user = _applicationContext.getBean(UserRepository.class).findOne(fullMd.getSourceInfo().getOwner());
                if (user != null) {
                    moreFields.add(SearchManager.makeField("_userinfo", user.getUsername() + "|" + user.getSurname() + "|" + user
                            .getName() + "|" + user.getProfile(), true, false));
                }
            }
            if (groupOwner != null) {
                moreFields.add(SearchManager.makeField("_groupOwner", groupOwner, true, true));
            }

            // get privileges
            OperationAllowedRepository operationAllowedRepository = _applicationContext.getBean(OperationAllowedRepository.class);
            List<OperationAllowed> operationsAllowed = operationAllowedRepository.findAllById_MetadataId(id$);

            for (OperationAllowed operationAllowed : operationsAllowed) {
                OperationAllowedId operationAllowedId = operationAllowed.getId();
                int groupId = operationAllowedId.getGroupId();
                int operationId = operationAllowedId.getOperationId();

                moreFields.add(SearchManager.makeField("_op" + operationId, String.valueOf(groupId), true, true));
                if(operationId == ReservedOperation.view.getId()) {
                    String name = ReservedOperation.view.name();
                    moreFields.add(SearchManager.makeField("_groupPublished", name, true, true));
                }
            }

            for (MetadataCategory category : fullMd.getCategories()) {
                moreFields.add(SearchManager.makeField("_cat", category.getName(), true, true));
            }

            final MetadataStatusRepository statusRepository = _applicationContext.getBean(MetadataStatusRepository.class);

            // get status
            Sort statusSort = new Sort(Sort.Direction.DESC, MetadataStatus_.id.getName() + "." + MetadataStatusId_.changeDate.getName());
            List<MetadataStatus> statuses = statusRepository.findAllById_MetadataId(id$, statusSort);
            if (!statuses.isEmpty()) {
                MetadataStatus stat = statuses.get(0);
                String status = String.valueOf(stat.getId().getStatusId());
                moreFields.add(SearchManager.makeField("_status", status, true, true));
                String statusChangeDate = stat.getId().getChangeDate().getDateAndTime();
                moreFields.add(SearchManager.makeField("_statusChangeDate", statusChangeDate, true, true));
            }

            // getValidationInfo
            // -1 : not evaluated
            // 0 : invalid
            // 1 : valid
            MetadataValidationRepository metadataValidationRepository = _applicationContext.getBean(MetadataValidationRepository.class);
            List<MetadataValidation> validationInfo = metadataValidationRepository.findAllById_MetadataId(id$);
            if (validationInfo.isEmpty()) {
                moreFields.add(SearchManager.makeField("_valid", "-1", true, true));
            } else {
                String isValid = "1";
                for (MetadataValidation vi : validationInfo) {
                    String type = vi.getId().getValidationType();
                    MetadataValidationStatus status = vi.getStatus();
                    if (status == MetadataValidationStatus.INVALID) {
                        isValid = "0";
                    }
                    moreFields.add(SearchManager.makeField("_valid_" + type, status.getCode(), true, true));
                }
                moreFields.add(SearchManager.makeField("_valid", isValid, true, true));
            }
            searchMan.index(schemaMan.getSchemaDir(schema), md, id, moreFields, isTemplate, title);
        } catch (Exception x) {
            Log.error(Geonet.DATA_MANAGER, "The metadata document index with id=" + id + " is corrupt/invalid - ignoring it. Error: " + x.getMessage());
            x.printStackTrace();
        }
    }

    /**
     *
     * @param beginAt
     * @param interval
     * @throws Exception
     */
    public void rescheduleOptimizer(Calendar beginAt, int interval) throws Exception {
        searchMan.rescheduleOptimizer(beginAt, interval);
    }

    /**
     *
     * @throws Exception
     */
    public void disableOptimizer() throws Exception {
        searchMan.disableOptimizer();
    }



    //--------------------------------------------------------------------------
    //---
    //--- Schema management API
    //---
    //--------------------------------------------------------------------------

    /**
     *
     * @param name
     * @return
     */
    public MetadataSchema getSchema(String name) {
        return schemaMan.getSchema(name);
    }

    /**
     *
     * @return
     */
    public Set<String> getSchemas() {
        return schemaMan.getSchemas();
    }

    /**
     *
     * @param name
     * @return
     */
    public boolean existsSchema(String name) {
        return schemaMan.existsSchema(name);
    }

    /**
     *
     * @param name
     * @return
     */
    public String getSchemaDir(String name) {
        return schemaMan.getSchemaDir(name);
    }

    /**
     * Use this validate method for XML documents with dtd.
     *
     * @param schema
     * @param doc
     * @throws Exception
     */
    public void validate(String schema, Document doc) throws Exception {
        Xml.validate(doc);
    }

    /**
     * Use this validate method for XML documents with xsd validation.
     *
     * @param schema
     * @param md
     * @throws Exception
     */
    public void validate(String schema, Element md) throws Exception {
        String schemaLoc = md.getAttributeValue("schemaLocation", Namespaces.XSI);
        if(Log.isDebugEnabled(Geonet.DATA_MANAGER))
            Log.debug(Geonet.DATA_MANAGER, "Extracted schemaLocation of "+schemaLoc);
        if (schemaLoc == null) schemaLoc = "";

        if (schema == null) {
            // must use schemaLocation
            Xml.validate(md);
        } else {
            // if schemaLocation use that
            if (!schemaLoc.equals("")) {
                Xml.validate(md);
                // otherwise use supplied schema name
            } else {
                Xml.validate(getSchemaDir(schema) + Geonet.File.SCHEMA, md);
            }
        }
    }

    /**
     * TODO javadoc.
     *
     * @param schema
     * @param md
     * @param eh
     * @return
     * @throws Exception
     */
    public Element validateInfo(String schema, Element md, ErrorHandler eh) throws Exception {
        String schemaLoc = md.getAttributeValue("schemaLocation", Namespaces.XSI);
        if(Log.isDebugEnabled(Geonet.DATA_MANAGER))
            Log.debug(Geonet.DATA_MANAGER, "Extracted schemaLocation of "+schemaLoc);
        if (schemaLoc == null) schemaLoc = "";

        if (schema == null) {
            // must use schemaLocation
            return Xml.validateInfo(md, eh);
        } else {
            // if schemaLocation use that
            if (!schemaLoc.equals("")) {
                return Xml.validateInfo(md, eh);
                // otherwise use supplied schema name
            } else {
                return Xml.validateInfo(getSchemaDir(schema) + Geonet.File.SCHEMA, md, eh);
            }
        }
    }

    /**
     * Creates XML schematron report.
     * @param schema
     * @param md
     * @param lang
     * @return
     * @throws Exception
     */
    public Element doSchemaTronForEditor(String schema,Element md,String lang) throws Exception {
        // enumerate the metadata xml so that we can report any problems found
        // by the schematron_xml script to the geonetwork editor
        editLib.enumerateTree(md);

        // get an xml version of the schematron errors and return for error display
        Element schemaTronXmlReport = getSchemaTronXmlReport(schema, md, lang, null);

        // remove editing info added by enumerateTree
        editLib.removeEditingInfo(md);

        return schemaTronXmlReport;
    }

    /**
     * TODO javadoc.
     *
     * @param id
     * @return
     * @throws Exception
     */
    public String getMetadataSchema(String id) throws Exception {
        Metadata md = _metadataRepository.findOne(id);

        if (md == null) {
            throw new IllegalArgumentException("Metadata not found for id : " +id);
        } else {
            // get metadata
            return md.getDataInfo().getSchemaId();
        }
    }

    /**
     *
     * @param context
     * @param id
     * @param md
     * @throws Exception
     */
    public void versionMetadata(ServiceContext context, String id, Element md) throws Exception {
        if (svnManager != null) {
            svnManager.createMetadataDir(id, context, md);
        }
    }

    /**
     *
     * @param md
     * @return
     * @throws Exception
     */
    public Element enumerateTree(Element md) throws Exception {
        editLib.enumerateTree(md);
        return md;
    }

    /**
     * Validates metadata against XSD and schematron files related to metadata schema throwing XSDValidationErrorEx
     * if xsd errors or SchematronValidationErrorEx if schematron rules fails.
     *
     * @param schema
     * @param xml
     * @param context
     * @throws Exception
     */
    public static void validateMetadata(String schema, Element xml, ServiceContext context) throws Exception
    {
        validateMetadata(schema, xml, context, " ");
    }

    /**
     * Validates metadata against XSD and schematron files related to metadata schema throwing XSDValidationErrorEx
     * if xsd errors or SchematronValidationErrorEx if schematron rules fails.
     *
     * @param schema
     * @param xml
     * @param context
     * @param fileName
     * @throws Exception
     */
    public static void validateMetadata(String schema, Element xml, ServiceContext context, String fileName) throws Exception
    {
        GeonetContext gc = (GeonetContext) context.getHandlerContext(Geonet.CONTEXT_NAME);

        DataManager dataMan = gc.getBean(DataManager.class);

        DataManager.setNamespacePrefix(xml);
        try {
            dataMan.validate(schema, xml);
        } catch (XSDValidationErrorEx e) {
            if (!fileName.equals(" ")) {
                throw new XSDValidationErrorEx(e.getMessage()+ "(in "+fileName+"): ",e.getObject());
            } else {
                throw new XSDValidationErrorEx(e.getMessage(),e.getObject());
            }
        }

        //--- Now do the schematron validation on this file - if there are errors
        //--- then we say what they are!
        //--- Note we have to use uuid here instead of id because we don't have
        //--- an id...

        Element schemaTronXml = dataMan.doSchemaTronForEditor(schema,xml,context.getLanguage());
        xml.detach();
        if (schemaTronXml != null && schemaTronXml.getContent().size() > 0) {
            Element schemaTronReport = dataMan.doSchemaTronForEditor(schema,xml,context.getLanguage());

            List<Namespace> theNSs = new ArrayList<Namespace>();
            theNSs.add(Namespace.getNamespace("geonet", "http://www.fao.org/geonetwork"));
            theNSs.add(Namespace.getNamespace("svrl", "http://purl.oclc.org/dsdl/svrl"));

            Element failedAssert = Xml.selectElement(schemaTronReport, "geonet:report/svrl:schematron-output/svrl:failed-assert", theNSs);

            Element failedSchematronVerification = Xml.selectElement(schemaTronReport, "geonet:report/geonet:schematronVerificationError", theNSs);

            if ((failedAssert != null) || (failedSchematronVerification != null)) {
                throw new SchematronValidationErrorEx("Schematron errors detected for file "+fileName+" - "
                        + Xml.getString(schemaTronReport) + " for more details",schemaTronReport);
            }
        }

    }

    /**
     * Creates XML schematron report for each set of rules defined in schema directory.
     * @param schema
     * @param md
     * @param lang
     * @param valTypeAndStatus
     * @return
     * @throws Exception
     */
    private Element getSchemaTronXmlReport(String schema, Element md, String lang, Map<String, Integer[]> valTypeAndStatus) throws Exception {
        // NOTE: this method assumes that you've run enumerateTree on the
        // metadata

        MetadataSchema metadataSchema = getSchema(schema);
        String[] rules = metadataSchema.getSchematronRules();

        // Schematron report is composed of one or more report(s)
        // for each set of rules.
        Element schemaTronXmlOut = new Element("schematronerrors",
                Edit.NAMESPACE);
        if (rules != null) {
            for (String rule : rules) {
                // -- create a report for current rules.
                // Identified by a rule attribute set to shematron file name
                if(Log.isDebugEnabled(Geonet.DATA_MANAGER))
                    Log.debug(Geonet.DATA_MANAGER, " - rule:" + rule);
                String ruleId = rule.substring(0, rule.indexOf(".xsl"));
                Element report = new Element("report", Edit.NAMESPACE);
                report.setAttribute("rule", ruleId,
                        Edit.NAMESPACE);

                String schemaTronXmlXslt = metadataSchema.getSchemaDir() + File.separator
                        + "schematron" + File.separator + rule;
                try {
                    Map<String,String> params = new HashMap<String,String>();
                    params.put("lang", lang);
                    params.put("rule", rule);
                    params.put("thesaurusDir", this.thesaurusDir);
                    Element xmlReport = Xml.transform(md, schemaTronXmlXslt, params);
                    if (xmlReport != null) {
                        report.addContent(xmlReport);
                        // add results to persitent validation information
                        int firedRules = 0;
                        Iterator<?> firedRulesElems = xmlReport.getDescendants(new ElementFilter ("fired-rule", Namespace.getNamespace("http://purl.oclc.org/dsdl/svrl")));
                        while (firedRulesElems.hasNext()) {
                            firedRulesElems.next();
                            firedRules ++;
                        }
                        int invalidRules = 0;
                        Iterator<?> faileAssertElements = xmlReport.getDescendants(new ElementFilter ("failed-assert", Namespace.getNamespace("http://purl.oclc.org/dsdl/svrl")));
                        while (faileAssertElements.hasNext()) {
                            faileAssertElements.next();
                            invalidRules ++;
                        }
                        Integer[] results = {invalidRules!=0?0:1, firedRules, invalidRules};
                        if (valTypeAndStatus != null) {
                            valTypeAndStatus.put(ruleId, results);
                        }
                    }
                } catch (Exception e) {
                    Log.error(Geonet.DATA_MANAGER,"WARNING: schematron xslt "+schemaTronXmlXslt+" failed");

                    // If an error occurs that prevents to verify schematron rules, add to show in report
                    Element errorReport = new Element("schematronVerificationError", Edit.NAMESPACE);
                    errorReport.addContent("Schematron error ocurred, rules could not be verified: " + e.getMessage());
                    report.addContent(errorReport);

                    e.printStackTrace();
                }

                // -- append report to main XML report.
                schemaTronXmlOut.addContent(report);
            }
        }
        return schemaTronXmlOut;
    }

    /**
     * Valid the metadata record against its schema. For each error found, an xsderror attribute is added to
     * the corresponding element trying to find the element based on the xpath return by the ErrorHandler.
     *
     * @param schema
     * @param md
     * @return
     * @throws Exception
     */
    private synchronized Element getXSDXmlReport(String schema, Element md) {
        // NOTE: this method assumes that enumerateTree has NOT been run on the metadata
        ErrorHandler errorHandler = new ErrorHandler();
        errorHandler.setNs(Edit.NAMESPACE);
        Element xsdErrors;

        try {
            xsdErrors = validateInfo(schema,
                    md, errorHandler);
        }catch (Exception e) {
            xsdErrors = JeevesException.toElement(e);
            return xsdErrors;
        }

        if (xsdErrors != null) {
            MetadataSchema mds = getSchema(schema);
            List<Namespace> schemaNamespaces = mds.getSchemaNS();

            //-- now get each xpath and evaluate it
            //-- xsderrors/xsderror/{message,xpath}
            @SuppressWarnings("unchecked")
            List<Element> list = xsdErrors.getChildren();
            for (Element elError : list) {
                String xpath = elError.getChildText("xpath", Edit.NAMESPACE);
                String message = elError.getChildText("message", Edit.NAMESPACE);
                message = "\\n" + message;

                //-- get the element from the xpath and add the error message to it
                Element elem = null;
                try {
                    elem = Xml.selectElement(md, xpath, schemaNamespaces);
                } catch (JDOMException je) {
                    je.printStackTrace();
                    Log.error(Geonet.DATA_MANAGER,"Attach xsderror message to xpath "+xpath+" failed: "+je.getMessage());
                }
                if (elem != null) {
                    String existing = elem.getAttributeValue("xsderror",Edit.NAMESPACE);
                    if (existing != null) message = existing + message;
                    elem.setAttribute("xsderror",message,Edit.NAMESPACE);
                } else {
                    Log.warning(Geonet.DATA_MANAGER,"WARNING: evaluating XPath "+xpath+" against metadata failed - XSD validation message: "+message+" will NOT be shown by the editor");
                }
            }
        }
        return xsdErrors;
    }

    /**
     *
     * @return
     */
    public AccessManager getAccessManager() {
        return accessMan;
    }

    //--------------------------------------------------------------------------
    //---
    //--- General purpose API
    //---
    //--------------------------------------------------------------------------

    /**
     * Extract UUID from the metadata record using the schema
     * XSL for UUID extraction)
     *
     * @param schema
     * @param md
     * @return
     * @throws Exception
     */
    public String extractUUID(String schema, Element md) throws Exception {
        String styleSheet = getSchemaDir(schema) + Geonet.File.EXTRACT_UUID;
        String uuid       = Xml.transform(md, styleSheet).getText().trim();

        if(Log.isDebugEnabled(Geonet.DATA_MANAGER))
            Log.debug(Geonet.DATA_MANAGER, "Extracted UUID '"+ uuid +"' for schema '"+ schema +"'");

        //--- needed to detach md from the document
        md.detach();

        return uuid;
    }


    /**
     *
     * @param schema
     * @param md
     * @return
     * @throws Exception
     */
    public String extractDateModified(String schema, Element md) throws Exception {
        String styleSheet = getSchemaDir(schema) + Geonet.File.EXTRACT_DATE_MODIFIED;
        String dateMod    = Xml.transform(md, styleSheet).getText().trim();

        if(Log.isDebugEnabled(Geonet.DATA_MANAGER))
            Log.debug(Geonet.DATA_MANAGER, "Extracted Date Modified '"+ dateMod +"' for schema '"+ schema +"'");

        //--- needed to detach md from the document
        md.detach();

        return dateMod;
    }

    /**
     *
     * @param schema
     * @param uuid
     * @param md
     * @return
     * @throws Exception
     */
    public Element setUUID(String schema, String uuid, Element md) throws Exception {
        //--- setup environment

        Element env = new Element("env");
        env.addContent(new Element("uuid").setText(uuid));

        //--- setup root element

        Element root = new Element("root");
        root.addContent(md.detach());
        root.addContent(env.detach());

        //--- do an XSL  transformation

        String styleSheet = getSchemaDir(schema) + Geonet.File.SET_UUID;

        return Xml.transform(root, styleSheet);
    }

    /**
     *
     * @param md
     * @return
     * @throws Exception
     */
    public Element extractSummary(Element md) throws Exception {
        String styleSheet = stylePath + Geonet.File.METADATA_BRIEF;
        Element summary       = Xml.transform(md, styleSheet);
        if (Log.isDebugEnabled(Geonet.DATA_MANAGER))
            Log.debug(Geonet.DATA_MANAGER, "Extracted summary '\n"+Xml.getString(summary));

        //--- needed to detach md from the document
        md.detach();

        return summary;
    }

    /**
     *
     * @param uuid
     * @return
     * @throws Exception
     */
    public @Nullable String getMetadataId(@Nonnull String uuid) throws Exception {
        final List<Integer> idList = _metadataRepository.findAllIdsBy(hasMetadataUuid(uuid));
        if (idList.isEmpty()) {
            return null;
        }
        return String.valueOf(idList.get(1));
    }

    /**
     *
     * @param id
     * @return
     * @throws Exception
     */
    public @Nullable String getMetadataUuid(@Nonnull String id) throws Exception {
        Metadata metadata = _metadataRepository.findOne(id);

        if (metadata == null)
            return null;

        return metadata.getUuid();
    }

    /**
     *
     * @param id
     * @return
     */
    public String getVersion(String id) {
        return editLib.getVersion(id);
    }

    /**
     *
     * @param id
     * @return
     */
    public String getNewVersion(String id){
        return editLib.getNewVersion(id);
    }

    /**
     * TODO javadoc.
     *
     * @param id
     * @param type
     * @param title
     * @throws Exception
     */
    public void setTemplate(final int id, final MetadataType type, final String title) throws Exception {
        setTemplateExt(id, type, title);
        indexInThreadPoolIfPossible(Integer.toString(id));
    }

    /**
     * TODO javadoc.
     *
     * @param id
     * @param type
     * @param title
     * @throws Exception
     */
    public void setTemplateExt(final int id, final MetadataType metadataType, final String title) throws Exception {
        _metadataRepository.update(id, new Updater<Metadata>() {
            @Override
            public void apply(@Nonnull Metadata metadata) {
                final MetadataDataInfo dataInfo = metadata.getDataInfo();
                if (title != null) {
                    dataInfo.setTitle(title);
                }

                dataInfo.setType(metadataType);
            }
        });
    }

    /**
     * TODO javadoc.
     *
     * @param id
     * @param harvestUuid
     * @throws Exception
     */
    public void setHarvested(int id, String harvestUuid) throws Exception {
        setHarvestedExt(id, harvestUuid);
        indexMetadata(Integer.toString(id));
    }

    /**
     * TODO javadoc.
     *
     * @param id
     * @param harvestUuid
     * @throws Exception
     */
    public void setHarvestedExt(int id, String harvestUuid) throws Exception {
        setHarvestedExt(id, harvestUuid, Optional.<String>absent());
    }

    /**
     * TODO javadoc.
     *
     * @param id
     * @param harvestUuid
     * @param harvestUri
     * @throws Exception
     */
    public void setHarvestedExt(final int id, final String harvestUuid, final Optional<String> harvestUri) throws Exception {
        _metadataRepository.update(id, new Updater<Metadata>() {
            @Override
            public void apply(Metadata metadata) {
                MetadataHarvestInfo harvestInfo = metadata.getHarvestInfo();
                harvestInfo.setUuid(harvestUuid);
                harvestInfo.setHarvested(harvestUuid != null);
                if (harvestUri.isPresent()) {
                    harvestInfo.setUri(harvestUri.get());
                }
            }
        });
    }

    /**
     * TODO javadoc.
     * @param context TODO
     *
     * @return
     */
    public String getSiteURL(ServiceContext context) {
    	String lang = "eng";
    	if(context != null) {
    		lang = context.getLanguage();
    	}
        String protocol = settingMan.getValue(Geonet.Settings.SERVER_PROTOCOL);
        String host    = settingMan.getValue(Geonet.Settings.SERVER_HOST);
        String port    = settingMan.getValue(Geonet.Settings.SERVER_PORT);
        String locServ = baseURL +"/"+ Jeeves.Prefix.SERVICE +"/" + lang;

        return protocol + "://" + host + (port.equals("80") ? "" : ":" + port) + locServ;
    }

    /**
     * Checks autodetect elements in installed schemas to determine whether the metadata record belongs to that schema.
     * Use this method when you want the default schema from the geonetwork config to be returned when no other match
     * can be found.
     *
     * @param md Record to checked against schemas
     * @throws SchemaMatchConflictException
     * @throws NoSchemaMatchesException
     * @return
     */
    public @Nonnull String autodetectSchema(Element md) throws SchemaMatchConflictException, NoSchemaMatchesException {
        return autodetectSchema(md, schemaMan.getDefaultSchema());
    }

    /**
     * Checks autodetect elements in installed schemas to determine whether the metadata record belongs to that schema.
     * Use this method when you want to set the default schema to be returned when no other match can be found.
     *
     * @param md Record to checked against schemas
     * @param defaultSchema Schema to be assigned when no other schema matches
     * @throws SchemaMatchConflictException
     * @throws NoSchemaMatchesException
     * @return
     */
    public @CheckForNull String autodetectSchema(Element md, String defaultSchema) throws SchemaMatchConflictException, NoSchemaMatchesException {

        if(Log.isDebugEnabled(Geonet.DATA_MANAGER))
            Log.debug(Geonet.DATA_MANAGER, "Autodetect schema for metadata with :\n * root element:'" + md.getQualifiedName()
                    + "'\n * with namespace:'" + md.getNamespace()
                    + "\n * with additional namespaces:" + md.getAdditionalNamespaces().toString());
        String schema =  schemaMan.autodetectSchema(md, defaultSchema);
        if(Log.isDebugEnabled(Geonet.DATA_MANAGER))
            Log.debug(Geonet.DATA_MANAGER, "Schema detected was "+schema);
        return schema;
    }

    /**
     *
     * @param id
     * @param displayOrder
     * @throws Exception
     */
    public void updateDisplayOrder(final String id, final String displayOrder) throws Exception {
        _metadataRepository.update(Integer.valueOf(id), new Updater<Metadata>() {
            @Override
            public void apply(Metadata entity) {
                entity.getDataInfo().setDisplayOrder(Integer.parseInt(displayOrder));
            }
        });
    }

    /**
     *
     * @param srvContext
     * @param id
     * @throws Exception hmm
     */
    public void increasePopularity(ServiceContext srvContext, String id) throws Exception {
        // READONLYMODE
        GeonetContext gc = (GeonetContext) srvContext.getHandlerContext(Geonet.CONTEXT_NAME);
        if (!gc.isReadOnly()) {
            gc.getThreadPool().runTask(new IncreasePopularityTask(this, _applicationContext, Integer.valueOf(id)));
        } else {
            if (Log.isDebugEnabled(Geonet.DATA_MANAGER)) {
                Log.debug(Geonet.DATA_MANAGER, "GeoNetwork is operating in read-only mode. IncreasePopularity is skipped.");
            }
        }
    }

    /**
     * Rates a metadata.
     *
     * @param metadataId
     * @param ipAddress ipAddress IP address of the submitting client
     * @param rating range should be 1..5
     * @return
     * @throws Exception hmm
     */
    public int rateMetadata(final int metadataId, final String ipAddress, final int rating) throws Exception {
        MetadataRatingByIp ratingEntity = new MetadataRatingByIp();
        ratingEntity.setRating(rating);
        ratingEntity.setId(new MetadataRatingByIpId(metadataId, ipAddress));

        final MetadataRatingByIpRepository ratingByIpRepository = _applicationContext.getBean(MetadataRatingByIpRepository.class);
        ratingByIpRepository.save(ratingEntity);

        //
        // calculate new rating
        //
        final int newRating = ratingByIpRepository.averageRating(metadataId);

        if(Log.isDebugEnabled(Geonet.DATA_MANAGER))
            Log.debug(Geonet.DATA_MANAGER, "Setting rating for id:"+ metadataId +" --> rating is:"+newRating);


        _metadataRepository.update(metadataId, new Updater<Metadata>() {
            @Override
            public void apply(Metadata entity) {
                entity.getDataInfo().setRating(newRating);
            }
        });

        indexInThreadPoolIfPossible(Integer.toString(metadataId));

        return rating;
    }

    //--------------------------------------------------------------------------
    //---
    //--- Metadata Insert API
    //---
    //--------------------------------------------------------------------------

    /**
     * Creates a new metadata duplicating an existing template.
     *
     * @param context
     * @param templateId
     * @param groupOwner
     * @param source
     * @param owner
     * @param parentUuid
     * @param isTemplate TODO
     * @param fullRightsForGroup TODO
     * @return
     * @throws Exception
     */
    public String createMetadata(ServiceContext context, String templateId, String groupOwner,
                                 String source, int owner,
                                 String parentUuid, String isTemplate, boolean fullRightsForGroup) throws Exception {
        Metadata templateMetadata = _metadataRepository.findOne(templateId);
        if (templateMetadata == null) {
            throw new IllegalArgumentException("Template id not found : " + templateId);
        }

        String schema = templateMetadata.getDataInfo().getSchemaId();
        String data   = templateMetadata.getData();
        String uuid   = UUID.randomUUID().toString();
        Element xml = Xml.loadString(data, false);

        final Metadata newMetadata = new Metadata().setUuid(uuid);
        newMetadata.getDataInfo()
                .setChangeDate(new ISODate())
                .setCreateDate(new ISODate())
                .setSchemaId(schema)
                .setType(MetadataType.lookup(isTemplate.charAt(0)));
        newMetadata.getSourceInfo()
                .setGroupOwner(Integer.valueOf(groupOwner))
                .setOwner(owner)
                .setSourceId(source);

        Collection<MetadataCategory> copiedCategories = Collections2.transform(templateMetadata.getCategories(),
                new Function<MetadataCategory, MetadataCategory>() {
                    @Nullable
                    @Override
                    public MetadataCategory apply(@Nullable MetadataCategory input) {
                        MetadataCategory categeory = new MetadataCategory();
                        categeory.setName(input.getName());
                        return null;  //To change body of implemented methods use File | Settings | File Templates.
                    }
                });
        newMetadata.getCategories().addAll(copiedCategories);

        int finalId = insertMetadata(context, newMetadata, xml, false, true, true, UpdateDatestamp.yes,
                fullRightsForGroup).getId();

        return String.valueOf(finalId);
    }

    /**
     * Inserts a metadata into the database, optionally indexing it, and optionally applying automatic changes to it (update-fixed-info).
     *
     *
     * @param context the context describing the user and service
     * @param schema XSD this metadata conforms to
     * @param metadataXml the metadata to store
     * @param uuid unique id for this metadata
     * @param owner user who owns this metadata
     * @param groupOwner group this metadata belongs to
     * @param source id of the origin of this metadata (harvesting source, etc.)
     * @param isTemplate whether this metadata is a template
     * @param docType ?!
     * @param title title of this metadata
     * @param category category of this metadata
     * @param createDate date of creation
     * @param changeDate date of modification
     * @param ufo whether to apply automatic changes
     * @param index whether to index this metadata
     * @return id, as a string
     * @throws Exception hmm
     */
    public String insertMetadata(ServiceContext context, String schema, Element metadataXml, String uuid, int owner, String groupOwner, String source,
                                 String isTemplate, String docType, String title, String category, String createDate, String changeDate, boolean ufo, boolean index) throws Exception {

        boolean notifyChange = true;

        if (source == null) {
            source = settingMan.getSiteId();
        }

        if(StringUtils.isBlank(isTemplate)) {
            isTemplate = "n";
        }
        final Metadata newMetadata = new Metadata().setUuid(uuid);
        newMetadata.getDataInfo()
                .setChangeDate(new ISODate(changeDate))
                .setCreateDate(new ISODate(createDate))
                .setSchemaId(schema)
                .setDoctype(docType)
                .setTitle(title)
                .setType(MetadataType.lookup(isTemplate.charAt(0)));
        newMetadata.getSourceInfo()
                .setGroupOwner(Integer.valueOf(groupOwner))
                .setOwner(owner)
                .setSourceId(source);
        if (category != null) {
            MetadataCategory metadataCategory = _applicationContext.getBean(MetadataCategoryRepository.class).findOneByName(category);
            if (metadataCategory == null) {
                throw new IllegalArgumentException("No category found with name: "+category);
            }
            newMetadata.getCategories().add(metadataCategory);
        }

        boolean fullRightsForGroup = false;

        int finalId = insertMetadata(context, newMetadata, metadataXml, notifyChange, index, ufo, UpdateDatestamp.no,
                fullRightsForGroup).getId();

        return String.valueOf(finalId);
    }

    private Metadata insertMetadata(ServiceContext context, Metadata newMetadata, Element metadataXml, boolean notifyChange,
                                    boolean index, boolean updateFixedInfo, UpdateDatestamp updateDatestamp,
                                    boolean fullRightsForGroup) throws Exception {
        final String schema = newMetadata.getDataInfo().getSchemaId();

        //--- force namespace prefix for iso19139 metadata
        setNamespacePrefixUsingSchemas(schema, metadataXml);


        if (updateFixedInfo && newMetadata.getDataInfo().getType() == MetadataType.METADATA) {
            String parentUuid = null;
            metadataXml = updateFixedInfo(schema, Optional.<Integer>absent(), newMetadata.getUuid(), metadataXml, parentUuid, updateDatestamp, context);
        }

        //--- store metadata
        final Metadata savedMetadata = xmlSerializer.insert(newMetadata, metadataXml, context);

        final String stringId = String.valueOf(savedMetadata.getId());
        final String groupId = String.valueOf(newMetadata.getSourceInfo().getGroupOwner());
        copyDefaultPrivForGroup(context, stringId, groupId, fullRightsForGroup);

        if (index) {
            indexInThreadPoolIfPossible(stringId);
        }

        if (notifyChange) {
            // Notifies the metadata change to metatada notifier service
            notifyMetadataChange(metadataXml, stringId);
        }
        return null;  //To change body of created methods use File | Settings | File Templates.
    }

    //--------------------------------------------------------------------------
    //---
    //--- Metadata Get API
    //---
    //--------------------------------------------------------------------------

    /**
     * Retrieves a metadata (in xml) given its id with no geonet:info.
     * @param srvContext
     * @param id
     * @return
     * @throws Exception
     */
    public Element getMetadataNoInfo(ServiceContext srvContext, String id) throws Exception {
        Element md = getMetadata(srvContext, id, false, false, false);
        md.removeChild(Edit.RootChild.INFO, Edit.NAMESPACE);
        return md;
    }

    /**
     * Retrieves a metadata (in xml) given its id. Use this method when you must retrieve a metadata in the same
     * transaction.
     * @param id
     * @return
     * @throws Exception
     */
    public Element getMetadata(String id) throws Exception {
        Element md = xmlSerializer.selectNoXLinkResolver(id, false);
        if (md == null) return null;
        md.detach();
        return md;
    }

    /**
     * Retrieves a metadata (in xml) given its id; adds editing information if requested and validation errors if
     * requested.
     *
     * @param srvContext
     * @param id
     * @param forEditing        Add extra element to build metadocument {@link EditLib#expandElements(String, Element)}
     * @param withEditorValidationErrors
     * @param keepXlinkAttributes When XLinks are resolved in non edit mode, do not remove XLink attributes.
     * @return
     * @throws Exception
     */
    public Element getMetadata(ServiceContext srvContext, String id, boolean forEditing, boolean withEditorValidationErrors, boolean keepXlinkAttributes) throws Exception {
<<<<<<< HEAD
=======
        Dbms dbms = (Dbms) srvContext.getResourceManager().open(Geonet.Res.MAIN_DB);

        return getMetadata(srvContext, dbms, id, forEditing, withEditorValidationErrors, keepXlinkAttributes);
    }

    /**
     * Retrieves a metadata (in xml) given its id; adds editing information if requested and validation errors if
     * requested.
     *
     * @param srvContext
     * @param dbms
     * @param id
     * @param forEditing        Add extra element to build metadocument {@link EditLib#expandElements(String, Element)}
     * @param withEditorValidationErrors
     * @param keepXlinkAttributes When XLinks are resolved in non edit mode, do not remove XLink attributes.
     * @return
     * @throws Exception
     */
    public Element getMetadata(ServiceContext srvContext, Dbms dbms, String id, boolean forEditing, boolean withEditorValidationErrors, boolean keepXlinkAttributes) throws Exception {
>>>>>>> 9431a586
        boolean doXLinks = xmlSerializer.resolveXLinks();
        Element metadataXml = xmlSerializer.selectNoXLinkResolver(id, false);
        if (metadataXml == null) return null;

        String version = null;

        if (forEditing) { // copy in xlink'd fragments but leave xlink atts to editor
            if (doXLinks) Processor.processXLink(metadataXml, srvContext);
            String schema = getMetadataSchema(id);

            if (withEditorValidationErrors) {
                version = doValidate(srvContext.getUserSession(), schema, id, metadataXml, srvContext.getLanguage(), forEditing).two();
            } else {
                editLib.expandElements(schema, metadataXml);
                version = editLib.getVersionForEditing(schema, id, metadataXml);
            }
        } else {
            if (doXLinks) {
                if (keepXlinkAttributes) {
                    Processor.processXLink(metadataXml, srvContext);
                } else {
                    Processor.detachXLink(metadataXml);
                }
            }
        }

        metadataXml.addNamespaceDeclaration(Edit.NAMESPACE);
        Element info = buildInfoElem(srvContext, id, version);
        metadataXml.addContent(info);

        metadataXml.detach();
        return metadataXml;
    }

    /**
     * Retrieves a metadata element given it's ref.
     *
     * @param md
     * @param ref
     * @return
     */
    public Element getElementByRef(Element md, String ref) {
        return editLib.findElement(md, ref);
    }

    /**
     * Returns true if the metadata exists in the database.
     * @param id
     * @return
     * @throws Exception
     */
    public boolean existsMetadata(int id) throws Exception {
        return _metadataRepository.exists(id);
    }

    /**
     * Returns true if the metadata uuid exists in the database.
     * @param uuid
     * @return
     * @throws Exception
     */
    public boolean existsMetadataUuid(String uuid) throws Exception {
        return !_metadataRepository.findAllIdsBy(hasMetadataUuid(uuid)).isEmpty();
    }

    /**
     * Returns all the keywords in the system.
     *
     * @return
     * @throws Exception
     */
    public Element getKeywords() throws Exception {
        Collection<String> keywords = searchMan.getTerms("keyword");
        Element el = new Element("keywords");

        for (Object keyword : keywords) {
            el.addContent(new Element("keyword").setText((String) keyword));
        }
        return el;
    }

    //--------------------------------------------------------------------------
    //---
    //--- Metadata Update API
    //---
    //--------------------------------------------------------------------------

    /**
     *  For update of owner info.
     *
     * @param id
     * @param owner
     * @param groupOwner
     * @throws Exception
     */
    public synchronized void updateMetadataOwner(final int id, final String owner, final String groupOwner) throws Exception {
        _metadataRepository.update(id, new Updater<Metadata>() {
            @Override
            public void apply(@Nonnull Metadata entity) {
                entity.getSourceInfo().setGroupOwner(Integer.valueOf(groupOwner));
                entity.getSourceInfo().setOwner(Integer.valueOf(owner));
            }
        });
    }

    /**
     * Updates a metadata record. Deletes validation report currently in session (if any). If user asks for validation
     * the validation report will be (re-)created then.
     *
     * @param context
     * @param metadataId
     * @param validate
     * @param lang
     * @param changeDate
     * @param updateDateStamp
     *
     * @return metadata if the that was updated
     * @throws Exception
     */
    public synchronized Metadata updateMetadata(final ServiceContext context, final String metadataId, final Element md,
                                               final boolean validate, final boolean ufo, final boolean index, final String lang,
                                               final String changeDate, final boolean updateDateStamp) throws Exception {
        Element metadataXml = md;

        // when invoked from harvesters, session is null?
        UserSession session = context.getUserSession();
        if(session != null) {
            session.removeProperty(Geonet.Session.VALIDATION_REPORT + metadataId);
        }
        String schema = getMetadataSchema(metadataId);
        if(ufo) {
            String parentUuid = null;
            Integer intId = Integer.valueOf(metadataId);
            metadataXml = updateFixedInfo(schema, Optional.of(intId), null, metadataXml, parentUuid, (updateDateStamp ? UpdateDatestamp.yes : UpdateDatestamp.no), context);
        }

        String uuid = null;
<<<<<<< HEAD
        if (schemaMan.getSchema(schema).isReadwriteUUID()) {
            uuid = extractUUID(schema, metadataXml);
=======
        if (schemaMan.getSchema(schema).isReadwriteUUID()
                && !getMetadataTemplate(dbms, id).equals("s")) {
            uuid = extractUUID(schema, md);
>>>>>>> 9431a586
        }

        //--- write metadata to dbms
        xmlSerializer.update(metadataId, metadataXml, changeDate, updateDateStamp, uuid, context);

        // Notifies the metadata change to metatada notifier service
        final Metadata metadata = _metadataRepository.findOne(metadataId);
        if (metadata.getDataInfo().getType() == MetadataType.METADATA) {
            // Notifies the metadata change to metatada notifier service
            notifyMetadataChange(metadataXml, metadataId);
        }

        try {
            //--- do the validation last - it throws exceptions
            if (session != null && validate) {
                doValidate(session, schema,metadataId,metadataXml,lang, false);
            }
        } finally {
            if(index) {
                //--- update search criteria
                indexMetadata(metadataId);
            }
        }
        return metadata;
    }

    /**
     * Validates an xml document, using autodetectschema to determine how.
     *
     * @param xml
     * @return true if metadata is valid
     */
    public boolean validate(Element xml) {
        try {
            String schema = autodetectSchema(xml);
            validate(schema, xml);
            return true;
        }
        // XSD validation error(s)
        catch (Exception x) {
            // do not print stacktrace as this is 'normal' program flow
            if(Log.isDebugEnabled(Geonet.DATA_MANAGER))
                Log.debug(Geonet.DATA_MANAGER, "invalid metadata: " + x.getMessage());
            return false;
        }
    }

    /**
     * Used by harvesters that need to validate metadata.
     *
     * @param schema name of the schema to validate against
     * @param metadataId metadata id - used to record validation status
     * @param doc metadata document as JDOM Document not JDOM Element
     * @param lang Language from context
     * @return
     */
    public boolean doValidate(String schema, String metadataId, Document doc, String lang) {
        HashMap <String, Integer[]> valTypeAndStatus = new HashMap<String, Integer[]>();
        boolean valid = true;

        if (doc.getDocType() != null) {
            if(Log.isDebugEnabled(Geonet.DATA_MANAGER))
                Log.debug(Geonet.DATA_MANAGER, "Validating against dtd " + doc.getDocType());

            // if document has a doctype then validate using that (assuming that the
            // dtd is either mapped locally or will be cached after first validate)
            try {
                Xml.validate(doc);
                Integer[] results = {1, 0, 0};
                valTypeAndStatus.put("dtd", results);
                if(Log.isDebugEnabled(Geonet.DATA_MANAGER))
                    Log.debug(Geonet.DATA_MANAGER, "Valid.");
            } catch (Exception e) {
                e.printStackTrace();
                Integer[] results = {0, 0, 0};
                valTypeAndStatus.put("dtd", results);
                if(Log.isDebugEnabled(Geonet.DATA_MANAGER))
                    Log.debug(Geonet.DATA_MANAGER, "Invalid.");
                valid = false;
            }
        } else {
            if(Log.isDebugEnabled(Geonet.DATA_MANAGER))
                Log.debug(Geonet.DATA_MANAGER, "Validating against XSD " + schema);
            // do XSD validation
            Element md = doc.getRootElement();
            Element xsdErrors = getXSDXmlReport(schema,md);
            if (xsdErrors != null && xsdErrors.getContent().size() > 0) {
                Integer[] results = {0, 0, 0};
                valTypeAndStatus.put("xsd", results);
                if(Log.isDebugEnabled(Geonet.DATA_MANAGER))
                    Log.debug(Geonet.DATA_MANAGER, "Invalid.");
                valid = false;
            } else {
                Integer[] results = {1, 0, 0};
                valTypeAndStatus.put("xsd", results);
                if(Log.isDebugEnabled(Geonet.DATA_MANAGER))
                    Log.debug(Geonet.DATA_MANAGER, "Valid.");
            }
            // then do schematron validation
            Element schematronError = null;
            try {
                editLib.enumerateTree(md);
                schematronError = getSchemaTronXmlReport(schema, md, lang, valTypeAndStatus);
                editLib.removeEditingInfo(md);
            } catch (Exception e) {
                e.printStackTrace();
                Log.error(Geonet.DATA_MANAGER, "Could not run schematron validation on metadata "+metadataId+": "+e.getMessage());
                valid = false;
            }
            if (schematronError != null && schematronError.getContent().size() > 0) {
                valid = false;
            }
        }

        // now save the validation status
        try {
            saveValidationStatus(metadataId, valTypeAndStatus, new ISODate().toString());
        } catch (Exception e) {
            e.printStackTrace();
            Log.error(Geonet.DATA_MANAGER, "Could not save validation status on metadata "+metadataId+": "+e.getMessage());
        }

        return valid;
    }

    /**
     * Used by the validate embedded service. The validation report is stored in the session.
     *
     * @param session
     * @param schema
     * @param id
     * @param md
     * @param lang
     * @param forEditing TODO
     * @return
     * @throws Exception
     */
    public Pair <Element, String> doValidate(UserSession session, String schema, String id, Element md, String lang, boolean forEditing) throws Exception {
        String version = null;
        if(Log.isDebugEnabled(Geonet.DATA_MANAGER))
            Log.debug(Geonet.DATA_MANAGER, "Creating validation report for record #" + id + " [schema: " + schema + "].");

        Element sessionReport = (Element)session.getProperty(Geonet.Session.VALIDATION_REPORT + id);
        if (sessionReport != null && !forEditing) {
            if(Log.isDebugEnabled(Geonet.DATA_MANAGER))
                Log.debug(Geonet.DATA_MANAGER, "  Validation report available in session.");
            sessionReport.detach();
            return Pair.read(sessionReport, version);
        }

        Map <String, Integer[]> valTypeAndStatus = new HashMap<String, Integer[]>();
        Element errorReport = new Element ("report", Edit.NAMESPACE);
        errorReport.setAttribute("id", id, Edit.NAMESPACE);

        //-- get an XSD validation report and add results to the metadata
        //-- as geonet:xsderror attributes on the affected elements
        Element xsdErrors = getXSDXmlReport(schema,md);
        if (xsdErrors != null && xsdErrors.getContent().size() > 0) {
            errorReport.addContent(xsdErrors);
            Integer[] results = {0, 0, 0};
            valTypeAndStatus.put("xsd", results);
            if (Log.isDebugEnabled(Geonet.DATA_MANAGER))
                Log.debug(Geonet.DATA_MANAGER, "  - XSD error: " + Xml.getString(xsdErrors));
        } else {
            Integer[] results = {1, 0, 0};
            valTypeAndStatus.put("xsd", results);
        }

        // ...then schematrons
        Element schematronError;

        // edit mode
        if (forEditing) {
            if(Log.isDebugEnabled(Geonet.DATA_MANAGER))
                Log.debug(Geonet.DATA_MANAGER, "  - Schematron in editing mode.");
            //-- now expand the elements and add the geonet: elements
            editLib.expandElements(schema, md);
            version = editLib.getVersionForEditing(schema, id, md);

            //-- get a schematron error report if no xsd errors and add results
            //-- to the metadata as a geonet:schematronerrors element with
            //-- links to the ref id of the affected element
            schematronError = getSchemaTronXmlReport(schema, md, lang, valTypeAndStatus);
            if (schematronError != null) {
                md.addContent((Element)schematronError.clone());
                if (Log.isDebugEnabled(Geonet.DATA_MANAGER))
                    Log.debug(Geonet.DATA_MANAGER, "  - Schematron error: " + Xml.getString(schematronError));
            }
        } else {
            // enumerate the metadata xml so that we can report any problems found
            // by the schematron_xml script to the geonetwork editor
            editLib.enumerateTree(md);

            // get an xml version of the schematron errors and return for error display
            schematronError = getSchemaTronXmlReport(schema, md, lang, valTypeAndStatus);

            // remove editing info added by enumerateTree
            editLib.removeEditingInfo(md);
        }

        if (schematronError != null && schematronError.getContent().size() > 0) {
            Element schematron = new Element("schematronerrors", Edit.NAMESPACE);
            Element idElem = new Element("id", Edit.NAMESPACE);
            idElem.setText(id);
            schematron.addContent(idElem);
            errorReport.addContent(schematronError);
            //throw new SchematronValidationErrorEx("Schematron errors detected - see schemaTron report for "+id+" in htmlCache for more details",schematron);
        }

        // Save report in session (invalidate by next update) and db
        session.setProperty(Geonet.Session.VALIDATION_REPORT + id, errorReport);
        saveValidationStatus(id, valTypeAndStatus, new ISODate().toString());

        return Pair.read(errorReport, version);
    }

    /**
     * Saves validation status information into the database for the current record.
     *
     * @param id   the metadata record internal identifier
     * @param valTypeAndStatus  the validation type could be xsd or schematron rules set identifier
     * @param date the validation date time
     */
    private void saveValidationStatus (String id, Map<String, Integer[]> valTypeAndStatus, String date) throws Exception {
        clearValidationStatus(id);

        final MetadataValidationRepository validationRepository = _applicationContext.getBean(MetadataValidationRepository.class);

        for (Map.Entry<String, Integer[]> entry : valTypeAndStatus.entrySet()) {
            String type = entry.getKey();
            Integer[] results = entry.getValue();

            MetadataValidation metadataValidation = new MetadataValidation()
                .setStatus(MetadataValidationStatus.values()[results[0]])
                .setTested(results[1])
                .setFailed(results[2])
                .setValidationDate(new ISODate(date));
            MetadataValidationId validationId = new MetadataValidationId(Integer.valueOf(id), type);
            metadataValidation.setId(validationId);
            validationRepository.save(metadataValidation);
        }
    }

    /**
     * Removes validation status information for a metadata record.
     *
     * @param id   the metadata record internal identifier
     */
    private void clearValidationStatus (String id) throws Exception {
        final MetadataValidationRepository validationRepository = _applicationContext.getBean(MetadataValidationRepository.class);

        validationRepository.deleteAllById_MetadataId(Integer.valueOf(id));
    }

    //--------------------------------------------------------------------------
    //---
    //--- Metadata Delete API
    //---
    //--------------------------------------------------------------------------

    /**
     * TODO Javadoc.
     *
     * @param context
     * @param id
     * @throws Exception
     */
    private void deleteMetadataFromDB(ServiceContext context, String id) throws Exception {
        //--- remove operations
        deleteMetadataOper(context, id, false);

        int intId = Integer.valueOf(id);
        _applicationContext.getBean(MetadataRatingByIpRepository.class).deleteAllById_MetadataId(intId);
        _applicationContext.getBean(MetadataValidationRepository.class).deleteAllById_MetadataId(intId);
        _applicationContext.getBean(MetadataStatusRepository.class).deleteAllById_MetadataId(intId);

        //--- remove metadata
        xmlSerializer.delete(id, context);
    }

    /**
     * Removes a metadata.
     *
     * @param context
     * @param metadataId
     * @throws Exception
     */
    public synchronized void deleteMetadata(ServiceContext context, String metadataId) throws Exception {
        String uuid = getMetadataUuid(metadataId);
        boolean isMetadata = _metadataRepository.findOne(metadataId).getDataInfo().getType() == MetadataType.METADATA;

        deleteMetadataFromDB(context, metadataId);

        // Notifies the metadata change to metatada notifier service
        if (isMetadata) {
            GeonetContext gc = (GeonetContext) servContext.getHandlerContext(Geonet.CONTEXT_NAME);
            gc.getBean(MetadataNotifierManager.class).deleteMetadata(metadataId, uuid, gc);
        }

        //--- update search criteria
        searchMan.delete("_id", metadataId + "");
    }

    /**
     *
     * @param context
     * @param metadataId
     * @throws Exception
     */
    public synchronized void deleteMetadataGroup(ServiceContext context, String metadataId) throws Exception {
        deleteMetadataFromDB(context, metadataId);
        //--- update search criteria
        searchMan.deleteGroup("_id", metadataId + "");
    }

    /**
     * Removes all operations stored for a metadata.
     * @param metadataId
     * @param skipAllIntranet
     * @throws Exception
     */
    public void deleteMetadataOper(ServiceContext context, String metadataId, boolean skipAllIntranet) throws Exception {
        OperationAllowedRepository operationAllowedRepository = context.getBean(OperationAllowedRepository.class);
        
        if (skipAllIntranet) {
            operationAllowedRepository.deleteAllByMetadataIdExceptGroupId(Integer.valueOf(metadataId), ReservedGroup.intranet.getId());
        } else {
            operationAllowedRepository.deleteAllByIdAttribute(OperationAllowedId_.metadataId, Integer.valueOf(metadataId));
        }
    }

    //--------------------------------------------------------------------------
    //---
    //--- Metadata thumbnail API
    //---
    //--------------------------------------------------------------------------

    /**
     *
     * @param metadataId
     * @return
     * @throws Exception
     */
    public Element getThumbnails(String metadataId) throws Exception {
        Element md = xmlSerializer.select(metadataId);

        if (md == null)
            return null;

        md.detach();

        String schema = getMetadataSchema(metadataId);

        //--- do an XSL  transformation
        String styleSheet = getSchemaDir(schema) + Geonet.File.EXTRACT_THUMBNAILS;

        Element result = Xml.transform(md, styleSheet);
        result.addContent(new Element("id").setText(metadataId));

        return result;
    }

    /**
     *
     * @param context
     * @param id
     * @param small
     * @param file
     * @throws Exception
     */
    public void setThumbnail(ServiceContext context, String id, boolean small, String file, boolean indexAfterChange) throws Exception {
        int    pos = file.lastIndexOf('.');
        String ext = (pos == -1) ? "???" : file.substring(pos +1);

        Element env = new Element("env");
        env.addContent(new Element("file").setText(file));
        env.addContent(new Element("ext").setText(ext));

        String host    = settingMan.getValue(Geonet.Settings.SERVER_HOST);
        String port    = settingMan.getValue(Geonet.Settings.SERVER_PORT);
        String baseUrl = context.getBaseUrl();

        env.addContent(new Element("host").setText(host));
        env.addContent(new Element("port").setText(port));
        env.addContent(new Element("baseUrl").setText(baseUrl));

        manageThumbnail(context, id, small, env, Geonet.File.SET_THUMBNAIL, indexAfterChange);
    }

    /**
     *
     * @param context
     * @param id
     * @param small
     * @throws Exception
     */
    public void unsetThumbnail(ServiceContext context, String id, boolean small, boolean indexAfterChange) throws Exception {
        Element env = new Element("env");

        manageThumbnail(context, id, small, env, Geonet.File.UNSET_THUMBNAIL, indexAfterChange);
    }

    /**
     *
     * @param context
     * @param id
     * @param small
     * @param env
     * @param styleSheet
     * @param indexAfterChange
     * @throws Exception
     */
    private void manageThumbnail(ServiceContext context, String id, boolean small, Element env,
                                 String styleSheet, boolean indexAfterChange) throws Exception {
        boolean forEditing = false, withValidationErrors = false, keepXlinkAttributes = true;
        Element md = getMetadata(context, dbms, id, forEditing, withValidationErrors, keepXlinkAttributes);

        if (md == null)
            return;

        md.detach();

        String schema = getMetadataSchema(id);

        //--- setup environment
        String type = small ? "thumbnail" : "large_thumbnail";
        env.addContent(new Element("type").setText(type));
        transformMd(context, id, md, env, schema, styleSheet, indexAfterChange);
    }

    /**
     *
     * @param context
     * @param metadataId
     * @param md
     * @param env
     * @param schema
     * @param styleSheet
     * @param indexAfterChange
     * @throws Exception
     */
    private void transformMd(ServiceContext context, String metadataId, Element md, Element env, String schema, String styleSheet, boolean indexAfterChange) throws Exception {

        if(env.getChild("host")==null){
            String host    = settingMan.getValue(Geonet.Settings.SERVER_HOST);
            String port    = settingMan.getValue(Geonet.Settings.SERVER_PORT);

            env.addContent(new Element("host").setText(host));
            env.addContent(new Element("port").setText(port));
        }

        //--- setup root element
        Element root = new Element("root");
        root.addContent(md);
        root.addContent(env);

        //--- do an XSL  transformation
        styleSheet = getSchemaDir(schema) + styleSheet;

        md = Xml.transform(root, styleSheet);
        String changeDate = null;
        String uuid = null;
        if (schemaMan.getSchema(schema).isReadwriteUUID()) {
            uuid = extractUUID(schema, md);
        }

        xmlSerializer.update(metadataId, md, changeDate, true, uuid, context);

        if (indexAfterChange) {
            // Notifies the metadata change to metatada notifier service
            notifyMetadataChange(md, metadataId);

            //--- update search criteria
            indexInThreadPoolIfPossible(metadataId);
        }
    }

    /**
     *
     * @param context
     * @param id
     * @param licenseurl
     * @param imageurl
     * @param jurisdiction
     * @param licensename
     * @param type
     * @throws Exception
     */
    public void setDataCommons(ServiceContext context, String id, String licenseurl, String imageurl, String jurisdiction, String licensename, String type) throws Exception {
        Element env = prepareCommonsEnv(licenseurl, imageurl, jurisdiction, licensename, type);
        manageCommons(context,id,env,Geonet.File.SET_DATACOMMONS);
    }

    private Element prepareCommonsEnv(String licenseurl, String imageurl, String jurisdiction, String licensename, String type) {
        Element env = new Element("env");
        env.addContent(new Element("imageurl").setText(imageurl));
        env.addContent(new Element("licenseurl").setText(licenseurl));
        env.addContent(new Element("jurisdiction").setText(jurisdiction));
        env.addContent(new Element("licensename").setText(licensename));
        env.addContent(new Element("type").setText(type));
        return env;
    }

    /**
     *
     * @param context
     * @param id
     * @param licenseurl
     * @param imageurl
     * @param jurisdiction
     * @param licensename
     * @param type
     * @throws Exception
     */
    public void setCreativeCommons(ServiceContext context, String id, String licenseurl, String imageurl, String jurisdiction, String licensename, String type) throws Exception {
        Element env = prepareCommonsEnv(licenseurl, imageurl, jurisdiction, licensename, type);
        manageCommons(context, id, env, Geonet.File.SET_CREATIVECOMMONS);
    }

    /**
     *
     * @param context
     * @param id
     * @param env
     * @param styleSheet
     * @throws Exception
     */
    private void manageCommons(ServiceContext context, String id, Element env, String styleSheet) throws Exception {
        Lib.resource.checkEditPrivilege(context, id);
        Element md = xmlSerializer.select(id);

        if (md == null) return;

        md.detach();

        String schema = getMetadataSchema(id);
        transformMd(context, id, md, env, schema, styleSheet, true);
    }

    //--------------------------------------------------------------------------
    //---
    //--- Privileges API
    //---
    //--------------------------------------------------------------------------
    
    /**
     *  Adds a permission to a group. Metadata is not reindexed.
     *
     * @param context
     * @param mdId
     * @param grpId
     * @throws Exception
     */
    public void setOperation(ServiceContext context, String mdId, String grpId, ReservedOperation op) throws Exception {
        setOperation(context,Integer.valueOf(mdId),Integer.valueOf(grpId), op.getId());
    }

    /**
     *  Adds a permission to a group. Metadata is not reindexed.
     *
     * @param context
     * @param mdId
     * @param grpId
     * @param opId
     * @throws Exception
     */
    public void setOperation(ServiceContext context, String mdId, String grpId, String opId) throws Exception {
        setOperation(context, Integer.valueOf(mdId), Integer.valueOf(grpId), Integer.valueOf(opId));
    }

    /**
     * Set metadata privileges.
     *
     * Administrator can set operation for any groups.
     *
     * For reserved group (ie. Internet, Intranet & Guest), user MUST be reviewer of one group.
     * For other group, if "Only set privileges to user's groups" is set in catalog configuration
     * user MUST be a member of the group.
     *
     * @param context
     * @param mdId The metadata identifier
     * @param grpId The group identifier
     * @param opId The operation identifier
     *
     * @throws Exception
     */
    public void setOperation(ServiceContext context, int mdId, int grpId, int opId) throws Exception {
        OperationAllowedRepository opAllowedRepo = _applicationContext.getBean(OperationAllowedRepository.class);
        Optional<OperationAllowed> opAllowed = getOperationAllowedToAdd(context, mdId, grpId, opId);

        // Set operation
        if (opAllowed.isPresent()) {
            opAllowedRepo.save(opAllowed.get());
            if (svnManager != null) {
                svnManager.setHistory(mdId + "", context);
            }
        }
    }

    /**
     * Check that the operation has not been added and if not that it can be added.
     * <ul>
     *     <li>
     *         If the operation can be added then an non-empty optional is return.
 *         </li>
     *     <li>
     *         If it has already been added the return empty optional
     *     </li>
     *     <li>
     *         If it is not permitted to be added throw exception.
     *     </li>
     * </ul>
     *
     * @param context
     * @param mdId
     * @param grpId
     * @param opId
     * @return
     */
    public Optional<OperationAllowed> getOperationAllowedToAdd(final ServiceContext context, final int mdId, final int grpId, final int opId) {
        OperationAllowedRepository opAllowedRepo = _applicationContext.getBean(OperationAllowedRepository.class);
        UserGroupRepository userGroupRepo = _applicationContext.getBean(UserGroupRepository.class);
        final OperationAllowed operationAllowed = opAllowedRepo
                .findOneById_GroupIdAndId_MetadataIdAndId_OperationId(grpId, mdId, opId);

        if (operationAllowed == null) {
            // Check user privileges
            // Session may not be defined when a harvester is running
            if (context.getUserSession() != null) {
                Profile userProfile = context.getUserSession().getProfile();
                if (!(userProfile == Profile.Administrator || userProfile == Profile.UserAdmin)) {
                    int userId = Integer.parseInt(context.getUserSession().getUserId());
                    // Reserved groups
                    if (ReservedGroup.isReserved(grpId)) {

                        Specification<UserGroup> hasUserIdAndProfile = Specifications.where(UserGroupSpecs.hasProfile(Profile.Reviewer))
                                .and(UserGroupSpecs.hasUserId(userId));
                        List<Integer> groupIds = userGroupRepo.findGroupIds(hasUserIdAndProfile);

                        if (groupIds.isEmpty()) {
                            throw new ServiceNotAllowedEx("User can't set operation for group " + grpId + " because the user in not a "
                                                          + "Reviewer of any group.");
                        }
                    } else {
                        String userGroupsOnly = settingMan.getValue("system/metadataprivs/usergrouponly");
                        if (userGroupsOnly.equals("true")) {
                            // If user is member of the group, user can set operation

                            if (userGroupRepo.exists(new UserGroupId().setGroupId(grpId).setUserId(userId))) {
                                throw new ServiceNotAllowedEx("User can't set operation for group " + grpId + " because the user in not"
                                                              + " member of this group.");
                            }
                        }
                    }
                }
            }
        }

        if (operationAllowed == null) {
            return Optional.of(new OperationAllowed(new OperationAllowedId().setGroupId(grpId).setMetadataId(mdId).setOperationId(opId)));
        } else {
            return Optional.absent();
        }
    }

    /**
     *
     * @param context
     * @param mdId
     * @param grpId
     * @param opId
     * @throws Exception
     */
    public void unsetOperation(ServiceContext context, String mdId, String grpId, ReservedOperation opId) throws Exception {
        unsetOperation(context,Integer.valueOf(mdId),Integer.valueOf(grpId),opId.getId());
    }

    /**
     *
     * @param context
     * @param mdId
     * @param grpId
     * @param opId
     * @throws Exception
     */
    public void unsetOperation(ServiceContext context, String mdId, String grpId, String opId) throws Exception {
        unsetOperation(context,Integer.valueOf(mdId),Integer.valueOf(grpId),Integer.valueOf(opId));
    }

    /**
     *
     * @param context
     * @param mdId metadata id
     * @param groupId group id
     * @param operId operation id
     * @throws Exception hmm
     */
    public void unsetOperation(ServiceContext context, int mdId, int groupId, int operId) throws Exception {
        OperationAllowedId id = new OperationAllowedId().setGroupId(groupId).setMetadataId(mdId).setOperationId(operId);
        context.getBean(OperationAllowedRepository.class).delete(id);
        if (svnManager != null) {
            svnManager.setHistory(mdId+"", context);
        }
    }

    /**
     * Sets VIEW and NOTIFY privileges for a metadata to a group.
     *
     * @param context service context
     * @param id metadata id
     * @param groupId group id
     * @param fullRightsForGroup TODO
     * @throws Exception hmmm
     */
    public void copyDefaultPrivForGroup(ServiceContext context, String id, String groupId, boolean fullRightsForGroup) throws Exception {
        if(StringUtils.isBlank(groupId)) {
            Log.info(Geonet.DATA_MANAGER, "Attempt to set default privileges for metadata " + id + " to an empty groupid");
            return;
        }
        //--- store access operations for group

        setOperation(context, id, groupId, ReservedOperation.view);
        setOperation(context, id, groupId, ReservedOperation.notify);
        //
        // Restrictive: new and inserted records should not be editable,
        // their resources can't be downloaded and any interactive maps can't be
        // displayed by users in the same group
        if(fullRightsForGroup) {
            setOperation(context, id, groupId, ReservedOperation.editing);
            setOperation(context, id, groupId, ReservedOperation.download);
            setOperation(context, id, groupId, ReservedOperation.dynamic);
        }
        // Ultimately this should be configurable elsewhere
    }

    //--------------------------------------------------------------------------
    //---
    //--- Check User Id to avoid foreign key problems
    //---
    //--------------------------------------------------------------------------

    public boolean isUserMetadataOwner(int userId) throws Exception {
        return _metadataRepository.count(MetadataSpecs.isOwnedByUser(userId)) > 0;
    }

    public boolean isUserMetadataStatus(int userId) throws Exception {
        MetadataStatusRepository statusRepository = _applicationContext.getBean(MetadataStatusRepository.class);

        return statusRepository.count(MetadataStatusSpecs.hasUserId(userId)) > 0;
    }

    public boolean existsUser(ServiceContext context, int id) throws Exception {
        return context.getBean(UserRepository.class).count(Specifications.where(UserSpecs.hasUserId(id))) > 0;
    }

    //--------------------------------------------------------------------------
    //---
    //--- Status API
    //---
    //--------------------------------------------------------------------------


    /**
     * Return all status records for the metadata id - current status is the
     * first child due to sort by DESC on changeDate
     *
     * @param metadataId
     * @return
     * @throws Exception
     *
     */
    public MetadataStatus getStatus(int metadataId) throws Exception {
        String sortField = MetadataStatus_.id + "." + MetadataStatusId_.changeDate.getName();
        final MetadataStatusRepository statusRepository = _applicationContext.getBean(MetadataStatusRepository.class);
        List<MetadataStatus> status = statusRepository.findAllById_MetadataId(metadataId, new Sort(Sort.Direction.DESC, sortField));
        if (status.isEmpty()) {
            return null;
        } else {
            return status.get(0);
        }
    }

    /**
     * Return status of metadata id.
     *
     * @param metadataId
     * @return
     * @throws Exception
     *
     */
    public String getCurrentStatus(int metadataId) throws Exception {
        MetadataStatus status = getStatus(metadataId);
        if (status == null) {
            return Params.Status.UNKNOWN;
        }

        return String.valueOf(status.getId().getStatusId());
    }

    /**
     * Set status of metadata id and reindex metadata id afterwards.
     *
     *
     * @param context
     * @param id
     * @param status
     * @param changeDate
     * @param changeMessage
     * @throws Exception
     *
     * @return the saved status entity object
     */
    public MetadataStatus setStatus(ServiceContext context, int id, int status, String changeDate, String changeMessage) throws Exception {
        MetadataStatus statusObject = setStatusExt(context, id, status, changeDate, changeMessage);
        indexMetadata(Integer.toString(id));
        return statusObject;
    }

    /**
     * Set status of metadata id and do not reindex metadata id afterwards.
     *
     *
     * @param context
     * @param id
     * @param status
     * @param changeDate
     * @param changeMessage
     * @throws Exception
     *
     * @return the saved status entity object
     */
    public MetadataStatus setStatusExt(ServiceContext context, int id, int status, String changeDate, String changeMessage) throws Exception {
        final StatusValueRepository statusValueRepository = _applicationContext.getBean(StatusValueRepository.class);

        MetadataStatus metatatStatus = new MetadataStatus();
        metatatStatus.setChangeMessage(changeMessage);
        metatatStatus.setStatusValue(statusValueRepository.findOne(status));
        int userId = context.getUserSession().getUserIdAsInt();
        MetadataStatusId mdStatusId = new MetadataStatusId()
                .setStatusId(status)
                .setMetadataId(id)
                .setUserId(userId);

        metatatStatus.setId(mdStatusId);

        return _applicationContext.getBean(MetadataStatusRepository.class).save(metatatStatus);
    }

    //--------------------------------------------------------------------------
    //---
    //--- Categories API
    //---
    //--------------------------------------------------------------------------

    /**
     * Adds a category to a metadata. Metadata is not reindexed.
     *
     * @param mdId
     * @param categId
     * @throws Exception
     */
    public void setCategory(ServiceContext context, String mdId, String categId) throws Exception {
        final MetadataCategoryRepository categoryRepository = _applicationContext.getBean(MetadataCategoryRepository.class);

        final MetadataCategory newCategory = categoryRepository.findOne(Integer.valueOf(categId));
        final boolean[] changed = new boolean[1];
        _metadataRepository.update(Integer.valueOf(mdId), new Updater<Metadata>() {
            @Override
            public void apply(@Nonnull Metadata entity) {
                changed[0] = !entity.getCategories().contains(newCategory);
                entity.getCategories().add(newCategory);
            }
        });

        if (changed[0]) {
            if (svnManager != null) {
                svnManager.setHistory(mdId, context);
            }
        }
    }

    /**
     *
     * @param mdId
     * @param categId
     * @return
     * @throws Exception
     */
    public boolean isCategorySet(final String mdId, final int categId) throws Exception {
        Set<MetadataCategory> categories = _metadataRepository.findOne(mdId).getCategories();
        for (MetadataCategory category : categories) {
            if (category.getId() == categId) {
                return true;
            }
        }
        return false;
    }

    /**
     *
     * @param mdId
     * @param categId
     * @throws Exception
     */
    public void unsetCategory(final ServiceContext context, final String mdId, final int categId) throws Exception {
        Metadata metadata = _metadataRepository.findOne(mdId);

        if (metadata == null) {
            return;
        }
        boolean changed = false;
        for (MetadataCategory category : metadata.getCategories()) {
            if (category.getId() == categId) {
                changed = true;
                metadata.getCategories().remove(category);
                break;
            }
        }

        if (changed) {
            _metadataRepository.save(metadata);
            if (svnManager != null) {
                svnManager.setHistory(mdId+"", context);
            }
        }
    }

    /**
     *
     * @param mdId
     * @return
     * @throws Exception
     */
    public Collection<MetadataCategory> getCategories(final String mdId) throws Exception {
        Metadata metadata = _metadataRepository.findOne(mdId);
        if (metadata == null) {
            throw new IllegalArgumentException("No metadata found with id: "+mdId);
        }

        return metadata.getCategories();
    }

    /**
     * Update metadata record (not template) using update-fixed-info.xsl
     *
     *
     * @param schema
     * @param metadataId
     * @param uuid If the metadata is a new record (not yet saved), provide the uuid for that record
     * @param md
     * @param parentUuid
     * @param updateDatestamp   FIXME ? updateDatestamp is not used when running XSL transformation
     * @return
     * @throws Exception
     */
    public Element updateFixedInfo(String schema, Optional<Integer> metadataId, String uuid, Element md, String parentUuid, UpdateDatestamp updateDatestamp, ServiceContext context) throws Exception {
        boolean autoFixing = settingMan.getValueAsBool("system/autofixing/enable", true);
        if(autoFixing) {
            if(Log.isDebugEnabled(Geonet.DATA_MANAGER))
                Log.debug(Geonet.DATA_MANAGER, "Autofixing is enabled, trying update-fixed-info (updateDatestamp: " + updateDatestamp.name() + ")");

            Metadata metadata = null;
            if (metadataId.isPresent()) {
                metadata = _metadataRepository.findOne(metadataId.get());
                boolean isTemplate = metadata != null && metadata.getDataInfo().getType() != MetadataType.METADATA;

                // don't process templates
                if(isTemplate) {
                    if(Log.isDebugEnabled(Geonet.DATA_MANAGER)) {
                        Log.debug(Geonet.DATA_MANAGER, "Not applying update-fixed-info for a template");
                    }
                    return md;
                }
            }

            String currentUuid = metadata != null ? metadata.getUuid() : null;
            uuid = uuid == null ? currentUuid : uuid;

            //--- setup environment
            Element env = new Element("env");
            env.addContent(new Element("uuid").setText(uuid));
            Element schemaLoc = new Element("schemaLocation");
            schemaLoc.setAttribute(schemaMan.getSchemaLocation(schema,context));
            env.addContent(schemaLoc);

            if (updateDatestamp == UpdateDatestamp.yes) {
                env.addContent(new Element("changeDate").setText(new ISODate().toString()));
            }
            if(parentUuid != null) {
                env.addContent(new Element("parentUuid").setText(parentUuid));
            }
            if (metadataId.isPresent()) {
                String metadataIdString = String.valueOf(metadataId.get());
                env.addContent(new Element("datadir").setText(Lib.resource.getDir(context, Params.Access.PRIVATE, metadataIdString)));
            }

            // add original metadata to result
            Element result = new Element("root");
            result.addContent(md);
            // add 'environment' to result
            env.addContent(new Element("siteURL")   .setText(getSiteURL(context)));

            // Settings were defined as an XML starting with root named config
            // Only second level elements are defined (under system).
            List config = settingMan.getAllAsXML(true).cloneContent();
            Element settings = (Element) config.get(0);
            settings.setName("config");
            env.addContent(settings);

            result.addContent(env);
            // apply update-fixed-info.xsl
            String styleSheet = getSchemaDir(schema) + Geonet.File.UPDATE_FIXED_INFO;
            result = Xml.transform(result, styleSheet);
            return result;
        } else {
            if (Log.isDebugEnabled(Geonet.DATA_MANAGER)) {
                Log.debug(Geonet.DATA_MANAGER, "Autofixing is disabled, not applying update-fixed-info");
            }
            return md;
        }
    }

    /**
     * Updates all children of the selected parent. Some elements are protected
     * in the children according to the stylesheet used in
     * xml/schemas/[SCHEMA]/update-child-from-parent-info.xsl.
     *
     * Children MUST be editable and also in the same schema of the parent.
     * If not, child is not updated.
     *
     * @param srvContext
     *            service context
     * @param parentUuid
     *            parent uuid
     * @param params
     *            parameters
     * @param children
     *            children
     * @return
     * @throws Exception
     */
    public Set<String> updateChildren(ServiceContext srvContext, String parentUuid, String[] children, Map<String, String> params) throws Exception {
        String parentId = params.get(Params.ID);
        String parentSchema = params.get(Params.SCHEMA);

        // --- get parent metadata in read/only mode
        boolean forEditing = false, withValidationErrors = false, keepXlinkAttributes = false;
        Element parent = getMetadata(srvContext, parentId, forEditing, withValidationErrors, keepXlinkAttributes);

        Element env = new Element("update");
        env.addContent(new Element("parentUuid").setText(parentUuid));
        env.addContent(new Element("siteURL").setText(getSiteURL(srvContext)));
        env.addContent(new Element("parent").addContent(parent));

        // Set of untreated children (out of privileges, different schemas)
        Set<String> untreatedChildSet = new HashSet<String>();

        // only get iso19139 records
        for (String childId : children) {

            // Check privileges
            if (!accessMan.canEdit(srvContext, childId)) {
                untreatedChildSet.add(childId);
                if(Log.isDebugEnabled(Geonet.DATA_MANAGER))
                    Log.debug(Geonet.DATA_MANAGER, "Could not update child ("
                            + childId + ") because of privileges.");
                continue;
            }

            Element child = getMetadata(srvContext, childId, forEditing, withValidationErrors, keepXlinkAttributes);

            String childSchema = child.getChild(Edit.RootChild.INFO,
                    Edit.NAMESPACE).getChildText(Edit.Info.Elem.SCHEMA);

            // Check schema matching. CHECKME : this suppose that parent and
            // child are in the same schema (even not profil different)
            if (!childSchema.equals(parentSchema)) {
                untreatedChildSet.add(childId);
                if(Log.isDebugEnabled(Geonet.DATA_MANAGER)) {
                    Log.debug(Geonet.DATA_MANAGER, "Could not update child ("
                            + childId + ") because schema (" + childSchema
                            + ") is different from the parent one (" + parentSchema
                            + ").");
                }
                continue;
            }

            if(Log.isDebugEnabled(Geonet.DATA_MANAGER))
                Log.debug(Geonet.DATA_MANAGER, "Updating child (" + childId +") ...");

            // --- setup xml element to be processed by XSLT

            Element rootEl = new Element("root");
            Element childEl = new Element("child").addContent(child.detach());
            rootEl.addContent(childEl);
            rootEl.addContent(env.detach());

            // --- do an XSL transformation

            String styleSheet = getSchemaDir(parentSchema)
                    + Geonet.File.UPDATE_CHILD_FROM_PARENT_INFO;
            Element childForUpdate = Xml.transform(rootEl, styleSheet, params);

            xmlSerializer.update(childId, childForUpdate, new ISODate().toString(), true, null, srvContext);


            // Notifies the metadata change to metatada notifier service
            notifyMetadataChange(childForUpdate, childId);

            rootEl = null;
        }

        return untreatedChildSet;
    }

    /**
     * TODO : buildInfoElem contains similar portion of code with indexMetadata
     * @param context
     * @param id
     * @param version
     * @return
     * @throws Exception
     */
    private Element buildInfoElem(ServiceContext context, String id, String version) throws Exception {
        Metadata metadata = _metadataRepository.findOne(id);
        final MetadataDataInfo dataInfo = metadata.getDataInfo();
        String schema = dataInfo.getSchemaId();
        String createDate = dataInfo.getCreateDate().getDateAndTime();
        String changeDate = dataInfo.getChangeDate().getDateAndTime();
        String source = metadata.getSourceInfo().getSourceId();
        String isTemplate = "" + dataInfo.getType().code;
        String title = dataInfo.getTitle();
        String uuid = metadata.getUuid();
        String isHarvested = "" + Constants.toYN_EnabledChar(metadata.getHarvestInfo().isHarvested());
        String harvestUuid = metadata.getHarvestInfo().getUuid();
        String popularity = "" + dataInfo.getPopularity();
        String rating = "" + dataInfo.getRating();
        String owner = "" + metadata.getSourceInfo().getOwner();
        String displayOrder = "" + dataInfo.getDisplayOrder();

        Element info = new Element(Edit.RootChild.INFO, Edit.NAMESPACE);

        addElement(info, Edit.Info.Elem.ID, id);
        addElement(info, Edit.Info.Elem.SCHEMA, schema);
        addElement(info, Edit.Info.Elem.CREATE_DATE, createDate);
        addElement(info, Edit.Info.Elem.CHANGE_DATE, changeDate);
        addElement(info, Edit.Info.Elem.IS_TEMPLATE, isTemplate);
        addElement(info, Edit.Info.Elem.TITLE, title);
        addElement(info, Edit.Info.Elem.SOURCE, source);
        addElement(info, Edit.Info.Elem.UUID, uuid);
        addElement(info, Edit.Info.Elem.IS_HARVESTED, isHarvested);
        addElement(info, Edit.Info.Elem.POPULARITY, popularity);
        addElement(info, Edit.Info.Elem.RATING, rating);
        addElement(info, Edit.Info.Elem.DISPLAY_ORDER, displayOrder);

        if (metadata.getHarvestInfo().isHarvested()) {
            HarvestInfoProvider infoProvider = _applicationContext.getBean(HarvestInfoProvider.class);
            if (infoProvider != null) {
                info.addContent(infoProvider.getHarvestInfo(harvestUuid, id, uuid));
            }
        }
        if (version != null) {
            addElement(info, Edit.Info.Elem.VERSION, version);
        }

        buildExtraMetadataInfo(context, id, info);

        if (accessMan.isVisibleToAll(id)) {
            addElement(info, Edit.Info.Elem.IS_PUBLISHED_TO_ALL, "true");
        } else {
            addElement(info, Edit.Info.Elem.IS_PUBLISHED_TO_ALL, "false");
        }

        // add owner name
        User user = _applicationContext.getBean(UserRepository.class).findOne(owner);
        if (user != null) {
            String ownerName = user.getName();
            addElement(info, Edit.Info.Elem.OWNERNAME, ownerName);
        }


        for (MetadataCategory category : metadata.getCategories()) {
            addElement(info, Edit.Info.Elem.CATEGORY, category.getName());
        }

        // add subtemplates
        /* -- don't add as we need to investigate indexing for the fields
		   -- in the metadata table used here
		List subList = getSubtemplates(dbms, schema);
		if (subList != null) {
			Element subs = new Element(Edit.Info.Elem.SUBTEMPLATES);
			subs.addContent(subList);
			info.addContent(subs);
		}
		*/


        // Add validity information
        List<MetadataValidation> validationInfo = _metadataValidationRepository.findAllById_MetadataId(Integer.valueOf(id));
        if (validationInfo == null || validationInfo.size() == 0) {
            addElement(info, Edit.Info.Elem.VALID, "-1");
        } else {
            String isValid = "1";
            for (Object elem : validationInfo) {
                Element vi = (Element) elem;
                String type = vi.getChildText("valtype");
                String status = vi.getChildText("status");
                if ("0".equals(status)) {
                    isValid = "0";
                }
                String ratio = "xsd".equals(type) ? "" : vi.getChildText("failed") + "/" + vi.getChildText("tested");

                info.addContent(new Element(Edit.Info.Elem.VALID + "_details").
                        addContent(new Element("type").setText(type)).
                        addContent(new Element("status").setText(status)).
                        addContent(new Element("ratio").setText(ratio))
                );
            }
            addElement(info, Edit.Info.Elem.VALID, isValid);
        }

        // add baseUrl of this site (from settings)
        String protocol = settingMan.getValue(Geonet.Settings.SERVER_PROTOCOL);
        String host = settingMan.getValue(Geonet.Settings.SERVER_HOST);
        String port = settingMan.getValue(Geonet.Settings.SERVER_PORT);
        if (port.equals("80")) {
            port = "";
        } else {
            port = ":"+port;
        }
        addElement(info, Edit.Info.Elem.BASEURL, protocol + "://" + host + port + baseURL);
        addElement(info, Edit.Info.Elem.LOCSERV, "/srv/en");
        return info;
    }

    /**
     * Add extra information about the metadata record
     * which depends on context and could not be stored in db or Lucene index.
     *
     * @param context
     * @param id
     * @param info
     * @throws Exception
     */
    public void buildExtraMetadataInfo(ServiceContext context, String id,
                                       Element info) throws Exception {
        if (accessMan.canEdit(context, id))
            addElement(info, Edit.Info.Elem.EDIT, "true");

        if (accessMan.isOwner(context, id)) {
            addElement(info, Edit.Info.Elem.OWNER, "true");
        }

        Set<Operation> operations = accessMan.getAllOperations(context, id, context.getIpAddress());
        Set<String> hsOper = accessMan.getOperationNames(context, id, context.getIpAddress(), operations);

        addElement(info, Edit.Info.Elem.VIEW,               String.valueOf(hsOper.contains(ReservedOperation.view.name())));
        addElement(info, Edit.Info.Elem.NOTIFY,             String.valueOf(hsOper.contains(ReservedOperation.notify.name())));
        addElement(info, Edit.Info.Elem.DOWNLOAD,           String.valueOf(hsOper.contains(ReservedOperation.download.name())));
        addElement(info, Edit.Info.Elem.DYNAMIC, String.valueOf(hsOper.contains(ReservedOperation.dynamic.name())));
        addElement(info, Edit.Info.Elem.FEATURED, String.valueOf(hsOper.contains(ReservedOperation.featured.name())));

        if (!hsOper.contains(ReservedOperation.download.name())) {
            JeevesApplicationContext appContext = context.getApplicationContext();
            int groupId = ReservedGroup.guest.getId();
            int metadataId = Integer.parseInt(id);
            int operationId = ReservedOperation.download.getId();
            OperationAllowed opAllowed = appContext.getBean(OperationAllowedRepository.class).findOneById_GroupIdAndId_MetadataIdAndId_OperationId(groupId, metadataId, operationId);
            boolean canDownload = opAllowed != null;
            addElement(info, Edit.Info.Elem.GUEST_DOWNLOAD, String.valueOf(canDownload));
        }

    }

    /**
     *
     * @param root
     * @param name
     * @param value
     */
    private static void addElement(Element root, String name, String value) {
        root.addContent(new Element(name).setText(value));
    }


    //---------------------------------------------------------------------------
    //---
    //--- Static methods are for external modules like GAST to be able to use
    //--- them.
    //---
    //---------------------------------------------------------------------------

    /**
     *
     * @param md
     */
    public static void setNamespacePrefix(final Element md) {
        //--- if the metadata has no namespace or already has a namespace then
        //--- we must skip this phase

        Namespace ns = md.getNamespace();
        if (ns != Namespace.NO_NAMESPACE && (md.getNamespacePrefix().equals(""))) {
            //--- set prefix for iso19139 metadata

            ns = Namespace.getNamespace("gmd", md.getNamespace().getURI());
            setNamespacePrefix(md, ns);
        }
    }

    /**
     *
     * @param md
     * @param ns
     */
    private static void setNamespacePrefix(final Element md, final Namespace ns) {
        if (md.getNamespaceURI().equals(ns.getURI())) {
            md.setNamespace(ns);
        }

        for (Object o : md.getChildren()) {
            setNamespacePrefix((Element) o, ns);
        }
    }

    /**
     *
     * @param md
     * @throws Exception
     */
    private void setNamespacePrefixUsingSchemas(String schema, Element md) throws Exception {
        //--- if the metadata has no namespace or already has a namespace prefix
        //--- then we must skip this phase
        Namespace ns = md.getNamespace();
        if (ns == Namespace.NO_NAMESPACE)
            return;

        MetadataSchema mds = schemaMan.getSchema(schema);

        //--- get the namespaces and add prefixes to any that are
        //--- default (ie. prefix is '') if namespace match one of the schema
        ArrayList<Namespace> nsList = new ArrayList<Namespace>();
        nsList.add(ns);
        @SuppressWarnings("unchecked")
        List<Namespace> additionalNamespaces = md.getAdditionalNamespaces();
        nsList.addAll(additionalNamespaces);
        for (Object aNsList : nsList) {
            Namespace aNs = (Namespace) aNsList;
            if (aNs.getPrefix().equals("")) { // found default namespace
                String prefix = mds.getPrefix(aNs.getURI());
                if (prefix == null) {
                    Log.warning(Geonet.DATA_MANAGER, "Metadata record contains a default namespace " + aNs.getURI() + " (with no prefix) which does not match any " + schema + " schema's namespaces.");
                }
                ns = Namespace.getNamespace(prefix, aNs.getURI());
                setNamespacePrefix(md, ns);
                if (!md.getNamespace().equals(ns)) {
                    md.removeNamespaceDeclaration(aNs);
                    md.addNamespaceDeclaration(ns);
                }
            }
        }
    }

    /**
     *
     * @param md
     * @param metadataId
     * @throws Exception
     */
    public void notifyMetadataChange (Element md, String metadataId) throws Exception {

        if (_metadataRepository.findOne(metadataId).getDataInfo().getType() == MetadataType.METADATA) {
            GeonetContext gc = (GeonetContext) servContext.getHandlerContext(Geonet.CONTEXT_NAME);

            XmlSerializer.removeWithheldElements(md, gc.getBean(SettingManager.class));
            String uuid = getMetadataUuid( metadataId);
            gc.getBean(MetadataNotifierManager.class).updateMetadata(md, metadataId, uuid, gc);
        }
    }

    /**
     * Update group owner when handling privileges during import.
     * Does not update the index.
     *
     * @param mdId
     * @param grpId
     * @throws Exception
     */
    public void setGroupOwner(final int mdId, final int grpId)
            throws Exception {
        _metadataRepository.update(mdId, new Updater<Metadata>() {
            @Override
            public void apply(@Nonnull Metadata entity) {
                entity.getSourceInfo().setGroupOwner(grpId);
            }
        });
    }

    //--------------------------------------------------------------------------
    //---
    //--- Variables
    //---
    //--------------------------------------------------------------------------

    private String baseURL;

    private EditLib editLib;

    private AccessManager  accessMan;
    private SearchManager  searchMan;
    private SettingManager settingMan;
    private SchemaManager  schemaMan;
    private String dataDir;
    private String thesaurusDir;
    private ServiceContext servContext;
    private String appPath;
    private String stylePath;
    private static String FS = File.separator;
    private XmlSerializer xmlSerializer;
    private SvnManager svnManager;

    /**
     * TODO javadoc.
     */
    static class IncreasePopularityTask implements Runnable {
        private final DataManager dataManager;
        private final ApplicationContext applicationContext;
        private final int metadataId;

        /**
         *
         * @param metadataId
         */
        public IncreasePopularityTask(final DataManager dataManager, final ApplicationContext applicationContext,
                                      final int metadataId) {
            this.dataManager = dataManager;
            this.applicationContext = applicationContext;
            this.metadataId = metadataId;
        }

        public void run() {

            final MetadataRepository metadataRepository = applicationContext.getBean(MetadataRepository.class);
            final TransactionManager transactionManager = applicationContext.getBean(TransactionManager.class);
            try {
                transactionManager.begin();
                metadataRepository.update(metadataId, new Updater<Metadata>() {
                    @Override
                    public void apply(@Nonnull Metadata entity) {
                        //To change body of implemented methods use File | Settings | File Templates.
                    }
                });
                dataManager.indexMetadata(String.valueOf(metadataId));
            } catch (Exception e) {
                try {
                    if (transactionManager.getTransaction() != null) {
                        transactionManager.rollback();
                    }
                } catch (SystemException e1) {
                    Log.error(Geonet.DATA_MANAGER, "There may have been an error updating the popularity of the metadata " + metadataId
                                                   + ". Error: " + e.getMessage(), e1);
                }
                Log.error(Geonet.DATA_MANAGER, "The following exception is ignored: " + e.getMessage());
                e.printStackTrace();
            } finally {
                try {
                    if (transactionManager.getTransaction() != null) {
                        transactionManager.commit();
                    }
                } catch (Exception e) {
                    Log.error(Geonet.DATA_MANAGER, "There may have been an error updating the popularity of the metadata " + metadataId + ". Error: " + e.getMessage(), e);
                }
            }

        }

    }

    public enum UpdateDatestamp {
        yes, no
    }
}<|MERGE_RESOLUTION|>--- conflicted
+++ resolved
@@ -1551,9 +1551,6 @@
      * @throws Exception
      */
     public Element getMetadata(ServiceContext srvContext, String id, boolean forEditing, boolean withEditorValidationErrors, boolean keepXlinkAttributes) throws Exception {
-<<<<<<< HEAD
-=======
-        Dbms dbms = (Dbms) srvContext.getResourceManager().open(Geonet.Res.MAIN_DB);
 
         return getMetadata(srvContext, dbms, id, forEditing, withEditorValidationErrors, keepXlinkAttributes);
     }
@@ -1572,7 +1569,6 @@
      * @throws Exception
      */
     public Element getMetadata(ServiceContext srvContext, Dbms dbms, String id, boolean forEditing, boolean withEditorValidationErrors, boolean keepXlinkAttributes) throws Exception {
->>>>>>> 9431a586
         boolean doXLinks = xmlSerializer.resolveXLinks();
         Element metadataXml = xmlSerializer.selectNoXLinkResolver(id, false);
         if (metadataXml == null) return null;
@@ -1710,14 +1706,9 @@
         }
 
         String uuid = null;
-<<<<<<< HEAD
-        if (schemaMan.getSchema(schema).isReadwriteUUID()) {
-            uuid = extractUUID(schema, metadataXml);
-=======
         if (schemaMan.getSchema(schema).isReadwriteUUID()
                 && !getMetadataTemplate(dbms, id).equals("s")) {
-            uuid = extractUUID(schema, md);
->>>>>>> 9431a586
+            uuid = extractUUID(schema, metadataXml);
         }
 
         //--- write metadata to dbms
