/*
 * Copyright (C) 2001-2016 Food and Agriculture Organization of the
 * United Nations (FAO-UN), United Nations World Food Programme (WFP)
 * and United Nations Environment Programme (UNEP)
 *
 * This program is free software; you can redistribute it and/or modify
 * it under the terms of the GNU General Public License as published by
 * the Free Software Foundation; either version 2 of the License, or (at
 * your option) any later version.
 *
 * This program is distributed in the hope that it will be useful, but
 * WITHOUT ANY WARRANTY; without even the implied warranty of
 * MERCHANTABILITY or FITNESS FOR A PARTICULAR PURPOSE. See the GNU
 * General Public License for more details.
 *
 * You should have received a copy of the GNU General Public License
 * along with this program; if not, write to the Free Software
 * Foundation, Inc., 51 Franklin St, Fifth Floor, Boston, MA 02110-1301, USA
 *
 * Contact: Jeroen Ticheler - FAO - Viale delle Terme di Caracalla 2,
 * Rome - Italy. email: geonetwork@osgeo.org
 */

package org.fao.geonet.kernel.setting;

/**
 * Setting constant
 */
public class Settings {
    public static final String SYSTEM_SITE_ORGANIZATION = "system/site/organization";
    public static final String SYSTEM_SITE_SITE_ID_PATH = "system/site/siteId";
    public static final String SYSTEM_SITE_NAME_PATH = "system/site/name";
    public static final String SYSTEM_SITE_LABEL_PREFIX = "system/site/labels/";
    public static final String SYSTEM_SERVER_HOST = "system/server/host";
    public static final String SYSTEM_SERVER_PORT = "system/server/port";
    public static final String SYSTEM_SERVER_SECURE_PORT = "system/server/securePort";
    public static final String SYSTEM_SERVER_PROTOCOL = "system/server/protocol";
    public static final String SYSTEM_PLATFORM_VERSION = "system/platform/version";
    public static final String SYSTEM_PLATFORM_SUBVERSION = "system/platform/subVersion";
    public static final String SYSTEM_CORS_ALLOWEDHOSTS = "system/cors/allowedHosts";
    public static final String SYSTEM_CSW_TRANSACTION_XPATH_UPDATE_CREATE_NEW_ELEMENTS = "system/csw/transactionUpdateCreateXPath";
    public static final String SYSTEM_PROXY_USE = "system/proxy/use";
    public static final String SYSTEM_PROXY_HOST = "system/proxy/host";
    public static final String SYSTEM_PROXY_PORT = "system/proxy/port";
    public static final String SYSTEM_PROXY_USERNAME = "system/proxy/username";
    public static final String SYSTEM_PROXY_PASSWORD = "system/proxy/password";
    public static final String SYSTEM_PROXY_IGNOREHOSTLIST = "system/proxy/ignorehostlist";
    public static final String SYSTEM_XLINKRESOLVER_ENABLE = "system/xlinkResolver/enable";
    public static final String SYSTEM_XLINK_ALLOW_REFERENCED_DELETION = "system/xlinkResolver/referencedDeletionAllowed";
    public static final String SYSTEM_SERVER_LOG = "system/server/log";
    public static final String SYSTEM_SERVER_TIMEZONE = "system/server/timeZone";
    public static final String SYSTEM_INSPIRE_ENABLE = "system/inspire/enable";
    public static final String SYSTEM_INSPIRE_ATOM = "system/inspire/atom";
    public static final String SYSTEM_INSPIRE_ATOM_SCHEDULE = "system/inspire/atomSchedule";
    public static final String SYSTEM_PREFER_GROUP_LOGO = "system/metadata/prefergrouplogo";
<<<<<<< HEAD
=======
    public static final String SYSTEM_USERS_IDENTICON = "system/users/identicon";
    public static final String SYSTEM_REQUESTEDLANGUAGE_SORTED = "system/requestedLanguage/sorted";
    public static final String SYSTEM_INDEXOPTIMIZER_ENABLE = "system/indexoptimizer/enable";
    public static final String SYSTEM_INDEXOPTIMIZER_HOUR = "system/indexoptimizer/at/hour";
    public static final String SYSTEM_INDEXOPTIMIZER_MIN = "system/indexoptimizer/at/min";
    public static final String SYSTEM_INDEXOPTIMIZER_SEC = "system/indexoptimizer/at/sec";
>>>>>>> 0e7a4a34
    public static final String SYSTEM_SEARCHSTATS = "system/searchStats/enable";
    public static final String SYSTEM_FEEDBACK_EMAIL = "system/feedback/email";
    public static final String SYSTEM_FEEDBACK_MAILSERVER_HOST = "system/feedback/mailServer/host";
    public static final String SYSTEM_FEEDBACK_MAILSERVER_PORT = "system/feedback/mailServer/port";
    public static final String SYSTEM_FEEDBACK_MAILSERVER_USERNAME = "system/feedback/mailServer/username";
    public static final String SYSTEM_FEEDBACK_MAILSERVER_PASSWORD = "system/feedback/mailServer/password";
    public static final String SYSTEM_FEEDBACK_MAILSERVER_SSL = "system/feedback/mailServer/ssl";
    public static final String SYSTEM_FEEDBACK_MAILSERVER_TLS = "system/feedback/mailServer/tls";
    public static final String SYSTEM_FEEDBACK_MAILSERVER_IGNORE_SSL_CERTIFICATE_ERRORS =
        "system/feedback/mailServer/ignoreSslCertificateErrors";
    public static final String SYSTEM_ENABLE_ALL_THESAURUS = "system/metadata/allThesaurus";
    public static final String SYSTEM_METADATA_VALIDATION_REMOVESCHEMALOCATION = "system/metadata/validation/removeSchemaLocation";
    public static final String SYSTEM_METADATA_HISTORY_ENABLED = "system/metadata/history/enabled";
    public static final GNSetting SYSTEM_SITE_SVNUUID = new GNSetting("system/site/svnUuid", true);
    public static final String SYSTEM_INTRANET_NETWORK = "system/intranet/network";
    public static final String SYSTEM_INTRANET_NETMASK = "system/intranet/netmask";
    public static final String SYSTEM_Z3950_ENABLE = "system/z3950/enable";
    public static final String SYSTEM_Z3950_PORT = "system/z3950/port";
    public static final String SYSTEM_SELECTIONMANAGER_MAXRECORDS = "system/selectionmanager/maxrecords";
    public static final String SYSTEM_CSW_ENABLE = "system/csw/enable";
    public static final String SYSTEM_CSW_ENABLEWHENINDEXING = "system/csw/enabledWhenIndexing";
    public static final String SYSTEM_CSW_CAPABILITY_RECORD_UUID = "system/csw/capabilityRecordUuid";
    public static final String SYSTEM_CSW_METADATA_PUBLIC = "system/csw/metadataPublic";
    public static final String SYSTEM_USERSELFREGISTRATION_ENABLE = "system/userSelfRegistration/enable";
    public static final String SYSTEM_USERSELFREGISTRATION_RECAPTCHA_ENABLE = "system/userSelfRegistration/recaptcha/enable";
    public static final String SYSTEM_USERSELFREGISTRATION_RECAPTCHA_PUBLICKEY = "system/userSelfRegistration/recaptcha/publickey";
    public static final String SYSTEM_USERSELFREGISTRATION_RECAPTCHA_SECRETKEY = "system/userSelfRegistration/recaptcha/secretkey";
    public static final String SYSTEM_USERFEEDBACK_ENABLE = "system/userFeedback/enable";
    public static final String SYSTEM_USER_LASTNOTIFICATIONDATE = "system/userFeedback/lastNotificationDate";
    public static final String SYSTEM_LOCALRATING_ENABLE = "system/localrating/enable";
    public static final String SYSTEM_XLINK_RESOLVER_IGNORE = "system/xlinkResolver/ignore";
    public static final String SYSTEM_HIDEWITHHELDELEMENTS_ENABLE_LOGGING = "system/hidewithheldelements/enableLogging";
    public static final String SYSTEM_AUTOFIXING_ENABLE = "system/autofixing/enable";
    public static final String SYSTEM_OAI_MDMODE = "system/oai/mdmode";
    public static final String SYSTEM_OAI_MAXRECORDS = "system/oai/maxrecords";
    public static final String SYSTEM_OAI_TOKENTIMEOUT = "system/oai/tokentimeout";
    public static final String SYSTEM_OAI_CACHESIZE = "system/oai/cachesize";
    public static final String SYSTEM_HARVESTER_ENABLE_EDITING = "system/harvester/enableEditing";
    public static final String SYSTEM_HARVESTER_DISABLED_HARVESTER_TYPES = "system/harvester/disabledHarvesterTypes";
    public static final String SYSTEM_METADATAPRIVS_USERGROUPONLY = "system/metadataprivs/usergrouponly";
    public static final String SYSTEM_INSPIRE_ATOM_PROTOCOL = "system/inspire/atomProtocol";
    public static final String SYSTEM_HARVESTING_MAIL_RECIPIENT = "system/harvesting/mail/recipient";
    public static final String SYSTEM_HARVESTING_MAIL_LEVEL3 = "system/harvesting/mail/level3";
    public static final String SYSTEM_HARVESTING_MAIL_LEVEL2 = "system/harvesting/mail/level2";
    public static final String SYSTEM_HARVESTING_MAIL_LEVEL1 = "system/harvesting/mail/level1";
    public static final String SYSTEM_HARVESTING_MAIL_ENABLED = "system/harvesting/mail/enabled";
    public static final String SYSTEM_HARVESTING_MAIL_SUBJECT = "system/harvesting/mail/subject";
    public static final String SYSTEM_HARVESTING_MAIL_TEMPLATE_WARNING = "system/harvesting/mail/templateWarning";
    public static final String SYSTEM_HARVESTING_MAIL_TEMPLATE_ERROR = "system/harvesting/mail/templateError";
    public static final String SYSTEM_HARVESTING_MAIL_TEMPLATE = "system/harvesting/mail/template";
    public static final String SYSTEM_METADATACREATE_GENERATE_UUID = "system/metadatacreate/generateUuid";
    public static final String SYSTEM_THREADEDINDEXING_MAXTHREADS = "system/threadedindexing/maxthreads";
    public static final String SYSTEM_INDEX_INDEXINGTIMERECORDLINK = "system/index/indexingTimeRecordLink";
    public static final String SYSTEM_RESOURCE_PREFIX = "metadata/resourceIdentifierPrefix";
    public static final String SYSTEM_INSPIRE_REMOTE_VALIDATION_URL = "system/inspire/remotevalidation/url";
    public static final String REGION_GETMAP_BACKGROUND = "region/getmap/background";
    public static final String REGION_GETMAP_MAPPROJ = "region/getmap/mapproj";
    public static final String REGION_GETMAP_WIDTH = "region/getmap/width";
    public static final String REGION_GETMAP_SUMMARY_WIDTH = "region/getmap/summaryWidth";
    public static final String METADATA_WORKFLOW_ENABLE = "metadata/workflow/enable";
    public static final String METADATA_WORKFLOW_DRAFT_WHEN_IN_GROUP = "metadata/workflow/draftWhenInGroup";
    public static final String METADATA_WORKFLOW_ALLOW_SUBMIT_APPROVE_INVALID_MD = "metadata/workflow/allowSumitApproveInvalidMd";
    public static final String METADATA_WORKFLOW_ALLOW_PUBLISH_INVALID_MD = "metadata/workflow/allowPublishInvalidMd";
    public static final String METADATA_WORKFLOW_ALLOW_PUBLISH_NON_APPROVED_MD = "metadata/workflow/allowPublishNonApprovedMd";

    public static final String METADATA_IMPORT_RESTRICT = "metadata/import/restrict";
    public static final String METADATA_BACKUPARCHIVE_ENABLE = "metadata/backuparchive/enable";
    public static final String METADATA_VCS = "metadata/vcs/enable";
    public static final String VIRTUAL_SETTINGS_SUFFIX_ISDEFINED = "IsDefined";
    public static final String NODE = "node/id";
    public static final String NODE_DEFAULT = "node/default";
    public static final String NODE_NAME = "node/name";

    public static class GNSetting {
        private String name;
        private boolean nullable;

        GNSetting(String name, boolean nullable)
        {
            this.name = name;
            this.nullable = nullable;
        }

        public String getName()
        {
            return name;
        }

        public void setName(String name)
        {
            this.name = name;
        }

        public boolean isNullable()
        {
            return nullable;
        }

        public void setNullable(boolean nullable)
        {
            this.nullable = nullable;
        }

    }
}<|MERGE_RESOLUTION|>--- conflicted
+++ resolved
@@ -53,15 +53,7 @@
     public static final String SYSTEM_INSPIRE_ATOM = "system/inspire/atom";
     public static final String SYSTEM_INSPIRE_ATOM_SCHEDULE = "system/inspire/atomSchedule";
     public static final String SYSTEM_PREFER_GROUP_LOGO = "system/metadata/prefergrouplogo";
-<<<<<<< HEAD
-=======
     public static final String SYSTEM_USERS_IDENTICON = "system/users/identicon";
-    public static final String SYSTEM_REQUESTEDLANGUAGE_SORTED = "system/requestedLanguage/sorted";
-    public static final String SYSTEM_INDEXOPTIMIZER_ENABLE = "system/indexoptimizer/enable";
-    public static final String SYSTEM_INDEXOPTIMIZER_HOUR = "system/indexoptimizer/at/hour";
-    public static final String SYSTEM_INDEXOPTIMIZER_MIN = "system/indexoptimizer/at/min";
-    public static final String SYSTEM_INDEXOPTIMIZER_SEC = "system/indexoptimizer/at/sec";
->>>>>>> 0e7a4a34
     public static final String SYSTEM_SEARCHSTATS = "system/searchStats/enable";
     public static final String SYSTEM_FEEDBACK_EMAIL = "system/feedback/email";
     public static final String SYSTEM_FEEDBACK_MAILSERVER_HOST = "system/feedback/mailServer/host";
