--- conflicted
+++ resolved
@@ -23,13 +23,6 @@
 
 package org.fao.geonet.kernel.oaipmh;
 
-<<<<<<< HEAD
-=======
-import jeeves.constants.Jeeves;
-import jeeves.server.ServiceConfig;
-import jeeves.server.context.ServiceContext;
-
->>>>>>> 8f8044c8
 import org.fao.geonet.GeonetContext;
 import org.fao.geonet.constants.Geonet;
 import org.fao.geonet.kernel.search.ISearchManager;
@@ -100,52 +93,13 @@
 
     //---------------------------------------------------------------------------
 
-<<<<<<< HEAD
-	public static List<Integer> search(ServiceContext context, Element params) throws Exception
-	{
-		GeonetContext gc = (GeonetContext) context.getHandlerContext(Geonet.CONTEXT_NAME);
-		ISearchManager sm = gc.getBean(ISearchManager.class);
+    public static List<Integer> search(ServiceContext context, Element params) throws Exception {
+        GeonetContext gc = (GeonetContext) context.getHandlerContext(Geonet.CONTEXT_NAME);
+        ISearchManager sm = gc.getBean(ISearchManager.class);
 
         // TODO: SOLR-MIGRATION
         throw new UnsupportedOperationException("Solr search does not support OAI yet");
-	}
-
-	//---------------------------------------------------------------------------
-=======
-    public static List<Integer> search(ServiceContext context, Element params) throws Exception {
-        GeonetContext gc = (GeonetContext) context.getHandlerContext(Geonet.CONTEXT_NAME);
-        SearchManager sm = gc.getBean(SearchManager.class);
-
-        try (MetaSearcher searcher = sm.newSearcher(SearcherType.LUCENE, Geonet.File.SEARCH_LUCENE)) {
-
-            if (context.isDebugEnabled())
-                context.debug("Searching with params:\n" + Xml.getString(params));
-
-            searcher.search(context, params, dummyConfig);
-
-            params.addContent(new Element("fast").setText("true"));
-            params.addContent(new Element("from").setText("1"));
-            params.addContent(new Element("to").setText(searcher.getSize() + ""));
-
-            context.info("Records found : " + searcher.getSize());
-
-            Element records = searcher.present(context, params, dummyConfig);
-
-            records.getChild("summary").detach();
-
-            List<Integer> result = new ArrayList<Integer>();
-
-            for (Object o : records.getChildren()) {
-                Element rec = (Element) o;
-                Element info = rec.getChild("info", Edit.NAMESPACE);
-
-                result.add(Integer.parseInt(info.getChildText("id")));
-            }
-            return result;
-        }
-
     }
->>>>>>> 8f8044c8
 
     //---------------------------------------------------------------------------
     //---
