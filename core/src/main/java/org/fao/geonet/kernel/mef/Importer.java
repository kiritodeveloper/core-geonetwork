//=============================================================================
//===	Copyright (C) 2001-2007 Food and Agriculture Organization of the
//===	United Nations (FAO-UN), United Nations World Food Programme (WFP)
//===	and United Nations Environment Programme (UNEP)
//===
//===	This program is free software; you can redistribute it and/or modify
//===	it under the terms of the GNU General Public License as published by
//===	the Free Software Foundation; either version 2 of the License, or (at
//===	your option) any later version.
//===
//===	This program is distributed in the hope that it will be useful, but
//===	WITHOUT ANY WARRANTY; without even the implied warranty of
//===	MERCHANTABILITY or FITNESS FOR A PARTICULAR PURPOSE. See the GNU
//===	General Public License for more details.
//===
//===	You should have received a copy of the GNU General Public License
//===	along with this program; if not, write to the Free Software
//===	Foundation, Inc., 51 Franklin St, Fifth Floor, Boston, MA 02110-1301, USA
//===
//===	Contact: Jeroen Ticheler - FAO - Viale delle Terme di Caracalla 2,
//===	Rome - Italy. email: geonetwork@osgeo.org
//==============================================================================

package org.fao.geonet.kernel.mef;

import com.google.common.base.Optional;
import org.fao.geonet.domain.*;
import org.fao.geonet.exceptions.BadFormatEx;
import jeeves.server.ServiceConfig;
import jeeves.server.context.ServiceContext;
import org.fao.geonet.kernel.setting.SettingManager;
import org.fao.geonet.utils.BinaryFile;
import org.fao.geonet.utils.IO;
import org.fao.geonet.utils.Log;
import org.fao.geonet.Util;
import org.fao.geonet.utils.Xml;

import org.apache.commons.io.IOUtils;
import org.fao.geonet.GeonetContext;
import org.fao.geonet.constants.Geonet;
import org.fao.geonet.constants.Params;
import org.fao.geonet.exceptions.NoSchemaMatchesException;
import org.fao.geonet.exceptions.UnAuthorizedException;
import org.fao.geonet.kernel.DataManager;
import org.fao.geonet.lib.Lib;
import org.fao.geonet.repository.*;
import org.fao.oaipmh.exceptions.BadArgumentException;
import org.jdom.Element;

import javax.annotation.Nonnull;
import java.io.File;
import java.io.FileOutputStream;
import java.io.IOException;
import java.io.InputStream;
import java.util.*;

public class Importer {
	public static List<String> doImport(final Element params, final ServiceContext context,
                                        final File mefFile, final String stylePath) throws Exception {
		final DataManager dm = context.getBean(DataManager.class);

		// Load preferred schema and set to iso19139 by default
        String preferredSchema = context.getBean(ServiceConfig.class).getMandatoryValue("preferredSchema");
        if (preferredSchema == null) {
            preferredSchema = "iso19139";
        }

        final List<String> metadataIdMap = new ArrayList<String>();
		final List<Element> md = new ArrayList<Element>();
		final List<Element> fc = new ArrayList<Element>();

		// Try to define MEF version from mef file not from parameter
		String fileType = Util.getParam(params, "file_type", "mef");
		if (fileType.equals("mef")) {
			MEFLib.Version version = MEFLib.getMEFVersion(mefFile);
			if (version != null && version.equals(MEFLib.Version.V2)) {
                fileType = "mef2";
            }
		}

		IVisitor visitor;

		if (fileType.equals("single"))
			visitor = new XmlVisitor();
		else if (fileType.equals("mef"))
			visitor = new MEFVisitor();
		else if (fileType.equals("mef2"))
			visitor = new MEF2Visitor();
		else
			throw new BadArgumentException("Bad file type parameter.");

		// --- import metadata from MEF, Xml, ZIP files
        final String finalPreferredSchema = preferredSchema;
        MEFLib.visit(mefFile, visitor, new IMEFVisitor() {

			public void handleMetadata(Element metadata, int index)
					throws Exception {
                if(Log.isDebugEnabled(Geonet.MEF))
                    Log.debug(Geonet.MEF, "Collecting metadata:\n" + Xml.getString(metadata));
				md.add(index, metadata);
			}

			public void handleMetadataFiles(File[] Files, Element info, int index)
					throws Exception {
								String infoSchema = "_none_";
								if (info != null && info.getContentSize() != 0) {
									Element general = info.getChild("general");
									if (general != null && general.getContentSize() != 0) {
										if (general.getChildText("schema") != null) {
											infoSchema = general.getChildText("schema");
										}
									}
								}

                String lastUnknownMetadataFolderName=null;
                if(Log.isDebugEnabled(Geonet.MEF))
                    Log.debug(Geonet.MEF, "Multiple metadata files");

                if(Log.isDebugEnabled(Geonet.MEF))
                	Log.debug(Geonet.MEF, "info.xml says schema should be "+infoSchema);


				Element metadataValidForImport;

                Map<String,Pair<String,Element>> mdFiles = new HashMap<String,Pair<String,Element>>();
                for (File file : Files) {
                    if (file != null && !file.isDirectory()) {
                        Element metadata = Xml.loadFile(file);
                        try {
                            String metadataSchema = dm.autodetectSchema(metadata, null);
                            // If local node doesn't know metadata
                            // schema try to load next xml file.
                            if (metadataSchema == null) {
                                continue;
                            }

														String currFile = "Found metadata file " + file.getParentFile().getParentFile().getName() + File.separator + file.getParentFile().getName() + File.separator + file.getName();
														mdFiles.put(metadataSchema,Pair.read(currFile,metadata));

                        } catch (NoSchemaMatchesException e) {
                            // Important folder name to identify metadata should be ../../
                            lastUnknownMetadataFolderName=file.getParentFile().getParentFile().getName() + File.separator + file.getParentFile().getName() + File.separator;
                            Log.debug(Geonet.MEF, "No schema match for "
                                + lastUnknownMetadataFolderName + file.getName() 
                                + ".");
                        }
                    }
                }

								if (mdFiles.size() == 0) {
									throw new BadFormatEx("No valid metadata file found" + ((lastUnknownMetadataFolderName==null)?"":(" in " + lastUnknownMetadataFolderName)) + ".");
								}

                // 1st: Select metadata with schema in info file
								Pair<String,Element> mdInform = mdFiles.get(infoSchema);
								if (mdInform != null) {
									if (Log.isDebugEnabled(Geonet.MEF)) {
										Log.debug(Geonet.MEF, mdInform.one()
											+ " with info.xml schema (" + infoSchema + ").");
 									}
									metadataValidForImport = mdInform.two();
									handleMetadata(metadataValidForImport, index);
									return;
								}

								// 2nd: Select metadata with preferredSchema
								mdInform = mdFiles.get(finalPreferredSchema);
                if (mdInform != null) {
									if (Log.isDebugEnabled(Geonet.MEF)) {
										Log.debug(Geonet.MEF, mdInform.one()
											+ " with preferred schema (" + finalPreferredSchema + ").");
									}
									metadataValidForImport = mdInform.two();
									handleMetadata(metadataValidForImport, index);
									return;
								} 

								// Lastly: Select the first metadata in the map
								String metadataSchema = (String)mdFiles.keySet().toArray()[0];
								mdInform = mdFiles.get(metadataSchema);
								if (Log.isDebugEnabled(Geonet.MEF)) {
									Log.debug(Geonet.MEF, mdInform.one()
										+ " with known schema (" + metadataSchema + ").");
								}
                metadataValidForImport = mdInform.two();

								// Import valid metadata
								handleMetadata(metadataValidForImport, index);
			}

			// --------------------------------------------------------------------

			public void handleFeatureCat(Element featureCat, int index)
					throws Exception {
				if (featureCat != null) {
                    if(Log.isDebugEnabled(Geonet.MEF))
                        Log.debug(Geonet.MEF, "Collecting feature catalog:\n" + Xml.getString(featureCat));
				}
				fc.add(index, featureCat);
			}

			// --------------------------------------------------------------------

			/**
			 * Record is not a template by default. No category attached to
			 * record by default. No stylesheet used by default. If no site
			 * identifier provided, use current node id by default. No
			 * validation by default.
			 * 
			 * If record is a template and not a MEF file always generate a new
			 * UUID.
			 */
			public void handleInfo(Element info, int index) throws Exception {

				String FS = File.separator;

				String uuid = null;
				String createDate = null;
				String changeDate = null;
				String source;
				String sourceName = null;
				// Schema in info.xml is not used here anymore.
				// It is used in handleMetadataFiles as the first option to pick a 
				// metadata file from those in a metadata dir in a MEF2
				// String schema = null;
				final MetadataType isTemplate;
				String rating = null;
				String popularity = null;
				String groupId = null;
				Element categs = null;
				final Element privileges;
				boolean validate = false;

				
				// Apply a stylesheet transformation if requested
				String style = Util.getParam(params, Params.STYLESHEET,
				"_none_");

				if (!style.equals("_none_"))
					md.add(index, Xml.transform(md.get(index), stylePath
							+ FS + style));
				
				
				final Element metadata = md.get(index);
				String schema = dm.autodetectSchema(metadata, null);

				if (schema == null)
					throw new Exception("Unknown schema");

				// Handle non MEF files insertion
				if (info.getChildren().size() == 0) {
                    source = Util.getParam(params, Params.SITE_ID, context.getBean(SettingManager.class).getSiteId());
					isTemplate = MetadataType.lookup(Util.getParam(params, Params.TEMPLATE, "n"));

					String category = Util
							.getParam(params, Params.CATEGORY, "");
					if (!category.equals("")) {
						categs = new Element("categories");
						categs.addContent((new Element("category"))
								.setAttribute("name", category));
					}

					groupId = Util.getParam(params, Params.GROUP);
					privileges = new Element("group");
					privileges.addContent(new Element("operation")
							.setAttribute("name", "view"));
					privileges.addContent(new Element("operation")
							.setAttribute("name", "editing"));
					privileges.addContent(new Element("operation")
							.setAttribute("name", "download"));
					privileges.addContent(new Element("operation")
							.setAttribute("name", "notify"));
					privileges.addContent(new Element("operation")
							.setAttribute("name", "dynamic"));
					privileges.addContent(new Element("operation")
							.setAttribute("name", "featured"));

					if (isTemplate == MetadataType.METADATA) {
                        // Get the Metadata uuid if it's not a template.
                        uuid = dm.extractUUID(schema, md.get(index));
					} else if (isTemplate== MetadataType.SUB_TEMPLATE) {
					    // Get subtemplate uuid if defined in @uuid at root
                        uuid = md.get(index).getAttributeValue("uuid");
					}
					validate = Util.getParam(params, Params.VALIDATE, "off")
							.equals("on");

				} else {
                    if(Log.isDebugEnabled(Geonet.MEF))
                        Log.debug(Geonet.MEF, "Collecting info file:\n" + Xml.getString(info));
					
					categs = info.getChild("categories");
					privileges = info.getChild("privileges");

					Element general = info.getChild("general");

					uuid = general.getChildText("uuid");
					createDate = general.getChildText("createDate");
					changeDate = general.getChildText("changeDate");
					// If "assign" checkbox is set to true, we assign the metadata to the current catalog siteID/siteName
					boolean assign = Util.getParam(params, "assign", "off")
							.equals("on");
					if (assign) {
                        if(Log.isDebugEnabled(Geonet.MEF))
                            Log.debug(Geonet.MEF, "Assign to local catalog");
                        source = context.getBean(SettingManager.class).getSiteId();
					} else {	
						// --- If siteId is not set, set to current node
                        source = Util.getParam(general, Params.SITE_ID, context.getBean(SettingManager.class).getSiteId());
						sourceName = general.getChildText("siteName");

                        if(Log.isDebugEnabled(Geonet.MEF))
                            Log.debug(Geonet.MEF, "Assign to catalog: " + source);
					}
					isTemplate = general.getChildText("isTemplate").equals("true") ? MetadataType.TEMPLATE : MetadataType.METADATA;
					rating = general.getChildText("rating");
					popularity = general.getChildText("popularity");
				}

				if (validate) {
					// Validate xsd and schematron
					DataManager.validateMetadata(schema, metadata, context);
                }

				String uuidAction = Util.getParam(params, Params.UUID_ACTION,
						Params.NOTHING);

				importRecord(uuid, uuidAction, md, schema, index,
						source, sourceName, context, metadataIdMap, createDate,
						changeDate, groupId, isTemplate);

				if (fc.size() != 0 && fc.get(index) != null) {
					// UUID is set as @uuid in root element
					uuid = UUID.randomUUID().toString();

					fc.add(index, dm.setUUID("iso19110", uuid, fc.get(index)));

                    //
                    // insert metadata
                    //
                    int userid = context.getUserSession().getUserIdAsInt();
                    String group = null, docType = null, title = null, category = null;
                    boolean ufo = false, indexImmediate = false;
                    String fcId = dm.insertMetadata(context, "iso19110", fc.get(index), uuid,
<<<<<<< HEAD
                            userid, group, source, isTemplate, docType, category, createDate, changeDate, ufo, indexImmediate);
=======
                            userid, group, source, isTemplate.codeString, docType, title, category, createDate, changeDate, ufo, indexImmediate);
>>>>>>> 2cf3f141

                    if(Log.isDebugEnabled(Geonet.MEF))
                        Log.debug(Geonet.MEF, "Adding Feature catalog with uuid: " + uuid);

					// Create database relation between metadata and feature
					// catalog
					String mdId = metadataIdMap.get(index);

                    final MetadataRelationRepository relationRepository = context.getBean(MetadataRelationRepository.class);
                    final MetadataRelation relation = new MetadataRelation();
                    relation.setId(new MetadataRelationId(Integer.valueOf(mdId), Integer.valueOf(fcId)));

                    relationRepository.save(relation);

					metadataIdMap.add(fcId);
					// TODO : privileges not handled for feature catalog ...
				}

				final int iMetadataId = Integer.valueOf(metadataIdMap.get(index));

                final String finalPopularity = popularity;
                final String finalRating = rating;
                final Element finalCategs = categs;
                final String finalGroupId = groupId;
                context.getBean(MetadataRepository.class).update(iMetadataId, new Updater<Metadata>() {
                    @Override
                    public void apply(@Nonnull final Metadata metadata) {
                        final MetadataDataInfo dataInfo = metadata.getDataInfo();
                        if (finalPopularity != null) {
                            dataInfo.setPopularity(Integer.valueOf(finalPopularity));
                        }
                        if (finalRating != null) {
                            dataInfo.setRating(Integer.valueOf(finalRating));
                        }
                        dataInfo.setType(isTemplate);
                        metadata.getHarvestInfo().setHarvested(false);

                        addCategoriesToMetadata(metadata, finalCategs, context);

                        if (finalGroupId == null) {
                            Group ownerGroup = addPrivileges(context, dm, iMetadataId, privileges);
                            if (ownerGroup != null) {
                                metadata.getSourceInfo().setGroupOwner(ownerGroup.getId());
                            }
                        } else {
                            final OperationAllowedRepository allowedRepository = context.getBean(OperationAllowedRepository.class);
                            final Set<OperationAllowed> allowedSet = addOperations(context, dm, privileges, iMetadataId,
                                    Integer.valueOf(finalGroupId));
                            allowedRepository.save(allowedSet);
                        }



                    }
                });


                String pubDir = Lib.resource.getDir(context, "public", metadataIdMap
						.get(index));
                String priDir = Lib.resource.getDir(context, "private", metadataIdMap
                        .get(index));

                IO.mkdirs(new File(pubDir), "MEF Importer public resources directory for metadata "+metadataIdMap);
                IO.mkdirs(new File(priDir), "MEF Importer private resources directory for metadata "+metadataIdMap);

                dm.indexMetadata(metadataIdMap.get(index));
			}

			// --------------------------------------------------------------------

        public void handlePublicFile(String file, String changeDate,
					InputStream is, int index) throws IOException {
                if(Log.isDebugEnabled(Geonet.MEF)) {
                    Log.debug(Geonet.MEF, "Adding public file with name=" + file);
                }
				saveFile(context, metadataIdMap.get(index), "public", file, changeDate, is);
			}

			// --------------------------------------------------------------------

			public void handlePrivateFile(String file, String changeDate,
					InputStream is, int index) throws IOException {
                if(Log.isDebugEnabled(Geonet.MEF)) Log.debug(Geonet.MEF, "Adding private file with name=" + file);
				saveFile(context, metadataIdMap.get(index), "private", file, changeDate,
						is);
			}

		});

		return metadataIdMap;
	}

    public static void addCategoriesToMetadata(Metadata metadata, Element finalCategs, ServiceContext context) {
        if (finalCategs != null) {
            final MetadataCategoryRepository categoryRepository = context.getBean(MetadataCategoryRepository.class);
            for (Object cat : finalCategs.getChildren()) {
                Element categoryEl = (Element) cat;
                String catName = categoryEl.getAttributeValue("name");
                final MetadataCategory oneByName = categoryRepository.findOneByName(catName);

                if (oneByName == null) {
                    if(Log.isDebugEnabled(Geonet.MEF)) {
                        Log.debug(Geonet.MEF, " - Skipping non-existent category : " + catName);
                    }
                } else {
                    // --- metadata category exists locally
                    if(Log.isDebugEnabled(Geonet.MEF)) {
                        Log.debug(Geonet.MEF, " - Setting category : " + catName);
                    }
                    metadata.getCategories().add(oneByName);
                }
            }
        }
    }

    public static void importRecord(String uuid,
                                    String uuidAction, List<Element> md, String schema, int index,
                                    String source, String sourceName, ServiceContext context,
                                    List<String> id, String createDate, String changeDate,
                                    String groupId, MetadataType isTemplate) throws Exception {

		GeonetContext gc = (GeonetContext) context
				.getHandlerContext(Geonet.CONTEXT_NAME);
		DataManager dm = gc.getBean(DataManager.class);
		

		if (uuid == null || uuid.equals("")
				|| uuidAction.equals(Params.GENERATE_UUID)) {
			String newuuid = UUID.randomUUID().toString();
			source = null;

			Log
					.debug(Geonet.MEF, "Replacing UUID " + uuid + " with "
							+ newuuid);
			uuid = newuuid;

			// --- set uuid inside metadata
			md.add(index, dm.setUUID(schema, uuid, md.get(index)));
		} else {
			if (sourceName == null)
				sourceName = "???";

			if (source == null || source.trim().length() == 0)
				throw new Exception(
						"Missing siteId parameter from info.xml file");

			// --- only update sources table if source is not current site 
            if (!source.equals(gc.getBean(SettingManager.class).getSiteId())) {
                Source source1 = new Source(source, sourceName, true);
                context.getBean(SourceRepository.class).save(source1);
            }
		}

		try {
			if (dm.existsMetadataUuid(uuid) && !uuidAction.equals(Params.NOTHING)) {
                // user has privileges to replace the existing metadata
                if(dm.getAccessManager().canEdit(context, dm.getMetadataId(uuid))) {
                    dm.deleteMetadata(context, dm.getMetadataId(uuid));
                    if(Log.isDebugEnabled(Geonet.MEF))
                        Log.debug(Geonet.MEF, "Deleting existing metadata with UUID : " + uuid);
                }
                // user does not hav privileges to replace the existing metadata
                else {
                    throw new UnAuthorizedException("User has no privilege to replace existing metadata", null);
                }
			}
		}
        catch (Exception e) {
            throw new Exception(" Existing metadata with UUID " + uuid + " could not be deleted. Error is: " + e.getMessage());
		}



        if(Log.isDebugEnabled(Geonet.MEF))
            Log.debug(Geonet.MEF, "Adding metadata with uuid:" + uuid);
		
        //
        // insert metadata
        //
        int userid = context.getUserSession().getUserIdAsInt();
        String docType = null, title = null, category = null;
        boolean ufo = false, indexImmediate = false;
        id.add(index,
                dm.insertMetadata(context, schema, md.get(index), uuid,
<<<<<<< HEAD
                userid, groupId, source, isTemplate, docType, category, createDate, changeDate, ufo, indexImmediate));
=======
                userid, groupId, source, isTemplate.codeString, docType, title, category, createDate, changeDate, ufo, indexImmediate));
>>>>>>> 2cf3f141

	}

	// --------------------------------------------------------------------------

	private static void saveFile(ServiceContext context, String id,
			String access, String file, String changeDate, InputStream is)
			throws IOException {
		String dir = Lib.resource.getDir(context, access, id);

		File outFile = new File(dir, file);
		FileOutputStream os=null;
		try {
            os = new FileOutputStream(outFile);
    		BinaryFile.copy(is, os);
    		IO.setLastModified(outFile, new ISODate(changeDate).getTimeInSeconds() * 1000, Geonet.MEF);
		} finally {
		    IOUtils.closeQuietly(os);
		}
	}

	/**
	 * Add privileges according to information file.
	 * 
	 * @param context
	 * @param dm
	 * @param metadataId
	 * @param privil
	 * @throws Exception
	 */
	private static Group addPrivileges(final ServiceContext context, final DataManager dm, final int metadataId,
                                       final Element privil) {

        final GroupRepository groupRepository = context.getBean(GroupRepository.class);
        @SuppressWarnings("unchecked")
        List<Element> list = privil.getChildren("group");

        Group owner = null;
        Set<OperationAllowed> opAllowedToAdd = new HashSet<OperationAllowed>();
        List<Group> groupsToAdd = new ArrayList<Group>();

		for (Element group : list) {
			String grpName = group.getAttributeValue("name");
			boolean groupOwner = group.getAttributeValue("groupOwner") != null;
			Group groupEntity = groupRepository.findByName(grpName);

			if (groupEntity == null) {
                if(Log.isDebugEnabled(Geonet.MEF)) {
                    Log.debug(Geonet.MEF, " - Skipping non-existent group : " + grpName);
                }
			} else {
				// --- metadata group exists locally
                if(Log.isDebugEnabled(Geonet.MEF)) {
                    Log.debug(Geonet.MEF, " - Setting privileges for group : " + grpName);
                }

                groupsToAdd.add(groupEntity);
                opAllowedToAdd.addAll(addOperations(context, dm, group, metadataId, groupEntity.getId()));
				if (groupOwner) {
                    if (Log.isDebugEnabled(Geonet.MEF)) {
                        Log.debug(Geonet.MEF, grpName + " set as group Owner ");
                    }
                    owner = groupEntity;
				}
			}
		}

        return owner;
	}

	/**
	 * Add operations according to information file.
	 * 
	 * @param context
	 * @param dm
	 * @param group
	 * @param metadataId
	 * @param grpId
	 * @throws Exception
	 */
	private static Set<OperationAllowed> addOperations(final ServiceContext context, final DataManager dm, final Element group,
                                                       final int metadataId, final int grpId) {
		@SuppressWarnings("unchecked")
        List<Element> operations = group.getChildren("operation");

        Set<OperationAllowed> toAdd = new HashSet<OperationAllowed>();
        for (Element operation : operations) {
            String opName = operation.getAttributeValue("name");

            int opId = dm.getAccessManager().getPrivilegeId(opName);

            if (opId == -1) {
                if(Log.isDebugEnabled(Geonet.MEF)) {
                    Log.debug(Geonet.MEF, "   Skipping --> " + opName);
                }
            } else {
                // --- operation exists locally

                if(Log.isDebugEnabled(Geonet.MEF)) {
                    Log.debug(Geonet.MEF, "   Adding --> " + opName);
                }
                Optional<OperationAllowed> opAllowed = dm.getOperationAllowedToAdd(context, metadataId, grpId, opId);
                if (opAllowed.isPresent()) {
                    toAdd.add(opAllowed.get());
                }
            }
        }

        return toAdd;
	}

}

// =============================================================================
<|MERGE_RESOLUTION|>--- conflicted
+++ resolved
@@ -342,11 +342,7 @@
                     String group = null, docType = null, title = null, category = null;
                     boolean ufo = false, indexImmediate = false;
                     String fcId = dm.insertMetadata(context, "iso19110", fc.get(index), uuid,
-<<<<<<< HEAD
-                            userid, group, source, isTemplate, docType, category, createDate, changeDate, ufo, indexImmediate);
-=======
-                            userid, group, source, isTemplate.codeString, docType, title, category, createDate, changeDate, ufo, indexImmediate);
->>>>>>> 2cf3f141
+                            userid, group, source, isTemplate.codeString, docType, category, createDate, changeDate, ufo, indexImmediate);
 
                     if(Log.isDebugEnabled(Geonet.MEF))
                         Log.debug(Geonet.MEF, "Adding Feature catalog with uuid: " + uuid);
@@ -531,11 +527,7 @@
         boolean ufo = false, indexImmediate = false;
         id.add(index,
                 dm.insertMetadata(context, schema, md.get(index), uuid,
-<<<<<<< HEAD
-                userid, groupId, source, isTemplate, docType, category, createDate, changeDate, ufo, indexImmediate));
-=======
-                userid, groupId, source, isTemplate.codeString, docType, title, category, createDate, changeDate, ufo, indexImmediate));
->>>>>>> 2cf3f141
+                userid, groupId, source, isTemplate.codeString, docType, category, createDate, changeDate, ufo, indexImmediate));
 
 	}
 
