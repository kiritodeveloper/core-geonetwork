--- conflicted
+++ resolved
@@ -4,17 +4,7 @@
 import org.apache.lucene.document.Document;
 import org.apache.lucene.facet.taxonomy.CategoryPath;
 import org.apache.lucene.facet.taxonomy.TaxonomyWriter;
-<<<<<<< HEAD
-import org.apache.lucene.index.ConcurrentMergeScheduler;
-import org.apache.lucene.index.CorruptIndexException;
-import org.apache.lucene.index.IndexReader;
-import org.apache.lucene.index.IndexWriter;
-import org.apache.lucene.index.IndexWriterConfig;
-import org.apache.lucene.index.Term;
-import org.apache.lucene.search.NRTManager.TrackingIndexWriter;
-=======
 import org.apache.lucene.index.*;
->>>>>>> 0c72b4c5
 import org.apache.lucene.store.Directory;
 import org.apache.lucene.store.LockObtainFailedException;
 import org.fao.geonet.constants.Geonet;
@@ -71,435 +61,6 @@
     }
 
     private void lazyInit() {
-<<<<<<< HEAD
-		if (!initialized.get()) {
-			lock.lock();
-			try {
-				this.taxonomyIndexTracker = new TaxonomyIndexTracker(
-						_directoryFactory, luceneConfig);
-				init();
-				this.commitTimer = new Timer("Lucene index commit timer", true);
-				commitTimer.scheduleAtFixedRate(new CommitTimerTask(),
-						TimeUnit.SECONDS.toMillis(30),
-						TimeUnit.SECONDS.toMillis(30));
-				commitTimer.scheduleAtFixedRate(
-						new PurgeExpiredSearchersTask(),
-						TimeUnit.SECONDS.toMillis(30),
-						TimeUnit.SECONDS.toMillis(30));
-
-				initialized.set(true);
-			} catch (Throwable e) {
-				throw new RuntimeException(e);
-			} finally {
-				lock.unlock();
-			}
-		}
-	}
-
-	private void init() throws Exception {
-		try {
-			Set<String> indices = _directoryFactory.listIndices();
-			for (String indexDir : indices) {
-				openIndex(indexDir);
-			}
-		} catch (Exception e) {
-			Log.error(
-					Geonet.INDEX_ENGINE,
-					"An error occurred while opening lucene index readers/writers",
-					e);
-			close(60000, true);
-			throw e;
-		}
-	}
-
-	private void openIndex(String indexId) throws IOException {
-
-		Directory cachedFSDir = null;
-		IndexWriter writer = null;
-		GeonetworkNRTManager nrtManager = null;
-		TrackingIndexWriter trackingIndexWriter;
-		try {
-			cachedFSDir = _directoryFactory.createIndexDirectory(indexId,
-					luceneConfig);
-			IndexWriterConfig conf = new IndexWriterConfig(
-					Geonet.LUCENE_VERSION, SearchManager.getAnalyzer(indexId,
-							false));
-			ConcurrentMergeScheduler mergeScheduler = new ConcurrentMergeScheduler();
-			conf.setMergeScheduler(mergeScheduler);
-			writer = new IndexWriter(cachedFSDir, conf);
-			trackingIndexWriter = new TrackingIndexWriter(writer);
-			nrtManager = new GeonetworkNRTManager(luceneConfig, indexId,
-					trackingIndexWriter, null, true, taxonomyIndexTracker);
-		} catch (CorruptIndexException e) {
-			IOUtils.closeQuietly(nrtManager);
-			IOUtils.closeQuietly(writer);
-			IOUtils.closeQuietly(cachedFSDir);
-			throw e;
-		} catch (LockObtainFailedException e) {
-			IOUtils.closeQuietly(nrtManager);
-			IOUtils.closeQuietly(writer);
-			IOUtils.closeQuietly(cachedFSDir);
-			throw e;
-		} catch (IOException e) {
-			IOUtils.closeQuietly(nrtManager);
-			IOUtils.closeQuietly(writer);
-			IOUtils.closeQuietly(cachedFSDir);
-			throw e;
-		}
-		dirs.put(indexId, cachedFSDir);
-		trackingWriters.put(indexId, trackingIndexWriter);
-		searchManagers.put(indexId, nrtManager);
-	}
-
-	private static String normalize(String locale) {
-		if (locale == null) {
-			locale = "none";
-		}
-		return locale;
-	}
-
-	/**
-	 * Get {@linkplain org.apache.lucene.index.MultiReader}.
-	 * 
-	 * @param versionToken
-	 *            A token indicating which state of search should be obtained
-	 * @return an index reader for reading from all indices
-	 */
-	public IndexAndTaxonomy acquire(final String preferredLang,
-			final long versionToken) throws IOException {
-		lock.lock();
-		try {
-			lazyInit();
-
-			if (!luceneConfig.useNRTManagerReopenThread()
-					|| Boolean
-							.parseBoolean(System
-									.getProperty(LuceneConfig.USE_NRT_MANAGER_REOPEN_THREAD))) {
-				maybeRefreshBlocking();
-			}
-
-			long finalVersion = versionToken;
-			Map<AcquireResult, GeonetworkNRTManager> searchers = new HashMap<AcquireResult, GeonetworkNRTManager>(
-					(int) (searchManagers.size() * 1.5));
-			IndexReader[] readers = new IndexReader[searchManagers.size()];
-			int i = 1;
-			boolean tokenExpired = false;
-			boolean lastVersionUpToDate = true;
-			for (GeonetworkNRTManager manager : searchManagers.values()) {
-				AcquireResult result = manager.acquire(versionToken,
-						versionTracker);
-				lastVersionUpToDate = lastVersionUpToDate
-						&& result.lastVersionUpToDate;
-				tokenExpired = tokenExpired || result.newSearcher;
-
-				if ((preferredLang != null && preferredLang
-						.equalsIgnoreCase(manager.language))
-						|| i >= readers.length) {
-					readers[0] = result.searcher.getIndexReader();
-				} else {
-					readers[i] = result.searcher.getIndexReader();
-					i++;
-				}
-				searchers.put(result, manager);
-			}
-
-			if (tokenExpired) {
-				if (lastVersionUpToDate) {
-					finalVersion = versionTracker.lastVersion();
-				} else {
-					taxonomyIndexTracker.maybeRefresh();
-					finalVersion = versionTracker.register(searchers);
-				}
-
-			}
-			return new IndexAndTaxonomy(finalVersion,
-					new GeonetworkMultiReader(_openReaderCounter, readers,
-							searchers), taxonomyIndexTracker.acquire());
-		} finally {
-			lock.unlock();
-		}
-	}
-
-	/**
-	 * Block until a fresh index reader can be acquired.
-	 */
-	public void maybeRefreshBlocking() throws IOException {
-		lock.lock();
-		try {
-			lazyInit();
-			commit();
-			for (GeonetworkNRTManager manager : searchManagers.values()) {
-				manager.maybeRefreshBlocking();
-			}
-		} finally {
-			lock.unlock();
-		}
-	}
-
-	void commit() throws IOException {
-		lock.lock();
-		try {
-			lazyInit();
-			// before a writer commits the IndexWriter, it must commit the
-			// TaxonomyWriter.
-			taxonomyIndexTracker.commit();
-			for (TrackingIndexWriter writer : trackingWriters.values()) {
-				writer.getIndexWriter().commit();
-			}
-		} finally {
-			lock.unlock();
-		}
-	}
-
-	void withWriter(Function function) throws IOException {
-		lock.lock();
-		try {
-			lazyInit();
-			for (TrackingIndexWriter writer : trackingWriters.values()) {
-				function.apply(taxonomyIndexTracker.writer(), writer);
-			}
-		} finally {
-			lock.unlock();
-		}
-	}
-
-	public void addDocument(String language, Document doc,
-			Collection<CategoryPath> categories) throws IOException {
-		lock.lock();
-		try {
-			lazyInit();
-			if (Log.isDebugEnabled(Geonet.INDEX_ENGINE)) {
-				Log.debug(Geonet.INDEX_ENGINE, "Adding document to " + language
-						+ " index");
-			}
-			open(language);
-			// Add taxonomy first
-			if (categories.size() > 0) {
-				taxonomyIndexTracker.addDocument(doc, categories);
-			}
-			trackingWriters.get(language).addDocument(doc);
-		} finally {
-			lock.unlock();
-		}
-	}
-
-	public void open(String language) throws IOException {
-		lock.lock();
-		try {
-			lazyInit();
-			language = normalize(language);
-			if (!trackingWriters.containsKey(language)) {
-				openIndex(language);
-			}
-		} finally {
-			lock.unlock();
-		}
-	}
-
-	/**
-	 * Wait for all readers to close, then delete all data from indices and
-	 * clear out all caches. Finally create empty indices.
-	 * 
-	 * @param timeoutInMillis
-	 *            number of milliseconds to wait for reader to close before
-	 *            throwing exception.
-	 * @throws Exception
-	 */
-	public void reset(long timeoutInMillis) throws Exception {
-		lock.lock();
-		try {
-			lazyInit();
-
-			waitForReadersToClose(timeoutInMillis);
-			// reset taxonomy first
-			taxonomyIndexTracker.reset();
-			close(0, false);
-			_directoryFactory.resetIndex();
-			init();
-		} finally {
-			lock.unlock();
-		}
-	}
-
-	private void waitForReadersToClose(long timeoutInMillis)
-			throws TimeoutException {
-		final long startWait = System.currentTimeMillis();
-		while (_openReaderCounter.get() > 0) {
-			if (startWait + timeoutInMillis < System.currentTimeMillis()) {
-				throw new TimeoutException("Waited for longer than "
-						+ timeoutInMillis + " and readers remain open");
-			}
-			try {
-				Thread.sleep(100);
-			} catch (InterruptedException e) {
-				// continue to obtain reader
-			}
-		}
-	}
-
-	/**
-	 * Close all indices and clear all caches.
-	 * 
-	 * @param timeoutInMillis
-	 *            the time to wait for all readers to close before closing
-	 *            indices
-	 * @param closeTaxonomy
-	 *            if true close taxonomy reader. Normally true unless called
-	 *            from reset.
-	 * @throws IOException
-	 */
-	public void close(long timeoutInMillis, boolean closeTaxonomy)
-			throws IOException {
-		lock.lock();
-		try {
-			lazyInit();
-
-			List<Throwable> errors = new ArrayList<Throwable>(5);
-			try {
-				waitForReadersToClose(timeoutInMillis);
-			} catch (TimeoutException e) {
-				Log.warning(Geonet.LUCENE_TRACKING,
-						"not all Lucene readers closed after waiting "
-								+ timeoutInMillis + " ms.  Going ahead "
-								+ "and closing indices");
-			}
-			if (closeTaxonomy) {
-				// before a writer closes the IndexWriter, it must close() the
-				// TaxonomyWriter.
-				taxonomyIndexTracker.close(errors);
-			}
-
-			for (GeonetworkNRTManager manager : searchManagers.values()) {
-				try {
-					manager.close();
-				} catch (Throwable e) {
-					errors.add(e);
-				}
-			}
-			for (TrackingIndexWriter writer : trackingWriters.values()) {
-				try {
-					writer.getIndexWriter().close(true);
-				} catch (OutOfMemoryError e) {
-					writer.getIndexWriter().close(true);
-				} catch (Throwable e) {
-					errors.add(e);
-				}
-			}
-			for (Directory dir : dirs.values()) {
-				try {
-					dir.close();
-				} catch (Throwable e) {
-					errors.add(e);
-				}
-			}
-
-			dirs.clear();
-			trackingWriters.clear();
-			searchManagers.clear();
-
-			if (!errors.isEmpty()) {
-				for (Throwable throwable : errors) {
-					Log.error(Geonet.LUCENE,
-							"Failure while closing luceneIndexLanguageTracker",
-							throwable);
-				}
-			}
-		} finally {
-			lock.unlock();
-		}
-	}
-
-	public void optimize() throws Exception {
-		lock.lock();
-		try {
-			lazyInit();
-			for (TrackingIndexWriter writer : trackingWriters.values()) {
-				try {
-					writer.getIndexWriter().forceMergeDeletes(true);
-					writer.getIndexWriter().forceMerge(1, false);
-				} catch (OutOfMemoryError e) {
-					reset(TimeUnit.MINUTES.toMillis(1));
-					throw new RuntimeException(e);
-				}
-			}
-		} finally {
-			lock.unlock();
-		}
-	}
-
-	public void deleteDocuments(final Term term) throws IOException {
-		lock.lock();
-		try {
-			lazyInit();
-			if (Log.isDebugEnabled(Geonet.INDEX_ENGINE)) {
-				Log.debug(Geonet.INDEX_ENGINE, "deleting term '" + term
-						+ "' from index");
-			}
-			withWriter(new Function() {
-				@Override
-				public void apply(TaxonomyWriter taxonomyWriter,
-						TrackingIndexWriter input) throws IOException {
-					input.deleteDocuments(term);
-				}
-			});
-		} finally {
-			lock.unlock();
-		}
-	}
-
-	private class CommitTimerTask extends TimerTask {
-
-		@Override
-		public void run() {
-			lock.lock();
-			try {
-				Log.debug(Geonet.LUCENE, "Running Lucene committer timer");
-				for (TrackingIndexWriter writer : trackingWriters.values()) {
-					try {
-						try {
-							writer.getIndexWriter().commit();
-						} catch (Throwable e) {
-							Log.error(Geonet.LUCENE,
-									"Error committing writer: " + writer, e);
-						}
-					} catch (OutOfMemoryError e) {
-						try {
-							Log.error(Geonet.LUCENE,
-									"OOM Error committing writer: " + writer, e);
-							reset(TimeUnit.MINUTES.toMillis(1));
-						} catch (Exception e1) {
-							Log.error(Geonet.LUCENE,
-									"Error resetting lucene indices", e);
-						}
-						throw new RuntimeException(e);
-					}
-				}
-			} finally {
-				lock.unlock();
-			}
-		}
-
-	}
-
-	private class PurgeExpiredSearchersTask extends TimerTask {
-		@Override
-		public void run() {
-			lock.lock();
-			try {
-				Collection<GeonetworkNRTManager> values = searchManagers
-						.values();
-				for (GeonetworkNRTManager geonetworkNRTManager : values) {
-					geonetworkNRTManager.purgeExpiredSearchers(versionTracker);
-				}
-			} finally {
-				lock.unlock();
-			}
-			Log.info(Geonet.LUCENE, "Done running PurgeExpiredSearchersTask. "
-					+ versionTracker.size() + " versions still cached.");
-
-		}
-	}
-=======
         if (!initialized.get()) {
             lock.lock();
             try {
@@ -892,5 +453,4 @@
 
         }
     }
->>>>>>> 0c72b4c5
 }