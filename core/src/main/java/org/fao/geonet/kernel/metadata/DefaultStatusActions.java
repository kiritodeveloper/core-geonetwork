//=============================================================================
//===	Copyright (C) 2001-2011 Food and Agriculture Organization of the
//===	United Nations (FAO-UN), United Nations World Food Programme (WFP)
//===	and United Nations Environment Programme (UNEP)
//===
//===	This program is free software; you can redistribute it and/or modify
//===	it under the terms of the GNU General Public License as published by
//===	the Free Software Foundation; either version 2 of the License, or (at
//===	your option) any later version.
//===
//===	This program is distributed in the hope that it will be useful, but
//===	WITHOUT ANY WARRANTY; without even the implied warranty of
//===	MERCHANTABILITY or FITNESS FOR A PARTICULAR PURPOSE. See the GNU
//===	General Public License for more details.
//===
//===	You should have received a copy of the GNU General Public License
//===	along with this program; if not, write to the Free Software
//===	Foundation, Inc., 51 Franklin St, Fifth Floor, Boston, MA 02110-1301, USA
//===
//===	Contact: Jeroen Ticheler - FAO - Viale delle Terme di Caracalla 2,
//===	Rome - Italy. email: geonetwork@osgeo.org
//==============================================================================

package org.fao.geonet.kernel.metadata;

import jeeves.resources.dbms.Dbms;
import jeeves.server.UserSession;
import jeeves.server.context.ServiceContext;
import org.fao.geonet.GeonetContext;
import org.fao.geonet.constants.Geonet;
import org.fao.geonet.constants.Params;
import org.fao.geonet.kernel.AccessManager;
import org.fao.geonet.kernel.DataManager;
import org.fao.geonet.kernel.setting.SettingManager;
import org.fao.geonet.util.ISODate;
import org.fao.geonet.util.LangUtils;
import org.fao.geonet.util.MailSender;
import org.jdom.Element;
import org.jdom.JDOMException;

import java.io.IOException;
import java.util.HashSet;
import java.util.List;
import java.util.Set;

public class DefaultStatusActions implements StatusActions {

<<<<<<< HEAD
	private String host, port, username, password, from, fromDescr, replyTo, replyToDescr;
	private boolean useSSL;
	private ServiceContext context;
	private AccessManager am;
	private DataManager dm;
	private Dbms dbms;
	private String siteUrl;
	private UserSession session;
	private boolean emailNotes = true;

	/**
		* Constructor.
		*/
	public DefaultStatusActions() {}

	/** 
	  * Initializes the StatusActions class with external info from GeoNetwork.
	  *
		* @param context
		* @param dbms
		*/
	public void init(ServiceContext context, Dbms dbms) {
	
		this.context = context;
		this.dbms = dbms;

		GeonetContext  gc = (GeonetContext) context.getHandlerContext(Geonet.CONTEXT_NAME);
		SettingManager sm = gc.getBean(SettingManager.class);
		am = gc.getBean(AccessManager.class);

		host = sm.getValue("system/feedback/mailServer/host");
		port = sm.getValue("system/feedback/mailServer/port");
		from = sm.getValue("system/feedback/email");
		username = sm.getValue("system/feedback/mailServer/username");
        password = sm.getValue("system/feedback/mailServer/password");
        useSSL = sm.getValueAsBool("system/feedback/mailServer/ssl");
        
		if (host.length() == 0) {
			context.error("Mail server host not configured, email notifications won't be sent.");
			emailNotes = false;
		}
		
		if (port.length() == 0) {
			context.error("Mail server port not configured, email notifications won't be sent.");
			emailNotes = false;
		}
		
		if (from.length() == 0) {
			context.error("Mail feedback address not configured, email notifications won't be sent.");
			emailNotes = false;
		}

		fromDescr = "Metadata Workflow";

		session = context.getUserSession();
		replyTo = session.getEmailAddr();
		if (replyTo != null) {
			replyToDescr = session.getName() + " " + session.getSurname();
		} else {
			replyTo = from; replyToDescr = fromDescr;
		}


		dm = gc.getBean(DataManager.class);
		siteUrl = dm.getSiteURL(context);
	}

	/** 
	  * Called when a record is edited to set/reset status.
	  *
		* @param id The metadata id that has been edited.
		* @param minorEdit If true then the edit was a minor edit.
		*/
	public void onEdit(int id, boolean minorEdit) throws Exception {

		if (!minorEdit && dm.getCurrentStatus(dbms, id).equals(Params.Status.APPROVED)) {
			String changeMessage = "GeoNetwork user "+session.getUserId()+" ("+session.getUsername()+") edited metadata record "+id;
			unsetAllOperations(id);
			dm.setStatus(context, dbms, id, Integer.valueOf(Params.Status.DRAFT), new ISODate().toString(), changeMessage);
		}
		
	}

	/** 
	  * Called when need to set status on a set of metadata records.
	  *
		* @param status The status to set.
		* @param metadataIds The set of metadata ids to set status on.
		* @param changeDate The date the status was changed.
		* @param changeMessage The message explaining why the status has changed.
		*/
	public Set<Integer> statusChange(String status, Set<Integer> metadataIds, String changeDate, String changeMessage) throws Exception {

		Set<Integer> unchanged = new HashSet<Integer>();

		//-- process the metadata records to set status
		for (Integer mid : metadataIds) {
			String currentStatus = dm.getCurrentStatus(dbms, mid);

			//--- if the status is already set to value of status then do nothing
			if (status.equals(currentStatus)) {
                if(context.isDebug())
                    context.debug("Metadata "+mid+" already has status "+mid);
				unchanged.add(mid);
			}

			if (status.equals(Params.Status.APPROVED)) {
				// setAllOperations(mid); - this is a short cut that could be enabled
			} else if (status.equals(Params.Status.DRAFT) || status.equals(Params.Status.REJECTED)) {
				unsetAllOperations(mid);
			}

			//--- set status, indexing is assumed to take place later
			dm.setStatusExt(context, dbms, mid, Integer.valueOf(status), changeDate, changeMessage);
		}


		//--- inform content reviewers if the status is submitted
    if (status.equals(Params.Status.SUBMITTED)) {
      informContentReviewers(metadataIds, changeDate, changeMessage);
    //--- inform owners if status is approved
    } else if (status.equals(Params.Status.APPROVED)) {
      informOwnersApprovedOrRejected(metadataIds, changeDate, changeMessage, true);
    //--- inform owners if status is rejected
    } else if (status.equals(Params.Status.REJECTED)) {
      informOwnersApprovedOrRejected(metadataIds, changeDate, changeMessage, false);
    }	

		return unchanged;
	}

	//-------------------------------------------------------------------------
	// Private methods
	//-------------------------------------------------------------------------

  /**
    * Unset all operations on 'All' Group. Used when status changes from approved to something else. 
    *
    * @param mdId The metadata id to unset privileges on
    */
  private void unsetAllOperations(int mdId) throws Exception {
    String allGroup = "1";
    dm.unsetOperation(context, dbms, mdId+"", allGroup, AccessManager.OPER_VIEW);
    dm.unsetOperation(context, dbms, mdId+"", allGroup, AccessManager.OPER_DOWNLOAD);
    dm.unsetOperation(context, dbms, mdId+"", allGroup, AccessManager.OPER_NOTIFY);
    dm.unsetOperation(context, dbms, mdId+"", allGroup, AccessManager.OPER_DYNAMIC);
    dm.unsetOperation(context, dbms, mdId+"", allGroup, AccessManager.OPER_FEATURED);
  }
		
	/**
		* Inform content reviewers of metadata records in list that they need
		* to review the record.
		*
		* @param metadata The selected set of metadata records
		* @param changeDate The date that of the change in status
		* @param changeMessage Message supplied by the user that set the status
		*/
	private void informContentReviewers(Set<Integer> metadata, String changeDate, String changeMessage) throws Exception {

		//--- get content reviewers (sorted on content reviewer userid)
		Element contentRevs = am.getContentReviewers(dbms, metadata);

		String subject = "Metadata records SUBMITTED by "+replyTo+" ("+replyToDescr+") on "+changeDate;
		processList(contentRevs, subject, Params.Status.SUBMITTED, changeDate, changeMessage);
	}

	/**
		* Inform owners of metadata records that the records have approved
		* or rejected.
		*
		* @param metadata The selected set of metadata records
		* @param changeDate The date that of the change in status
		* @param changeMessage Message supplied by the user that set the status
		*/
	private void informOwnersApprovedOrRejected(Set<Integer> metadata, String changeDate, String changeMessage, boolean approved) throws Exception {

		//--- get metadata owners (sorted on owner userid)
		Element owners = am.getOwners(dbms, metadata);

		String subject = "Metadata records APPROVED";
		String status = Params.Status.APPROVED;
		if (!approved) {
			subject = "Metadata records REJECTED";
			status = Params.Status.REJECTED;
		}
		subject += " by "+replyTo+" ("+replyToDescr+") on "+changeDate;

		processList(owners, subject, status, changeDate, changeMessage);

	}

	/**
		* Process the users and metadata records for emailing notices.
		*
		* @param users The selected set of users
		* @param subject Subject to be used for email notices
		* @param status The status being set
		* @param changeDate Datestamp of status change
		* @param changeMessage The message indicating why the status has changed
		*/
	private void processList(Element users, String subject, String status, String changeDate, String changeMessage) throws Exception {

		@SuppressWarnings("unchecked")
        List<Element> userList = users.getChildren();

		Set<String> emails = new HashSet<String>();

		for (Element user : userList) {
			emails.add(user.getChildText("email"));
		}

		for (String email : emails) {
			sendEmail(email, subject, status, changeDate, changeMessage);	
		}

	}

	/**
		* Send the email message about change of status on a group of metadata
		* records.
		*
		* @param sendTo The recipient email address
		* @param subject Subject to be used for email notices
		* @param status The status being set on the records
		* @param changeDate Datestamp of status change
		* @param changeMessage The message indicating why the status has changed
		*/
	private void sendEmail(String sendTo, String subject, String status, String changeDate, String changeMessage) throws Exception {

		String message = changeMessage+"\n\nRecords are available from the following URL:\n"+buildMetadataSearchLink(status, changeDate);

		if (!emailNotes) {
			context.info("Would send email \nTo: "+sendTo+"\nSubject: "+subject+"\n Message:\n"+message);
		} else {
			MailSender sender = new MailSender(context);
			sender.sendWithReplyTo(host, Integer.parseInt(port), 
			        username, password, useSSL, 
                    from, fromDescr, sendTo, null, replyTo, replyToDescr, subject, message);
		}
	}

	/**
		* Build search link to metadata that has had a change of status.
		*
		* @param status The status of the metadata 
		* @param changeDate The date the status has been set on the metadata 
		* @return string Search link to metadata
		*/
	private String buildMetadataSearchLink(String status, String changeDate) {
		// FIXME : hard coded link to main.search 
		return siteUrl+"/main.search?_status="+status+"&_statusChangeDate="+changeDate;
	}
=======
    protected String host, port, from, fromDescr, replyTo, replyToDescr;
    protected ServiceContext context;
    protected AccessManager am;
    protected String language;
    protected DataManager dm;
    protected Dbms dbms;
    protected String siteUrl;
    protected String siteName;
    protected UserSession session;
    protected boolean emailNotes = true;

    /**
     * Constructor.
     */
    public DefaultStatusActions() {
    }

    /**
     * Initializes the StatusActions class with external info from GeoNetwork.
     * 
     * @param context
     * @param dbms
     * @throws IOException
     * @throws JDOMException
     */
    public void init(ServiceContext context, Dbms dbms) throws Exception {

        this.context = context;
        this.dbms = dbms;
        this.language = context.getLanguage();

        GeonetContext gc = (GeonetContext) context.getHandlerContext(Geonet.CONTEXT_NAME);
        SettingManager sm = gc.getBean(SettingManager.class);
        am = gc.getBean(AccessManager.class);

        siteName = sm.getValue("system/site/name");
        host = sm.getValue("system/feedback/mailServer/host");
        port = sm.getValue("system/feedback/mailServer/port");
        from = sm.getValue("system/feedback/email");

        if (host.length() == 0) {
            context.error("Mail server host not configure");
            emailNotes = false;
        }

        if (port.length() == 0) {
            context.error("Mail server port not configured, email notifications won't be sent.");
            emailNotes = false;
        }

        if (from.length() == 0) {
            context.error("Mail feedback address not configured, email notifications won't be sent.");
            emailNotes = false;
        }

        fromDescr = siteName + LangUtils.translate(context, "statusTitle").get(this.language);

        session = context.getUserSession();
        replyTo = session.getEmailAddr();
        if (replyTo != null) {
            replyToDescr = session.getName() + " " + session.getSurname();
        } else {
            replyTo = from;
            replyToDescr = fromDescr;
        }

        dm = gc.getBean(DataManager.class);
        siteUrl = dm.getSiteURL(context);
    }

    /**
     * Called when a record is edited to set/reset status.
     * 
     * @param id The metadata id that has been edited.
     * @param minorEdit If true then the edit was a minor edit.
     */
    public void onEdit(int id, boolean minorEdit) throws Exception {

        if (!minorEdit && dm.getCurrentStatus(dbms, id).equals(Params.Status.APPROVED)) {
            String changeMessage = String.format(LangUtils.translate(context, "statusUserEdit").get(this.language), replyToDescr,
                    replyTo, id);
            unsetAllOperations(id);
            dm.setStatus(context, dbms, id, Integer.valueOf(Params.Status.DRAFT), new ISODate().toString(), changeMessage);
        }

    }

    /**
     * Called when need to set status on a set of metadata records.
     * 
     * @param status The status to set.
     * @param metadataIds The set of metadata ids to set status on.
     * @param changeDate The date the status was changed.
     * @param changeMessage The message explaining why the status has changed.
     */
    public Set<Integer> statusChange(String status, Set<Integer> metadataIds, String changeDate, String changeMessage) throws Exception {

        Set<Integer> unchanged = new HashSet<Integer>();

        // -- process the metadata records to set status
        for (Integer mid : metadataIds) {
            String currentStatus = dm.getCurrentStatus(dbms, mid);

            // --- if the status is already set to value of status then do nothing
            if (status.equals(currentStatus)) {
                if (context.isDebug())
                    context.debug("Metadata " + mid + " already has status " + mid);
                unchanged.add(mid);
            }

            if (status.equals(Params.Status.APPROVED)) {
                // setAllOperations(mid); - this is a short cut that could be enabled
            } else if (status.equals(Params.Status.DRAFT) || status.equals(Params.Status.REJECTED)) {
                unsetAllOperations(mid);
            }

            // --- set status, indexing is assumed to take place later
            dm.setStatusExt(context, dbms, mid, Integer.valueOf(status), changeDate, changeMessage);
        }

        // --- inform content reviewers if the status is submitted
        if (status.equals(Params.Status.SUBMITTED)) {
            informContentReviewers(metadataIds, changeDate, changeMessage);
            // --- inform owners if status is approved
        } else if (status.equals(Params.Status.APPROVED) || status.equals(Params.Status.REJECTED)) {
            informOwners(metadataIds, changeDate, changeMessage, status);
        }

        return unchanged;
    }

    // -------------------------------------------------------------------------
    // Private methods
    // -------------------------------------------------------------------------

    /**
     * Unset all operations on 'All' Group. Used when status changes from approved to something else.
     * 
     * @param mdId The metadata id to unset privileges on
     */
    protected void unsetAllOperations(int mdId) throws Exception {
        String allGroup = "1";
        dm.unsetOperation(context, dbms, mdId + "", allGroup, AccessManager.OPER_VIEW);
        dm.unsetOperation(context, dbms, mdId + "", allGroup, AccessManager.OPER_DOWNLOAD);
        dm.unsetOperation(context, dbms, mdId + "", allGroup, AccessManager.OPER_NOTIFY);
        dm.unsetOperation(context, dbms, mdId + "", allGroup, AccessManager.OPER_DYNAMIC);
        dm.unsetOperation(context, dbms, mdId + "", allGroup, AccessManager.OPER_FEATURED);
    }

    /**
     * Inform content reviewers of metadata records in list that they need to review the record.
     * 
     * @param metadata The selected set of metadata records
     * @param changeDate The date that of the change in status
     * @param changeMessage Message supplied by the user that set the status
     */
    protected void informContentReviewers(Set<Integer> metadata, String changeDate, String changeMessage) throws Exception {

        // --- get content reviewers (sorted on content reviewer userid)
        Element contentRevs = am.getContentReviewers(dbms, metadata);

        String subject = String.format(LangUtils.translate(context, "statusInform").get(this.language), siteName, 
                LangUtils.dbtranslate(context, "StatusValues", Params.Status.SUBMITTED).get(this.language), 
                replyToDescr, replyTo, changeDate);

        processList(contentRevs, subject, Params.Status.SUBMITTED,
                changeDate, changeMessage);
    }

    /**
     * Inform owners of metadata records that the records have approved or rejected.
     * 
     * @param metadata The selected set of metadata records
     * @param changeDate The date that of the change in status
     * @param changeMessage Message supplied by the user that set the status
     */
    protected void informOwners(Set<Integer> metadata, String changeDate, String changeMessage, String status)
            throws Exception {

        // --- get metadata owners (sorted on owner userid)
        Element owners = am.getOwners(dbms, metadata);

        String subject = String.format(LangUtils.translate(context, "statusInform").get(this.language), siteName,
                LangUtils.dbtranslate(context, "StatusValues", status).get(this.language), replyToDescr, replyTo, changeDate);

        processList(owners, subject, status, changeDate, changeMessage);

    }

    /**
     * Process the users and metadata records for emailing notices.
     * 
     * @param users The selected set of users
     * @param subject Subject to be used for email notices
     * @param status The status being set
     * @param changeDate Datestamp of status change
     * @param changeMessage The message indicating why the status has changed
     */
    protected void processList(Element users, String subject, String status, String changeDate, String changeMessage) throws Exception {

        @SuppressWarnings("unchecked")
        List<Element> userList = users.getChildren();

        Set<String> emails = new HashSet<String>();

        for (Element user : userList) {
            emails.add(user.getChildText("email"));
        }

        for (String email : emails) {
            sendEmail(email, subject, status, changeDate, changeMessage);
        }

    }

    /**
     * Send the email message about change of status on a group of metadata records.
     * 
     * @param sendTo The recipient email address
     * @param subject Subject to be used for email notices
     * @param status The status being set on the records
     * @param changeDate Datestamp of status change
     * @param changeMessage The message indicating why the status has changed
     */
    protected void sendEmail(String sendTo, String subject, String status, String changeDate, String changeMessage) throws Exception {
        String message = String.format(LangUtils.translate(context, "statusSendEmail").get(this.language), changeMessage, siteUrl, status,
                changeDate);

        if (!emailNotes) {
            context.info("Would send email \nTo: " + sendTo + "\nSubject: " + subject + "\n Message:\n" + message);
        } else {
            MailSender sender = new MailSender(context);
            sender.sendWithReplyTo(host, Integer.parseInt(port), from, fromDescr, sendTo, null, replyTo, replyToDescr, subject, message);
        }
    }
>>>>>>> de51a26b
}<|MERGE_RESOLUTION|>--- conflicted
+++ resolved
@@ -45,262 +45,8 @@
 
 public class DefaultStatusActions implements StatusActions {
 
-<<<<<<< HEAD
-	private String host, port, username, password, from, fromDescr, replyTo, replyToDescr;
-	private boolean useSSL;
-	private ServiceContext context;
-	private AccessManager am;
-	private DataManager dm;
-	private Dbms dbms;
-	private String siteUrl;
-	private UserSession session;
-	private boolean emailNotes = true;
-
-	/**
-		* Constructor.
-		*/
-	public DefaultStatusActions() {}
-
-	/** 
-	  * Initializes the StatusActions class with external info from GeoNetwork.
-	  *
-		* @param context
-		* @param dbms
-		*/
-	public void init(ServiceContext context, Dbms dbms) {
-	
-		this.context = context;
-		this.dbms = dbms;
-
-		GeonetContext  gc = (GeonetContext) context.getHandlerContext(Geonet.CONTEXT_NAME);
-		SettingManager sm = gc.getBean(SettingManager.class);
-		am = gc.getBean(AccessManager.class);
-
-		host = sm.getValue("system/feedback/mailServer/host");
-		port = sm.getValue("system/feedback/mailServer/port");
-		from = sm.getValue("system/feedback/email");
-		username = sm.getValue("system/feedback/mailServer/username");
-        password = sm.getValue("system/feedback/mailServer/password");
-        useSSL = sm.getValueAsBool("system/feedback/mailServer/ssl");
-        
-		if (host.length() == 0) {
-			context.error("Mail server host not configured, email notifications won't be sent.");
-			emailNotes = false;
-		}
-		
-		if (port.length() == 0) {
-			context.error("Mail server port not configured, email notifications won't be sent.");
-			emailNotes = false;
-		}
-		
-		if (from.length() == 0) {
-			context.error("Mail feedback address not configured, email notifications won't be sent.");
-			emailNotes = false;
-		}
-
-		fromDescr = "Metadata Workflow";
-
-		session = context.getUserSession();
-		replyTo = session.getEmailAddr();
-		if (replyTo != null) {
-			replyToDescr = session.getName() + " " + session.getSurname();
-		} else {
-			replyTo = from; replyToDescr = fromDescr;
-		}
-
-
-		dm = gc.getBean(DataManager.class);
-		siteUrl = dm.getSiteURL(context);
-	}
-
-	/** 
-	  * Called when a record is edited to set/reset status.
-	  *
-		* @param id The metadata id that has been edited.
-		* @param minorEdit If true then the edit was a minor edit.
-		*/
-	public void onEdit(int id, boolean minorEdit) throws Exception {
-
-		if (!minorEdit && dm.getCurrentStatus(dbms, id).equals(Params.Status.APPROVED)) {
-			String changeMessage = "GeoNetwork user "+session.getUserId()+" ("+session.getUsername()+") edited metadata record "+id;
-			unsetAllOperations(id);
-			dm.setStatus(context, dbms, id, Integer.valueOf(Params.Status.DRAFT), new ISODate().toString(), changeMessage);
-		}
-		
-	}
-
-	/** 
-	  * Called when need to set status on a set of metadata records.
-	  *
-		* @param status The status to set.
-		* @param metadataIds The set of metadata ids to set status on.
-		* @param changeDate The date the status was changed.
-		* @param changeMessage The message explaining why the status has changed.
-		*/
-	public Set<Integer> statusChange(String status, Set<Integer> metadataIds, String changeDate, String changeMessage) throws Exception {
-
-		Set<Integer> unchanged = new HashSet<Integer>();
-
-		//-- process the metadata records to set status
-		for (Integer mid : metadataIds) {
-			String currentStatus = dm.getCurrentStatus(dbms, mid);
-
-			//--- if the status is already set to value of status then do nothing
-			if (status.equals(currentStatus)) {
-                if(context.isDebug())
-                    context.debug("Metadata "+mid+" already has status "+mid);
-				unchanged.add(mid);
-			}
-
-			if (status.equals(Params.Status.APPROVED)) {
-				// setAllOperations(mid); - this is a short cut that could be enabled
-			} else if (status.equals(Params.Status.DRAFT) || status.equals(Params.Status.REJECTED)) {
-				unsetAllOperations(mid);
-			}
-
-			//--- set status, indexing is assumed to take place later
-			dm.setStatusExt(context, dbms, mid, Integer.valueOf(status), changeDate, changeMessage);
-		}
-
-
-		//--- inform content reviewers if the status is submitted
-    if (status.equals(Params.Status.SUBMITTED)) {
-      informContentReviewers(metadataIds, changeDate, changeMessage);
-    //--- inform owners if status is approved
-    } else if (status.equals(Params.Status.APPROVED)) {
-      informOwnersApprovedOrRejected(metadataIds, changeDate, changeMessage, true);
-    //--- inform owners if status is rejected
-    } else if (status.equals(Params.Status.REJECTED)) {
-      informOwnersApprovedOrRejected(metadataIds, changeDate, changeMessage, false);
-    }	
-
-		return unchanged;
-	}
-
-	//-------------------------------------------------------------------------
-	// Private methods
-	//-------------------------------------------------------------------------
-
-  /**
-    * Unset all operations on 'All' Group. Used when status changes from approved to something else. 
-    *
-    * @param mdId The metadata id to unset privileges on
-    */
-  private void unsetAllOperations(int mdId) throws Exception {
-    String allGroup = "1";
-    dm.unsetOperation(context, dbms, mdId+"", allGroup, AccessManager.OPER_VIEW);
-    dm.unsetOperation(context, dbms, mdId+"", allGroup, AccessManager.OPER_DOWNLOAD);
-    dm.unsetOperation(context, dbms, mdId+"", allGroup, AccessManager.OPER_NOTIFY);
-    dm.unsetOperation(context, dbms, mdId+"", allGroup, AccessManager.OPER_DYNAMIC);
-    dm.unsetOperation(context, dbms, mdId+"", allGroup, AccessManager.OPER_FEATURED);
-  }
-		
-	/**
-		* Inform content reviewers of metadata records in list that they need
-		* to review the record.
-		*
-		* @param metadata The selected set of metadata records
-		* @param changeDate The date that of the change in status
-		* @param changeMessage Message supplied by the user that set the status
-		*/
-	private void informContentReviewers(Set<Integer> metadata, String changeDate, String changeMessage) throws Exception {
-
-		//--- get content reviewers (sorted on content reviewer userid)
-		Element contentRevs = am.getContentReviewers(dbms, metadata);
-
-		String subject = "Metadata records SUBMITTED by "+replyTo+" ("+replyToDescr+") on "+changeDate;
-		processList(contentRevs, subject, Params.Status.SUBMITTED, changeDate, changeMessage);
-	}
-
-	/**
-		* Inform owners of metadata records that the records have approved
-		* or rejected.
-		*
-		* @param metadata The selected set of metadata records
-		* @param changeDate The date that of the change in status
-		* @param changeMessage Message supplied by the user that set the status
-		*/
-	private void informOwnersApprovedOrRejected(Set<Integer> metadata, String changeDate, String changeMessage, boolean approved) throws Exception {
-
-		//--- get metadata owners (sorted on owner userid)
-		Element owners = am.getOwners(dbms, metadata);
-
-		String subject = "Metadata records APPROVED";
-		String status = Params.Status.APPROVED;
-		if (!approved) {
-			subject = "Metadata records REJECTED";
-			status = Params.Status.REJECTED;
-		}
-		subject += " by "+replyTo+" ("+replyToDescr+") on "+changeDate;
-
-		processList(owners, subject, status, changeDate, changeMessage);
-
-	}
-
-	/**
-		* Process the users and metadata records for emailing notices.
-		*
-		* @param users The selected set of users
-		* @param subject Subject to be used for email notices
-		* @param status The status being set
-		* @param changeDate Datestamp of status change
-		* @param changeMessage The message indicating why the status has changed
-		*/
-	private void processList(Element users, String subject, String status, String changeDate, String changeMessage) throws Exception {
-
-		@SuppressWarnings("unchecked")
-        List<Element> userList = users.getChildren();
-
-		Set<String> emails = new HashSet<String>();
-
-		for (Element user : userList) {
-			emails.add(user.getChildText("email"));
-		}
-
-		for (String email : emails) {
-			sendEmail(email, subject, status, changeDate, changeMessage);	
-		}
-
-	}
-
-	/**
-		* Send the email message about change of status on a group of metadata
-		* records.
-		*
-		* @param sendTo The recipient email address
-		* @param subject Subject to be used for email notices
-		* @param status The status being set on the records
-		* @param changeDate Datestamp of status change
-		* @param changeMessage The message indicating why the status has changed
-		*/
-	private void sendEmail(String sendTo, String subject, String status, String changeDate, String changeMessage) throws Exception {
-
-		String message = changeMessage+"\n\nRecords are available from the following URL:\n"+buildMetadataSearchLink(status, changeDate);
-
-		if (!emailNotes) {
-			context.info("Would send email \nTo: "+sendTo+"\nSubject: "+subject+"\n Message:\n"+message);
-		} else {
-			MailSender sender = new MailSender(context);
-			sender.sendWithReplyTo(host, Integer.parseInt(port), 
-			        username, password, useSSL, 
-                    from, fromDescr, sendTo, null, replyTo, replyToDescr, subject, message);
-		}
-	}
-
-	/**
-		* Build search link to metadata that has had a change of status.
-		*
-		* @param status The status of the metadata 
-		* @param changeDate The date the status has been set on the metadata 
-		* @return string Search link to metadata
-		*/
-	private String buildMetadataSearchLink(String status, String changeDate) {
-		// FIXME : hard coded link to main.search 
-		return siteUrl+"/main.search?_status="+status+"&_statusChangeDate="+changeDate;
-	}
-=======
-    protected String host, port, from, fromDescr, replyTo, replyToDescr;
-    protected ServiceContext context;
+    private String host, port, username, password, from, fromDescr, replyTo, replyToDescr;
+    private boolean useSSL;    protected ServiceContext context;
     protected AccessManager am;
     protected String language;
     protected DataManager dm;
@@ -338,7 +84,10 @@
         host = sm.getValue("system/feedback/mailServer/host");
         port = sm.getValue("system/feedback/mailServer/port");
         from = sm.getValue("system/feedback/email");
-
+        username = sm.getValue("system/feedback/mailServer/username");
+        password = sm.getValue("system/feedback/mailServer/password");
+        useSSL = sm.getValueAsBool("system/feedback/mailServer/ssl");
+        
         if (host.length() == 0) {
             context.error("Mail server host not configure");
             emailNotes = false;
@@ -531,8 +280,7 @@
             context.info("Would send email \nTo: " + sendTo + "\nSubject: " + subject + "\n Message:\n" + message);
         } else {
             MailSender sender = new MailSender(context);
-            sender.sendWithReplyTo(host, Integer.parseInt(port), from, fromDescr, sendTo, null, replyTo, replyToDescr, subject, message);
-        }
-    }
->>>>>>> de51a26b
+            sender.sendWithReplyTo(host, Integer.parseInt(port), username, password, useSSL, from, fromDescr, sendTo, null, replyTo, replyToDescr, subject, message);
+        }
+    }
 }