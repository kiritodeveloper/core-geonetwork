--- conflicted
+++ resolved
@@ -26,9 +26,6 @@
 import com.google.common.base.Function;
 import com.google.common.collect.Lists;
 
-import jeeves.server.UserSession;
-import jeeves.server.context.ServiceContext;
-
 import org.fao.geonet.GeonetContext;
 import org.fao.geonet.constants.Geonet;
 import org.fao.geonet.constants.Params;
@@ -50,9 +47,7 @@
 import org.fao.geonet.util.LangUtils;
 import org.fao.geonet.util.MailSender;
 import org.fao.geonet.util.XslUtil;
-import org.jdom.JDOMException;
-
-import java.io.IOException;
+
 import java.util.ArrayList;
 import java.util.HashSet;
 import java.util.List;
@@ -62,6 +57,9 @@
 
 import javax.annotation.Nonnull;
 import javax.annotation.Nullable;
+
+import jeeves.server.UserSession;
+import jeeves.server.context.ServiceContext;
 
 public class DefaultStatusActions implements StatusActions {
 
@@ -86,14 +84,6 @@
 
     /**
      * Initializes the StatusActions class with external info from GeoNetwork.
-<<<<<<< HEAD
-     *
-     *
-     * @param context
-     * @throws IOException
-     * @throws JDOMException
-=======
->>>>>>> 8f8044c8
      */
     public void init(ServiceContext context) throws Exception {
 
@@ -105,7 +95,6 @@
         SettingManager sm = gc.getBean(SettingManager.class);
 
         siteName = sm.getSiteName();
-<<<<<<< HEAD
         host = sm.getValue(Settings.SYSTEM_FEEDBACK_MAILSERVER_HOST);
         port = sm.getValue(Settings.SYSTEM_FEEDBACK_MAILSERVER_PORT);
         from = sm.getValue(Settings.SYSTEM_FEEDBACK_EMAIL);
@@ -113,15 +102,6 @@
         password = sm.getValue(Settings.SYSTEM_FEEDBACK_MAILSERVER_PASSWORD);
         useSSL = sm.getValueAsBool(Settings.SYSTEM_FEEDBACK_MAILSERVER_SSL);
         useTLS = sm.getValueAsBool(Settings.SYSTEM_FEEDBACK_MAILSERVER_TLS);
-=======
-        host = sm.getValue("system/feedback/mailServer/host");
-        port = sm.getValue("system/feedback/mailServer/port");
-        from = sm.getValue("system/feedback/email");
-        username = sm.getValue("system/feedback/mailServer/username");
-        password = sm.getValue("system/feedback/mailServer/password");
-        useSSL = sm.getValueAsBool("system/feedback/mailServer/ssl");
-        useTLS = sm.getValueAsBool("system/feedback/mailServer/tls");
->>>>>>> 8f8044c8
 
         if (host == null || host.length() == 0) {
             context.error("Mail server host not configure");
@@ -156,11 +136,7 @@
     /**
      * Called when a record is edited to set/reset status.
      *
-<<<<<<< HEAD
-     * @param id The metadata id that has been edited.
-=======
      * @param id        The metadata id that has been edited.
->>>>>>> 8f8044c8
      * @param minorEdit If true then the edit was a minor edit.
      */
     public void onEdit(int id, boolean minorEdit) throws Exception {
@@ -181,15 +157,9 @@
     /**
      * Called when need to set status on a set of metadata records.
      *
-<<<<<<< HEAD
-     * @param status The status to set.
-     * @param metadataIds The set of metadata ids to set status on.
-     * @param changeDate The date the status was changed.
-=======
      * @param status        The status to set.
      * @param metadataIds   The set of metadata ids to set status on.
      * @param changeDate    The date the status was changed.
->>>>>>> 8f8044c8
      * @param changeMessage The message explaining why the status has changed.
      */
     public Set<Integer> statusChange(String status, Set<Integer> metadataIds, ISODate changeDate, String changeMessage) throws Exception {
@@ -228,23 +198,6 @@
         return unchanged;
     }
 
-<<<<<<< HEAD
-    // -------------------------------------------------------------------------
-    // Private methods
-    // -------------------------------------------------------------------------
-
-  /**
-    * Unset all operations on 'All' Group. Used when status changes from approved to something else.
-    *
-    * @param mdId The metadata id to unset privileges on
-    */
-  private void unsetAllOperations(int mdId) throws Exception {
-      int allGroup = 1;
-      for (ReservedOperation op : ReservedOperation.values()) {
-          dm.forceUnsetOperation(context, mdId, allGroup, op.getId());
-      }
-  }
-=======
     /**
      * Unset all operations on 'All' Group. Used when status changes from approved to something
      * else.
@@ -257,18 +210,12 @@
             dm.forceUnsetOperation(context, mdId, allGroup, op.getId());
         }
     }
->>>>>>> 8f8044c8
 
     /**
      * Inform content reviewers of metadata records in list that they need to review the record.
      *
-<<<<<<< HEAD
-     * @param metadata The selected set of metadata records
-     * @param changeDate The date that of the change in status
-=======
      * @param metadata      The selected set of metadata records
      * @param changeDate    The date that of the change in status
->>>>>>> 8f8044c8
      * @param changeMessage Message supplied by the user that set the status
      */
     protected void informContentReviewers(Set<Integer> metadata, String changeDate, String changeMessage) throws Exception {
@@ -294,46 +241,7 @@
             changeDate, changeMessage, mdChanged);
     }
 
-<<<<<<< HEAD
-    public static final Pattern metadataLuceneField = Pattern.compile("\\{\\{index:([^\\}]+)\\}\\}");
-
-    private String buildMetadataChangedMessage(Set<Integer> metadata) {
-    	String statusMetadataDetails = null;
-    	String message = "";
-
-    	try {
-    		statusMetadataDetails = LangUtils.translate(context.getApplicationContext(), "statusMetadataDetails").get(this.language);
-		} catch (Exception e) {}
-    	// Fallback on a default value if statusMetadataDetails not resolved
-    	if (statusMetadataDetails == null) {
-    		statusMetadataDetails = "* {{index:title}} ({{serverurl}}/catalog.search#/metadata/{{index:_uuid}})";
-    	}
-
-    	ArrayList<String> fields = new ArrayList<String>();
-
-    	Matcher m = metadataLuceneField.matcher(statusMetadataDetails);
-        Iterable<Metadata> mds = this.context.getBean(MetadataRepository.class).findAll(metadata);
-
-    	while (m.find()) {
-    		fields.add(m.group(1));
-    	}
-
-    	for (Metadata md : mds) {
-    		String curMdDetails = statusMetadataDetails;
-    		// First substitution for variables not stored in the index
-    		curMdDetails = curMdDetails.replace("{{serverurl}}", siteUrl);
-
-    		for (String f: fields) {
-    			String mdf = XslUtil.getIndexField(null, md.getUuid(), f, this.language);
-    			curMdDetails = curMdDetails.replace("{{index:" + f + "}}", mdf);
-    		}
-    		message = message.concat(curMdDetails + "\r\n");
-    	}
-		return message;
-	}
-
-	private String getTranslatedStatusName(String statusValueId) {
-=======
+
     private String buildMetadataChangedMessage(Set<Integer> metadata) {
         String statusMetadataDetails = null;
         String message = "";
@@ -371,7 +279,6 @@
     }
 
     private String getTranslatedStatusName(String statusValueId) {
->>>>>>> 8f8044c8
         String translatedStatusName = "";
         StatusValue s = _statusValueRepository.findOneById(Integer.valueOf(statusValueId));
         if (s == null) {
@@ -385,13 +292,8 @@
     /**
      * Inform owners of metadata records that the records have approved or rejected.
      *
-<<<<<<< HEAD
-     * @param metadataIds The selected set of metadata records
-     * @param changeDate The date that of the change in status
-=======
      * @param metadataIds   The selected set of metadata records
      * @param changeDate    The date that of the change in status
->>>>>>> 8f8044c8
      * @param changeMessage Message supplied by the user that set the status
      */
     protected void informOwners(Set<Integer> metadataIds, String changeDate, String changeMessage, String status)
@@ -419,17 +321,10 @@
     /**
      * Process the users and metadata records for emailing notices.
      *
-<<<<<<< HEAD
-     * @param users The selected set of users
-     * @param subject Subject to be used for email notices
-     * @param status The status being set
-     * @param changeDate Datestamp of status change
-=======
      * @param users         The selected set of users
      * @param subject       Subject to be used for email notices
      * @param status        The status being set
      * @param changeDate    Datestamp of status change
->>>>>>> 8f8044c8
      * @param changeMessage The message indicating why the status has changed
      */
     protected void processList(List<User> users, String subject, String status, String changeDate,
@@ -443,17 +338,10 @@
     /**
      * Send the email message about change of status on a group of metadata records.
      *
-<<<<<<< HEAD
-     * @param sendTo The recipient email address
-     * @param subject Subject to be used for email notices
-     * @param status The status being set on the records
-     * @param changeDate Datestamp of status change
-=======
      * @param sendTo        The recipient email address
      * @param subject       Subject to be used for email notices
      * @param status        The status being set on the records
      * @param changeDate    Datestamp of status change
->>>>>>> 8f8044c8
      * @param changeMessage The message indicating why the status has changed
      */
     protected void sendEmail(String sendTo, String subject, String status, String changeDate, String changeMessage, String mdChanged) throws Exception {
