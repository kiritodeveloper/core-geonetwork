--- conflicted
+++ resolved
@@ -23,13 +23,6 @@
 package org.fao.geonet.kernel;
 
 import jeeves.server.context.ServiceContext;
-<<<<<<< HEAD
-
-import org.fao.geonet.util.LangUtils;
-import org.fao.geonet.utils.Log;
-import org.fao.geonet.utils.Xml;
-=======
->>>>>>> 9292fef2
 import org.fao.geonet.constants.Geonet;
 import org.fao.geonet.domain.ISODate;
 import org.fao.geonet.exceptions.TermNotFoundException;
@@ -132,17 +125,10 @@
 	 * @param type
 	 * @param dname category/domain name of thesaurus
 	 */
-<<<<<<< HEAD
-	public Thesaurus(IsoLanguagesMapper isoLanguageMapper, String fname, String type, String dname, File thesaurusFile, String siteUrl) {
+	public Thesaurus(IsoLanguagesMapper isoLanguageMapper, String fname, String type, String dname, Path thesaurusFile, String siteUrl) {
 	    this(isoLanguageMapper, fname, null, null, type, dname, thesaurusFile, siteUrl, false);
 	}
-    public Thesaurus(IsoLanguagesMapper isoLanguageMapper, String fname, String tname, String tnamespace, String type, String dname, File thesaurusFile, String siteUrl, boolean ignoreMissingError) {
-=======
-	public Thesaurus(ApplicationContext context, String fname, String type, String dname, Path thesaurusFile, String siteUrl) {
-	    this(context, fname, null, null, type, dname, thesaurusFile, siteUrl, false);
-	}
-    public Thesaurus(ApplicationContext context, String fname, String tname, String tnamespace, String type, String dname, Path thesaurusFile, String siteUrl, boolean ignoreMissingError) {
->>>>>>> 9292fef2
+    public Thesaurus(IsoLanguagesMapper isoLanguageMapper, String fname, String tname, String tnamespace, String type, String dname, Path thesaurusFile, String siteUrl, boolean ignoreMissingError) {
 		super();
 		this.isoLanguageMapper = isoLanguageMapper;
 		this.fname = fname;
