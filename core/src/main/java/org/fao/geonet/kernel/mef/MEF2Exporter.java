//=============================================================================
//===	Copyright (C) 2001-2007 Food and Agriculture Organization of the
//===	United Nations (FAO-UN), United Nations World Food Programme (WFP)
//===	and United Nations Environment Programme (UNEP)
//===
//===	This program is free software; you can redistribute it and/or modify
//===	it under the terms of the GNU General Public License as published by
//===	the Free Software Foundation; either version 2 of the License, or (at
//===	your option) any later version.
//===
//===	This program is distributed in the hope that it will be useful, but
//===	WITHOUT ANY WARRANTY; without even the implied warranty of
//===	MERCHANTABILITY or FITNESS FOR A PARTICULAR PURPOSE. See the GNU
//===	General Public License for more details.
//===
//===	You should have received a copy of the GNU General Public License
//===	along with this program; if not, write to the Free Software
//===	Foundation, Inc., 51 Franklin St, Fifth Floor, Boston, MA 02110-1301, USA
//===
//===	Contact: Jeroen Ticheler - FAO - Viale delle Terme di Caracalla 2,
//===	Rome - Italy. email: geonetwork@osgeo.org
//==============================================================================

package org.fao.geonet.kernel.mef;

import jeeves.server.context.ServiceContext;
import org.fao.geonet.Constants;
import org.fao.geonet.GeonetContext;
import org.fao.geonet.ZipUtil;
import org.fao.geonet.constants.Geonet;
import org.fao.geonet.domain.Metadata;
import org.fao.geonet.domain.MetadataRelation;
import org.fao.geonet.domain.Pair;
import org.fao.geonet.domain.ReservedOperation;
import org.fao.geonet.kernel.DataManager;
import org.fao.geonet.kernel.mef.MEFLib.Format;
import org.fao.geonet.kernel.mef.MEFLib.Version;
import org.fao.geonet.lib.Lib;
import org.fao.geonet.repository.MetadataRelationRepository;
import org.fao.geonet.utils.IO;

import java.nio.file.FileSystem;
import java.nio.file.Files;
import java.nio.file.Path;
import java.util.Collection;
import java.util.List;
import java.util.Set;

import static org.fao.geonet.Constants.CHARSET;
import static org.fao.geonet.kernel.mef.MEFConstants.FILE_INFO;
import static org.fao.geonet.kernel.mef.MEFConstants.FILE_METADATA;
import static org.fao.geonet.kernel.mef.MEFConstants.MD_DIR;
import static org.fao.geonet.kernel.mef.MEFConstants.SCHEMA;

class MEF2Exporter {
	/**
	 * Create a MEF2 file in ZIP format.
	 * 
	 * @param context
	 * @param uuids
	 *            List of records to export.
	 * @param format
	 *            {@link Format} to export.
	 * @param skipUUID
	 * @param stylePath
	 * @return MEF2 File
	 * @throws Exception
	 */
	public static Path doExport(ServiceContext context, Set<String> uuids,
			Format format, boolean skipUUID, Path stylePath, boolean resolveXlink, boolean removeXlinkAttribute) throws Exception {

		Path file = Files.createTempFile("mef-", ".mef");
        try (FileSystem zipFs = ZipUtil.createZipFs(file)) {
            for (Object uuid1 : uuids) {
                String uuid = (String) uuid1;
                createMetadataFolder(context, uuid, zipFs, skipUUID, stylePath,
                        format, resolveXlink, removeXlinkAttribute);
            }
        }

		return file;
	}

	/**
	 * Create a metadata folder according to MEF {@link Version} 2
	 * specification. If current record is based on an ISO profil, the
	 * stylesheet /convert/to19139.xsl is used to map to ISO. Both files are
	 * included in MEF file. Export relevant information according to format
	 * parameter.
	 * 
	 * @param context
	 * @param uuid
	 *            Metadata record to export
	 * @param zipFs
	 *            Zip file to add new record
	 * @param skipUUID
	 * @param stylePath
	 * @param format
	 * @throws Exception
	 */
	private static void createMetadataFolder(ServiceContext context,
			String uuid, FileSystem zipFs, boolean skipUUID,
			Path stylePath, Format format, boolean resolveXlink, boolean removeXlinkAttribute) throws Exception {

        final Path metadataRootDir = zipFs.getPath(uuid);
        Files.createDirectories(metadataRootDir);

		Pair<Metadata, String> recordAndMetadataForExport =
				MEFLib.retrieveMetadata(context, uuid, resolveXlink, removeXlinkAttribute);
		Metadata record = recordAndMetadataForExport.one();
		String xmlDocumentAsString = recordAndMetadataForExport.two();

		String id = "" + record.getId();
		String isTemp = record.getDataInfo().getType().codeString;

		if (!"y".equals(isTemp) && !"n".equals(isTemp))
			throw new Exception("Cannot export sub template");

		Path pubDir = Lib.resource.getDir(context, "public", id);
        Path priDir = Lib.resource.getDir(context, "private", id);

        final Path metadataXmlDir = metadataRootDir.resolve(MD_DIR);
        Files.createDirectories(metadataXmlDir);

        Collection<ExportFormat> formats = context.getApplicationContext().getBeansOfType(ExportFormat.class).values();
        for (ExportFormat exportFormat : formats) {
            for (Pair<String, String> output : exportFormat.getFormats(context, record)) {
                Files.write(metadataXmlDir.resolve(output.one()), output.two().getBytes(CHARSET));
            }
        }

		// --- save native metadata
<<<<<<< HEAD
		String data = ExportFormat.formatData(record, false, null);
        Files.write(metadataXmlDir.resolve(FILE_METADATA), data.getBytes(CHARSET));
=======
		MEFLib.addFile(zos, uuid + FS + MD_DIR + FILE_METADATA, xmlDocumentAsString);
>>>>>>> 580a43c0

		// --- save Feature Catalog
		String ftUUID = getFeatureCatalogID(context, record.getId());
		if (!ftUUID.equals("")) {
<<<<<<< HEAD
			Metadata ft = MEFLib.retrieveMetadata(context, ftUUID, resolveXlink, removeXlinkAttribute);
			String ftData = ExportFormat.formatData(ft, false, null);
            Path featureMdDir = metadataRootDir.resolve(SCHEMA);
            Files.createDirectories(featureMdDir);
            Files.write(featureMdDir.resolve(FILE_METADATA), ftData.getBytes(CHARSET));
        }
=======
			Pair<Metadata, String> ftrecordAndMetadata = MEFLib.retrieveMetadata(context, ftUUID, resolveXlink, removeXlinkAttribute);
			MEFLib.addFile(zos, uuid + FS + SCHEMA + FILE_METADATA, ftrecordAndMetadata.two());
		}
>>>>>>> 580a43c0

		// --- save info file
		byte[] binData = MEFLib.buildInfoFile(context, record, format, pubDir,
				priDir, skipUUID).getBytes(Constants.ENCODING);

        Files.write(metadataRootDir.resolve(FILE_INFO), binData);

		// --- save thumbnails and maps

		if (format == Format.PARTIAL || format == Format.FULL) {
            IO.copyDirectoryOrFile(pubDir, metadataRootDir, true);
        }

		if (format == Format.FULL) {
			try {
                Lib.resource.checkPrivilege(context, id, ReservedOperation.download);
                IO.copyDirectoryOrFile(priDir, metadataRootDir, true);
			} catch (Exception e) {
				// Current user could not download private data
			}
		}
	}

	/**
	 * Get Feature Catalog ID if exists using relation table.
	 * 
	 * @param context
	 * @param metadataId
	 *            Metadata record id to search for feature catalogue for.
	 * @return String Feature catalogue uuid.
	 * @throws Exception
	 */
	private static String getFeatureCatalogID(ServiceContext context, int metadataId) throws Exception {
		GeonetContext gc = (GeonetContext) context
				.getHandlerContext(Geonet.CONTEXT_NAME);
		DataManager dm = gc.getBean(DataManager.class);

        List<MetadataRelation> relations = context.getBean(MetadataRelationRepository.class).findAllById_MetadataId(metadataId);

		if (relations.isEmpty()) {
			return "";
        }

		// Assume only one feature catalogue is available for a metadata record.
		int ftId =  relations.get(0).getId().getRelatedId();

        String ftUuid = dm.getMetadataUuid("" + ftId);

		return ftUuid != null ? ftUuid : "";
	}
}<|MERGE_RESOLUTION|>--- conflicted
+++ resolved
@@ -130,28 +130,18 @@
         }
 
 		// --- save native metadata
-<<<<<<< HEAD
-		String data = ExportFormat.formatData(record, false, null);
-        Files.write(metadataXmlDir.resolve(FILE_METADATA), data.getBytes(CHARSET));
-=======
-		MEFLib.addFile(zos, uuid + FS + MD_DIR + FILE_METADATA, xmlDocumentAsString);
->>>>>>> 580a43c0
+        Files.write(metadataXmlDir.resolve(FILE_METADATA), xmlDocumentAsString.getBytes(CHARSET));
+
 
 		// --- save Feature Catalog
 		String ftUUID = getFeatureCatalogID(context, record.getId());
 		if (!ftUUID.equals("")) {
-<<<<<<< HEAD
-			Metadata ft = MEFLib.retrieveMetadata(context, ftUUID, resolveXlink, removeXlinkAttribute);
-			String ftData = ExportFormat.formatData(ft, false, null);
+			Pair<Metadata, String> ftrecordAndMetadata = MEFLib.retrieveMetadata(context, ftUUID, resolveXlink, removeXlinkAttribute);
             Path featureMdDir = metadataRootDir.resolve(SCHEMA);
             Files.createDirectories(featureMdDir);
-            Files.write(featureMdDir.resolve(FILE_METADATA), ftData.getBytes(CHARSET));
+            Files.write(featureMdDir.resolve(FILE_METADATA), ftrecordAndMetadata.two().getBytes(CHARSET));
         }
-=======
-			Pair<Metadata, String> ftrecordAndMetadata = MEFLib.retrieveMetadata(context, ftUUID, resolveXlink, removeXlinkAttribute);
-			MEFLib.addFile(zos, uuid + FS + SCHEMA + FILE_METADATA, ftrecordAndMetadata.two());
-		}
->>>>>>> 580a43c0
+
 
 		// --- save info file
 		byte[] binData = MEFLib.buildInfoFile(context, record, format, pubDir,
