--- conflicted
+++ resolved
@@ -268,15 +268,9 @@
         final Path metadataRootDir = zipFs.getPath(uuid);
         Files.createDirectories(metadataRootDir);
 
-<<<<<<< HEAD
         Pair<AbstractMetadata, String> recordAndMetadataForExport =
-            MEFLib.retrieveMetadata(context, uuid, resolveXlink, removeXlinkAttribute);
+            MEFLib.retrieveMetadata(context, uuid, resolveXlink, removeXlinkAttribute, addSchemaLocation);
         AbstractMetadata record = recordAndMetadataForExport.one();
-=======
-        Pair<Metadata, String> recordAndMetadataForExport =
-            MEFLib.retrieveMetadata(context, uuid, resolveXlink, removeXlinkAttribute, addSchemaLocation);
-        Metadata record = recordAndMetadataForExport.one();
->>>>>>> 11fa3f3f
         String xmlDocumentAsString = recordAndMetadataForExport.two();
 
         String id = "" + record.getId();
@@ -302,11 +296,7 @@
         // --- save Feature Catalog
         String ftUUID = getFeatureCatalogID(context, record.getId());
         if (!ftUUID.equals("")) {
-<<<<<<< HEAD
-            Pair<AbstractMetadata, String> ftrecordAndMetadata = MEFLib.retrieveMetadata(context, ftUUID, resolveXlink, removeXlinkAttribute);
-=======
-            Pair<Metadata, String> ftrecordAndMetadata = MEFLib.retrieveMetadata(context, ftUUID, resolveXlink, removeXlinkAttribute, addSchemaLocation);
->>>>>>> 11fa3f3f
+            Pair<AbstractMetadata, String> ftrecordAndMetadata = MEFLib.retrieveMetadata(context, ftUUID, resolveXlink, removeXlinkAttribute, addSchemaLocation);
             Path featureMdDir = metadataRootDir.resolve(SCHEMA);
             Files.createDirectories(featureMdDir);
             Files.write(featureMdDir.resolve(FILE_METADATA), ftrecordAndMetadata.two().getBytes(CHARSET));
