//===	Copyright (C) 2001-2007 Food and Agriculture Organization of the
//===	United Nations (FAO-UN), United Nations World Food Programme (WFP)
//===	and United Nations Environment Programme (UNEP)
//===
//===	This program is free software; you can redistribute it and/or modify
//===	it under the terms of the GNU General Public License as published by
//===	the Free Software Foundation; either version 2 of the License, or (at
//===	your option) any later version.
//===
//===	This program is distributed in the hope that it will be useful, but
//===	WITHOUT ANY WARRANTY; without even the implied warranty of
//===	MERCHANTABILITY or FITNESS FOR A PARTICULAR PURPOSE. See the GNU
//===	General Public License for more details.
//===
//===	You should have received a copy of the GNU General Public License
//===	along with this program; if not, write to the Free Software
//===	Foundation, Inc., 51 Franklin St, Fifth Floor, Boston, MA 02110-1301, USA
//===
//===	Contact: Jeroen Ticheler - FAO - Viale delle Terme di Caracalla 2,
//===	Rome - Italy. email: geonetwork@osgeo.org
//==============================================================================

package org.fao.geonet.kernel.search;

import com.vividsolutions.jts.geom.Envelope;
import com.vividsolutions.jts.geom.Geometry;
import com.vividsolutions.jts.index.SpatialIndex;
import org.apache.lucene.index.*;
import org.fao.geonet.domain.MetadataType;
import org.fao.geonet.kernel.GeonetworkDataDirectory;
import org.fao.geonet.exceptions.JeevesException;
import jeeves.server.context.ServiceContext;
import org.fao.geonet.utils.IO;
import org.fao.geonet.utils.Log;
import org.fao.geonet.Util;
import org.fao.geonet.utils.Xml;
import org.apache.commons.lang.StringUtils;
import org.apache.lucene.analysis.Analyzer;
import org.apache.lucene.analysis.core.KeywordAnalyzer;
import org.apache.lucene.analysis.miscellaneous.PerFieldAnalyzerWrapper;
import org.apache.lucene.document.Document;
import org.apache.lucene.document.DocumentStoredFieldVisitor;
import org.apache.lucene.document.DoubleField;
import org.apache.lucene.document.Field;
import org.apache.lucene.document.FieldType;
import org.apache.lucene.document.FieldType.NumericType;
import org.apache.lucene.document.FloatField;
import org.apache.lucene.document.IntField;
import org.apache.lucene.document.LongField;
import org.apache.lucene.facet.taxonomy.CategoryPath;
import org.apache.lucene.index.FieldInfo.IndexOptions;
import org.apache.lucene.search.Filter;
import org.apache.lucene.util.BytesRef;
import org.fao.geonet.GeonetContext;
import org.fao.geonet.constants.Geonet;
import org.fao.geonet.kernel.DataManager;
import org.fao.geonet.kernel.SchemaManager;
import org.fao.geonet.kernel.search.LuceneConfig.FacetConfig;
import org.fao.geonet.kernel.search.LuceneConfig.LuceneConfigNumericField;
import org.fao.geonet.kernel.search.function.DocumentBoosting;
import org.fao.geonet.kernel.search.index.GeonetworkMultiReader;
import org.fao.geonet.kernel.search.index.LuceneIndexLanguageTracker;
import org.fao.geonet.kernel.search.spatial.ContainsFilter;
import org.fao.geonet.kernel.search.spatial.CrossesFilter;
import org.fao.geonet.kernel.search.spatial.EqualsFilter;
import org.fao.geonet.kernel.search.spatial.IntersectionFilter;
import org.fao.geonet.kernel.search.spatial.IsFullyOutsideOfFilter;
import org.fao.geonet.kernel.search.spatial.OgcGenericFilters;
import org.fao.geonet.kernel.search.spatial.OrSpatialFilter;
import org.fao.geonet.kernel.search.spatial.OverlapsFilter;
import org.fao.geonet.domain.Pair;
import org.fao.geonet.kernel.search.spatial.SpatialFilter;
import org.fao.geonet.kernel.search.spatial.SpatialIndexWriter;
import org.fao.geonet.kernel.search.spatial.TouchesFilter;
import org.fao.geonet.kernel.search.spatial.WithinFilter;
import org.fao.geonet.kernel.setting.SettingInfo;
import org.geotools.data.DataStore;
import org.geotools.data.DefaultTransaction;
import org.geotools.data.FeatureSource;
import org.geotools.data.Transaction;
import org.geotools.gml3.GMLConfiguration;
import org.geotools.xml.Configuration;
import org.geotools.xml.Parser;
import org.jdom.Content;
import org.jdom.Element;
import org.opengis.feature.simple.SimpleFeature;
import org.opengis.feature.simple.SimpleFeatureType;
import org.opengis.filter.capability.FilterCapabilities;
import org.springframework.beans.factory.annotation.Autowired;
import org.springframework.context.ApplicationContext;
import org.springframework.context.annotation.Lazy;
import org.springframework.stereotype.Component;

import java.io.File;
import java.io.IOException;
import java.lang.reflect.Constructor;
import java.util.ArrayList;
import java.util.Calendar;
import java.util.Collection;
import java.util.Collections;
import java.util.Comparator;
import java.util.HashMap;
import java.util.LinkedHashSet;
import java.util.List;
import java.util.Map;
import java.util.Map.Entry;
import java.util.Set;
import java.util.SortedSet;
import java.util.Timer;
import java.util.TimerTask;
import java.util.TreeSet;
import java.util.Vector;
import java.util.concurrent.locks.Lock;
import java.util.concurrent.locks.ReentrantLock;

/**
 * Indexes metadata using Lucene.
 */
public class SearchManager {
	private static final String INDEXING_ERROR_MSG = "_indexingErrorMsg";
	private static final String INDEXING_ERROR_FIELD = "_indexingError";
	public static final int LUCENE = 1;
	public static final int Z3950 = 2;
	public static final int UNUSED = 3;

	private static final String SEARCH_STYLESHEETS_DIR_PATH = "xml/search";
    private static final String STOPWORDS_DIR_PATH = "resources/stopwords";

	private static final Configuration FILTER_1_0_0 = new org.geotools.filter.v1_0.OGCConfiguration();
    private static final Configuration FILTER_1_1_0 = new org.geotools.filter.v1_1.OGCConfiguration();
    private static final Configuration FILTER_2_0_0 = new org.geotools.filter.v2_0.FESConfiguration();

	private File _stylesheetsDir;
    private static File _stopwordsDir;
	Map<String, FacetConfig> _summaryConfigValues = null;

    /**
     * Used when adding documents to the Lucene index.
     */
	private static PerFieldAnalyzerWrapper _analyzer;
	/**
     * Used when searching to analyze query terms.
     */
	private static PerFieldAnalyzerWrapper _searchAnalyzer;

    /**
     * Maps languages to Analyzer that contains GeoNetworkAnalyzers initialized with stopwords for this language.
     */
    private static Map<String, Analyzer> analyzerMap = new HashMap<String, Analyzer>();
    private static Map<String, Analyzer> searchAnalyzerMap = new HashMap<String, Analyzer>();
    
	private static DocumentBoosting _documentBoostClass;
	private String _luceneTermsToExclude;
	private boolean _logSpatialObject;
	private static PerFieldAnalyzerWrapper _defaultAnalyzer;
	private String _htmlCacheDir;
    private Spatial _spatial;

	private boolean _logAsynch;
	private LuceneOptimizerManager _luceneOptimizerManager;

    @Autowired
    private LuceneIndexLanguageTracker _tracker;
    @Autowired
    private ApplicationContext _applicationContext;
    @Autowired
    private SettingInfo _settingInfo;
    @Autowired
    private SchemaManager _schemaManager;
    @Autowired
    private GeonetworkDataDirectory _geonetworkDataDirectory;
    @Autowired
    private LuceneConfig _luceneConfig;


    public SettingInfo getSettingInfo() {
        return _settingInfo;
    }


    /**
     * Creates GeoNetworkAnalyzer, using Admin-defined stopwords if there are any.
     *
     * @param stopwords the set of words considered "stop" words.  These are the words in the language that are not considered important
     *                  for indexing.  For example in english some stop words are 'the', 'it', 'and', etc...
     * @param ignoreChars characters that should be ignored.  For example ' or -.
     * @return
     */
    private static Analyzer createGeoNetworkAnalyzer(final Set<String> stopwords, final char[] ignoreChars) {
        if(Log.isDebugEnabled(Geonet.SEARCH_ENGINE)) {
            Log.debug(Geonet.SEARCH_ENGINE, "Creating GeoNetworkAnalyzer");
        }
        return new GeoNetworkAnalyzer(stopwords, ignoreChars);
    }

    /**
     * Creates a default- (hardcoded) configured PerFieldAnalyzerWrapper.
     *
     * @param stopwords
     * @return
     */
	private static PerFieldAnalyzerWrapper createHardCodedPerFieldAnalyzerWrapper(Set<String> stopwords, char[] ignoreChars) {
        PerFieldAnalyzerWrapper pfaw;
        Analyzer geoNetworkAnalyzer = SearchManager.createGeoNetworkAnalyzer(stopwords, ignoreChars);
		Map<String, Analyzer> analyzers = new HashMap<String, Analyzer>();
		analyzers.put(LuceneIndexField.UUID, new GeoNetworkAnalyzer());
		analyzers.put(LuceneIndexField.PARENTUUID, new GeoNetworkAnalyzer());
		analyzers.put(LuceneIndexField.OPERATESON, new GeoNetworkAnalyzer());
		analyzers.put(LuceneIndexField.SUBJECT, new KeywordAnalyzer());
		
		pfaw = new PerFieldAnalyzerWrapper(geoNetworkAnalyzer, analyzers );
        return pfaw;
	}

    /**
	 *
	 * @return	The current analyzer used by the search manager.
	 */
	public static PerFieldAnalyzerWrapper getAnalyzer() {
		return _analyzer;
	}
	public static PerFieldAnalyzerWrapper getSearchAnalyzer() {
		return _searchAnalyzer;
	}
    /**
     * Retrieve per field analyzer according to language and for searching or indexing time.
     * 
     * @param language Language for the analyzer.
     * @param forSearching true to return searching time analyzer, false for indexing time analayzer.
     * @return 
     */
    public static PerFieldAnalyzerWrapper getAnalyzer(String language, boolean forSearching) {
        if(Log.isDebugEnabled(Geonet.LUCENE)) {
            Log.debug(Geonet.LUCENE, "Get analyzer for searching: " + forSearching + " and language: " + language);
        }
        
        Map<String, Analyzer> map = forSearching ? searchAnalyzerMap : analyzerMap;
        
        PerFieldAnalyzerWrapper analyzer = (PerFieldAnalyzerWrapper)map.get(language); 
        if(analyzer != null) {
            return analyzer;
        } else {
            if(Log.isDebugEnabled(Geonet.LUCENE)) {
                Log.debug(Geonet.LUCENE, "Returning default analyzer.");
            }
            return forSearching ? _searchAnalyzer : _analyzer;
        }
    }

	/**
	 * Returns a default- (hardcoded) configured PerFieldAnalyzerWrapper, creating it if necessary.
     *
	 */
	private static void initHardCodedAnalyzers(char[] ignoreChars) {
        if(Log.isDebugEnabled(Geonet.SEARCH_ENGINE))
            Log.debug(Geonet.SEARCH_ENGINE, "initializing hardcoded analyzers");
        // no default analyzer instantiated: create one
        if(_defaultAnalyzer == null) {
            // create hardcoded default PerFieldAnalyzerWrapper w/o stopwords
            _defaultAnalyzer = SearchManager.createHardCodedPerFieldAnalyzerWrapper(null, ignoreChars);
        }
        if (!_stopwordsDir.exists() || !_stopwordsDir.isDirectory()) {
            Log.warning(Geonet.SEARCH_ENGINE, "Invalid stopwords directory " + _stopwordsDir.getAbsolutePath() +
                                              ", not using any stopwords.");
        } else {
            if (Log.isDebugEnabled(Geonet.LUCENE)) {
                Log.debug(Geonet.LUCENE, "loading stopwords");
            }
            File[] files = _stopwordsDir.listFiles();
            if (files == null) {
                files = new File[0];
            }

            for (File stopwordsFile : files) {
                String language = stopwordsFile.getName().substring(0, stopwordsFile.getName().indexOf('.'));
                if (language.length() != 2) {
                    Log.info(Geonet.LUCENE, "invalid iso 639-1 code for language: " + language);
                }
                // look up stopwords for that language
                Set<String> stopwordsForLanguage = StopwordFileParser.parse(stopwordsFile.getAbsolutePath());
                if (stopwordsForLanguage != null) {
                    if (Log.isDebugEnabled(Geonet.LUCENE)) {
                        Log.debug(Geonet.LUCENE, "loaded # " + stopwordsForLanguage.size() + " stopwords for language " + language);
                    }
                    Analyzer languageAnalyzer = SearchManager.createHardCodedPerFieldAnalyzerWrapper(stopwordsForLanguage, ignoreChars);
                    analyzerMap.put(language, languageAnalyzer);
                } else {
                    if (Log.isDebugEnabled(Geonet.LUCENE)) {
                        Log.debug(Geonet.LUCENE, "failed to load any stopwords for language " + language);
                    }
                }
            }
        }        
	}

    /**
     * Creates an analyzer based on its definition in the Lucene config.
     *
     * @param analyzerClassName Class name of analyzer to create
     * @param field The Lucene field this analyzer is created for
     * @param stopwords Set stop words if analyzer class name equal org.fao.geonet.kernel.search.GeoNetworkAnalyzer.
     * @return
     */
    private Analyzer createAnalyzerFromLuceneConfig(final String analyzerClassName, final String field, final Set<String> stopwords) {
        final char[] ignoreChars = _settingInfo.getAnalyzerIgnoreChars();
        Analyzer analyzer = null;
        try {
            if (Log.isDebugEnabled(Geonet.SEARCH_ENGINE)) {
                Log.debug(Geonet.SEARCH_ENGINE, "Creating analyzer defined in Lucene config:" + analyzerClassName);
            }
            // GNA analyzer
            if (analyzerClassName.equals("org.fao.geonet.kernel.search.GeoNetworkAnalyzer")) {
                analyzer = SearchManager.createGeoNetworkAnalyzer(stopwords, ignoreChars);
            } else {
                // non-GNA analyzer
                try {
                    @SuppressWarnings("unchecked")
					Class<? extends Analyzer> analyzerClass = (Class<? extends Analyzer>) Class.forName(analyzerClassName);
                    Class<?>[] clTypesArray = _luceneConfig.getAnalyzerParameterClass((field == null ? "" : field) + analyzerClassName);
                    Object[] inParamsArray = _luceneConfig.getAnalyzerParameter((field == null ? "" : field) + analyzerClassName);

                    try {
                        if (Log.isDebugEnabled(Geonet.SEARCH_ENGINE)) {
                            Log.debug(Geonet.SEARCH_ENGINE, " Creating analyzer with parameter");
                        }
                        Constructor<? extends Analyzer> c = analyzerClass.getConstructor(clTypesArray);
                        analyzer = c.newInstance(inParamsArray);
                    } catch (Exception x) {
                        Log.warning(Geonet.SEARCH_ENGINE, "   Failed to create analyzer with parameter: " + x.getMessage());
                        x.printStackTrace();
                        // Try using a default constructor without parameter
                        Log.warning(Geonet.SEARCH_ENGINE, "   Now trying without parameter");
                        analyzer = analyzerClass.newInstance();
                    }
                } catch (Exception y) {
                    Log.warning(Geonet.SEARCH_ENGINE, "Failed to create analyzer as specified in lucene config, default analyzer will " +
                                                      "be used for field " + field + ". Exception message is: " + y.getMessage());
                    y.printStackTrace();
                    // abandon and continue with next field defined in lucene config
                }
            }
        } catch (Exception z) {
            Log.warning(Geonet.SEARCH_ENGINE, " Error on analyzer initialization: " + z.getMessage() + ". Check your Lucene " +
                                              "configuration. Hardcoded default analyzer will be used for field " + field);
            z.printStackTrace();
        } finally {
            // creation of analyzer has failed, default to GeoNetworkAnalyzer
            if(analyzer == null) {
                Log.warning(Geonet.SEARCH_ENGINE, "Creating analyzer has failed, defaulting to GeoNetworkAnalyzer");
                analyzer = SearchManager.createGeoNetworkAnalyzer(stopwords, ignoreChars);
            }
        }
        return analyzer;
    }

	/**
	 * Creates analyzers. An analyzer is created for each language that has a stopwords file, and a stopword-less
     * default analyzer is also created.
	 *
     * If no analyzer class is specified in Lucene configuration, a default hardcoded PerFieldAnalyzer is created
     * (@see #initHardCodedAnalyzers()).
     *
	 * If an error occurs instantiating an analyzer, GeoNetworkAnalyzer is used.
	 */
	public void createAnalyzer() {
        String defaultAnalyzerClass = _luceneConfig.getDefaultAnalyzerClass();
        if (Log.isDebugEnabled(Geonet.SEARCH_ENGINE)) {
            Log.debug(Geonet.SEARCH_ENGINE, "createAnalyzer start");
            Log.debug(Geonet.SEARCH_ENGINE, "defaultAnalyzer defined in Lucene config: " + defaultAnalyzerClass);
        }
        // there is no default analyzer defined in lucene config

        char[] ignoreChars = _settingInfo.getAnalyzerIgnoreChars();
		if (defaultAnalyzerClass == null) {
            // create default (hardcoded) analyzer
            SearchManager.initHardCodedAnalyzers(ignoreChars);
		} else {
            // there is an analyzer defined in lucene config

            if (!_stopwordsDir.exists() || !_stopwordsDir.isDirectory()) {
                Log.warning(Geonet.SEARCH_ENGINE, "Invalid stopwords directory " + _stopwordsDir.getAbsolutePath() +
                                                  ", not using any stopwords.");
            } else {
                if (Log.isDebugEnabled(Geonet.LUCENE)) {
                    Log.debug(Geonet.LUCENE, "Loading stopwords and creating per field anlayzer ...");
                }
                
                // One per field analyzer is created for each stopword list available using GNA as default analyzer
                // Configuration can't define different analyzer per language.
                // TODO : http://trac.osgeo.org/geonetwork/ticket/900
                File[] files = _stopwordsDir.listFiles();
                if (files == null) {
                    files = new File[0];
                }
                for (File stopwordsFile : files) {
                    String language = stopwordsFile.getName().substring(0, stopwordsFile.getName().indexOf('.'));
                    // TODO check for valid ISO 639-2 codes could be better than this
                    if (language.length() != 3) {
                        Log.warning(Geonet.LUCENE, "Stopwords file with incorrect ISO 639-2 language as filename: " + language);
                    }
                    // look up stopwords for that language
                    Set<String> stopwordsForLanguage = StopwordFileParser.parse(stopwordsFile.getAbsolutePath());
                    if (stopwordsForLanguage != null) {
                        if (Log.isDebugEnabled(Geonet.LUCENE)) {
                            Log.debug(Geonet.LUCENE, "Loaded # " + stopwordsForLanguage.size() + " stopwords for language " + language);
                        }

                        // Configure per field analyzer and register them to language map of pfa
                        // ... for indexing
                        configurePerFieldAnalyzerWrapper(defaultAnalyzerClass, _luceneConfig.getFieldSpecificAnalyzers(),
                                analyzerMap, language, stopwordsForLanguage);
                        
                        // ... for searching
                        configurePerFieldAnalyzerWrapper(defaultAnalyzerClass, _luceneConfig.getFieldSpecificSearchAnalyzers(),
                                searchAnalyzerMap, language, stopwordsForLanguage);

                    } else {
                        if (Log.isDebugEnabled(Geonet.LUCENE)) {
                            Log.debug(Geonet.LUCENE, "Failed to load any stopwords for language " + language);
                        }
                    }
                }
            }
            
            // Configure default per field analyzer
            _analyzer = configurePerFieldAnalyzerWrapper(defaultAnalyzerClass, _luceneConfig.getFieldSpecificAnalyzers(),
                null, null, null);

            _searchAnalyzer = configurePerFieldAnalyzerWrapper(defaultAnalyzerClass, _luceneConfig.getFieldSpecificSearchAnalyzers(),
                null, null, null);
        }
    }

	/**
	 * Create, configure and optionnaly register in a list a per field analyzer wrapper.
	 * 
	 * @param defaultAnalyzerClass The default analyzer to use
	 * @param fieldAnalyzers	The list of extra analyzer per field
	 * @param referenceMap	A map where to reference the per field analyzer
	 * @param referenceKey	The reference key
	 * @param stopwordsForLanguage	The stopwords to use (only for GNA)
	 * 
	 * @return The per field analyzer wrapper
	 */
	private PerFieldAnalyzerWrapper configurePerFieldAnalyzerWrapper(
			String defaultAnalyzerClass, Map<String, String> fieldAnalyzers,
			Map<String, Analyzer> referenceMap, String referenceKey,
			Set<String> stopwordsForLanguage) {

		// Create the default analyzer according to Lucene config
		if (Log.isDebugEnabled(Geonet.SEARCH_ENGINE)) {
            Log.debug(Geonet.SEARCH_ENGINE, " Default analyzer class: " + defaultAnalyzerClass);
        }
		Analyzer defaultAnalyzer = createAnalyzerFromLuceneConfig(defaultAnalyzerClass, null, stopwordsForLanguage);
		
		Map<String, Analyzer> extraFieldAnalyzers = new HashMap<String, Analyzer>();
		
		// now handle the exceptions for each field to the default analyzer as
		// defined in lucene config
		for (Entry<String, String> e : fieldAnalyzers.entrySet()) {
			String field = e.getKey();
			String aClassName = e.getValue();
			if (Log.isDebugEnabled(Geonet.SEARCH_ENGINE)) {
                Log.debug(Geonet.SEARCH_ENGINE, " Add analyzer for field: " + field + "=" + aClassName);
            }
			Analyzer analyzer = createAnalyzerFromLuceneConfig(aClassName, field, stopwordsForLanguage);
			extraFieldAnalyzers.put(field, analyzer);
		}

		PerFieldAnalyzerWrapper pfa = new PerFieldAnalyzerWrapper( defaultAnalyzer, extraFieldAnalyzers);
		

		// Register to a reference map if needed
		if (referenceMap != null) {
			referenceMap.put(referenceKey, pfa);
		}
		
		return pfa;
	}

    /**
     * TODO javadoc.
     *
     *
     *
     *
     *
     *
     *
     *
     * @param logAsynch
     * @param logSpatialObject
     * @param luceneTermsToExclude
     * @param maxWritesInTransaction
     * @throws Exception
     */
	public void init(boolean logAsynch, boolean logSpatialObject, String luceneTermsToExclude,
                     int maxWritesInTransaction) throws Exception {
        _summaryConfigValues = _luceneConfig.getTaxonomy().get("hits");

        String appPath = _geonetworkDataDirectory.getWebappDir();
		_stylesheetsDir = new File(appPath, SEARCH_STYLESHEETS_DIR_PATH);
        _stopwordsDir = new File(appPath + STOPWORDS_DIR_PATH);

        createAnalyzer();
        createDocumentBoost();
        
		if (!_stylesheetsDir.isDirectory()) {
            throw new Exception("directory " + _stylesheetsDir + " not found");
        }

		File htmlCacheDirTest   = _geonetworkDataDirectory.getHtmlCacheDir();
		IO.mkdirs(htmlCacheDirTest, "Html cache directory");
		_htmlCacheDir = htmlCacheDirTest.getAbsolutePath();


        _spatial = new Spatial(_applicationContext.getBean(DataStore.class), maxWritesInTransaction);

     	 _logAsynch = logAsynch;
		 _logSpatialObject = logSpatialObject;
		 _luceneTermsToExclude = luceneTermsToExclude;

		initLucene();
		initZ3950();
		
		_luceneOptimizerManager = new LuceneOptimizerManager(this, _settingInfo);
	}

    /**
     * TODO javadoc.
     */
	private void createDocumentBoost() {
        String className = _luceneConfig.getDocumentBoostClass();
	    if (className != null) {
    	    try {
                @SuppressWarnings(value = "unchecked")
    	        Class<? extends DocumentBoosting> clazz = (Class<? extends DocumentBoosting>) Class.forName(className);
                Class<?>[] clTypesArray = _luceneConfig.getDocumentBoostParameterClass();
                Object[] inParamsArray = _luceneConfig.getDocumentBoostParameter();
                try {
                    if(Log.isDebugEnabled(Geonet.SEARCH_ENGINE))
                        Log.debug(Geonet.SEARCH_ENGINE, " Creating document boost object with parameter");
                    Constructor<? extends DocumentBoosting> c = clazz.getConstructor(clTypesArray);
                    _documentBoostClass = c.newInstance(inParamsArray);
                }
                catch (Exception x) {
                    Log.warning(Geonet.SEARCH_ENGINE, "   Failed to create document boost object with parameter: " + x.getMessage());
                    x.printStackTrace();
                    // Try using a default constructor without parameter
                    Log.warning(Geonet.SEARCH_ENGINE, "   Now trying without parameter");
                    _documentBoostClass = clazz.newInstance();
                }
            }
            catch (Exception e) {
                e.printStackTrace();
            }
        }
    }

    /**
     * Reload Lucene configuration: update analyzer.
     */
	public void reloadLuceneConfiguration () {
		createAnalyzer();
		createDocumentBoost();
	}

    /**
     * TODO javadoc.
     *
     * @throws Exception
     */
	public void end() throws Exception {
		endZ3950();
		_spatial.end();
		_luceneOptimizerManager.cancel();
		_tracker.close(true);
	}

    /**
     * TODO javadoc.
     *
     * @throws Exception
     */
	public synchronized void disableOptimizer() throws Exception {
        Log.info(Geonet.INDEX_ENGINE, "Scheduling thread that optimizes lucene index is disabled");
		_luceneOptimizerManager.cancel();
    }

    /**
     * TODO javadoc.
     *
     * @param optimizerBeginAt
     * @param optimizerInterval
     * @throws Exception
     */
	public synchronized void rescheduleOptimizer(Calendar optimizerBeginAt, int optimizerInterval) throws Exception {
		_luceneOptimizerManager.reschedule(optimizerBeginAt, optimizerInterval);
	}

    /**
     * TODO javadoc.
     *
     * @param type
     * @param stylesheetName
     * @return
     * @throws Exception
     */
	public MetaSearcher newSearcher(int type, String stylesheetName) throws Exception {
		switch (type) {
			case LUCENE:
                return new LuceneSearcher(this, stylesheetName, _luceneConfig);
			case Z3950: return new Z3950Searcher(this, _schemaManager, stylesheetName);
			case UNUSED: return new UnusedSearcher();
			default: throw new Exception("unknown MetaSearcher type: " + type);
		}
	}

	/**
	 * Lucene init/end methods. Creates the Lucene index directory.
	 * @throws Exception
	 */
	private void initLucene() throws Exception {
		setupIndex(false);
	}

	// Z39.50 init/end methods

	/**
     * Initializes the Z3950 client searcher.
	 */
	private void initZ3950() {}

	/**
	 * deinitializes the Z3950 client searcher.
	 */
	private void endZ3950() {}

	public String getHtmlCacheDir() {
		return _htmlCacheDir;
	}

	public boolean getLogAsynch() {
		return _logAsynch;
	}

	public boolean getLogSpatialObject() {
		return _logSpatialObject;
	}

	public String getLuceneTermsToExclude() {
		return _luceneTermsToExclude;
	}
	
	// indexing methods

	/**
	 * Indexes a metadata record.
     *
	 * @param schemaDir
	 * @param metadata
	 * @param id
	 * @param moreFields
<<<<<<< HEAD
	 * @throws Exception
	 */
	public void index(String schemaDir, Element metadata, String id, List<Element> moreFields, MetadataType metadataType)
=======
	 * @param title
     * @param forceRefreshReaders if true then block all searches until they can obtain a up-to-date reader
	 * @throws Exception
	 */
	public void index(String schemaDir, Element metadata, String id, List<Element> moreFields, MetadataType metadataType, String title, boolean forceRefreshReaders)
>>>>>>> cbcf4ac6
            throws Exception {
        // Update spatial index first and if error occurs, record it to Lucene index
        indexGeometry(schemaDir, metadata, id, moreFields);
        
        // Update Lucene index
        List<Pair<String, Pair<Document, List<CategoryPath>>>> docs = buildIndexDocument(schemaDir, metadata, id, moreFields, metadataType, false);
        _tracker.deleteDocuments(new Term("_id", id));
        for( Pair<String, Pair<Document, List<CategoryPath>>> document : docs ) {
            _tracker.addDocument(document.one(), document.two().one(), document.two().two());
            if(Log.isDebugEnabled(Geonet.INDEX_ENGINE)) {
                Log.debug(Geonet.INDEX_ENGINE, "adding document in locale " + document.one());
            }
        }
        if (forceRefreshReaders) {
            _tracker.maybeRefreshBlocking();
        }
	}
	
    private void indexGeometry(String schemaDir, Element metadata, String id,
            List<Element> moreFields) throws Exception {
        try {
            _spatial.writer().delete(id);
            _spatial.writer().index(schemaDir, id, metadata);
        } catch (Exception e) {
            Log.error(Geonet.INDEX_ENGINE, "Failed to properly index geometry of metadata " + id + ". Error: " + e.getMessage(), e);
            moreFields.add(SearchManager.makeField(INDEXING_ERROR_FIELD, "1", true, true));
            moreFields.add(SearchManager.makeField(INDEXING_ERROR_MSG, "GNIDX-GEOWRITE||" + e.getMessage(), true, false));
        }
        Map<String, String> errors = _spatial.writer().getErrorMessage();
        if (errors.size() > 0) {
            for (Entry<String, String> e : errors.entrySet()) {
            moreFields.add(SearchManager.makeField(INDEXING_ERROR_FIELD, "1", true, true));
            moreFields.add(SearchManager.makeField(INDEXING_ERROR_MSG, "GNIDX-GEO|" + e.getKey() + "|" + e.getValue(), true, false));
            }
        }
	}

    /**
     * TODO javadoc.
     *
     * @param fld
     * @param txt
     * @throws Exception
     */
	public void deleteGroup(String fld, String txt) throws Exception {
		// possibly remove old document
        if(Log.isDebugEnabled(Geonet.INDEX_ENGINE))
            Log.debug(Geonet.INDEX_ENGINE,"Deleting document ");
        _tracker.deleteDocuments(new Term(fld, txt));
		
		_spatial.writer().delete(txt);
	}
	
    /**
     * TODO javadoc.
     *
     * @param schemaDir
     * @param metadata
     * @param id
     * @param moreFields
     * @param group
     * @return
     * @throws Exception
     */
     private List<Pair<String,Pair<Document, List<CategoryPath>>>> buildIndexDocument(String schemaDir, Element metadata, String id, 
                                   List<Element> moreFields, MetadataType metadataType, boolean group) throws Exception
     {
        if (Log.isDebugEnabled(Geonet.INDEX_ENGINE)) {
            Log.debug(Geonet.INDEX_ENGINE, "Metadata to index:\n" + Xml.getString(metadata));
        }

        Element xmlDoc = getIndexFields(schemaDir, metadata);

        if (Log.isDebugEnabled(Geonet.INDEX_ENGINE)) {
            Log.debug(Geonet.INDEX_ENGINE, "Indexing fields:\n" + Xml.getString(xmlDoc));
        }
        @SuppressWarnings(value = "unchecked")
        List<Element> documentElements = xmlDoc.getContent();
        Collection<Field> multilingualSortFields = findMultilingualSortElements(documentElements);

        List<Pair<String, Pair<Document, List<CategoryPath>>>> documents = new ArrayList<Pair<String, Pair<Document, List<CategoryPath>>>>();
        for( Element doc : documentElements ) {
            // add _id field
            SearchManager.addField(doc, LuceneIndexField.ID, id, true, true);

            // add more fields
            for( Element moreField : moreFields ) {
                doc.addContent((Content) moreField.clone());
            }

            String locale = getLocaleFromIndexDoc(doc);
            documents.add(Pair.read(locale, newDocument(doc, multilingualSortFields)));
        }
        if(Log.isDebugEnabled(Geonet.INDEX_ENGINE))
            Log.debug(Geonet.INDEX_ENGINE, "Lucene document:\n" + Xml.getString(xmlDoc));
        return documents;
	}

    private Collection<Field> findMultilingualSortElements(List<Element> documentElements) {
        Map<String, Field> multilingualSortFields = new HashMap<String, Field>();
        
        for (Element doc : documentElements) {
            String locale = getLocaleFromIndexDoc(doc);

            List<?> fields = doc.getChildren("Field");
            Set<String> configuredMultilingualSortFields = _luceneConfig.getMultilingualSortFields();
            for (Object object : fields) {
                Element field = (Element) object;
                String fieldName = field.getAttributeValue("name");
                if (configuredMultilingualSortFields.contains(fieldName)) {
                    String nameWithLocale = LuceneConfig.multilingualSortFieldName(fieldName, locale);
                    if (!multilingualSortFields.containsKey(nameWithLocale)) {
                        String fieldValue = field.getAttributeValue("string");
                        FieldType fieldType = new FieldType();
                        fieldType.setIndexed(true);
                        fieldType.setIndexOptions(IndexOptions.DOCS_ONLY);
                        fieldType.setOmitNorms(true);
                        fieldType.setTokenized(false);
                        fieldType.setStored(true);
                        multilingualSortFields.put(nameWithLocale, new Field(nameWithLocale, fieldValue, fieldType));
                    }
                }
            }
        }
        return multilingualSortFields.values();
    }

	private String getLocaleFromIndexDoc(Element doc) {
		String locale = doc.getAttributeValue("locale");
		if(locale == null || locale.trim().isEmpty()) {
		    locale = Geonet.DEFAULT_LANGUAGE;
		}
		return locale;
	}

	/**
	 * Creates a new XML field for the Lucene index and add it to the document.
     *
	 * @param xmlDoc
	 * @param name
	 * @param value
	 * @param store
	 * @param index
	 */
	private static void addField(Element xmlDoc, String name, String value, boolean store, boolean index) {
		Element field = makeField(name, value, store, index);
		xmlDoc.addContent(field);
	}

    /**
    * Creates a new XML field for the Lucene index.
    * 
    * @param name
    * @param value
    * @param store
    * @param index
    * @return
    */
	public static Element makeField(String name, String value, boolean store, boolean index) {
		Element field = new Element("Field");
		field.setAttribute(LuceneFieldAttribute.NAME.toString(), name);
		field.setAttribute(LuceneFieldAttribute.STRING.toString(), value == null ? "" : value);
		field.setAttribute(LuceneFieldAttribute.STORE.toString(), Boolean.toString(store));
		field.setAttribute(LuceneFieldAttribute.INDEX.toString(), Boolean.toString(index));
		return field;
	}
    public enum LuceneFieldAttribute {
        NAME {
            @Override
            public String toString() {
                return "name";
            }
        },
        STRING  {
            @Override
            public String toString() {
                return "string";
            }
        },
        STORE  {
            @Override
            public String toString() {
                return "store";
            }
        },
        INDEX  {
            @Override
            public String toString() {
                return "index";
            }
        }
    }
	/**
	 * Extracts text from metadata record.
	 *
	 *
     * @param metadata
     * @param sb
     * @return all text in the metadata elements for indexing
	 */
	private void allText(Element metadata, StringBuilder sb) {
		String text = metadata.getText().trim();
		if (text.length() > 0) {
			if (sb.length() > 0)
				sb.append(" ");
			sb.append(text);
		}
		@SuppressWarnings("unchecked")
        List<Element> children = metadata.getChildren();
        for (Element aChildren : children) {
            allText(aChildren, sb);
        }
	}

    /**
     *  deletes a document.
     *
     * @param fld
     * @param txt
     * @throws Exception
     */
	public void delete(String fld, String txt) throws Exception {
		// possibly remove old document
		_tracker.deleteDocuments(new Term(fld, txt));
		_spatial.writer().delete(txt);
	}
	
    /**
     *  deletes a list of documents.
     *
     * @param fld
     * @param txts
     * @throws Exception
     */
    public void delete(String fld, List<String> txts) throws Exception {
        // possibly remove old document
        for(String txt : txts) {
            _tracker.deleteDocuments(new Term(fld, txt));
        }
        _spatial.writer().delete(txts);
    }


    /**
     * TODO javadoc.
     *
     * @return
     * @throws Exception
     */
	public Set<Integer> getDocsWithXLinks() throws Exception {
        IndexAndTaxonomy indexAndTaxonomy= getNewIndexReader(null);
        
		try {
		    GeonetworkMultiReader reader = indexAndTaxonomy.indexReader;

			Set<Integer> docs = new LinkedHashSet<Integer>();
			for (int i = 0; i < reader.maxDoc(); i++) {
				// Commented this out for lucene 4.0 and NRT indexing.  It shouldn't be needed I would guess but leave it here
				// for a bit longer:  Commented out since: Dec 10 2012
				// FIXME: strange lucene hack: sometimes it tries to load a deleted document
				// if (reader.isDeleted(i)) continue; 
				
				DocumentStoredFieldVisitor idXLinkSelector = new DocumentStoredFieldVisitor("_id", "_hasxlinks");
				reader.document(i, idXLinkSelector);
				Document doc = idXLinkSelector.getDocument();
				String id = doc.get("_id");
				String hasxlinks = doc.get("_hasxlinks");
                if(Log.isDebugEnabled(Geonet.INDEX_ENGINE))
                    Log.debug(Geonet.INDEX_ENGINE, "Got id "+id+" : '"+hasxlinks+"'");
				if (id == null) {
					Log.error(Geonet.INDEX_ENGINE, "Document with no _id field skipped! Document is "+doc);
					continue;
				}
				if (hasxlinks.trim().equals("1")) {
					docs.add(Integer.valueOf(id));
				}
			}
			return docs;
		}
        finally {
			releaseIndexReader(indexAndTaxonomy);
		}
	}

    /**
     * TODO javadoc.
     *
     * @return
     * @throws Exception
     */
	public Map<String,String> getDocsChangeDate() throws Exception {
        IndexAndTaxonomy indexAndTaxonomy= getNewIndexReader(null);
		try {
		    GeonetworkMultiReader reader = indexAndTaxonomy.indexReader;

			int capacity = (int)(reader.maxDoc() / 0.75)+1;
			Map<String,String> docs = new HashMap<String,String>(capacity);
			for (int i = 0; i < reader.maxDoc(); i++) {
				// Commented this out for lucene 4.0 and NRT indexing.  It shouldn't be needed I would guess but leave it here
				// for a bit longer:  Commented out since: Dec 10 2012
				// FIXME: strange lucene hack: sometimes it tries to load a deleted document
				// if (reader.isDeleted(i)) continue;
				
				DocumentStoredFieldVisitor idChangeDateSelector = new DocumentStoredFieldVisitor("_id", "_changeDate");
                reader.document(i, idChangeDateSelector);
                Document doc = idChangeDateSelector.getDocument();
				String id = doc.get("_id");
				if (id == null) {
					Log.error(Geonet.INDEX_ENGINE, "Document with no _id field skipped! Document is "+doc);
					continue;
				}
				docs.put(id, doc.get("_changeDate"));
			}
			return docs;
		}
        finally {
			releaseIndexReader(indexAndTaxonomy);
		}
	}

	/**
	 * Browses the index and returns all values for the Lucene field.
	 *
	 * @param fld	The Lucene field name
	 * @return	The list of values for the field
	 * @throws Exception
	 */
    public Vector<String> getTerms(String fld) throws Exception {
        Vector<String> foundTerms = new Vector<String>();
        IndexAndTaxonomy indexAndTaxonomy = getNewIndexReader(null);
        try {
            @SuppressWarnings("resource")
            AtomicReader reader = new SlowCompositeReaderWrapper(indexAndTaxonomy.indexReader);
            Terms terms = reader.terms(fld);
            if (terms != null) {
                TermsEnum enu = terms.iterator(null);
                BytesRef term = enu.next();
                while (term != null) {
                    if (!term.utf8ToString().equals(fld)) {
                        break;
                    }
                    foundTerms.add(term.utf8ToString());
                    term = enu.next();
                }
            }
            return foundTerms;
        } finally {
            releaseIndexReader(indexAndTaxonomy);
        }
    }

	/**
	 * Browses the index for the specified Lucene field and return the list of terms found containing the search value
     * with their frequency.
	 *
	 * @param fieldName	The Lucene field name
	 * @param searchValue	The value to search for. Could be "".
	 * @param maxNumberOfTerms	Max number of term's values to look in the index. For large catalogue
	 * this value should be increased in order to get better results. If this
	 * value is too high, then looking for terms could take more times. The use
	 * of good analyzer should allow to reduce the number of useless values like
	 * (a, the, ...).
	 * @param threshold	Minimum frequency for a term to be returned.
	 * @return	An unsorted and unordered list of terms with their frequency.
	 * @throws Exception
	 */
	public Collection<TermFrequency> getTermsFequency(String fieldName, String searchValue, int maxNumberOfTerms,
	                                            int threshold, ServiceContext context) throws Exception {
        Collection<TermFrequency> termList = new ArrayList<TermFrequency>();
        IndexAndTaxonomy indexAndTaxonomy = getNewIndexReader(null);
        String searchValueWithoutWildcard = searchValue.replaceAll("[*?]", "");

        final Element request = new Element("request").addContent(new Element("any").setText(searchValue));
        String language = LuceneSearcher.determineLanguage(context, request, _settingInfo).analyzerLanguage;
        final PerFieldAnalyzerWrapper analyzer = SearchManager.getAnalyzer(language, true);
        String analyzedSearchValue = LuceneSearcher.analyzeText(fieldName, searchValueWithoutWildcard, analyzer);
        boolean startsWithOnly = !searchValue.startsWith("*") && searchValue.endsWith("*");
        
        try {
            GeonetworkMultiReader multiReader = indexAndTaxonomy.indexReader;
            for (AtomicReaderContext atomicReaderContext : multiReader.getContext().leaves()) {
                final AtomicReader reader = atomicReaderContext.reader();
                Terms terms = reader.terms(fieldName);
                if (terms != null) {
                    TermsEnum termEnum = terms.iterator(null);
                    int i = 1;
                        BytesRef term = termEnum.next();
                        while (term != null && i++ < maxNumberOfTerms) {
                            String text = term.utf8ToString();
                            if (termEnum.docFreq() >= threshold) {
                                String analyzedText = LuceneSearcher.analyzeText(fieldName, text, analyzer);
                                if ((startsWithOnly && StringUtils.startsWithIgnoreCase(analyzedText, analyzedSearchValue))
                                        || (!startsWithOnly && StringUtils.containsIgnoreCase(analyzedText, analyzedSearchValue))
                                        || (startsWithOnly && StringUtils.startsWithIgnoreCase(text, searchValueWithoutWildcard))
                                        || (!startsWithOnly && StringUtils.containsIgnoreCase(text, searchValueWithoutWildcard))) {
                                    TermFrequency freq = new TermFrequency(text, termEnum.docFreq());
                                    termList.add(freq);
                                }
                            }
                            term = termEnum.next();
                        }
                }
            }
        } finally {
            releaseIndexReader(indexAndTaxonomy);
        }
        return termList;
    }

	/**
	 * Frequence of terms.
     *
	 */
	public static class TermFrequency implements Comparable<Object> {
		private String term;
		private int frequency;

        public TermFrequency(String term, int frequency) {
			this.term = term;
			this.frequency = frequency;
		}

		public String getTerm() {
			return this.term;
		}

		public int getFrequency() {
			return this.frequency;
		}
		
        public void setFrequency(int frequency) {
            this.frequency = frequency;
        }
        
		public int compareTo(Object o) {
			if (o instanceof TermFrequency) {
				TermFrequency oFreq = (TermFrequency) o;
				return term.compareTo(oFreq.term);
			} else {
				return 0;
			}
		}

        @Override
        public int hashCode() {
            final int prime = 31;
            int result = 1;
            result = prime * result + frequency;
            result = prime * result + ((term == null) ? 0 : term.hashCode());
            return result;
        }

        @Override
        public boolean equals(Object obj) {
            if (this == obj)
                return true;
            if (obj == null)
                return false;
            if (getClass() != obj.getClass())
                return false;
            TermFrequency other = (TermFrequency) obj;
            return compareTo(other) == 0;
        }
		
		
	}
	// utilities

    /**
     * TODO javadoc.
     *
     * @param schemaDir
     * @param xml
     * @return
     * @throws Exception
     */
    Element getIndexFields(String schemaDir, Element xml) throws Exception {
        Element documents = new Element("Documents");
        try {
            String defaultStyleSheet = new File(schemaDir, "index-fields.xsl").getAbsolutePath();
            String otherLocalesStyleSheet = new File(schemaDir, "language-index-fields.xsl").getAbsolutePath();
            Map<String, String> params = new HashMap<String, String>();
            params.put("inspire", Boolean.toString(isInspireEnabled()));
            params.put("thesauriDir", _geonetworkDataDirectory.getThesauriDir().getAbsolutePath());
            Element defaultLang = Xml.transform(xml, defaultStyleSheet, params);
            if (new File(otherLocalesStyleSheet).exists()) {
                @SuppressWarnings(value = "unchecked")
                List<Element> otherLanguages = Xml.transform(xml, otherLocalesStyleSheet, params).removeContent();
                mergeDefaultLang(defaultLang, otherLanguages);
                documents.addContent(otherLanguages);
            }
            documents.addContent(defaultLang);
        }
        catch (Exception e) {
            Log.error(Geonet.INDEX_ENGINE, "Indexing stylesheet contains errors : " + e.getMessage() + "\n\t Marking the metadata as _indexingError=1 in index");
            Element xmlDoc = new Element("Document");
            SearchManager.addField(xmlDoc, INDEXING_ERROR_FIELD, "1", true, true);
            SearchManager.addField(xmlDoc, INDEXING_ERROR_MSG, "GNIDX-XSL||" + e.getMessage(), true, false);
            StringBuilder sb = new StringBuilder();
            allText(xml, sb);
            SearchManager.addField(xmlDoc, "any", sb.toString(), false, true);
            documents.addContent(xmlDoc);
        }
        return documents;
    }

    private boolean isInspireEnabled() {
        return _settingInfo.getInspireEnabled();
    }

    // utilities

    /**
     * If otherLanguages has a document that is the same locale as the default then remove it from otherlanguages and
     * merge the fields with those in defaultLang.
     *
     * @param defaultLang
     * @param otherLanguages
     */
    @SuppressWarnings(value = "unchecked")
    private void mergeDefaultLang( Element defaultLang, List<Element> otherLanguages ) {
        final String langCode;
        if (defaultLang.getAttribute("locale") == null) {
            langCode = "";
        }
        else {
            langCode = defaultLang.getAttributeValue("locale");
        }

        Element toMerge = null;

        for( Element element : otherLanguages ) {
            String clangCode;
            if (element.getAttribute("locale") == null) {
                clangCode = "";
            }
            else {
                clangCode = element.getAttributeValue("locale");
            }

            if (clangCode.equals(langCode)) {
                toMerge = element;
                break;
            }
        }

        SortedSet<Element> toInclude = new TreeSet<Element>(new Comparator<Element>(){
            public int compare( Element o1, Element o2 ) {
                // <Field name="_locale" string="{string($iso3LangId)}" store="true" index="true" token="false"/>
                int name = compare(o1, o2, "name");
                int string = compare(o1, o2, "string");
                int store = compare(o1, o2, "store");
                int index = compare(o1, o2, "index");
                if (name != 0) {
                    return name;
                }
                if (string != 0) {
                    return string;
                }
                if (store != 0) {
                    return store;
                }
                if (index != 0) {
                    return index;
                }
                return 0;
            }
            private int compare( Element o1, Element o2, String attName ) {
                return safeGet(o1, attName).compareTo(safeGet(o2, attName));
            }
            public String safeGet( Element e, String attName ) {
                String att = e.getAttributeValue(attName);
                if (att == null) {
                    return "";
                } else {
                    return att;
                }
            }
        });

        if (toMerge != null) {
            toMerge.detach();
            otherLanguages.remove(toMerge);
            for( Element element : (List<Element>) defaultLang.getChildren() ) {
                toInclude.add(element);
            }
            for( Element element : (List<Element>) toMerge.getChildren() ) {
                toInclude.add(element);
            }
            toMerge.removeContent();
            defaultLang.removeContent();
            defaultLang.addContent(toInclude);
        }
    }

    /**
     * TODO javadoc.
     *
     * @param styleSheetName
     * @param xml
     * @return
     * @throws Exception
     */
	Element transform(String styleSheetName, Element xml) throws Exception {
		try {
			String styleSheetPath = new File(_stylesheetsDir, styleSheetName).getAbsolutePath();
			return Xml.transform(xml, styleSheetPath);
		} catch (Exception e) {
			Log.error(Geonet.INDEX_ENGINE, "Search stylesheet contains errors : " + e.getMessage());
			throw e;
		}
	}

    public IndexAndTaxonomy getIndexReader(String preferedLang, long versionToken) throws IOException {
        return _tracker.acquire(preferedLang, versionToken);
    }
    public IndexAndTaxonomy getNewIndexReader(String preferedLang) throws IOException, InterruptedException {
       Log.debug(Geonet.INDEX_ENGINE,"Ask for new reader");
       return getIndexReader(preferedLang, -1L);
    }
	public void releaseIndexReader(IndexAndTaxonomy reader) throws InterruptedException, IOException {
	    reader.indexReader.releaseToNRTManager();
	}

    /**
     * Creates an index in directory luceneDir if not already there.
     *
     * @param rebuild
     * @throws Exception
     */
	private void setupIndex(boolean rebuild) throws Exception {
	    boolean badIndex = false;

	        try {
                IndexAndTaxonomy reader = _tracker.acquire(null, -1);
                reader.indexReader.releaseToNRTManager();
            } catch (Throwable e) {
                badIndex = true;
                Log.error(Geonet.INDEX_ENGINE,
                        "Exception while opening lucene index, going to rebuild it: " , e);
            }

	    // if rebuild forced or bad index then rebuild index
		if (rebuild || badIndex) {
			Log.error(Geonet.INDEX_ENGINE, "Rebuilding lucene index");

			_tracker.reset();
			if (_spatial != null){
				try {
				_spatial.writer().reset();
				} catch (Exception e) {
					Log.error(Geonet.INDEX_ENGINE, "Failure resetting spatial index.", e);
				}
			}
			_tracker.open(Geonet.DEFAULT_LANGUAGE);
		}
	}

    /**
	 *  Rebuilds the Lucene index.
	 *
	 *  @param context
	 *  @param xlinks
	 *
     * @return
     * @throws Exception
     */
	public boolean rebuildIndex(ServiceContext context, boolean xlinks, boolean reset) throws Exception {
		GeonetContext gc = (GeonetContext) context.getHandlerContext(Geonet.CONTEXT_NAME);

		DataManager dataMan = gc.getBean(DataManager.class);

		try {
			if (reset) {
				synchronized (_tracker) {
			        setupIndex(false);
                }
			}
			if (!xlinks) {
			    synchronized (_tracker) {
			        setupIndex(true);
                }
			    dataMan.init(context, true);
			}
            else {
				dataMan.rebuildIndexXLinkedMetadata(context);
			}
			return true;
		}
        catch (Exception e) {
			Log.error(Geonet.INDEX_ENGINE, "Exception while rebuilding lucene index, going to rebuild it: " +
                    e.getMessage(), e);
			return false;
		}
	}

    /**
     * Creates a new {@link Document} for each input fields in xml taking {@link LuceneConfig} and field's attributes
     * for configuration.
     *
     * @param xml	The list of field to be indexed.
     * @param multilingualSortFields 
     * @return
     */
	private Pair<Document, List<CategoryPath>> newDocument(Element xml, Collection<Field> multilingualSortFields)
	{
		Document doc = new Document();
		List<CategoryPath> categories = new ArrayList<CategoryPath>();
    	
		
		for (Field field : multilingualSortFields) {
            doc.add(field);
        }
		final FieldType storeNotTokenizedFieldType = new FieldType();
		storeNotTokenizedFieldType.setIndexed(true);
		storeNotTokenizedFieldType.setTokenized(false);
		storeNotTokenizedFieldType.setStored(true);

		final FieldType storeNotIndexedFieldType = new FieldType();
		storeNotIndexedFieldType.setIndexed(true);
		storeNotIndexedFieldType.setTokenized(false);
		storeNotIndexedFieldType.setStored(true);
		float documentBoost = 1;
        // Set boost to promote some types of document selectively according to DocumentBoosting class
        if (_documentBoostClass != null) {
            Float f = (_documentBoostClass).getBoost(xml);
            if (f != null) {
                if(Log.isDebugEnabled(Geonet.INDEX_ENGINE))
                    Log.debug(Geonet.INDEX_ENGINE, "Boosting document with boost factor: " + f);
                documentBoost = f;
            }
        }

		boolean hasLocaleField = false;
        for (Object o : xml.getChildren()) {
            Element field = (Element) o;
            String name = field.getAttributeValue(LuceneFieldAttribute.NAME.toString());
            String string = field.getAttributeValue(LuceneFieldAttribute.STRING.toString()); // Lower case field is handled by Lucene Analyzer.
            if(name.equals(Geonet.LUCENE_LOCALE_KEY)) hasLocaleField = true;
            if (string.trim().length() > 0) {
            	String sStore = field.getAttributeValue(LuceneFieldAttribute.STORE.toString());
                String sIndex = field.getAttributeValue(LuceneFieldAttribute.INDEX.toString());

                boolean bStore = sStore != null && sStore.equals("true");
                boolean bIndex = sIndex != null && sIndex.equals("true");
                boolean token = _luceneConfig.isTokenizedField(name);
                boolean isNumeric = _luceneConfig.isNumericField(name);
                
                FieldType fieldType = new FieldType();
                fieldType.setStored(bStore);
                fieldType.setIndexed(bIndex);
                fieldType.setTokenized(token);
                    Field f;
                    if (isNumeric) {
                        try {
                            f = addNumericField(name, string, fieldType);
                        } catch (Exception e) {
                            String msg = "Invalid value. Field '" + name + "' is not added to the document. Error is: " + e.getMessage();
                            
                            Field idxError = new Field(INDEXING_ERROR_FIELD, "1", storeNotTokenizedFieldType);
                            Field idxMsg = new Field(INDEXING_ERROR_MSG, "GNIDX-BADNUMVALUE|" + name + "|" +  e.getMessage(), storeNotIndexedFieldType);
                            
                            doc.add(idxError);
                            doc.add(idxMsg);
                            
                            Log.warning(Geonet.INDEX_ENGINE, msg);
                            // If an exception occur, the field is not added to the document
                            // and to the taxonomy
                            continue;
                        }
                    } else {
                        f = new Field(name, string, fieldType);
                    }
                    
                    // As of lucene 4.0 to boost a document all field boosts must be premultiplied by documentBoost
                    // because there is no doc.setBoost method anymore.
                    // Boost a particular field according to Lucene config.
                    
                    // You cannot set an index-time boost on an unindexed field, or one that omits norms
                    if (bIndex && !f.fieldType().omitNorms()) {
                        Float boost = _luceneConfig.getFieldBoost(name);
                        if (boost != null) {
                            if(Log.isDebugEnabled(Geonet.INDEX_ENGINE))
                                Log.debug(Geonet.INDEX_ENGINE, "Boosting field: " + name + " with boost factor: " + boost + " x " + documentBoost);
                            f.setBoost(documentBoost * boost);
                        } else if(documentBoost != 1) {
                            f.setBoost(documentBoost);
                        }
                    }
                    doc.add(f);
                    
                    // Add value to the taxonomy
                    // TODO : Add all facets whatever the types
                if(_luceneConfig.getTaxonomy().get("hits").get(name) != null) {
                        if(Log.isDebugEnabled(Geonet.INDEX_ENGINE)) {
                            Log.debug(Geonet.INDEX_ENGINE, "Add category path: " + name + " with " + string);
                        }
                        categories.add(new CategoryPath(name, string));
                    }
            }
        }
        
        if(!hasLocaleField) {
           doc.add(new Field(Geonet.LUCENE_LOCALE_KEY,Geonet.DEFAULT_LANGUAGE, storeNotTokenizedFieldType));
        }
        
        return Pair.write(doc, categories);

	}

	/**
	 * Creates Lucene numeric field.
	 * 
	 * @param name	The field name
	 * @param string	The value to be indexed. It is parsed to its numeric type. If exception occurs
	 * field is not added to the index. 
	 * @param fieldType
	 * @return
	 * @throws Exception 
	 */
	private Field addNumericField(String name, String string, FieldType fieldType) throws Exception {
        LuceneConfigNumericField fieldConfig = _luceneConfig.getNumericField(name);
		
		Field field;
		// TODO : reuse the numeric field for better performance
        if(Log.isDebugEnabled(Geonet.INDEX_ENGINE))
            Log.debug(Geonet.INDEX_ENGINE, "Indexing numeric field: " + name + " with value: " + string );
		try {
			String paramType = fieldConfig.getType();
			if ("double".equals(paramType)) {
				double d = Double.valueOf(string);
				fieldType.setNumericType(NumericType.DOUBLE);
				field = new DoubleField(name, d, fieldType);
			}
            else if ("float".equals(paramType)) {
				float f = Float.valueOf(string);
				fieldType.setNumericType(NumericType.FLOAT);
				field = new FloatField(name, f, fieldType);
			}
            else if ("long".equals(paramType)) {
				long l = Long.valueOf(string);
				fieldType.setNumericType(NumericType.LONG);
				field = new LongField(name, l, fieldType);
			}
            else {
				int i = Integer.valueOf(string);
				fieldType.setNumericType(NumericType.INT);
				field = new IntField(name, i, fieldType);
			}
			return field;
		}
        catch (Exception e) {
			Log.warning(Geonet.INDEX_ENGINE, "Failed to index numeric field: " + name + " with value: " + string + ", error is: " + e.getMessage());
			throw e;
		}
	}

	public Spatial getSpatial() {
        return _spatial;
    }

    /**
     * TODO javadoc.
     *
     */
	public class Spatial {
		private final DataStore _datastore;
        private static final long 	TIME_BETWEEN_SPATIAL_COMMITS = 10000;
        private final Map<String, Constructor<? extends SpatialFilter>> _types;
        {
            Map<String, Constructor<? extends SpatialFilter>> types = new HashMap<String, Constructor<? extends SpatialFilter>>();
            try {
                types.put(Geonet.SearchResult.Relation.ENCLOSES, constructor(ContainsFilter.class));
                types.put(Geonet.SearchResult.Relation.CROSSES, constructor(CrossesFilter.class));
                types.put(Geonet.SearchResult.Relation.OUTSIDEOF, constructor(IsFullyOutsideOfFilter.class));
                types.put(Geonet.SearchResult.Relation.EQUAL, constructor(EqualsFilter.class));
                types.put(Geonet.SearchResult.Relation.INTERSECTION, constructor(IntersectionFilter.class));
                types.put(Geonet.SearchResult.Relation.OVERLAPS, constructor(OverlapsFilter.class));
                types.put(Geonet.SearchResult.Relation.TOUCHES, constructor(TouchesFilter.class));
                types.put(Geonet.SearchResult.Relation.WITHIN, constructor(WithinFilter.class));
                // types.put(Geonet.SearchResult.Relation.CONTAINS, constructor(BeyondFilter.class));
                // types.put(Geonet.SearchResult.Relation.CONTAINS, constructor(DWithinFilter.class));
            }
            catch (Exception e) {
                e.printStackTrace();
                throw new RuntimeException("Unable to create types mapping", e);
            }
            _types = Collections.unmodifiableMap(types);
        }
        private final Transaction                     _transaction;
        private final int                             _maxWritesInTransaction;
        private final Timer                           _timer;
        private final Parser                          _gmlParser;
        private final Lock                            _lock;
        private SpatialIndexWriter                    _writer;
        private volatile Committer                             _committerTask;

        /**
         * TODO javadoc.
         *
         * @param dataStore
         * @param maxWritesInTransaction - Number of features to write 
				 * to before commit - set 1 and the transaction will be
				 * autocommit which results in faster loading for some (all?) 
				 * configurations and does not keep a long running transaction 
				 * open. 
         * @throws Exception
         */
        public Spatial(DataStore dataStore, int maxWritesInTransaction) throws Exception {
            _lock = new ReentrantLock();
            _datastore = dataStore;

			if (maxWritesInTransaction > 1) {
            	_transaction = new DefaultTransaction("SpatialIndexWriter");
            }
            else {
            	_transaction = Transaction.AUTO_COMMIT;
            }
            _maxWritesInTransaction = maxWritesInTransaction;
            _timer = new Timer(true);
            _gmlParser = new Parser(new GMLConfiguration());
            boolean rebuildIndex;

            rebuildIndex = createWriter(_datastore);
            if (rebuildIndex) {
                setupIndex(true);
            }
            else{
                // since the index is considered good we will
                // call getIndex to make sure the in-memory index is
                // generated
                _writer.getIndex();
            }
        }

        /**
         * TODO javadoc.
         *
         * @param datastore
         * @return
         * @throws IOException
         */
        private boolean createWriter(DataStore datastore) throws IOException {
            boolean rebuildIndex;
            try {
                _writer = new SpatialIndexWriter(datastore, _gmlParser,_transaction, _maxWritesInTransaction, _lock);
				rebuildIndex = _writer.getFeatureSource().getSchema() == null;
            }
            catch (Throwable e) {

				if (_writer == null) {
					throw new RuntimeException(e);
				}
                String exceptionString = Xml.getString(JeevesException.toElement(e));
                Log.warning(Geonet.SPATIAL, "Failure to make _writer, maybe a problem but might also not be an issue:" +
                        exceptionString);
                try {
                    _writer.reset();
                }
                catch (Exception e1) {
                    Log.error(Geonet.SPATIAL, "Unable to call reset on Spatial writer: "+e1.getMessage());
                    e1.printStackTrace();
                }
                rebuildIndex = true;
            }
            return rebuildIndex;
        }

        /**
         * Closes spatial index.
         */
		public void end() {
            _lock.lock();
            try {
                _writer.close();
            }
            catch (IOException e) {
                Log.error(Geonet.SPATIAL,"error closing spatial index: "+e.getMessage());
                e.printStackTrace();
            }
            finally {
                _lock.unlock();
            }
        }

        /**
         * TODO javadoc.
         *
         * @param query
         * @param filterExpr
         * @param filterVersion
         * @return
         * @throws Exception
         */
        public Filter filter(org.apache.lucene.search.Query query, int numHits, Element filterExpr, String filterVersion)
                throws Exception {
            _lock.lock();
            try {
            	Parser filterParser = getFilterParser(filterVersion);
                Pair<FeatureSource<SimpleFeatureType, SimpleFeature>, SpatialIndex> accessor = new SpatialIndexAccessor();
                return OgcGenericFilters.create(query, numHits, filterExpr, accessor, filterParser);
            }
            catch (Exception e) {
            	// TODO Handle NPE creating spatial filter (due to constraint language version).
    			throw new IllegalArgumentException("Error when parsing spatial filter (version: " + filterVersion + "):" +
                        Xml.getString(filterExpr) + ". Error is: " + e.toString());
            }
            finally {
                _lock.unlock();
            }
        }

        /**
         * TODO javadoc.
         *
         * @param query
         * @param geom
         * @param request
         * @return
         * @throws Exception
         */
        public SpatialFilter filter(org.apache.lucene.search.Query query, int numHits,
                Collection<Geometry> geom, Element request) throws Exception {
            _lock.lock();
            try {
                String relation = Util.getParam(request, Geonet.SearchResult.RELATION,
                        Geonet.SearchResult.Relation.INTERSECTION);
                if(geom.size() == 1) {
                    return _types.get(relation.toLowerCase()).newInstance(query, numHits, geom.iterator().next(), new SpatialIndexAccessor());
                } else {
                    Collection<SpatialFilter> filters = new ArrayList<SpatialFilter>(geom.size());
                    Envelope bounds = null;
                    for (Geometry geometry : geom) {
                        if(bounds == null) {
                            bounds = geometry.getEnvelopeInternal();
                        } else {
                            bounds.expandToInclude(geometry.getEnvelopeInternal());
                        }
                        filters.add(_types.get(relation).newInstance(query, numHits, geometry, new SpatialIndexAccessor()));
                    }
                    return new OrSpatialFilter(query, numHits, bounds, new SpatialIndexAccessor(), filters);
                }
            }
            finally {
                _lock.unlock();
            }
        }

        /**
         * TODO javadoc.
         *
         * @return
         * @throws Exception
         */
        public SpatialIndexWriter writer() throws Exception {
            _lock.lock();
            try {
                if (_committerTask != null) {
                    try {
                        _committerTask.cancel();
                    } catch (IllegalStateException e) {
                        // ignore, already done but hasn't updated variable yet
                    }
                }
                _committerTask = new Committer();
                _timer.schedule(_committerTask, TIME_BETWEEN_SPATIAL_COMMITS);
                return writerNoLocking();
            }
            finally {
                _lock.unlock();
            }
        }

        /**
         * TODO javadoc.
         * @return
         * @throws Exception
         */
        private SpatialIndexWriter writerNoLocking() throws Exception {
            if (_writer == null) {
                _writer = new SpatialIndexWriter(_datastore, _gmlParser, _transaction, _maxWritesInTransaction, _lock);
            }
            return _writer;
        }

        /**
         * TODO javadoc.
         *
         * @param filterVersion
         * @return
         */
        private Parser getFilterParser(String filterVersion) {
			Configuration config;
			if (filterVersion.equals(FilterCapabilities.VERSION_100)) {
			    config = FILTER_1_0_0;
			} else if (filterVersion.equals(FilterCapabilities.VERSION_200)) {
			    config = FILTER_2_0_0;
			} else if (filterVersion.equals(FilterCapabilities.VERSION_110)) {
			    config = FILTER_1_1_0;
			} else {
			    throw new IllegalArgumentException("UnsupportFilterVersion: "+filterVersion);
			}
			return new Parser(config);
		}

        private final class SpatialIndexAccessor
				extends
				Pair<FeatureSource<SimpleFeatureType, SimpleFeature>, SpatialIndex> {
			@Override
			public FeatureSource<SimpleFeatureType, SimpleFeature> one() {
			    return _writer.getFeatureSource();
			}

			@Override
			public SpatialIndex two() {
			    try {
			        return _writer.getIndex();
			    } catch (IOException e) {
			        throw new RuntimeException(e);
			    }
			}
		}

		/**
         * TODO javadoc.
         *
         */
        private class Committer extends TimerTask {
            @Override
            public void run() {
                _lock.lock();
                try {
                    if (_committerTask == this) {
                        _writer.commit();
                        _committerTask = null;
                    }
                }
                catch (IOException e) {
                    Log.error(Geonet.SPATIAL, "error writing spatial index "+e.getMessage());
                }
                finally {
                    _lock.unlock();
                }
            }
        }
    }

    /**
     * TODO javadoc.
     *
     * @param clazz
     * @return
     * @throws SecurityException
     * @throws NoSuchMethodException
     */
    private static Constructor<? extends SpatialFilter> constructor(Class<? extends SpatialFilter> clazz)
            throws SecurityException, NoSuchMethodException {
        return clazz.getConstructor(org.apache.lucene.search.Query.class, int.class, Geometry.class, Pair.class);
    }

    LuceneIndexLanguageTracker getIndexTracker() {
		return _tracker;
	}

    public boolean optimizeIndex() {
        try {
            _tracker.optimize();
            return true;
        } catch (Throwable e) {
            Log.error(Geonet.INDEX_ENGINE, "Exception while optimizing lucene index: " + e.getMessage());
            return false;
        }
    }
}<|MERGE_RESOLUTION|>--- conflicted
+++ resolved
@@ -661,17 +661,10 @@
 	 * @param metadata
 	 * @param id
 	 * @param moreFields
-<<<<<<< HEAD
-	 * @throws Exception
-	 */
-	public void index(String schemaDir, Element metadata, String id, List<Element> moreFields, MetadataType metadataType)
-=======
-	 * @param title
      * @param forceRefreshReaders if true then block all searches until they can obtain a up-to-date reader
 	 * @throws Exception
 	 */
-	public void index(String schemaDir, Element metadata, String id, List<Element> moreFields, MetadataType metadataType, String title, boolean forceRefreshReaders)
->>>>>>> cbcf4ac6
+	public void index(String schemaDir, Element metadata, String id, List<Element> moreFields, MetadataType metadataType, boolean forceRefreshReaders)
             throws Exception {
         // Update spatial index first and if error occurs, record it to Lucene index
         indexGeometry(schemaDir, metadata, id, moreFields);
