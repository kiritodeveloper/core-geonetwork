//=============================================================================
//===	Copyright (C) 2001-2011 Food and Agriculture Organization of the
//===	United Nations (FAO-UN), United Nations World Food Programme (WFP)
//===	and United Nations Environment Programme (UNEP)
//===
//===	This program is free software; you can redistribute it and/or modify
//===	it under the terms of the GNU General Public License as published by
//===	the Free Software Foundation; either version 2 of the License, or (at
//===	your option) any later version.
//===
//===	This program is distributed in the hope that it will be useful, but
//===	WITHOUT ANY WARRANTY; without even the implied warranty of
//===	MERCHANTABILITY or FITNESS FOR A PARTICULAR PURPOSE. See the GNU
//===	General Public License for more details.
//===
//===	You should have received a copy of the GNU General Public License
//===	along with this program; if not, write to the Free Software
//===	Foundation, Inc., 51 Franklin St, Fifth Floor, Boston, MA 02110-1301, USA
//===
//===	Contact: Jeroen Ticheler - FAO - Viale delle Terme di Caracalla 2,
//===	Rome - Italy. email: geonetwork@osgeo.org
//==============================================================================

package org.fao.geonet.kernel.datamanager.base;

import jeeves.server.UserSession;
import jeeves.server.context.ServiceContext;
import jeeves.xlink.Processor;
import org.apache.commons.lang.StringUtils;
import org.eclipse.jetty.util.ConcurrentHashSet;
import org.fao.geonet.api.records.attachments.Store;
import org.fao.geonet.constants.Geonet;
import org.fao.geonet.domain.AbstractMetadata;
import org.fao.geonet.domain.Group;
import org.fao.geonet.domain.InspireAtomFeed;
import org.fao.geonet.domain.MetadataCategory;
import org.fao.geonet.domain.MetadataStatus;
import org.fao.geonet.domain.MetadataStatusId_;
import org.fao.geonet.domain.MetadataStatus_;
import org.fao.geonet.domain.MetadataType;
import org.fao.geonet.domain.MetadataValidation;
import org.fao.geonet.domain.MetadataValidationStatus;
import org.fao.geonet.domain.OperationAllowed;
import org.fao.geonet.domain.OperationAllowedId;
import org.fao.geonet.domain.ReservedGroup;
import org.fao.geonet.domain.ReservedOperation;
import org.fao.geonet.domain.StatusValueType;
import org.fao.geonet.domain.User;
import org.fao.geonet.domain.userfeedback.RatingsSetting;
import org.fao.geonet.events.md.MetadataIndexCompleted;
import org.fao.geonet.kernel.GeonetworkDataDirectory;
import org.fao.geonet.kernel.IndexMetadataTask;
import org.fao.geonet.kernel.SchemaManager;
import org.fao.geonet.kernel.SelectionManager;
import org.fao.geonet.kernel.SvnManager;
import org.fao.geonet.kernel.XmlSerializer;
import org.fao.geonet.kernel.datamanager.IMetadataIndexer;
import org.fao.geonet.kernel.datamanager.IMetadataManager;
import org.fao.geonet.kernel.datamanager.IMetadataUtils;
import org.fao.geonet.kernel.datamanager.draft.DraftMetadataIndexer;
import org.fao.geonet.kernel.search.EsSearchManager;
import org.fao.geonet.kernel.setting.SettingManager;
import org.fao.geonet.kernel.setting.Settings;
import org.fao.geonet.repository.GroupRepository;
import org.fao.geonet.repository.InspireAtomFeedRepository;
import org.fao.geonet.repository.MetadataStatusRepository;
import org.fao.geonet.repository.MetadataValidationRepository;
import org.fao.geonet.repository.OperationAllowedRepository;
import org.fao.geonet.repository.UserRepository;
import org.fao.geonet.repository.userfeedback.UserFeedbackRepository;
import org.fao.geonet.resources.Resources;
import org.fao.geonet.util.ThreadUtils;
import org.fao.geonet.utils.Log;
import org.jdom.Attribute;
import org.jdom.Element;
import org.springframework.beans.factory.annotation.Autowired;
import org.springframework.beans.factory.annotation.Qualifier;
import org.springframework.context.ApplicationEventPublisher;
import org.springframework.context.ApplicationEventPublisherAware;
import org.springframework.context.annotation.Lazy;
import org.springframework.data.domain.Sort;
import org.springframework.data.jpa.domain.Specification;
import org.springframework.transaction.NoTransactionException;
import org.springframework.transaction.TransactionStatus;
import org.springframework.transaction.interceptor.TransactionAspectSupport;

import java.io.IOException;
import java.nio.file.Files;
import java.nio.file.Path;
import java.util.ArrayList;
import java.util.Arrays;
import java.util.HashMap;
import java.util.HashSet;
import java.util.Iterator;
import java.util.List;
import java.util.Map;
import java.util.Set;
import java.util.concurrent.ExecutorService;
import java.util.concurrent.Executors;
import java.util.concurrent.atomic.AtomicInteger;
import java.util.concurrent.locks.Lock;
import java.util.concurrent.locks.ReentrantLock;
import java.util.stream.Collectors;


public class BaseMetadataIndexer implements IMetadataIndexer, ApplicationEventPublisherAware {

    Lock waitLoopLock = new ReentrantLock();
    Lock indexingLock = new ReentrantLock();

    @Autowired
	private EsSearchManager searchManager;
    @Autowired
    private GeonetworkDataDirectory geonetworkDataDirectory;
    @Autowired
    private MetadataStatusRepository statusRepository;

    private IMetadataUtils metadataUtils;
    private IMetadataManager metadataManager;
    @Autowired
    private UserRepository userRepository;
    @Autowired
    private OperationAllowedRepository operationAllowedRepository;
    @Autowired
    private GroupRepository groupRepository;
    @Autowired
    private MetadataValidationRepository metadataValidationRepository;
    @Autowired
    private SchemaManager schemaManager;
    @Autowired(required = false)
    private SvnManager svnManager;
    @Autowired
    private InspireAtomFeedRepository inspireAtomFeedRepository;
    @Autowired(required = false)
    private XmlSerializer xmlSerializer;
    @Autowired
    @Lazy
    private SettingManager settingManager;
    @Autowired
    private UserFeedbackRepository userFeedbackRepository;
    @Autowired
    @Qualifier("resourceStore")
    private Store store;
    @Autowired
    private Resources resources;

    // FIXME remove when get rid of Jeeves
    private ServiceContext servContext;

    private ApplicationEventPublisher publisher;

    public BaseMetadataIndexer() {
    }

    public void init(ServiceContext context, Boolean force) throws Exception {
        servContext = context;
    }

    @Override
    public void setMetadataUtils(IMetadataUtils metadataUtils) {
        this.metadataUtils = metadataUtils;
    }

    @Override
    public void setMetadataManager(IMetadataManager metadataManager) {
        this.metadataManager = metadataManager;
    }

    Set<String> waitForIndexing = new HashSet<String>();
    Set<String> indexing = new HashSet<String>();
    Set<IndexMetadataTask> batchIndex = new ConcurrentHashSet<IndexMetadataTask>();

    @Override
    public void forceIndexChanges() throws IOException {
        searchManager.forceIndexChanges();
    }

    @Override
    public int batchDeleteMetadataAndUpdateIndex(Specification<? extends AbstractMetadata> specification)
        throws Exception {
        final List<? extends AbstractMetadata> metadataToDelete = metadataUtils.findAll(specification);

        for (AbstractMetadata md : metadataToDelete) {
            // --- remove metadata directory for each record
            store.delResources(ServiceContext.get(), md.getUuid(), true);
        }

        // Remove records from the index
<<<<<<< HEAD
        searchManager.delete(idsOfMetadataToDelete);
=======
        searchManager.delete(metadataToDelete.stream().map(input -> Integer.toString(input.getId())).collect(Collectors.toList()));
>>>>>>> dc85ca72

        // Remove records from the database
        metadataManager.deleteAll(specification);

        return metadataToDelete.size();
    }

    @Override
    /**
     * Search for all records having XLinks (ie. indexed with _hasxlinks flag),
     * clear the cache and reindex all records found.
     */
    public synchronized void rebuildIndexXLinkedMetadata(final ServiceContext context) throws Exception {

        // get all metadata with XLinks
        Set<Integer> toIndex = searchManager.getDocsWithXLinks();

        if (Log.isDebugEnabled(Geonet.DATA_MANAGER))
            Log.debug(Geonet.DATA_MANAGER, "Will index " + toIndex.size() + " records with XLinks");
        if (toIndex.size() > 0) {
            // clean XLink Cache so that cache and index remain in sync
            Processor.clearCache();

            ArrayList<String> stringIds = new ArrayList<String>();
            for (Integer id : toIndex) {
                stringIds.add(id.toString());
            }
            // execute indexing operation
            batchIndexInThreadPool(context, stringIds);
        }
    }

    /**
     * Reindex all records in current selection.
     */
    @Override
    public synchronized void rebuildIndexForSelection(final ServiceContext context, String bucket, boolean clearXlink)
        throws Exception {

        // get all metadata ids from selection
        ArrayList<String> listOfIdsToIndex = new ArrayList<String>();
        UserSession session = context.getUserSession();
        SelectionManager sm = SelectionManager.getManager(session);

        synchronized (sm.getSelection(bucket)) {
            for (Iterator<String> iter = sm.getSelection(bucket).iterator(); iter.hasNext(); ) {
                String uuid = (String) iter.next();
                String id = metadataUtils.getMetadataId(uuid);
                if (id != null) {
                    listOfIdsToIndex.add(id);
                }
            }
        }

        if (Log.isDebugEnabled(Geonet.DATA_MANAGER)) {
            Log.debug(Geonet.DATA_MANAGER, "Will index " + listOfIdsToIndex.size() + " records from selection.");
        }

        if (listOfIdsToIndex.size() > 0) {
            // clean XLink Cache so that cache and index remain in sync
            if (clearXlink) {
                Processor.clearCache();
            }

            // execute indexing operation
            batchIndexInThreadPool(context, listOfIdsToIndex);
        }
    }

    /**
     * Index multiple metadata in a separate thread. Wait until the current
     * transaction commits before starting threads (to make sure that all metadata
     * are committed).
     *
     * @param context     context object
     * @param metadataIds the metadata ids to index
     */
    @Override
    public void batchIndexInThreadPool(ServiceContext context, List<?> metadataIds) {

        TransactionStatus transactionStatus = null;
        try {
            transactionStatus = TransactionAspectSupport.currentTransactionStatus();
        } catch (NoTransactionException e) {
            // not in a transaction so we can go ahead.
        }
        // split reindexing task according to number of processors we can assign
        int threadCount = ThreadUtils.getNumberOfThreads();
        ExecutorService executor = Executors.newFixedThreadPool(threadCount);

        int perThread;
        if (metadataIds.size() < threadCount)
            perThread = metadataIds.size();
        else
            perThread = metadataIds.size() / threadCount;
        int index = 0;
        if (Log.isDebugEnabled(Geonet.INDEX_ENGINE)) {
            Log.debug(Geonet.INDEX_ENGINE, "Indexing " + metadataIds.size() + " records.");
            Log.debug(Geonet.INDEX_ENGINE, metadataIds.toString());
        }
        AtomicInteger numIndexedTracker = new AtomicInteger();
        while (index < metadataIds.size()) {
            int start = index;
            int count = Math.min(perThread, metadataIds.size() - start);
            int nbRecords = start + count;

            if (Log.isDebugEnabled(Geonet.INDEX_ENGINE)) {
                Log.debug(Geonet.INDEX_ENGINE, "Indexing records from " + start + " to " + nbRecords);
            }

            List<?> subList = metadataIds.subList(start, nbRecords);

            if (Log.isDebugEnabled(Geonet.INDEX_ENGINE)) {
                Log.debug(Geonet.INDEX_ENGINE, subList.toString());
            }

            // create threads to process this chunk of ids
            Runnable worker = new IndexMetadataTask(context, subList, batchIndex, transactionStatus, numIndexedTracker);
            executor.execute(worker);
            index += count;
        }

        executor.shutdown();
    }

    @Override
    public boolean isIndexing() {
        indexingLock.lock();
        try {
            return !indexing.isEmpty() || !batchIndex.isEmpty();
        } finally {
            indexingLock.unlock();
        }
    }

    @Override
    public void indexMetadata(final List<String> metadataIds) throws Exception {
        for (String metadataId : metadataIds) {
            indexMetadata(metadataId, true);
        }
    }

    @Override
    public void indexMetadata(final String metadataId, final boolean forceRefreshReaders)
        throws Exception {
        waitLoopLock.lock();
        try {
            if (waitForIndexing.contains(metadataId)) {
                return;
            }
            while (indexing.contains(metadataId)) {
                try {
                    waitForIndexing.add(metadataId);
                    // don't index the same metadata 2x
                    synchronized (this) {
                        wait(200);
                    }
                } catch (InterruptedException e) {
                    return;
                } finally {
                    waitForIndexing.remove(metadataId);
                }
            }
            indexingLock.lock();
            try {
                indexing.add(metadataId);
            } finally {
                indexingLock.unlock();
            }
        } finally {
            waitLoopLock.unlock();
        }
        AbstractMetadata fullMd;

        try {
            Map<String, Object> fields = new HashMap<String, Object>();
            int id$ = Integer.parseInt(metadataId);

            // get metadata, extracting and indexing any xlinks
            Element md = getXmlSerializer().selectNoXLinkResolver(metadataId, true, false);
            final ServiceContext serviceContext = getServiceContext();
            if (getXmlSerializer().resolveXLinks()) {
                List<Attribute> xlinks = Processor.getXLinks(md);
                if (xlinks.size() > 0) {
                    fields.put(Geonet.IndexFieldNames.HASXLINKS, true);
                    StringBuilder sb = new StringBuilder();
                    for (Attribute xlink : xlinks) {
                        fields.put(Geonet.IndexFieldNames.XLINK, xlink.getValue());
                    }
                    Processor.detachXLink(md, getServiceContext());
                } else {
                    fields.put(Geonet.IndexFieldNames.HASXLINKS, false);
                }
            } else {
                fields.put(Geonet.IndexFieldNames.HASXLINKS, false);
            }

            fullMd = metadataUtils.findOne(id$);

            final String schema = fullMd.getDataInfo().getSchemaId();
            final String createDate = fullMd.getDataInfo().getCreateDate().getDateAndTime();
            final String changeDate = fullMd.getDataInfo().getChangeDate().getDateAndTime();
            final String source = fullMd.getSourceInfo().getSourceId();
            final MetadataType metadataType = fullMd.getDataInfo().getType();
            final String root = fullMd.getDataInfo().getRoot();
            final String uuid = fullMd.getUuid();
            final String extra = fullMd.getDataInfo().getExtra();
            final boolean isHarvested = fullMd.getHarvestInfo().isHarvested();
            final String owner = String.valueOf(fullMd.getSourceInfo().getOwner());
            final Integer groupOwner = fullMd.getSourceInfo().getGroupOwner();
            final String popularity = String.valueOf(fullMd.getDataInfo().getPopularity());
            final String rating = String.valueOf(fullMd.getDataInfo().getRating());
            final String displayOrder = fullMd.getDataInfo().getDisplayOrder() == null ? null
                : String.valueOf(fullMd.getDataInfo().getDisplayOrder());

            if (Log.isDebugEnabled(Geonet.DATA_MANAGER)) {
                Log.debug(Geonet.DATA_MANAGER, "record schema (" + schema + ")"); // DEBUG
                Log.debug(Geonet.DATA_MANAGER, "record createDate (" + createDate + ")"); // DEBUG
            }

            fields.put(Geonet.IndexFieldNames.ROOT, root);
            fields.put(Geonet.IndexFieldNames.SCHEMA, schema);
            fields.put(Geonet.IndexFieldNames.RECORDLINK, "record");
            fields.put(Geonet.IndexFieldNames.DATABASE_CREATE_DATE, createDate);
            fields.put(Geonet.IndexFieldNames.DATABASE_CHANGE_DATE, changeDate);
            fields.put(Geonet.IndexFieldNames.SOURCE, source);
            fields.put(Geonet.IndexFieldNames.IS_TEMPLATE, metadataType.codeString);
            fields.put(Geonet.IndexFieldNames.UUID, uuid);
            fields.put(Geonet.IndexFieldNames.ID, metadataId);
            fields.put(Geonet.IndexFieldNames.FEATUREOFRECORD, "record");
            fields.put(Geonet.IndexFieldNames.IS_HARVESTED, isHarvested);
            fields.put(Geonet.IndexFieldNames.OWNER, owner);
            fields.put(Geonet.IndexFieldNames.POPULARITY, popularity);
            fields.put(Geonet.IndexFieldNames.RATING, rating);

            if (RatingsSetting.ADVANCED.equals(settingManager.getValue(Settings.SYSTEM_LOCALRATING_ENABLE))) {
                int nbOfFeedback = userFeedbackRepository.findByMetadata_Uuid(uuid).size();
                fields.put(Geonet.IndexFieldNames.FEEDBACKCOUNT, nbOfFeedback);
            }

            fields.put(Geonet.IndexFieldNames.DISPLAY_ORDER, displayOrder);
            fields.put(Geonet.IndexFieldNames.EXTRA, extra);

            // If the metadata has an atom document, index related information
            InspireAtomFeed feed = inspireAtomFeedRepository.findByMetadataId(id$);

            if ((feed != null) && StringUtils.isNotEmpty(feed.getAtom())) {
                fields.put("has_atom", "y");
                fields.put("any", feed.getAtom());
            }

            if (owner != null) {
                User user = userRepository.findOne(fullMd.getSourceInfo().getOwner());
                if (user != null) {
                    fields.put(Geonet.IndexFieldNames.USERINFO, user.getUsername() + "|" + user.getSurname() + "|" + user
                        .getName() + "|" + user.getProfile());
                    fields.put(Geonet.IndexFieldNames.OWNERNAME, user.getName() + " " + user.getSurname());
                }
            }

            String logoUUID = null;
            if (groupOwner != null) {
                final Group group = groupRepository.findOne(groupOwner);
                if (group != null) {
                    fields.put(Geonet.IndexFieldNames.GROUP_OWNER, String.valueOf(groupOwner));
                    final boolean preferGroup = settingManager.getValueAsBool(Settings.SYSTEM_PREFER_GROUP_LOGO, true);
                    if (group.getWebsite() != null && !group.getWebsite().isEmpty() && preferGroup) {
                        fields.put(Geonet.IndexFieldNames.GROUP_WEBSITE, group.getWebsite());
                    }
                    if (group.getLogo() != null && preferGroup) {
                        logoUUID = group.getLogo();
                    }
                }
            }

            // Group logo are in the harvester folder and contains extension in file name
<<<<<<< HEAD
            final Path harvesterLogosDir = Resources.locateHarvesterLogosDir(serviceContext);
            boolean added = false;
            if (StringUtils.isNotEmpty(logoUUID)) {
                final Path logoPath = harvesterLogosDir.resolve(logoUUID);
                if (Files.exists(logoPath)) {
                    added = true;
                    fields.put(Geonet.IndexFieldNames.LOGO, "/images/harvesting/" + logoPath.getFileName());
=======
            boolean added = false;
            if (StringUtils.isNotEmpty(logoUUID)) {
                final Path harvesterLogosDir = resources.locateHarvesterLogosDir(getServiceContext());
                try (Resources.ResourceHolder logo = resources.getImage(getServiceContext(), logoUUID, harvesterLogosDir)) {
                    if (logo != null) {
                        added = true;
                        moreFields.add(SearchManager.makeField(Geonet.IndexFieldNames.LOGO,
                                                               "/images/harvesting/" + logo.getPath().getFileName(),
                                                               true, false));
                    }
>>>>>>> dc85ca72
                }
            }

            // If not available, use the local catalog logo
            if (!added) {
                logoUUID = source + ".png";
<<<<<<< HEAD
                final Path logosDir = Resources.locateLogosDir(serviceContext);
                final Path logoPath = logosDir.resolve(logoUUID);
                if (Files.exists(logoPath)) {
                    fields.put(Geonet.IndexFieldNames.LOGO, "/images/logos/" + logoUUID);
=======
                final Path logosDir = resources.locateLogosDir(getServiceContext());
                try (Resources.ResourceHolder image = resources.getImage(getServiceContext(), logoUUID, logosDir)) {
                    if (image != null) {
                        moreFields.add(SearchManager.makeField(Geonet.IndexFieldNames.LOGO, "/images/logos/" + logoUUID, true, false));
                    }
>>>>>>> dc85ca72
                }
            }

            fields.putAll(buildFieldsForPrivileges(id$));

            for (MetadataCategory category : fullMd.getCategories()) {
                fields.put(Geonet.IndexFieldNames.CAT, category.getName());
            }

            // get status
            Sort statusSort = new Sort(Sort.Direction.DESC,
                MetadataStatus_.id.getName() + "." + MetadataStatusId_.changeDate.getName());
            List<MetadataStatus> statuses = statusRepository.findAllByIdAndByType(id$, StatusValueType.workflow, statusSort);
            if (!statuses.isEmpty()) {
                MetadataStatus stat = statuses.get(0);
                String status = String.valueOf(stat.getId().getStatusId());
                fields.put(Geonet.IndexFieldNames.STATUS, status);
                String statusChangeDate = stat.getId().getChangeDate().getDateAndTime();
                fields.put(Geonet.IndexFieldNames.STATUS_CHANGE_DATE, statusChangeDate);
            }

            // getValidationInfo
            // -1 : not evaluated
            // 0 : invalid
            // 1 : valid
            List<MetadataValidation> validationInfo = metadataValidationRepository.findAllById_MetadataId(id$);
            if (validationInfo.isEmpty()) {
                fields.put(Geonet.IndexFieldNames.VALID, "-1");
            } else {
                String isValid = "1";
                for (MetadataValidation vi : validationInfo) {
                    String type = vi.getId().getValidationType();
                    MetadataValidationStatus status = vi.getStatus();
                    if (status == MetadataValidationStatus.INVALID && vi.isRequired()) {
                        isValid = "0";
                    }
                    fields.put(Geonet.IndexFieldNames.VALID + "_" + type, status.getCode());
                }
                fields.put(Geonet.IndexFieldNames.VALID, isValid);
            }

            fields.putAll(addExtraFields(fullMd));

            searchManager.index(schemaManager.getSchemaDir(schema), md, uuid, fields, metadataType, root, forceRefreshReaders);

        } catch (Exception x) {
            Log.error(Geonet.DATA_MANAGER, "The metadata document index with id=" + metadataId
                + " is corrupt/invalid - ignoring it. Error: " + x.getMessage(), x);
            fullMd = null;
        } finally {
            indexingLock.lock();
            try {
                indexing.remove(metadataId);
            } finally {
                indexingLock.unlock();
            }
        }
        if (fullMd != null) {
            this.publisher.publishEvent(new MetadataIndexCompleted(fullMd));
        }
    }

    @Override
    public void indexMetadataPrivileges(String uuid, int id) throws Exception {
        Set<String> operationFields = new HashSet<>();
        Arrays.asList(ReservedOperation.values()).forEach(o ->
            operationFields.add("_op" + o.getId())
        );

        searchManager.updateFields(uuid, buildFieldsForPrivileges(id), operationFields);
    }

    private Map<String, Object> buildFieldsForPrivileges(int recordId) {
        List<OperationAllowed> operationsAllowed = operationAllowedRepository.findAllById_MetadataId(recordId);
        Map<String, Object> privilegesFields = new HashMap<>();
        boolean isPublishedToAll = false;

        for (OperationAllowed operationAllowed : operationsAllowed) {
            OperationAllowedId operationAllowedId = operationAllowed.getId();
            int groupId = operationAllowedId.getGroupId();
            int operationId = operationAllowedId.getOperationId();

            privilegesFields.put(Geonet.IndexFieldNames.OP_PREFIX + operationId, String.valueOf(groupId));
            if (operationId == ReservedOperation.view.getId()) {
                Group g = groupRepository.findOne(groupId);
                if (g != null) {
                    privilegesFields.put(Geonet.IndexFieldNames.GROUP_PUBLISHED, g.getName());

                    if (g.getId() == ReservedGroup.all.getId()) {
                        isPublishedToAll = true;
                    }
                }
            }
        }

        if (isPublishedToAll) {
            privilegesFields.put(Geonet.IndexFieldNames.IS_PUBLISHED_TO_ALL, true);
        } else {
            privilegesFields.put(Geonet.IndexFieldNames.IS_PUBLISHED_TO_ALL, false);
        }
        return privilegesFields;
    }


    /**
     * Function to be overrided by children to add extra fields cleanly.
     * Don't forget to call always super.addExtraFields, just in case
     *
     * @param fullMd
     */
    protected Map<String, Object> addExtraFields(AbstractMetadata fullMd) {
        // If we are not using draft utils, mark all as "no draft"
        // needed to be compatible with UI searches that check draft existence
        Map<String, Object> extraFields = new HashMap<>(1);
        if (!DraftMetadataIndexer.class.isInstance(this)) {
            extraFields.put(Geonet.IndexFieldNames.DRAFT, "n");
        }
        return extraFields;
    }

    private XmlSerializer getXmlSerializer() {
        return xmlSerializer;
    }

    /**
     * @param context
     * @param id
     * @param md
     * @throws Exception
     */
    @Override
    public void versionMetadata(ServiceContext context, String id, Element md) throws Exception {
        if (svnManager != null) {
            svnManager.createMetadataDir(id, context, md);
        }
    }

    private ServiceContext getServiceContext() {
        ServiceContext context = ServiceContext.get();
        return context == null ? servContext : context;
    }

    public void setApplicationEventPublisher(ApplicationEventPublisher publisher) {
        this.publisher = publisher;
    }
}<|MERGE_RESOLUTION|>--- conflicted
+++ resolved
@@ -186,11 +186,7 @@
         }
 
         // Remove records from the index
-<<<<<<< HEAD
-        searchManager.delete(idsOfMetadataToDelete);
-=======
-        searchManager.delete(metadataToDelete.stream().map(input -> Integer.toString(input.getId())).collect(Collectors.toList()));
->>>>>>> dc85ca72
+        searchManager.delete(metadataToDelete.stream().map(record -> record.getId()).collect(Collectors.toList()));
 
         // Remove records from the database
         metadataManager.deleteAll(specification);
@@ -467,44 +463,27 @@
             }
 
             // Group logo are in the harvester folder and contains extension in file name
-<<<<<<< HEAD
-            final Path harvesterLogosDir = Resources.locateHarvesterLogosDir(serviceContext);
-            boolean added = false;
-            if (StringUtils.isNotEmpty(logoUUID)) {
-                final Path logoPath = harvesterLogosDir.resolve(logoUUID);
-                if (Files.exists(logoPath)) {
-                    added = true;
-                    fields.put(Geonet.IndexFieldNames.LOGO, "/images/harvesting/" + logoPath.getFileName());
-=======
             boolean added = false;
             if (StringUtils.isNotEmpty(logoUUID)) {
                 final Path harvesterLogosDir = resources.locateHarvesterLogosDir(getServiceContext());
                 try (Resources.ResourceHolder logo = resources.getImage(getServiceContext(), logoUUID, harvesterLogosDir)) {
                     if (logo != null) {
                         added = true;
-                        moreFields.add(SearchManager.makeField(Geonet.IndexFieldNames.LOGO,
-                                                               "/images/harvesting/" + logo.getPath().getFileName(),
-                                                               true, false));
-                    }
->>>>>>> dc85ca72
+                        fields.put(Geonet.IndexFieldNames.LOGO,
+                                   "/images/harvesting/" + logo.getPath().getFileName());
+                    }
                 }
             }
 
             // If not available, use the local catalog logo
             if (!added) {
                 logoUUID = source + ".png";
-<<<<<<< HEAD
-                final Path logosDir = Resources.locateLogosDir(serviceContext);
-                final Path logoPath = logosDir.resolve(logoUUID);
-                if (Files.exists(logoPath)) {
-                    fields.put(Geonet.IndexFieldNames.LOGO, "/images/logos/" + logoUUID);
-=======
                 final Path logosDir = resources.locateLogosDir(getServiceContext());
                 try (Resources.ResourceHolder image = resources.getImage(getServiceContext(), logoUUID, logosDir)) {
                     if (image != null) {
-                        moreFields.add(SearchManager.makeField(Geonet.IndexFieldNames.LOGO, "/images/logos/" + logoUUID, true, false));
-                    }
->>>>>>> dc85ca72
+                        fields.put(Geonet.IndexFieldNames.LOGO,
+                                "/images/logos/" + logoUUID);
+                    }
                 }
             }
 
