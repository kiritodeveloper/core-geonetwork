//=============================================================================
//===	Copyright (C) 2001-2011 Food and Agriculture Organization of the
//===	United Nations (FAO-UN), United Nations World Food Programme (WFP)
//===	and United Nations Environment Programme (UNEP)
//===
//===	This program is free software; you can redistribute it and/or modify
//===	it under the terms of the GNU General Public License as published by
//===	the Free Software Foundation; either version 2 of the License, or (at
//===	your option) any later version.
//===
//===	This program is distributed in the hope that it will be useful, but
//===	WITHOUT ANY WARRANTY; without even the implied warranty of
//===	MERCHANTABILITY or FITNESS FOR A PARTICULAR PURPOSE. See the GNU
//===	General Public License for more details.
//===
//===	You should have received a copy of the GNU General Public License
//===	along with this program; if not, write to the Free Software
//===	Foundation, Inc., 51 Franklin St, Fifth Floor, Boston, MA 02110-1301, USA
//===
//===	Contact: Jeroen Ticheler - FAO - Viale delle Terme di Caracalla 2,
//===	Rome - Italy. email: geonetwork@osgeo.org
//==============================================================================

package org.fao.geonet.kernel.datamanager.base;

import jeeves.server.UserSession;
import jeeves.server.context.ServiceContext;
import jeeves.xlink.Processor;
import org.apache.commons.lang.StringUtils;
import org.eclipse.jetty.util.ConcurrentHashSet;
import org.fao.geonet.api.records.attachments.Store;
import org.fao.geonet.constants.Geonet;
import org.fao.geonet.domain.AbstractMetadata;
import org.fao.geonet.domain.Group;
import org.fao.geonet.domain.InspireAtomFeed;
import org.fao.geonet.domain.MetadataCategory;
import org.fao.geonet.domain.MetadataStatus;
import org.fao.geonet.domain.MetadataStatusId_;
import org.fao.geonet.domain.MetadataStatus_;
import org.fao.geonet.domain.MetadataType;
import org.fao.geonet.domain.MetadataValidation;
import org.fao.geonet.domain.MetadataValidationStatus;
import org.fao.geonet.domain.OperationAllowed;
import org.fao.geonet.domain.OperationAllowedId;
import org.fao.geonet.domain.ReservedGroup;
import org.fao.geonet.domain.ReservedOperation;
import org.fao.geonet.domain.StatusValueType;
import org.fao.geonet.domain.User;
import org.fao.geonet.domain.userfeedback.RatingsSetting;
import org.fao.geonet.events.md.MetadataIndexCompleted;
import org.fao.geonet.kernel.GeonetworkDataDirectory;
import org.fao.geonet.kernel.IndexMetadataTask;
import org.fao.geonet.kernel.SchemaManager;
import org.fao.geonet.kernel.SelectionManager;
import org.fao.geonet.kernel.SvnManager;
import org.fao.geonet.kernel.XmlSerializer;
import org.fao.geonet.kernel.datamanager.IMetadataIndexer;
import org.fao.geonet.kernel.datamanager.IMetadataManager;
import org.fao.geonet.kernel.datamanager.IMetadataUtils;
import org.fao.geonet.kernel.datamanager.draft.DraftMetadataIndexer;
import org.fao.geonet.kernel.search.EsSearchManager;
import org.fao.geonet.kernel.setting.SettingManager;
import org.fao.geonet.kernel.setting.Settings;
import org.fao.geonet.repository.GroupRepository;
import org.fao.geonet.repository.InspireAtomFeedRepository;
import org.fao.geonet.repository.MetadataStatusRepository;
import org.fao.geonet.repository.MetadataValidationRepository;
import org.fao.geonet.repository.OperationAllowedRepository;
import org.fao.geonet.repository.UserRepository;
import org.fao.geonet.repository.userfeedback.UserFeedbackRepository;
import org.fao.geonet.resources.Resources;
import org.fao.geonet.util.ThreadUtils;
import org.fao.geonet.utils.Log;
import org.jdom.Attribute;
import org.jdom.Element;
import org.springframework.beans.factory.annotation.Autowired;
import org.springframework.beans.factory.annotation.Qualifier;
import org.springframework.context.ApplicationEventPublisher;
import org.springframework.context.ApplicationEventPublisherAware;
import org.springframework.context.annotation.Lazy;
import org.springframework.data.domain.Sort;
import org.springframework.data.jpa.domain.Specification;
import org.springframework.transaction.NoTransactionException;
import org.springframework.transaction.TransactionStatus;
import org.springframework.transaction.interceptor.TransactionAspectSupport;

import java.io.IOException;
import java.nio.file.Files;
import java.nio.file.Path;
import java.util.ArrayList;
import java.util.Arrays;
import java.util.HashMap;
import java.util.HashSet;
import java.util.Iterator;
import java.util.List;
import java.util.Map;
import java.util.Set;
import java.util.concurrent.ExecutorService;
import java.util.concurrent.Executors;
import java.util.concurrent.atomic.AtomicInteger;
import java.util.concurrent.locks.Lock;
import java.util.concurrent.locks.ReentrantLock;
import java.util.stream.Collectors;


public class BaseMetadataIndexer implements IMetadataIndexer, ApplicationEventPublisherAware {

    Lock waitLoopLock = new ReentrantLock();
    Lock indexingLock = new ReentrantLock();

    @Autowired
	private EsSearchManager searchManager;
    @Autowired
    private GeonetworkDataDirectory geonetworkDataDirectory;
    @Autowired
    private MetadataStatusRepository statusRepository;

    private IMetadataUtils metadataUtils;
    private IMetadataManager metadataManager;
    @Autowired
    private UserRepository userRepository;
    @Autowired
    private OperationAllowedRepository operationAllowedRepository;
    @Autowired
    private GroupRepository groupRepository;
    @Autowired
    private MetadataValidationRepository metadataValidationRepository;
    @Autowired
    private SchemaManager schemaManager;
    @Autowired(required = false)
    private SvnManager svnManager;
    @Autowired
    private InspireAtomFeedRepository inspireAtomFeedRepository;
    @Autowired(required = false)
    private XmlSerializer xmlSerializer;
    @Autowired
    @Lazy
    private SettingManager settingManager;
    @Autowired
    private UserFeedbackRepository userFeedbackRepository;
    @Autowired
    @Qualifier("resourceStore")
    private Store store;
    @Autowired
    private Resources resources;

    // FIXME remove when get rid of Jeeves
    private ServiceContext servContext;

    private ApplicationEventPublisher publisher;

    public BaseMetadataIndexer() {
    }

    public void init(ServiceContext context, Boolean force) throws Exception {
        servContext = context;
    }

    @Override
    public void setMetadataUtils(IMetadataUtils metadataUtils) {
        this.metadataUtils = metadataUtils;
    }

    @Override
    public void setMetadataManager(IMetadataManager metadataManager) {
        this.metadataManager = metadataManager;
    }

    Set<String> waitForIndexing = new HashSet<String>();
    Set<String> indexing = new HashSet<String>();
    Set<IndexMetadataTask> batchIndex = new ConcurrentHashSet<IndexMetadataTask>();

    @Override
    public void forceIndexChanges() throws IOException {
        searchManager.forceIndexChanges();
    }

    @Override
    public int batchDeleteMetadataAndUpdateIndex(Specification<? extends AbstractMetadata> specification)
        throws Exception {
        final List<? extends AbstractMetadata> metadataToDelete = metadataUtils.findAll(specification);

        for (AbstractMetadata md : metadataToDelete) {
            // --- remove metadata directory for each record
            store.delResources(ServiceContext.get(), md.getUuid(), true);
        }

        // Remove records from the index
        searchManager.delete(metadataToDelete.stream().map(record -> record.getId()).collect(Collectors.toList()));

        // Remove records from the database
        metadataManager.deleteAll(specification);

        return metadataToDelete.size();
    }

    @Override
    /**
     * Search for all records having XLinks (ie. indexed with _hasxlinks flag),
     * clear the cache and reindex all records found.
     */
    public synchronized void rebuildIndexXLinkedMetadata(final ServiceContext context) throws Exception {

        // get all metadata with XLinks
        Set<Integer> toIndex = searchManager.getDocsWithXLinks();

        if (Log.isDebugEnabled(Geonet.DATA_MANAGER))
            Log.debug(Geonet.DATA_MANAGER, "Will index " + toIndex.size() + " records with XLinks");
        if (toIndex.size() > 0) {
            // clean XLink Cache so that cache and index remain in sync
            Processor.clearCache();

            ArrayList<String> stringIds = new ArrayList<String>();
            for (Integer id : toIndex) {
                stringIds.add(id.toString());
            }
            // execute indexing operation
            batchIndexInThreadPool(context, stringIds);
        }
    }

    /**
     * Reindex all records in current selection.
     */
    @Override
    public synchronized void rebuildIndexForSelection(final ServiceContext context, String bucket, boolean clearXlink)
        throws Exception {

        // get all metadata ids from selection
        ArrayList<String> listOfIdsToIndex = new ArrayList<String>();
        UserSession session = context.getUserSession();
        SelectionManager sm = SelectionManager.getManager(session);

        synchronized (sm.getSelection(bucket)) {
            for (Iterator<String> iter = sm.getSelection(bucket).iterator(); iter.hasNext(); ) {
                String uuid = (String) iter.next();
                String id = metadataUtils.getMetadataId(uuid);
                if (id != null) {
                    listOfIdsToIndex.add(id);
                }
            }
        }

        if (Log.isDebugEnabled(Geonet.DATA_MANAGER)) {
            Log.debug(Geonet.DATA_MANAGER, "Will index " + listOfIdsToIndex.size() + " records from selection.");
        }

        if (listOfIdsToIndex.size() > 0) {
            // clean XLink Cache so that cache and index remain in sync
            if (clearXlink) {
                Processor.clearCache();
            }

            // execute indexing operation
            batchIndexInThreadPool(context, listOfIdsToIndex);
        }
    }

    /**
     * Index multiple metadata in a separate thread. Wait until the current
     * transaction commits before starting threads (to make sure that all metadata
     * are committed).
     *
     * @param context     context object
     * @param metadataIds the metadata ids to index
     */
    @Override
    public void batchIndexInThreadPool(ServiceContext context, List<?> metadataIds) {

        TransactionStatus transactionStatus = null;
        try {
            transactionStatus = TransactionAspectSupport.currentTransactionStatus();
        } catch (NoTransactionException e) {
            // not in a transaction so we can go ahead.
        }
        // split reindexing task according to number of processors we can assign
        int threadCount = ThreadUtils.getNumberOfThreads();
        ExecutorService executor = Executors.newFixedThreadPool(threadCount);

        int perThread;
        if (metadataIds.size() < threadCount)
            perThread = metadataIds.size();
        else
            perThread = metadataIds.size() / threadCount;
        int index = 0;
        if (Log.isDebugEnabled(Geonet.INDEX_ENGINE)) {
            Log.debug(Geonet.INDEX_ENGINE, "Indexing " + metadataIds.size() + " records.");
            Log.debug(Geonet.INDEX_ENGINE, metadataIds.toString());
        }
        AtomicInteger numIndexedTracker = new AtomicInteger();
        while (index < metadataIds.size()) {
            int start = index;
            int count = Math.min(perThread, metadataIds.size() - start);
            int nbRecords = start + count;

            if (Log.isDebugEnabled(Geonet.INDEX_ENGINE)) {
                Log.debug(Geonet.INDEX_ENGINE, "Indexing records from " + start + " to " + nbRecords);
            }

            List<?> subList = metadataIds.subList(start, nbRecords);

            if (Log.isDebugEnabled(Geonet.INDEX_ENGINE)) {
                Log.debug(Geonet.INDEX_ENGINE, subList.toString());
            }

            // create threads to process this chunk of ids
            Runnable worker = new IndexMetadataTask(context, subList, batchIndex, transactionStatus, numIndexedTracker);
            executor.execute(worker);
            index += count;
        }

        executor.shutdown();
    }

    @Override
    public boolean isIndexing() {
        indexingLock.lock();
        try {
            return !indexing.isEmpty() || !batchIndex.isEmpty();
        } finally {
            indexingLock.unlock();
        }
    }

    @Override
    public void indexMetadata(final List<String> metadataIds) throws Exception {
        for (String metadataId : metadataIds) {
            indexMetadata(metadataId, true);
        }
    }

    @Override
    public void indexMetadata(final String metadataId, final boolean forceRefreshReaders)
        throws Exception {
        waitLoopLock.lock();
        try {
            if (waitForIndexing.contains(metadataId)) {
                return;
            }
            while (indexing.contains(metadataId)) {
                try {
                    waitForIndexing.add(metadataId);
                    // don't index the same metadata 2x
                    synchronized (this) {
                        wait(200);
                    }
                } catch (InterruptedException e) {
                    return;
                } finally {
                    waitForIndexing.remove(metadataId);
                }
            }
            indexingLock.lock();
            try {
                indexing.add(metadataId);
            } finally {
                indexingLock.unlock();
            }
        } finally {
            waitLoopLock.unlock();
        }
        AbstractMetadata fullMd;

        try {
            Map<String, Object> fields = new HashMap<String, Object>();
            int id$ = Integer.parseInt(metadataId);

            // get metadata, extracting and indexing any xlinks
            Element md = getXmlSerializer().selectNoXLinkResolver(metadataId, true, false);
            final ServiceContext serviceContext = getServiceContext();
            if (getXmlSerializer().resolveXLinks()) {
                List<Attribute> xlinks = Processor.getXLinks(md);
                if (xlinks.size() > 0) {
                    fields.put(Geonet.IndexFieldNames.HASXLINKS, true);
                    StringBuilder sb = new StringBuilder();
                    for (Attribute xlink : xlinks) {
                        fields.put(Geonet.IndexFieldNames.XLINK, xlink.getValue());
                    }
                    Processor.detachXLink(md, getServiceContext());
                } else {
                    fields.put(Geonet.IndexFieldNames.HASXLINKS, false);
                }
            } else {
                fields.put(Geonet.IndexFieldNames.HASXLINKS, false);
            }

            fullMd = metadataUtils.findOne(id$);

            final String schema = fullMd.getDataInfo().getSchemaId();
            final String createDate = fullMd.getDataInfo().getCreateDate().getDateAndTime();
            final String changeDate = fullMd.getDataInfo().getChangeDate().getDateAndTime();
            final String source = fullMd.getSourceInfo().getSourceId();
            final MetadataType metadataType = fullMd.getDataInfo().getType();
            final String root = fullMd.getDataInfo().getRoot();
            final String uuid = fullMd.getUuid();
            final String extra = fullMd.getDataInfo().getExtra();
            final boolean isHarvested = fullMd.getHarvestInfo().isHarvested();
            final String owner = String.valueOf(fullMd.getSourceInfo().getOwner());
            final Integer groupOwner = fullMd.getSourceInfo().getGroupOwner();
            final String popularity = String.valueOf(fullMd.getDataInfo().getPopularity());
            final String rating = String.valueOf(fullMd.getDataInfo().getRating());
            final String displayOrder = fullMd.getDataInfo().getDisplayOrder() == null ? null
                : String.valueOf(fullMd.getDataInfo().getDisplayOrder());

            if (Log.isDebugEnabled(Geonet.DATA_MANAGER)) {
                Log.debug(Geonet.DATA_MANAGER, "record schema (" + schema + ")"); // DEBUG
                Log.debug(Geonet.DATA_MANAGER, "record createDate (" + createDate + ")"); // DEBUG
            }

            fields.put(Geonet.IndexFieldNames.ROOT, root);
            fields.put(Geonet.IndexFieldNames.SCHEMA, schema);
            fields.put(Geonet.IndexFieldNames.RECORDLINK, "record");
            fields.put(Geonet.IndexFieldNames.DATABASE_CREATE_DATE, createDate);
            fields.put(Geonet.IndexFieldNames.DATABASE_CHANGE_DATE, changeDate);
            fields.put(Geonet.IndexFieldNames.SOURCE, source);
            fields.put(Geonet.IndexFieldNames.IS_TEMPLATE, metadataType.codeString);
            fields.put(Geonet.IndexFieldNames.UUID, uuid);
            fields.put(Geonet.IndexFieldNames.ID, metadataId);
            fields.put(Geonet.IndexFieldNames.FEATUREOFRECORD, "record");
            fields.put(Geonet.IndexFieldNames.IS_HARVESTED, isHarvested);
            fields.put(Geonet.IndexFieldNames.OWNER, owner);
            fields.put(Geonet.IndexFieldNames.POPULARITY, popularity);
            fields.put(Geonet.IndexFieldNames.RATING, rating);

            if (RatingsSetting.ADVANCED.equals(settingManager.getValue(Settings.SYSTEM_LOCALRATING_ENABLE))) {
                int nbOfFeedback = userFeedbackRepository.findByMetadata_Uuid(uuid).size();
                fields.put(Geonet.IndexFieldNames.FEEDBACKCOUNT, nbOfFeedback);
            }

            fields.put(Geonet.IndexFieldNames.DISPLAY_ORDER, displayOrder);
            fields.put(Geonet.IndexFieldNames.EXTRA, extra);

            // If the metadata has an atom document, index related information
            InspireAtomFeed feed = inspireAtomFeedRepository.findByMetadataId(id$);

            if ((feed != null) && StringUtils.isNotEmpty(feed.getAtom())) {
                fields.put("has_atom", "y");
                fields.put("any", feed.getAtom());
            }

            if (owner != null) {
                User user = userRepository.findOne(fullMd.getSourceInfo().getOwner());
                if (user != null) {
                    fields.put(Geonet.IndexFieldNames.USERINFO, user.getUsername() + "|" + user.getSurname() + "|" + user
                        .getName() + "|" + user.getProfile());
                    fields.put(Geonet.IndexFieldNames.OWNERNAME, user.getName() + " " + user.getSurname());
                }
            }

            String logoUUID = null;
            if (groupOwner != null) {
                final Group group = groupRepository.findOne(groupOwner);
                if (group != null) {
                    fields.put(Geonet.IndexFieldNames.GROUP_OWNER, String.valueOf(groupOwner));
                    final boolean preferGroup = settingManager.getValueAsBool(Settings.SYSTEM_PREFER_GROUP_LOGO, true);
                    if (group.getWebsite() != null && !group.getWebsite().isEmpty() && preferGroup) {
                        fields.put(Geonet.IndexFieldNames.GROUP_WEBSITE, group.getWebsite());
                    }
                    if (group.getLogo() != null && preferGroup) {
                        logoUUID = group.getLogo();
                    }
                }
            }

            // Group logo are in the harvester folder and contains extension in file name
            boolean added = false;
            if (StringUtils.isNotEmpty(logoUUID)) {
                final Path harvesterLogosDir = resources.locateHarvesterLogosDir(getServiceContext());
                try (Resources.ResourceHolder logo = resources.getImage(getServiceContext(), logoUUID, harvesterLogosDir)) {
                    if (logo != null) {
                        added = true;
                        fields.put(Geonet.IndexFieldNames.LOGO,
                                   "/images/harvesting/" + logo.getPath().getFileName());
                    }
                }
            }

            // If not available, use the local catalog logo
            if (!added) {
                logoUUID = source + ".png";
                final Path logosDir = resources.locateLogosDir(getServiceContext());
                try (Resources.ResourceHolder image = resources.getImage(getServiceContext(), logoUUID, logosDir)) {
                    if (image != null) {
                        fields.put(Geonet.IndexFieldNames.LOGO,
                                "/images/logos/" + logoUUID);
                    }
                }
            }

            fields.putAll(buildFieldsForPrivileges(id$));

            for (MetadataCategory category : fullMd.getCategories()) {
                fields.put(Geonet.IndexFieldNames.CAT, category.getName());
            }

            // get status
            Sort statusSort = new Sort(Sort.Direction.DESC,
                MetadataStatus_.id.getName() + "." + MetadataStatusId_.changeDate.getName());
            List<MetadataStatus> statuses = statusRepository.findAllByIdAndByType(id$, StatusValueType.workflow, statusSort);
            if (!statuses.isEmpty()) {
                MetadataStatus stat = statuses.get(0);
                String status = String.valueOf(stat.getId().getStatusId());
                fields.put(Geonet.IndexFieldNames.STATUS, status);
                String statusChangeDate = stat.getId().getChangeDate().getDateAndTime();
                fields.put(Geonet.IndexFieldNames.STATUS_CHANGE_DATE, statusChangeDate);
            }

            // getValidationInfo
            // -1 : not evaluated
            // 0 : invalid
            // 1 : valid
            List<MetadataValidation> validationInfo = metadataValidationRepository.findAllById_MetadataId(id$);
            if (validationInfo.isEmpty()) {
                fields.put(Geonet.IndexFieldNames.VALID, "-1");
            } else {
                String isValid = "1";
                boolean hasInspireValidation = false;
                for (MetadataValidation vi : validationInfo) {
                    String type = vi.getId().getValidationType();
                    MetadataValidationStatus status = vi.getStatus();

                    // TODO: Check if ignore INSPIRE validation?
                    if (!type.equalsIgnoreCase("inspire")) {
                        if (status == MetadataValidationStatus.INVALID && vi.isRequired()) {
                            isValid = "0";
                        }
                    } else {
                        hasInspireValidation = true;
<<<<<<< HEAD
                        fields.put(Geonet.IndexFieldNames.INSPIRE_REPORT_URL, vi.getReportUrl());
=======
                        moreFields.add(SearchManager.makeField(Geonet.IndexFieldNames.INSPIRE_VALIDATION_DATE, vi.getValidationDate().getDateAndTime(), true, true));
                        moreFields.add(SearchManager.makeField(Geonet.IndexFieldNames.INSPIRE_REPORT_URL, vi.getReportUrl(), true, true));
>>>>>>> 97766465
                    }
                    fields.put(Geonet.IndexFieldNames.VALID + "_" + type, status.getCode());
                }
                fields.put(Geonet.IndexFieldNames.VALID, isValid);

                if (!hasInspireValidation) {
                    fields.put(Geonet.IndexFieldNames.VALID_INSPIRE, "-1");
                }
            }

            fields.putAll(addExtraFields(fullMd));

            searchManager.index(schemaManager.getSchemaDir(schema), md, uuid, fields, metadataType, root, forceRefreshReaders);

        } catch (Exception x) {
            Log.error(Geonet.DATA_MANAGER, "The metadata document index with id=" + metadataId
                + " is corrupt/invalid - ignoring it. Error: " + x.getMessage(), x);
            fullMd = null;
        } finally {
            indexingLock.lock();
            try {
                indexing.remove(metadataId);
            } finally {
                indexingLock.unlock();
            }
        }
        if (fullMd != null) {
            this.publisher.publishEvent(new MetadataIndexCompleted(fullMd));
        }
    }

    @Override
    public void indexMetadataPrivileges(String uuid, int id) throws Exception {
        Set<String> operationFields = new HashSet<>();
        Arrays.asList(ReservedOperation.values()).forEach(o ->
            operationFields.add("_op" + o.getId())
        );

        searchManager.updateFields(uuid, buildFieldsForPrivileges(id), operationFields);
    }

    private Map<String, Object> buildFieldsForPrivileges(int recordId) {
        List<OperationAllowed> operationsAllowed = operationAllowedRepository.findAllById_MetadataId(recordId);
        Map<String, Object> privilegesFields = new HashMap<>();
        boolean isPublishedToAll = false;

        for (OperationAllowed operationAllowed : operationsAllowed) {
            OperationAllowedId operationAllowedId = operationAllowed.getId();
            int groupId = operationAllowedId.getGroupId();
            int operationId = operationAllowedId.getOperationId();

            privilegesFields.put(Geonet.IndexFieldNames.OP_PREFIX + operationId, String.valueOf(groupId));
            if (operationId == ReservedOperation.view.getId()) {
                Group g = groupRepository.findOne(groupId);
                if (g != null) {
                    privilegesFields.put(Geonet.IndexFieldNames.GROUP_PUBLISHED, g.getName());

                    if (g.getId() == ReservedGroup.all.getId()) {
                        isPublishedToAll = true;
                    }
                }
            }
        }

        if (isPublishedToAll) {
            privilegesFields.put(Geonet.IndexFieldNames.IS_PUBLISHED_TO_ALL, true);
        } else {
            privilegesFields.put(Geonet.IndexFieldNames.IS_PUBLISHED_TO_ALL, false);
        }
        return privilegesFields;
    }


    /**
     * Function to be overrided by children to add extra fields cleanly.
     * Don't forget to call always super.addExtraFields, just in case
     *
     * @param fullMd
     */
    protected Map<String, Object> addExtraFields(AbstractMetadata fullMd) {
        // If we are not using draft utils, mark all as "no draft"
        // needed to be compatible with UI searches that check draft existence
        Map<String, Object> extraFields = new HashMap<>(1);
        if (!DraftMetadataIndexer.class.isInstance(this)) {
            extraFields.put(Geonet.IndexFieldNames.DRAFT, "n");
        }
        return extraFields;
    }

    private XmlSerializer getXmlSerializer() {
        return xmlSerializer;
    }

    /**
     * @param context
     * @param id
     * @param md
     * @throws Exception
     */
    @Override
    public void versionMetadata(ServiceContext context, String id, Element md) throws Exception {
        if (svnManager != null) {
            svnManager.createMetadataDir(id, context, md);
        }
    }

    private ServiceContext getServiceContext() {
        ServiceContext context = ServiceContext.get();
        return context == null ? servContext : context;
    }

    public void setApplicationEventPublisher(ApplicationEventPublisher publisher) {
        this.publisher = publisher;
    }
}<|MERGE_RESOLUTION|>--- conflicted
+++ resolved
@@ -526,12 +526,8 @@
                         }
                     } else {
                         hasInspireValidation = true;
-<<<<<<< HEAD
                         fields.put(Geonet.IndexFieldNames.INSPIRE_REPORT_URL, vi.getReportUrl());
-=======
-                        moreFields.add(SearchManager.makeField(Geonet.IndexFieldNames.INSPIRE_VALIDATION_DATE, vi.getValidationDate().getDateAndTime(), true, true));
-                        moreFields.add(SearchManager.makeField(Geonet.IndexFieldNames.INSPIRE_REPORT_URL, vi.getReportUrl(), true, true));
->>>>>>> 97766465
+                        fields.put(Geonet.IndexFieldNames.INSPIRE_VALIDATION_DATE, vi.getValidationDate().getDateAndTime());
                     }
                     fields.put(Geonet.IndexFieldNames.VALID + "_" + type, status.getCode());
                 }
