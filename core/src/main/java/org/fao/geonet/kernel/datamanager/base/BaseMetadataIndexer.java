--- conflicted
+++ resolved
@@ -31,11 +31,7 @@
 import org.apache.commons.lang.StringUtils;
 import org.eclipse.jetty.util.ConcurrentHashSet;
 import org.fao.geonet.constants.Geonet;
-<<<<<<< HEAD
-import org.fao.geonet.domain.*;
-=======
 import org.fao.geonet.domain.AbstractMetadata;
-import org.fao.geonet.domain.Constants;
 import org.fao.geonet.domain.Group;
 import org.fao.geonet.domain.InspireAtomFeed;
 import org.fao.geonet.domain.MetadataCategory;
@@ -51,23 +47,29 @@
 import org.fao.geonet.domain.ReservedOperation;
 import org.fao.geonet.domain.StatusValueType;
 import org.fao.geonet.domain.User;
->>>>>>> 70c2afba
 import org.fao.geonet.domain.userfeedback.RatingsSetting;
 import org.fao.geonet.events.md.MetadataIndexCompleted;
-import org.fao.geonet.kernel.*;
+import org.fao.geonet.kernel.GeonetworkDataDirectory;
+import org.fao.geonet.kernel.IndexMetadataTask;
+import org.fao.geonet.kernel.SchemaManager;
+import org.fao.geonet.kernel.SelectionManager;
+import org.fao.geonet.kernel.SvnManager;
+import org.fao.geonet.kernel.XmlSerializer;
 import org.fao.geonet.kernel.datamanager.IMetadataIndexer;
 import org.fao.geonet.kernel.datamanager.IMetadataManager;
 import org.fao.geonet.kernel.datamanager.IMetadataUtils;
-<<<<<<< HEAD
+import org.fao.geonet.kernel.datamanager.draft.DraftMetadataIndexer;
 import org.fao.geonet.kernel.search.EsSearchManager;
-=======
-import org.fao.geonet.kernel.datamanager.draft.DraftMetadataIndexer;
->>>>>>> 70c2afba
 import org.fao.geonet.kernel.search.ISearchManager;
 import org.fao.geonet.kernel.setting.SettingManager;
 import org.fao.geonet.kernel.setting.Settings;
 import org.fao.geonet.lib.Lib;
-import org.fao.geonet.repository.*;
+import org.fao.geonet.repository.GroupRepository;
+import org.fao.geonet.repository.InspireAtomFeedRepository;
+import org.fao.geonet.repository.MetadataStatusRepository;
+import org.fao.geonet.repository.MetadataValidationRepository;
+import org.fao.geonet.repository.OperationAllowedRepository;
+import org.fao.geonet.repository.UserRepository;
 import org.fao.geonet.repository.userfeedback.UserFeedbackRepository;
 import org.fao.geonet.resources.Resources;
 import org.fao.geonet.util.ThreadUtils;
@@ -90,7 +92,12 @@
 import java.io.IOException;
 import java.nio.file.Files;
 import java.nio.file.Path;
-import java.util.*;
+import java.util.ArrayList;
+import java.util.HashSet;
+import java.util.Iterator;
+import java.util.List;
+import java.util.Set;
+import java.util.Vector;
 import java.util.concurrent.ExecutorService;
 import java.util.concurrent.Executors;
 import java.util.concurrent.atomic.AtomicInteger;
@@ -99,293 +106,11 @@
 
 public class BaseMetadataIndexer implements IMetadataIndexer, ApplicationEventPublisherAware {
 
-<<<<<<< HEAD
-	Lock waitLoopLock = new ReentrantLock();
-	Lock indexingLock = new ReentrantLock();
-
-	@Autowired
-	private EsSearchManager searchManager;
-	@Autowired
-	private GeonetworkDataDirectory geonetworkDataDirectory;
-	@Autowired
-	private MetadataStatusRepository statusRepository;
-
-	private IMetadataUtils metadataUtils;
-	private IMetadataManager metadataManager;
-	@Autowired
-	private UserRepository userRepository;
-	@Autowired
-	private OperationAllowedRepository operationAllowedRepository;
-	@Autowired
-	private GroupRepository groupRepository;
-	@Autowired
-	private MetadataValidationRepository metadataValidationRepository;
-	@Autowired
-	private SchemaManager schemaManager;
-	@Autowired(required = false)
-	private SvnManager svnManager;
-	@Autowired
-	private InspireAtomFeedRepository inspireAtomFeedRepository;
-	@Autowired(required = false)
-	private XmlSerializer xmlSerializer;
-	@Autowired
-	@Lazy
-	private SettingManager settingManager;
-	@Autowired
-	private UserFeedbackRepository userFeedbackRepository;
-
-	// FIXME remove when get rid of Jeeves
-	private ServiceContext servContext;
-
-	private ApplicationEventPublisher publisher;
-
-	public BaseMetadataIndexer() {
-	}
-
-	public void init(ServiceContext context, Boolean force) throws Exception {
-		searchManager = context.getBean(EsSearchManager.class);
-		geonetworkDataDirectory = context.getBean(GeonetworkDataDirectory.class);
-		statusRepository = context.getBean(MetadataStatusRepository.class);
-		metadataUtils = context.getBean(IMetadataUtils.class);
-		metadataManager = context.getBean(IMetadataManager.class);
-		userRepository = context.getBean(UserRepository.class);
-		operationAllowedRepository = context.getBean(OperationAllowedRepository.class);
-		groupRepository = context.getBean(GroupRepository.class);
-		metadataValidationRepository = context.getBean(MetadataValidationRepository.class);
-		schemaManager = context.getBean(SchemaManager.class);
-		svnManager = context.getBean(SvnManager.class);
-		inspireAtomFeedRepository = context.getBean(InspireAtomFeedRepository.class);
-		xmlSerializer = context.getBean(XmlSerializer.class);
-		settingManager = context.getBean(SettingManager.class);
-		userFeedbackRepository = context.getBean(UserFeedbackRepository.class);
-
-		servContext = context;
-	}
-
-	@Override
-	public void setMetadataUtils(IMetadataUtils metadataUtils) {
-		this.metadataUtils = metadataUtils;
-	}
-
-	@Override
-	public void setMetadataManager(IMetadataManager metadataManager) {
-		this.metadataManager = metadataManager;
-	}
-
-	Set<String> waitForIndexing = new HashSet<String>();
-	Set<String> indexing = new HashSet<String>();
-	Set<IndexMetadataTask> batchIndex = new ConcurrentHashSet<IndexMetadataTask>();
-
-	@Override
-	public void forceIndexChanges() throws IOException {
-		searchManager.forceIndexChanges();
-	}
-
-	@Override
-	public int batchDeleteMetadataAndUpdateIndex(Specification<? extends AbstractMetadata> specification)
-			throws Exception {
-		final List<Integer> idsOfMetadataToDelete = metadataUtils.findAllIdsBy(specification);
-
-		for (Integer id : idsOfMetadataToDelete) {
-			// --- remove metadata directory for each record
-			final Path metadataDataDir = geonetworkDataDirectory.getMetadataDataDir();
-			Path pb = Lib.resource.getMetadataDir(metadataDataDir, id + "");
-			IO.deleteFileOrDirectory(pb);
-		}
-
-		// Remove records from the index
-		searchManager.delete(Lists.transform(idsOfMetadataToDelete, new Function<Integer, String>() {
-			@Nullable
-			@Override
-			public String apply(@Nonnull Integer input) {
-				return input.toString();
-			}
-		}));
-
-		// Remove records from the database
-		metadataManager.deleteAll(specification);
-
-		return idsOfMetadataToDelete.size();
-	}
-
-	@Override
-	/**
-	 * Search for all records having XLinks (ie. indexed with _hasxlinks flag),
-	 * clear the cache and reindex all records found.
-	 */
-	public synchronized void rebuildIndexXLinkedMetadata(final ServiceContext context) throws Exception {
-
-		// get all metadata with XLinks
-		Set<Integer> toIndex = searchManager.getDocsWithXLinks();
-
-		if (Log.isDebugEnabled(Geonet.DATA_MANAGER))
-			Log.debug(Geonet.DATA_MANAGER, "Will index " + toIndex.size() + " records with XLinks");
-		if (toIndex.size() > 0) {
-			// clean XLink Cache so that cache and index remain in sync
-			Processor.clearCache();
-
-			ArrayList<String> stringIds = new ArrayList<String>();
-			for (Integer id : toIndex) {
-				stringIds.add(id.toString());
-			}
-			// execute indexing operation
-			batchIndexInThreadPool(context, stringIds);
-		}
-	}
-
-	/**
-	 * Reindex all records in current selection.
-	 */
-	@Override
-	public synchronized void rebuildIndexForSelection(final ServiceContext context, String bucket, boolean clearXlink)
-			throws Exception {
-
-		// get all metadata ids from selection
-		ArrayList<String> listOfIdsToIndex = new ArrayList<String>();
-		UserSession session = context.getUserSession();
-		SelectionManager sm = SelectionManager.getManager(session);
-
-		synchronized (sm.getSelection(bucket)) {
-			for (Iterator<String> iter = sm.getSelection(bucket).iterator(); iter.hasNext();) {
-				String uuid = (String) iter.next();
-				String id = metadataUtils.getMetadataId(uuid);
-				if (id != null) {
-					listOfIdsToIndex.add(id);
-				}
-			}
-		}
-
-		if (Log.isDebugEnabled(Geonet.DATA_MANAGER)) {
-			Log.debug(Geonet.DATA_MANAGER, "Will index " + listOfIdsToIndex.size() + " records from selection.");
-		}
-
-		if (listOfIdsToIndex.size() > 0) {
-			// clean XLink Cache so that cache and index remain in sync
-			if (clearXlink) {
-				Processor.clearCache();
-			}
-
-			// execute indexing operation
-			batchIndexInThreadPool(context, listOfIdsToIndex);
-		}
-	}
-
-	/**
-	 * Index multiple metadata in a separate thread. Wait until the current
-	 * transaction commits before starting threads (to make sure that all metadata
-	 * are committed).
-	 *
-	 * @param context
-	 *            context object
-	 * @param metadataIds
-	 *            the metadata ids to index
-	 */
-	@Override
-	public void batchIndexInThreadPool(ServiceContext context, List<?> metadataIds) {
-
-		TransactionStatus transactionStatus = null;
-		try {
-			transactionStatus = TransactionAspectSupport.currentTransactionStatus();
-		} catch (NoTransactionException e) {
-			// not in a transaction so we can go ahead.
-		}
-		// split reindexing task according to number of processors we can assign
-		int threadCount = ThreadUtils.getNumberOfThreads();
-		ExecutorService executor = Executors.newFixedThreadPool(threadCount);
-
-		int perThread;
-		if (metadataIds.size() < threadCount)
-			perThread = metadataIds.size();
-		else
-			perThread = metadataIds.size() / threadCount;
-		int index = 0;
-		if (Log.isDebugEnabled(Geonet.INDEX_ENGINE)) {
-			Log.debug(Geonet.INDEX_ENGINE, "Indexing " + metadataIds.size() + " records.");
-			Log.debug(Geonet.INDEX_ENGINE, metadataIds.toString());
-		}
-		AtomicInteger numIndexedTracker = new AtomicInteger();
-		while (index < metadataIds.size()) {
-			int start = index;
-			int count = Math.min(perThread, metadataIds.size() - start);
-			int nbRecords = start + count;
-
-			if (Log.isDebugEnabled(Geonet.INDEX_ENGINE)) {
-				Log.debug(Geonet.INDEX_ENGINE, "Indexing records from " + start + " to " + nbRecords);
-			}
-
-			List<?> subList = metadataIds.subList(start, nbRecords);
-
-			if (Log.isDebugEnabled(Geonet.INDEX_ENGINE)) {
-				Log.debug(Geonet.INDEX_ENGINE, subList.toString());
-			}
-
-			// create threads to process this chunk of ids
-			Runnable worker = new IndexMetadataTask(context, subList, batchIndex, transactionStatus, numIndexedTracker);
-			executor.execute(worker);
-			index += count;
-		}
-
-		executor.shutdown();
-	}
-
-	@Override
-	public boolean isIndexing() {
-		indexingLock.lock();
-		try {
-			return !indexing.isEmpty() || !batchIndex.isEmpty();
-		} finally {
-			indexingLock.unlock();
-		}
-	}
-
-	@Override
-	public void indexMetadata(final List<String> metadataIds) throws Exception {
-		for (String metadataId : metadataIds) {
-			indexMetadata(metadataId, false, null);
-		}
-
-		searchManager.forceIndexChanges();
-	}
-
-	@Override
-	public void indexMetadata(final String metadataId, boolean forceRefreshReaders, ISearchManager searchManager)
-			throws Exception {
-		waitLoopLock.lock();
-		try {
-			if (waitForIndexing.contains(metadataId)) {
-				return;
-			}
-			while (indexing.contains(metadataId)) {
-				try {
-					waitForIndexing.add(metadataId);
-					// don't index the same metadata 2x
-					synchronized (this) {
-						wait(200);
-					}
-				} catch (InterruptedException e) {
-					return;
-				} finally {
-					waitForIndexing.remove(metadataId);
-				}
-			}
-			indexingLock.lock();
-			try {
-				indexing.add(metadataId);
-			} finally {
-				indexingLock.unlock();
-			}
-		} finally {
-			waitLoopLock.unlock();
-		}
-		AbstractMetadata fullMd;
-
-		try {
-=======
     Lock waitLoopLock = new ReentrantLock();
     Lock indexingLock = new ReentrantLock();
 
     @Autowired
-    private SearchManager searchManager;
+	private EsSearchManager searchManager;
     @Autowired
     private GeonetworkDataDirectory geonetworkDataDirectory;
     @Autowired
@@ -643,13 +368,11 @@
         AbstractMetadata fullMd;
 
         try {
->>>>>>> 70c2afba
             Vector<Element> moreFields = new Vector<Element>();
             int id$ = Integer.parseInt(metadataId);
 
             // get metadata, extracting and indexing any xlinks
             Element md = getXmlSerializer().selectNoXLinkResolver(metadataId, true, false);
-<<<<<<< HEAD
             final ServiceContext serviceContext = getServiceContext();
             if (getXmlSerializer().resolveXLinks()) {
                 List<Attribute> xlinks = Processor.getXLinks(md);
@@ -665,22 +388,6 @@
                 }
             } else {
                 moreFields.add(searchManager.makeField(Geonet.IndexFieldNames.HASXLINKS, "false"));
-=======
-            if (getXmlSerializer().resolveXLinks()) {
-                List<Attribute> xlinks = Processor.getXLinks(md);
-                if (xlinks.size() > 0) {
-                    moreFields.add(SearchManager.makeField(Geonet.IndexFieldNames.HASXLINKS, "1", true, true));
-                    for (Attribute xlink : xlinks) {
-                        moreFields.add(
-                            SearchManager.makeField(Geonet.IndexFieldNames.XLINK, xlink.getValue(), true, true));
-                    }
-                    Processor.detachXLink(md, getServiceContext());
-                } else {
-                    moreFields.add(SearchManager.makeField(Geonet.IndexFieldNames.HASXLINKS, "0", true, true));
-                }
-            } else {
-                moreFields.add(SearchManager.makeField(Geonet.IndexFieldNames.HASXLINKS, "0", true, true));
->>>>>>> 70c2afba
             }
 
             fullMd = metadataUtils.findOne(id$);
@@ -693,22 +400,17 @@
             final String root = fullMd.getDataInfo().getRoot();
             final String uuid = fullMd.getUuid();
             final String extra = fullMd.getDataInfo().getExtra();
-<<<<<<< HEAD
             final boolean isHarvested = fullMd.getHarvestInfo().isHarvested();
-=======
-            final String isHarvested = String
-                .valueOf(Constants.toYN_EnabledChar(fullMd.getHarvestInfo().isHarvested()));
->>>>>>> 70c2afba
             final String owner = String.valueOf(fullMd.getSourceInfo().getOwner());
             final Integer groupOwner = fullMd.getSourceInfo().getGroupOwner();
             final String popularity = String.valueOf(fullMd.getDataInfo().getPopularity());
             final String rating = String.valueOf(fullMd.getDataInfo().getRating());
-<<<<<<< HEAD
-            final String displayOrder = fullMd.getDataInfo().getDisplayOrder() == null ? null : String.valueOf(fullMd.getDataInfo().getDisplayOrder());
+            final String displayOrder = fullMd.getDataInfo().getDisplayOrder() == null ? null
+                : String.valueOf(fullMd.getDataInfo().getDisplayOrder());
 
             if (Log.isDebugEnabled(Geonet.DATA_MANAGER)) {
-                Log.debug(Geonet.DATA_MANAGER, "record schema (" + schema + ")"); //DEBUG
-                Log.debug(Geonet.DATA_MANAGER, "record createDate (" + createDate + ")"); //DEBUG
+                Log.debug(Geonet.DATA_MANAGER, "record schema (" + schema + ")"); // DEBUG
+                Log.debug(Geonet.DATA_MANAGER, "record createDate (" + createDate + ")"); // DEBUG
             }
 
             moreFields.add(searchManager.makeField(Geonet.IndexFieldNames.ROOT, root));
@@ -731,62 +433,20 @@
 
             moreFields.add(searchManager.makeField(Geonet.IndexFieldNames.DISPLAY_ORDER, displayOrder));
             moreFields.add(searchManager.makeField(Geonet.IndexFieldNames.EXTRA, extra));
-=======
-            final String displayOrder = fullMd.getDataInfo().getDisplayOrder() == null ? null
-                : String.valueOf(fullMd.getDataInfo().getDisplayOrder());
-
-            if (Log.isDebugEnabled(Geonet.DATA_MANAGER)) {
-                Log.debug(Geonet.DATA_MANAGER, "record schema (" + schema + ")"); // DEBUG
-                Log.debug(Geonet.DATA_MANAGER, "record createDate (" + createDate + ")"); // DEBUG
-            }
-
-            moreFields.add(SearchManager.makeField(Geonet.IndexFieldNames.ROOT, root, true, true));
-            moreFields.add(SearchManager.makeField(Geonet.IndexFieldNames.SCHEMA, schema, true, true));
-            moreFields
-                .add(SearchManager.makeField(Geonet.IndexFieldNames.DATABASE_CREATE_DATE, createDate, true, true));
-            moreFields
-                .add(SearchManager.makeField(Geonet.IndexFieldNames.DATABASE_CHANGE_DATE, changeDate, true, true));
-            moreFields.add(SearchManager.makeField(Geonet.IndexFieldNames.SOURCE, source, true, true));
-            moreFields.add(
-                SearchManager.makeField(Geonet.IndexFieldNames.IS_TEMPLATE, metadataType.codeString, true, true));
-            moreFields.add(SearchManager.makeField(Geonet.IndexFieldNames.UUID, uuid, true, true));
-            moreFields.add(SearchManager.makeField(Geonet.IndexFieldNames.IS_HARVESTED, isHarvested, true, true));
-            moreFields.add(SearchManager.makeField(Geonet.IndexFieldNames.OWNER, owner, true, true));
-            moreFields.add(SearchManager.makeField(Geonet.IndexFieldNames.DUMMY, "0", false, true));
-            moreFields.add(SearchManager.makeField(Geonet.IndexFieldNames.POPULARITY, popularity, true, true));
-            moreFields.add(SearchManager.makeField(Geonet.IndexFieldNames.RATING, rating, true, true));
-            if (RatingsSetting.ADVANCED.equals(settingManager.getValue(Settings.SYSTEM_LOCALRATING_ENABLE))) {
-                int nbOfFeedback = userFeedbackRepository.findByMetadata_Uuid(uuid).size();
-                moreFields.add(
-                    SearchManager.makeField(Geonet.IndexFieldNames.FEEDBACKCOUNT, nbOfFeedback + "", true, true));
-            }
-            moreFields.add(SearchManager.makeField(Geonet.IndexFieldNames.DISPLAY_ORDER, displayOrder, true, false));
-            moreFields.add(SearchManager.makeField(Geonet.IndexFieldNames.EXTRA, extra, false, true));
->>>>>>> 70c2afba
 
             // If the metadata has an atom document, index related information
             InspireAtomFeed feed = inspireAtomFeedRepository.findByMetadataId(id$);
 
             if ((feed != null) && StringUtils.isNotEmpty(feed.getAtom())) {
-<<<<<<< HEAD
                 moreFields.add(searchManager.makeField("has_atom", "y"));
                 moreFields.add(searchManager.makeField("any", feed.getAtom()));
-=======
-                moreFields.add(SearchManager.makeField("has_atom", "y", true, true));
-                moreFields.add(SearchManager.makeField("any", feed.getAtom(), false, true));
->>>>>>> 70c2afba
             }
 
             if (owner != null) {
                 User user = userRepository.findOne(fullMd.getSourceInfo().getOwner());
                 if (user != null) {
-<<<<<<< HEAD
                     moreFields.add(searchManager.makeField(Geonet.IndexFieldNames.USERINFO, user.getUsername() + "|" + user.getSurname() + "|" + user
                         .getName() + "|" + user.getProfile()));
-=======
-                    moreFields.add(SearchManager.makeField(Geonet.IndexFieldNames.USERINFO, user.getUsername() + "|"
-                        + user.getSurname() + "|" + user.getName() + "|" + user.getProfile(), true, false));
->>>>>>> 70c2afba
                 }
             }
 
@@ -794,19 +454,10 @@
             if (groupOwner != null) {
                 final Group group = groupRepository.findOne(groupOwner);
                 if (group != null) {
-<<<<<<< HEAD
                     moreFields.add(searchManager.makeField(Geonet.IndexFieldNames.GROUP_OWNER, String.valueOf(groupOwner)));
                     final boolean preferGroup = settingManager.getValueAsBool(Settings.SYSTEM_PREFER_GROUP_LOGO, true);
                     if (group.getWebsite() != null && !group.getWebsite().isEmpty() && preferGroup) {
                         moreFields.add(searchManager.makeField(Geonet.IndexFieldNames.GROUP_WEBSITE, group.getWebsite()));
-=======
-                    moreFields.add(SearchManager.makeField(Geonet.IndexFieldNames.GROUP_OWNER,
-                        String.valueOf(groupOwner), true, true));
-                    final boolean preferGroup = settingManager.getValueAsBool(Settings.SYSTEM_PREFER_GROUP_LOGO, true);
-                    if (group.getWebsite() != null && !group.getWebsite().isEmpty() && preferGroup) {
-                        moreFields.add(SearchManager.makeField(Geonet.IndexFieldNames.GROUP_WEBSITE, group.getWebsite(),
-                            true, false));
->>>>>>> 70c2afba
                     }
                     if (group.getLogo() != null && preferGroup) {
                         logoUUID = group.getLogo();
@@ -815,40 +466,23 @@
             }
 
             // Group logo are in the harvester folder and contains extension in file name
-<<<<<<< HEAD
             final Path harvesterLogosDir = Resources.locateHarvesterLogosDir(serviceContext);
-=======
-            final Path harvesterLogosDir = Resources.locateHarvesterLogosDir(getServiceContext());
->>>>>>> 70c2afba
             boolean added = false;
             if (StringUtils.isNotEmpty(logoUUID)) {
                 final Path logoPath = harvesterLogosDir.resolve(logoUUID);
                 if (Files.exists(logoPath)) {
                     added = true;
-<<<<<<< HEAD
                     moreFields.add(searchManager.makeField(Geonet.IndexFieldNames.LOGO, "/images/harvesting/" + logoPath.getFileName()));
-=======
-                    moreFields.add(SearchManager.makeField(Geonet.IndexFieldNames.LOGO,
-                        "/images/harvesting/" + logoPath.getFileName(), true, false));
->>>>>>> 70c2afba
                 }
             }
 
             // If not available, use the local catalog logo
             if (!added) {
                 logoUUID = source + ".png";
-<<<<<<< HEAD
                 final Path logosDir = Resources.locateLogosDir(serviceContext);
                 final Path logoPath = logosDir.resolve(logoUUID);
                 if (Files.exists(logoPath)) {
                     moreFields.add(searchManager.makeField(Geonet.IndexFieldNames.LOGO, "/images/logos/" + logoUUID));
-=======
-                final Path logosDir = Resources.locateLogosDir(getServiceContext());
-                final Path logoPath = logosDir.resolve(logoUUID);
-                if (Files.exists(logoPath)) {
-                    moreFields.add(SearchManager.makeField(Geonet.IndexFieldNames.LOGO, "/images/logos/" + logoUUID,
-                        true, false));
->>>>>>> 70c2afba
                 }
             }
 
@@ -862,29 +496,17 @@
                 int groupId = operationAllowedId.getGroupId();
                 int operationId = operationAllowedId.getOperationId();
 
-<<<<<<< HEAD
                 moreFields.add(searchManager.makeField(Geonet.IndexFieldNames.OP_PREFIX + operationId, String.valueOf(groupId)));
                 if (operationId == ReservedOperation.view.getId()) {
                     Group g = groupRepository.findOne(groupId);
                     if (g != null) {
                         moreFields.add(searchManager.makeField(Geonet.IndexFieldNames.GROUP_PUBLISHED, g.getName()));
 
-=======
-                moreFields.add(SearchManager.makeField(Geonet.IndexFieldNames.OP_PREFIX + operationId,
-                    String.valueOf(groupId), true, true));
-                if (operationId == ReservedOperation.view.getId()) {
-                    Group g = groupRepository.findOne(groupId);
-                    if (g != null) {
-                        moreFields.add(SearchManager.makeField(Geonet.IndexFieldNames.GROUP_PUBLISHED, g.getName(),
-                            true, true));
->>>>>>> 70c2afba
                         if (g.getId() == ReservedGroup.all.getId()) {
                             isPublishedToAll = true;
                         }
                     }
                 }
-<<<<<<< HEAD
-
             }
 
             if (isPublishedToAll) {
@@ -893,30 +515,8 @@
                 moreFields.add(searchManager.makeField(Geonet.IndexFieldNames.IS_PUBLISHED_TO_ALL, "n"));
             }
 
-            for (MetadataCategory category : fullMd.getMetadataCategories()) {
+            for (MetadataCategory category : fullMd.getCategories()) {
                 moreFields.add(searchManager.makeField(Geonet.IndexFieldNames.CAT, category.getName()));
-            }
-
-            // get status
-            Sort statusSort = new Sort(Sort.Direction.DESC, MetadataStatus_.id.getName() + "." + MetadataStatusId_.changeDate.getName());
-            List<MetadataStatus> statuses = statusRepository.findAllById_MetadataId(id$, statusSort);
-            if (!statuses.isEmpty()) {
-                MetadataStatus stat = statuses.get(0);
-                String status = String.valueOf(stat.getId().getStatusId());
-                moreFields.add(searchManager.makeField(Geonet.IndexFieldNames.STATUS, status));
-                String statusChangeDate = stat.getId().getChangeDate().getDateAndTime();
-                moreFields.add(searchManager.makeField(Geonet.IndexFieldNames.STATUS_CHANGE_DATE, statusChangeDate));
-=======
-            }
-
-            if (isPublishedToAll) {
-                moreFields.add(SearchManager.makeField(Geonet.IndexFieldNames.IS_PUBLISHED_TO_ALL, "y", true, true));
-            } else {
-                moreFields.add(SearchManager.makeField(Geonet.IndexFieldNames.IS_PUBLISHED_TO_ALL, "n", true, true));
-            }
-
-            for (MetadataCategory category : fullMd.getCategories()) {
-                moreFields.add(SearchManager.makeField(Geonet.IndexFieldNames.CAT, category.getName(), true, true));
             }
 
             // get status
@@ -926,11 +526,9 @@
             if (!statuses.isEmpty()) {
                 MetadataStatus stat = statuses.get(0);
                 String status = String.valueOf(stat.getId().getStatusId());
-                moreFields.add(SearchManager.makeField(Geonet.IndexFieldNames.STATUS, status, true, true));
+                moreFields.add(searchManager.makeField(Geonet.IndexFieldNames.STATUS, status));
                 String statusChangeDate = stat.getId().getChangeDate().getDateAndTime();
-                moreFields.add(SearchManager.makeField(Geonet.IndexFieldNames.STATUS_CHANGE_DATE, statusChangeDate,
-                    true, true));
->>>>>>> 70c2afba
+                moreFields.add(searchManager.makeField(Geonet.IndexFieldNames.STATUS_CHANGE_DATE, statusChangeDate));
             }
 
             // getValidationInfo
@@ -939,11 +537,7 @@
             // 1 : valid
             List<MetadataValidation> validationInfo = metadataValidationRepository.findAllById_MetadataId(id$);
             if (validationInfo.isEmpty()) {
-<<<<<<< HEAD
                 moreFields.add(searchManager.makeField(Geonet.IndexFieldNames.VALID, "-1"));
-=======
-                moreFields.add(SearchManager.makeField(Geonet.IndexFieldNames.VALID, "-1", true, true));
->>>>>>> 70c2afba
             } else {
                 String isValid = "1";
                 for (MetadataValidation vi : validationInfo) {
@@ -952,70 +546,13 @@
                     if (status == MetadataValidationStatus.INVALID && vi.isRequired()) {
                         isValid = "0";
                     }
-<<<<<<< HEAD
                     moreFields.add(searchManager.makeField(Geonet.IndexFieldNames.VALID + "_" + type, status.getCode()));
                 }
                 moreFields.add(searchManager.makeField(Geonet.IndexFieldNames.VALID, isValid));
-            }
-
-            searchManager.index(schemaManager.getSchemaDir(schema), md, metadataId, moreFields, metadataType, root, forceRefreshReaders);
-
-        } catch (Exception x) {
-			Log.error(Geonet.DATA_MANAGER, "The metadata document index with id=" + metadataId
-					+ " is corrupt/invalid - ignoring it. Error: " + x.getMessage(), x);
-			fullMd = null;
-		} finally {
-			indexingLock.lock();
-			try {
-				indexing.remove(metadataId);
-			} finally {
-				indexingLock.unlock();
-			}
-		}
-		if (fullMd != null) {
-			this.publisher.publishEvent(new MetadataIndexCompleted(fullMd));
-		}
-	}
-
-	private XmlSerializer getXmlSerializer() {
-		return xmlSerializer;
-	}
-
-	/**
-	 *
-	 * @param context
-	 * @param id
-	 * @param md
-	 * @throws Exception
-	 */
-	@Override
-	public void versionMetadata(ServiceContext context, String id, Element md) throws Exception {
-		if (svnManager != null) {
-			svnManager.createMetadataDir(id, context, md);
-		}
-	}
-
-	private ServiceContext getServiceContext() {
-		ServiceContext context = ServiceContext.get();
-		return context == null ? servContext : context;
-	}
-
-	public void setApplicationEventPublisher(ApplicationEventPublisher publisher) {
-		this.publisher = publisher;
-	}
-=======
-                    moreFields.add(SearchManager.makeField(Geonet.IndexFieldNames.VALID + "_" + type, status.getCode(),
-                        true, true));
-                }
-                moreFields.add(SearchManager.makeField(Geonet.IndexFieldNames.VALID, isValid, true, true));
             }
 
             //To inject extra fields from BaseMetadataIndexer inherited beans
             addExtraFields(fullMd, moreFields);
-
-            if (searchManager == null) {
-                searchManager = servContext.getBean(SearchManager.class);
-            }
 
             searchManager.index(schemaManager.getSchemaDir(schema), md, metadataId, moreFields, metadataType, root,
                 forceRefreshReaders);
@@ -1049,7 +586,7 @@
         // If we are not using draft utils, mark all as "no draft"
         // needed to be compatible with UI searches that check draft existence
         if (!DraftMetadataIndexer.class.isInstance(this)) {
-            moreFields.addElement(SearchManager.makeField(Geonet.IndexFieldNames.DRAFT, "n", true, true));
+            moreFields.addElement(searchManager.makeField(Geonet.IndexFieldNames.DRAFT, "false"));
         }
     }
 
@@ -1070,24 +607,6 @@
         }
     }
 
-    /**
-     * @param beginAt
-     * @param interval
-     * @throws Exception
-     */
-    @Override
-    public void rescheduleOptimizer(Calendar beginAt, int interval) throws Exception {
-        searchManager.rescheduleOptimizer(beginAt, interval);
-    }
-
-    /**
-     * @throws Exception
-     */
-    @Override
-    public void disableOptimizer() throws Exception {
-        searchManager.disableOptimizer();
-    }
-
     private ServiceContext getServiceContext() {
         ServiceContext context = ServiceContext.get();
         return context == null ? servContext : context;
@@ -1096,5 +615,4 @@
     public void setApplicationEventPublisher(ApplicationEventPublisher publisher) {
         this.publisher = publisher;
     }
->>>>>>> 70c2afba
 }