--- conflicted
+++ resolved
@@ -57,81 +57,54 @@
     @PersistenceContext
     private EntityManager _entityManager;
 
-<<<<<<< HEAD
-    public Element getAllAsXML() {
+    /**
+     * Get all settings as xml.
+     *
+     * @param asTree get the settings as a tree
+     *
+     * @return all settings as xml.
+     */
+    public Element getAllAsXML(boolean asTree) {
         Element env = new Element("settings");
         List<Setting> settings = _repo.findAll(new Sort(Setting_.name.getName()));
 
         Map<String, Element> pathElements = new HashMap<String, Element>();
 
         for (Setting setting : settings) {
-            String[] segments = setting.getName().split("/");
-            Element parent = env;
-            for (int i = 0; i < segments.length; i++) {
-                String segment = segments[i];
-                Element currentElement = pathElements.get(segment);
-                if (currentElement == null) {
-                    currentElement = new Element(segment);
-                    currentElement.setAttribute("position", String.valueOf(setting.getPosition()));
-                    if (i == segments.length - 1) {
-                        currentElement.setAttribute("datatype", String.valueOf(setting.getDataType().ordinal()));
-                        currentElement.setAttribute("datatypeName", setting.getDataType().name());
-                        currentElement.setText(setting.getValue());
-                    }
-                    parent.addContent(currentElement);
-                    pathElements.put(segment, currentElement);
+            if (asTree) {
+                buildXmlTree(env, pathElements, setting);
+            } else {
+                Element settingEl = new Element("setting");
+                settingEl.setAttribute("name", setting.getName());
+                settingEl.setAttribute("position", String.valueOf(setting.getPosition()));
+                settingEl.setAttribute("datatype", String.valueOf(setting.getDataType()));
+                settingEl.setText(setting.getValue());
+                env.addContent(settingEl);
+            }
+        }
+        return env;
+    }
+
+    private void buildXmlTree(Element env, Map<String, Element> pathElements, Setting setting) {
+        String[] segments = setting.getName().split("/");
+        Element parent = env;
+        for (int i = 0; i < segments.length; i++) {
+            String segment = segments[i];
+            Element currentElement = pathElements.get(segment);
+            if (currentElement == null) {
+                currentElement = new Element(segment);
+                currentElement.setAttribute("position", String.valueOf(setting.getPosition()));
+                if (i == segments.length - 1) {
+                    currentElement.setAttribute("datatype", String.valueOf(setting.getDataType().ordinal()));
+                    currentElement.setAttribute("datatypeName", setting.getDataType().name());
+                    currentElement.setText(setting.getValue());
                 }
-
-                parent = currentElement;
-=======
-    /**
-     * Init the settings map from the Settings table content
-     * 
-     * @param dbms
-     * @throws SQLException
-     */
-    private void init(Dbms dbms) throws SQLException {
-        @SuppressWarnings("unchecked")
-        List<Element> records = dbms.select("SELECT * FROM Settings").getChildren();
-        for (Iterator<Element> i = records.iterator(); i.hasNext();) {
-            Element elem = (Element) i.next();
-            settings.put(elem.getChildText("name"), 
-                    new SettingEntry(elem.getChildText("name"),
-                            elem.getChildText("value"),
-                            Integer.parseInt(elem.getChildText("position")),
-                            Integer.parseInt(elem.getChildText("datatype"))
-                            )
-            );
-        }
-    }
-    /**
-     * Return all settings sorted by key
-     * 
-     * @param asTree true to return an XML tree based on settings
-     * key or false to return a flat list.
-     * 
-     * @return
-     */
-    public Element getAllAsXML(boolean asTree) {
-        Element env = new Element("settings");
-        List<String> sortedSetting = new ArrayList<String>(settings.keySet());
-        Collections.sort(sortedSetting);
-        for(String key : sortedSetting) {
-            // settings/site/host
-            if (asTree) {
-                buildTree(env, key, "");
-            } else {
-                SettingEntry entry = settings.get(key);
-                Element setting = new Element("setting");
-                setting.setAttribute("name", key);
-                setting.setAttribute("position", entry.getPosition() + "");
-                setting.setAttribute("datatype", entry.getDatatype() + "");
-                setting.setText(entry.getValue());
-                env.addContent(setting);
->>>>>>> a7869385
-            }
-        }
-        return env;
+                parent.addContent(currentElement);
+                pathElements.put(segment, currentElement);
+            }
+
+            parent = currentElement;
+        }
     }
 
     /**
