--- conflicted
+++ resolved
@@ -21,6 +21,7 @@
 package org.fao.geonet.kernel.security.shibboleth;
 
 import jeeves.component.ProfileManager;
+
 import org.apache.batik.util.resources.ResourceManager;
 import org.fao.geonet.domain.LDAPUser;
 import org.fao.geonet.domain.Profile;
@@ -32,9 +33,9 @@
 import org.springframework.beans.factory.annotation.Autowired;
 import org.springframework.security.core.userdetails.UserDetails;
 import org.springframework.security.core.userdetails.UsernameNotFoundException;
+
+import javax.servlet.ServletRequest;
 import org.springframework.security.provisioning.UserDetailsManager;
-
-import javax.servlet.ServletRequest;
 import javax.servlet.http.HttpServletRequest;
 
 /**
@@ -141,11 +142,8 @@
 		String firstname = getHeader(req, config.getFirstnameKey(), "");
 		Profile profile = Profile.findProfileIgnoreCase(getHeader(req,
 				config.getProfileKey(), ""));
-<<<<<<< HEAD
-=======
 		// TODO add group to user
 		//String group = getHeader(req, config.getGroupKey(), "");
->>>>>>> 64ed2e43
 
 		if (username != null && username.trim().length() > 0) { 
 			// TODO ....add other constraints to be sure it's
@@ -157,14 +155,11 @@
 				profile = Profile.Guest;
 			}
 
-<<<<<<< HEAD
-
-=======
 			// TODO add group to user
 			//if (group.equals("")) {
 			//	group = config.getDefaultGroup();
 			//}
->>>>>>> 64ed2e43
+
 
 			// FIXME: needed? only accept the first 256 chars
 			if (username.length() > 256) {
