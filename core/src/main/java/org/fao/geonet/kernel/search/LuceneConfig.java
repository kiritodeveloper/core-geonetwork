--- conflicted
+++ resolved
@@ -23,39 +23,18 @@
 
 package org.fao.geonet.kernel.search;
 
-<<<<<<< HEAD
-import java.io.File;
-import java.io.FileInputStream;
-import java.io.FileNotFoundException;
-import java.io.IOException;
-import java.util.HashMap;
-import java.util.HashSet;
-import java.util.List;
-import java.util.Map;
-import java.util.Set;
-
-import javax.servlet.ServletContext;
-
-=======
 import jeeves.server.context.ServiceContext;
->>>>>>> 9292fef2
 import jeeves.server.overrides.ConfigurationOverrides;
 
 import org.apache.lucene.facet.FacetsConfig;
-<<<<<<< HEAD
-import org.fao.geonet.kernel.GeonetworkDataDirectory;
-import org.fao.geonet.kernel.search.facet.Facets;
-import org.fao.geonet.kernel.search.facet.Dimension;
-import org.fao.geonet.kernel.search.facet.SummaryTypes;
-import org.fao.geonet.utils.Log;
-import org.fao.geonet.utils.Xml;
-=======
->>>>>>> 9292fef2
 import org.apache.lucene.search.TopFieldCollector;
 import org.apache.lucene.util.NumericUtils;
 import org.apache.lucene.util.Version;
 import org.fao.geonet.constants.Geonet;
 import org.fao.geonet.kernel.GeonetworkDataDirectory;
+import org.fao.geonet.kernel.search.facet.Facets;
+import org.fao.geonet.kernel.search.facet.Dimension;
+import org.fao.geonet.kernel.search.facet.SummaryTypes;
 import org.fao.geonet.utils.IO;
 import org.fao.geonet.utils.Log;
 import org.fao.geonet.utils.Xml;
@@ -64,8 +43,6 @@
 import org.springframework.beans.factory.NoSuchBeanDefinitionException;
 import org.springframework.beans.factory.annotation.Autowired;
 import org.springframework.context.ApplicationContext;
-<<<<<<< HEAD
-=======
 
 import java.io.FileNotFoundException;
 import java.io.IOException;
@@ -79,7 +56,6 @@
 import java.util.Map;
 import java.util.Set;
 import javax.servlet.ServletContext;
->>>>>>> 9292fef2
 
 /**
  * Lucene configuration class load Lucene XML configuration file.
@@ -98,112 +74,7 @@
     @Autowired
     ApplicationContext _appContext;
 
-<<<<<<< HEAD
-	private File configurationFile;
-=======
 	private Path configurationFile;
-	private Path taxonomyConfigurationFile;
-
-    public static class Facet {
-        /**
-         * Default number of values for a facet
-         */
-        public static final int DEFAULT_MAX_KEYS = 10;
-        /**
-         * Max number of values for a facet
-         */
-        public static final int MAX_SUMMARY_KEY = 1000;
-        /**
-         * Define the sorting order of a facet.
-         */
-        public enum SortBy {
-            /**
-             * Use a text comparator for sorting values
-             */
-            VALUE, 
-            /**
-             * Use a numeric compartor for sorting values
-             */
-            NUMVALUE, 
-            /**
-             * Sort by count
-             */
-            COUNT,
-            /**
-             * Sort by translated label
-             */
-            LABEL;
-
-            public static org.fao.geonet.kernel.search.LuceneConfig.Facet.SortBy find(
-                    String lookupName,
-                    org.fao.geonet.kernel.search.LuceneConfig.Facet.SortBy defaultValue) {
-                for (SortBy sortBy : values()) {
-                    if(sortBy.name().equalsIgnoreCase(lookupName)) {
-                        return sortBy;
-                    }
-                }
-                return defaultValue;
-            }
-        }
-
-        public enum SortOrder {
-            ASCENDING, DESCENDING
-        }
-    }
-    
-    /**
-     * Facet configuration
-     */
-    public static class FacetConfig {
-        private final String name;
-        private final String plural;
-        private final String indexKey;
-        private final Facet.SortBy sortBy;
-        private final Facet.SortOrder sortOrder;
-        private int max;
-        private final String translator;
-        /**
-         * Create a facet configuration from a summary configuration element.
-         * 
-         * @param summaryElement
-         */
-        public FacetConfig(Element summaryElement) {
-            
-            name = summaryElement.getAttributeValue("name");
-            plural = summaryElement.getAttributeValue("plural");
-            indexKey = summaryElement.getAttributeValue("indexKey");
-            translator = summaryElement.getAttributeValue("translator");
-            
-            String maxString = summaryElement.getAttributeValue("max");
-            if (maxString == null) {
-                max = Facet.DEFAULT_MAX_KEYS;
-            } else {
-                max = Integer.parseInt(maxString);
-            }
-            this.max = Math.min(Facet.MAX_SUMMARY_KEY, max);
-            
-            String sortByConfig = summaryElement.getAttributeValue("sortBy");
-            String sortOrderConfig = summaryElement.getAttributeValue("sortOrder");
-            
-            sortBy = Facet.SortBy.find(sortByConfig, Facet.SortBy.COUNT);
-            
-            if("asc".equals(sortOrderConfig)){
-                sortOrder = Facet.SortOrder.ASCENDING;
-            } else {
-                sortOrder = Facet.SortOrder.DESCENDING;
-            }
-        }
-
-        public FacetConfig(FacetConfig config) {
-            this.name = config.name;
-            this.plural = config.plural;
-            this.indexKey = config.indexKey;
-            this.translator = config.translator;
-            this.max = config.max;
-            this.sortBy = config.sortBy;
-            this.sortOrder = config.sortOrder;
-        }
->>>>>>> 9292fef2
 
 	/**
 	 * Lucene numeric field configuration
@@ -321,17 +192,9 @@
      * @param luceneConfigXmlFile
      */
 	public void configure(String luceneConfigXmlFile) {
-        configure(_geonetworkDataDirectory.getWebappDir(), luceneConfigXmlFile);
-    }
-
-    public void configure(String webAppDir, String luceneConfigXmlFile) {
         if(Log.isDebugEnabled(Geonet.SEARCH_ENGINE))
             Log.debug(Geonet.SEARCH_ENGINE, "Loading Lucene configuration ...");
-<<<<<<< HEAD
-        this.configurationFile = new File(webAppDir, luceneConfigXmlFile);
-=======
 		this.configurationFile = geonetworkDataDirectory.resolveWebResource(luceneConfigXmlFile);
->>>>>>> 9292fef2
         ServletContext servletContext;
         try {
             servletContext = _appContext.getBean(ServletContext.class);
@@ -340,13 +203,7 @@
         }
 
         this.load(servletContext, luceneConfigXmlFile);
-<<<<<<< HEAD
-    }
-=======
-		this.taxonomyConfigurationFile =this.geonetworkDataDirectory.getWebappDir().resolve("WEB-INF").resolve("config-summary.xml");
-		this.loadTaxonomy(servletContext);
-	}
->>>>>>> 9292fef2
+    }
 
 	private void load(ServletContext servletContext, String luceneConfigXmlFile) {
 		try (InputStream in = Files.newInputStream(this.configurationFile)) {
@@ -599,64 +456,6 @@
 		}
 	}
 	
-<<<<<<< HEAD
-=======
-	private void loadTaxonomy(ServletContext servletContext) {
-		try {
-			Element taxonomyConfig = Xml.loadFile(this.taxonomyConfigurationFile);
-			if (servletContext != null) {
-				ConfigurationOverrides.DEFAULT.updateWithOverrides(this.taxonomyConfigurationFile.toString(),
-                        servletContext, geonetworkDataDirectory.getWebappDir(), taxonomyConfig);
-			}
-			
-			taxonomy = new HashMap<String, Map<String,FacetConfig>>();
-			Element definitions = taxonomyConfig.getChild("def");
-			if (definitions != null) {
-				for (Object e : definitions.getChildren()) {
-					if (e instanceof Element) {
-						Element config = (Element) e;
-						taxonomy.put(config.getName(), getSummaryConfig(config));
-					}
-				}
-			}
-		} catch (JDOMException e) {
-			e.printStackTrace();
-		} catch (IOException e) {
-			e.printStackTrace();
-		}
-
-        this.facetConfiguration = new FacetsConfig();
-        for (Map<String, LuceneConfig.FacetConfig> facets : getTaxonomy().values()) {
-            for (LuceneConfig.FacetConfig facetConfig : facets.values()) {
-                String fieldName = facetConfig.getIndexKey()  +
-                        SearchManager.FACET_FIELD_SUFFIX;
-                this.facetConfiguration.setIndexFieldName(fieldName, fieldName);
-                this.facetConfiguration.setMultiValued(fieldName, true);
-            }
-        }
-    }
-	
-
-    /**
-     *
-     * @return
-     * @throws Exception
-     */
-	private Map<String,FacetConfig> getSummaryConfig(Element resultTypeConfig) {
-	    // User linked hash map so that results in output are same as ordered in summary file
-		Map<String, FacetConfig> results = new LinkedHashMap<String, FacetConfig>();
-
-		for (Object obj : resultTypeConfig.getChildren()) {
-			if(obj instanceof Element) {
-			    Element summaryElement = (Element) obj;
-			    FacetConfig fc = new FacetConfig(summaryElement);
-				results.put(fc.getIndexKey(), fc);
-			}
-		}
-		return results;
-	}
-
->>>>>>> 9292fef2
 	private void loadAnalyzerConfig(String configRootName, Map<String, String> fieldAnalyzer) {
 		Element elem;
 		elem = luceneConfig.getChild(configRootName);
