//=============================================================================
//===	Copyright (C) 2010 Food and Agriculture Organization of the
//===	United Nations (FAO-UN), United Nations World Food Programme (WFP)
//===	and United Nations Environment Programme (UNEP)
//===
//===	This program is free software; you can redistribute it and/or modify
//===	it under the terms of the GNU General Public License as published by
//===	the Free Software Foundation; either version 2 of the License, or (at
//===	your option) any later version.
//===
//===	This program is distributed in the hope that it will be useful, but
//===	WITHOUT ANY WARRANTY; without even the implied warranty of
//===	MERCHANTABILITY or FITNESS FOR A PARTICULAR PURPOSE. See the GNU
//===	General Public License for more details.
//===
//===	You should have received a copy of the GNU General Public License
//===	along with this program; if not, write to the Free Software
//===	Foundation, Inc., 51 Franklin St, Fifth Floor, Boston, MA 02110-1301, USA
//===
//===	Contact: Jeroen Ticheler - FAO - Viale delle Terme di Caracalla 2,
//===	Rome - Italy. email: geonetwork@osgeo.org
//==============================================================================

package org.fao.geonet.kernel.search;

import jeeves.server.context.ServiceContext;
import jeeves.server.overrides.ConfigurationOverrides;

import org.apache.lucene.facet.FacetsConfig;
import org.apache.lucene.search.TopFieldCollector;
import org.apache.lucene.util.NumericUtils;
import org.apache.lucene.util.Version;
import org.fao.geonet.constants.Geonet;
import org.fao.geonet.kernel.GeonetworkDataDirectory;
import org.fao.geonet.kernel.search.facet.Facets;
import org.fao.geonet.kernel.search.facet.Dimension;
import org.fao.geonet.kernel.search.facet.SummaryTypes;
import org.fao.geonet.utils.IO;
import org.fao.geonet.utils.Log;
import org.fao.geonet.utils.Xml;
import org.jdom.Element;
import org.jdom.JDOMException;
import org.springframework.beans.factory.NoSuchBeanDefinitionException;
import org.springframework.beans.factory.annotation.Autowired;
import org.springframework.context.ApplicationContext;

import java.io.FileNotFoundException;
import java.io.IOException;
import java.io.InputStream;
import java.nio.file.Files;
import java.nio.file.Path;
import java.util.HashMap;
import java.util.HashSet;
import java.util.LinkedHashMap;
import java.util.List;
import java.util.Map;
import java.util.Set;
import javax.servlet.ServletContext;

/**
 * Lucene configuration class load Lucene XML configuration file.
 * 
 * @author fxprunayre
 * 
 */
public class LuceneConfig {
    public static final String USE_NRT_MANAGER_REOPEN_THREAD = "useNRTManagerReopenThread";
    private static final int ANALYZER_CLASS = 1;
	private static final int BOOST_CLASS = 2;
	private static final int DOC_BOOST_CLASS = 3;

    @Autowired
    GeonetworkDataDirectory geonetworkDataDirectory;
    @Autowired
    ApplicationContext _appContext;

	private Path configurationFile;
<<<<<<< HEAD
	private Path taxonomyConfigurationFile;

    public static class Facet {
        /**
         * Default number of values for a facet
         */
        public static final int DEFAULT_MAX_KEYS = 10;
        /**
         * Max number of values for a facet
         */
        public static final int MAX_SUMMARY_KEY = 1000;
        /**
         * Define the sorting order of a facet.
         */
        public enum SortBy {
            /**
             * Use a text comparator for sorting values
             */
            VALUE, 
            /**
             * Use a numeric compartor for sorting values
             */
            NUMVALUE, 
            /**
             * Sort by count
             */
            COUNT,
            /**
             * Sort by translated label
             */
            LABEL;

            public static org.fao.geonet.kernel.search.LuceneConfig.Facet.SortBy find(
                    String lookupName,
                    org.fao.geonet.kernel.search.LuceneConfig.Facet.SortBy defaultValue) {
                for (SortBy sortBy : values()) {
                    if(sortBy.name().equalsIgnoreCase(lookupName)) {
                        return sortBy;
                    }
                }
                return defaultValue;
            }
        }

        public enum SortOrder {
            ASCENDING, DESCENDING
        }
    }
    
    /**
     * Facet configuration
     */
    public static class FacetConfig {
        private final String name;
        private final String plural;
        private final String indexKey;
        private final Facet.SortBy sortBy;
        private final Facet.SortOrder sortOrder;
        private int max;
        private final String translatorString;
        /**
         * Create a facet configuration from a summary configuration element.
         * 
         * @param summaryElement
         */
        public FacetConfig(Element summaryElement) {
            
            name = summaryElement.getAttributeValue("name");
            plural = summaryElement.getAttributeValue("plural");
            indexKey = summaryElement.getAttributeValue("indexKey");
            translatorString = summaryElement.getAttributeValue("translator");
            
            String maxString = summaryElement.getAttributeValue("max");
            if (maxString == null) {
                max = Facet.DEFAULT_MAX_KEYS;
            } else {
                max = Integer.parseInt(maxString);
            }
            this.max = Math.min(Facet.MAX_SUMMARY_KEY, max);
            
            String sortByConfig = summaryElement.getAttributeValue("sortBy");
            String sortOrderConfig = summaryElement.getAttributeValue("sortOrder");
            
            sortBy = Facet.SortBy.find(sortByConfig, Facet.SortBy.COUNT);
            
            if("asc".equals(sortOrderConfig)){
                sortOrder = Facet.SortOrder.ASCENDING;
            } else {
                sortOrder = Facet.SortOrder.DESCENDING;
            }
        }

        public FacetConfig(FacetConfig config) {
            this.name = config.name;
            this.plural = config.plural;
            this.indexKey = config.indexKey;
            this.translatorString = config.translatorString;
            this.max = config.max;
            this.sortBy = config.sortBy;
            this.sortOrder = config.sortOrder;
        }

        public String toString() {
            StringBuffer sb = new StringBuffer("Field: ");
            sb.append(indexKey);
            sb.append("\tname:");
            sb.append(name);
            sb.append("\tmax:");
            sb.append(max + "");
            sb.append("\tsort by");
            sb.append(sortBy.toString());
            sb.append("\tsort order:");
            sb.append(sortOrder.toString());
            return sb.toString();
        }
        /**
         * @return the name of the facet (ie. the tag name in the XML response)
         */
        public String getName() {
            return name;
        }
        /**
         * @return the plural for the name (ie. the parent tag of each facet values)
         */
        public String getPlural() {
            return plural;
        }
        /**
         * @return the name of the field in the index
         */
        public String getIndexKey() {
            return indexKey;
        }
        /**
         * @return the ordering for the facet. Defaults is by {@link Facet.SortBy#COUNT}.
         */
        public Facet.SortBy getSortBy() {
            return sortBy;
        }
        /**
         * @return asc or desc. Defaults is {@link Facet.SortOrder#DESCENDING}.
         */
        public Facet.SortOrder getSortOrder() {
            return sortOrder;
        }
        /**
         * @return (optional) the number of values to be returned for the facet.
         * Defaults is {@link Facet#DEFAULT_MAX_KEYS} and never greater than
         * {@link Facet#MAX_SUMMARY_KEY}.
         */
        public int getMax() {
            return max;
        }
        public void setMax(int max) {
            this.max = max;
        }
        public Translator getTranslator(ServiceContext context, String langCode) {
            try {
                return Translator.createTranslator(translatorString, context, langCode);
            } catch (Exception e) {
                throw new RuntimeException(e);
            }
        }

    }

	/**
	 * List of taxonomy by taxonomy types (hits, hits_with_summary
	 * for each field (eg. denominator) and its configuration (eg. sort).
	 */
	private Map<String, Map<String,FacetConfig>> taxonomy;
	
=======

>>>>>>> edebbeb4
	/**
	 * Lucene numeric field configuration
	 */
	public class LuceneConfigNumericField {
		private String name;
		private String DEFAULT_TYPE = "int";
		private String type;
		private int precisionStep = NumericUtils.PRECISION_STEP_DEFAULT;

		public LuceneConfigNumericField(String name, String type,
				String precisionStep) {
			this.name = name;
			if (type != null)
				this.type = type;
			else
				this.type = DEFAULT_TYPE;

			try {
				int p = Integer.valueOf(precisionStep);
				this.precisionStep = p;
			} catch (Exception e) {
				// TODO: handle exception
			}
		}

		public String getName() {
			return name;
		}

		public String getType() {
			return type;
		}

		public int getPrecisionStep() {
			return precisionStep;
		}

        @Override
        public int hashCode() {
            final int prime = 31;
            int result = 1;
            result = prime * result + getOuterType().hashCode();
            result = prime * result + ((name == null) ? 0 : name.hashCode());
            return result;
        }


        public boolean equals(Object a) {
            if (this == a)
                return true;
            if (!(a instanceof LuceneConfigNumericField))
                return false;
            LuceneConfigNumericField f = (LuceneConfigNumericField) a;
            return f.getName().equals(this.name);
        }

        private LuceneConfig getOuterType() {
            return LuceneConfig.this;
        }
		
	}

	private Set<String> tokenizedFields = new HashSet<String>();
	private Map<String, LuceneConfigNumericField> numericFields = new HashMap<String, LuceneConfigNumericField>();
	private Map<String, String> dumpFields = new HashMap<String, String>();

	private String defaultAnalyzerClass;

	private Map<String, String> fieldSpecificSearchAnalyzers = new HashMap<String, String>();
	private Map<String, String> fieldSpecificAnalyzers = new HashMap<String, String>();
	private Map<String, Float> fieldBoost = new HashMap<String, Float>();
	private Map<String, Object[]> analyzerParameters = new HashMap<String, Object[]>();
	private Map<String, Class<?>[]> analyzerParametersClass = new HashMap<String, Class<?>[]>();

	private String boostQueryClass;
	private Map<String, Object[]> boostQueryParameters = new HashMap<String, Object[]>();
	private Map<String, Class<?>[]> boostQueryParametersClass = new HashMap<String, Class<?>[]>();

	private String documentBoostClass;
	private Map<String, Object[]> documentBoostParameters = new HashMap<String, Object[]>();
	private Map<String, Class<?>[]> documentBoostParametersClass = new HashMap<String, Class<?>[]>();

	private Element luceneConfig;

	private double RAMBufferSizeMB = 48.0d;
	private static final double DEFAULT_RAMBUFFERSIZEMB = 48.0d;

	private int MergeFactor = 10;
	private static final int DEFAULT_MERGEFACTOR = 10;

	private boolean trackDocScores = false;
	private boolean trackMaxScore = false;
	private boolean docsScoredInOrder = false;

	private long commitInterval = 30 * 1000;
	private boolean useNRTManagerReopenThread = true;
	private double nrtManagerReopenThreadMaxStaleSec = 5;
	private double nrtManagerReopenThreadMinStaleSec = 0.1f;
	
	private Version LUCENE_VERSION = Geonet.LUCENE_VERSION;
	private Set<String> multilingualSortFields = new HashSet<String>();

    private Facets facets;
    private SummaryTypes summaryTypes;

    public LuceneConfig(Facets facets, SummaryTypes summaryTypes) {
        this.facets = facets;
        this.summaryTypes = summaryTypes;
    }

	/**
	 * Creates a new Lucene configuration from an XML configuration file.
	 *
     * @param luceneConfigXmlFile
     */
	public void configure(String luceneConfigXmlFile) {
        if(Log.isDebugEnabled(Geonet.SEARCH_ENGINE))
            Log.debug(Geonet.SEARCH_ENGINE, "Loading Lucene configuration ...");
		this.configurationFile = geonetworkDataDirectory.resolveWebResource(luceneConfigXmlFile);
        ServletContext servletContext;
        try {
            servletContext = _appContext.getBean(ServletContext.class);
        } catch (NoSuchBeanDefinitionException e) {
            servletContext = null;
        }

        this.load(servletContext, luceneConfigXmlFile);
    }

	private void load(ServletContext servletContext, String luceneConfigXmlFile) {
		try (InputStream in = Files.newInputStream(this.configurationFile)) {
			luceneConfig = Xml.loadStream(in);
			if (servletContext != null) {
				ConfigurationOverrides.DEFAULT.updateWithOverrides(luceneConfigXmlFile, servletContext,
                        geonetworkDataDirectory.getWebappDir(), luceneConfig);
			}
			
			// Main Lucene index configuration option
			Element elem = luceneConfig.getChild("index");
			String version = elem.getChildText("luceneVersion");

			if (version != null) {
				try {
					LUCENE_VERSION = Version.valueOf("LUCENE_" + version);
					if (LUCENE_VERSION == null) {
					    LUCENE_VERSION = Geonet.LUCENE_VERSION;
					}
				} catch (Exception e) {
					Log.warning(Geonet.SEARCH_ENGINE,
							"Failed to set Lucene version to: " + version
									+ ". Set to default: " + Geonet.LUCENE_VERSION.toString());
					LUCENE_VERSION = Geonet.LUCENE_VERSION;
				}
			}

			String rb = elem.getChildText("RAMBufferSizeMB");
			if (rb == null) {
				RAMBufferSizeMB = DEFAULT_RAMBUFFERSIZEMB;
			} else {
				try {
					RAMBufferSizeMB = Double.valueOf(rb);
				} catch (NumberFormatException e) {
					Log.warning(Geonet.SEARCH_ENGINE,
							"Invalid double value for RAM buffer size. Using default value.");
					RAMBufferSizeMB = DEFAULT_RAMBUFFERSIZEMB;
				}
			}

			String mf = elem.getChildText("MergeFactor");
			if (mf == null) {
				MergeFactor = DEFAULT_MERGEFACTOR;
			} else {
				try {
					MergeFactor = Integer.valueOf(mf);
				} catch (NumberFormatException e) {
					Log.warning(Geonet.SEARCH_ENGINE,
							"Invalid integer value for merge factor. Using default value.");
					MergeFactor = DEFAULT_MERGEFACTOR;
				}
			}
			
			String cI = elem.getChildText("commitInterval");
			if (cI != null) {
			    try {
			        commitInterval = Long.valueOf(cI);
			    } catch (NumberFormatException e) {
			        Log.warning(Geonet.SEARCH_ENGINE,
			                "Invalid long value for commitInterval. Using default value.");
			    }
			}
			String reopenThread = elem.getChildText(USE_NRT_MANAGER_REOPEN_THREAD);
			if (reopenThread != null) {
			    try {
			        useNRTManagerReopenThread = Boolean.parseBoolean(reopenThread);
			    } catch (NumberFormatException e) {
			        Log.warning(Geonet.SEARCH_ENGINE,
			                "Invalid boolean value for useNRTManagerReopenThread. Using default value.");
			    }
			}
			String maxStaleNS = elem.getChildText("nrtManagerReopenThreadMaxStaleSec");
			if (maxStaleNS != null) {
			    try {
			        nrtManagerReopenThreadMaxStaleSec = Double.valueOf(maxStaleNS);
			    } catch (NumberFormatException e) {
			        Log.warning(Geonet.SEARCH_ENGINE,
			                "Invalid Double value for nrtManagerReopenThreadMaxStaleSec. Using default value.");
			    }
			}
			String minStaleNS = elem.getChildText("nrtManagerReopenThreadMinStaleSec");
			if (minStaleNS != null) {
			    try {
			        nrtManagerReopenThreadMinStaleSec = Double.valueOf(minStaleNS);
			    } catch (NumberFormatException e) {
			        Log.warning(Geonet.SEARCH_ENGINE,
			                "Invalid Double value for nrtManagerReopenThreadMinStaleSec. Using default value.");
			    }
			}

			// Tokenized fields
			elem = luceneConfig.getChild("tokenized");
			tokenizedFields = new HashSet<String>();
			if (elem != null) {
				for (Object o : elem.getChildren()) {
					if (o instanceof Element) {
						String name = ((Element) o).getAttributeValue("name");
						if (name == null) {
							Log.warning(
									Geonet.SEARCH_ENGINE,
									"Tokenized element must have a name attribute, check Lucene configuration file.");
						} else {
							tokenizedFields.add(name);
						}
					}
				}
			}

			// Numeric fields
			elem = luceneConfig.getChild("numeric");
			numericFields = new HashMap<String, LuceneConfigNumericField>();
			if (elem != null) {
				for (Object o : elem.getChildren()) {
					if (o instanceof Element) {
						String name = ((Element) o).getAttributeValue("name");
						String type = ((Element) o).getAttributeValue("type");
						String precisionStep = ((Element) o)
								.getAttributeValue("precision");
						if (name == null) {
							Log.warning(
									Geonet.SEARCH_ENGINE,
									"Numeric field element must have a name attribute, check Lucene configuration file.");
						} else {

							LuceneConfigNumericField field = new LuceneConfigNumericField(
									name, type, precisionStep);
							numericFields.put(name, field);
						}
					}
				}
			}

			// Default analyzer
			elem = luceneConfig.getChild("defaultAnalyzer");
			if (elem != null) {
				defaultAnalyzerClass = elem.getAttribute("name").getValue();
				List<?> paramChildren = elem.getChildren("Param");
                loadClassParameters(ANALYZER_CLASS, "",
						defaultAnalyzerClass, paramChildren);
			}

			// Fields specific analyzer
			fieldSpecificAnalyzers = new HashMap<String, String>();
			loadAnalyzerConfig("fieldSpecificAnalyzer", fieldSpecificAnalyzers);
			
			// Fields specific search analyzer (is a clone of fieldSpecificAnalyzers it not overridden)
			fieldSpecificSearchAnalyzers = new HashMap<String, String>(fieldSpecificAnalyzers);
			loadAnalyzerConfig("fieldSpecificSearchAnalyzer", fieldSpecificSearchAnalyzers);
			
			// Fields boosting
            elem = luceneConfig.getChild("fieldBoosting");
            fieldBoost = new HashMap<String, Float>();
            if (elem != null) {
                for (Object o : elem.getChildren()) {
                    if (o instanceof Element) {
                        Element e = (Element) o;
                        String name = e.getAttributeValue("name");
                        String boost = e.getAttributeValue("boost");
                        if (name == null || boost == null) {
                            Log.warning(
                                    Geonet.SEARCH_ENGINE,
                                    "Field must have a name and a boost attribute, check Lucene configuration file.");
                        } else {
                            try {
                                fieldBoost.put(name, Float.parseFloat(boost));
                            } catch (Exception exc) {
                                // TODO: handle exception
                                exc.printStackTrace();
                            }
                        }
                    }
                }
            }
            
            // Document boosting
            elem = luceneConfig.getChild("boostDocument");
            if (elem != null) {
                // TODO : maybe try to create a boost query instance to
                // check class is in classpath.
                documentBoostClass = elem.getAttribute("name").getValue();
                loadClassParameters(DOC_BOOST_CLASS, "", documentBoostClass,
                        elem.getChildren("Param"));
            }

			
			// Search
			Element searchConfig = luceneConfig.getChild("search");

			// Boosting
			elem = searchConfig.getChild("boostQuery");
			if (elem != null) {
				// TODO : maybe try to create a boost query instance to
				// check class is in classpath.
				boostQueryClass = elem.getAttribute("name").getValue();
				loadClassParameters(BOOST_CLASS, "", boostQueryClass,
						elem.getChildren("Param"));
			}

			// Dumpfields
			elem = searchConfig.getChild("dumpFields");
			if (elem != null) {
				for (Object o : elem.getChildren()) {
					if (o instanceof Element) {
						Element e = (Element) o;
						String name = e.getAttributeValue("name");
						String tagName = e.getAttributeValue("tagName");
						String multilingualSortField = e.getAttributeValue("multilingualSortField");
						if (name == null || tagName == null) {
							Log.warning(
									Geonet.SEARCH_ENGINE,
									"Field must have a name and an tagName attribute, check Lucene configuration file.");
						} else {
							dumpFields.put(name, tagName);
							if (Boolean.parseBoolean(multilingualSortField)) {
							    this.multilingualSortFields.add(name);
							}
						}
					}
				}				
			}

			
			// Score
			elem = searchConfig.getChild("trackDocScores");
			if (elem != null && elem.getText().equals("true")) {
				setTrackDocScores(true);
			}
			elem = searchConfig.getChild("trackMaxScore");
			if (elem != null && elem.getText().equals("true")) {
				setTrackMaxScore(true);
			}
			elem = searchConfig.getChild("docsScoredInOrder");
			if (elem != null && elem.getText().equals("true")) {
				setDocsScoredInOrder(true);
			}
		} catch (FileNotFoundException e) {
			Log.error(
					Geonet.SEARCH_ENGINE,
					"Can't find Lucene configuration file. Error is: "
							+ e.getMessage());
		} catch (IOException e) {
			Log.error(
					Geonet.SEARCH_ENGINE,
					"Failed to load Lucene configuration file. Error is: "
							+ e.getMessage());
		} catch (JDOMException e) {
			Log.error(Geonet.SEARCH_ENGINE,
					"Failed to load Lucene configuration XML file. Error is: "
							+ e.getMessage());
		}
	}
	
	private void loadAnalyzerConfig(String configRootName, Map<String, String> fieldAnalyzer) {
		Element elem;
		elem = luceneConfig.getChild(configRootName);
		for (Object o : elem.getChildren()) {
			if (o instanceof Element) {
				Element e = (Element) o;
				String name = e.getAttributeValue("name");
				String analyzer = e.getAttributeValue("analyzer");
				if (name == null || analyzer == null) {
					Log.warning(
							Geonet.SEARCH_ENGINE,
							"Field must have a name and an analyzer attribute, check Lucene configuration file.");
				} else {
					fieldAnalyzer.put(name, analyzer);
					loadClassParameters(ANALYZER_CLASS, name, analyzer,
							e.getChildren("Param"));
				}
			}
		}
	}

    /**
     * TODO javadoc.
     *
     * @param type
     * @param field
     * @param clazz
     * @param children
     */
	private void loadClassParameters(int type, String field, String clazz, List<?> children) {
		if (children == null)
			return; // No params

        if(Log.isDebugEnabled(Geonet.SEARCH_ENGINE))
            Log.debug(Geonet.SEARCH_ENGINE, "  Field: " + field + ", loading class " + clazz + " ...");

		Object[] params = new Object[children.size()];
		Class<?>[] paramsClass = new Class<?>[children.size()];
		int i = 0;
		for (Object o : children) {
			if (o instanceof Element) {
				Element c = (Element) o;
				String name = c.getAttributeValue("name");
				String paramType = c.getAttributeValue("type");
				String value = c.getAttributeValue("value");

                if(Log.isDebugEnabled(Geonet.SEARCH_ENGINE))
                    Log.debug(Geonet.SEARCH_ENGINE, "    * Parameter: " + name
						+ ", type: " + paramType + ", value: " + value);

				try {

					if ("double".equals(paramType)) {
						paramsClass[i] = double.class;
					} else if ("int".equals(paramType)) {
						paramsClass[i] = int.class;
					} else {
						paramsClass[i] = Class.forName(paramType);
					}

					if ("org.apache.lucene.util.Version".equals(paramType)) {
						params[i] = LUCENE_VERSION;
					} else if ("java.io.File".equals(paramType)
							&& value != null) {
						Path f = IO.toPath(value);
						if (!Files.exists(f)) { // try relative to appPath
							f = geonetworkDataDirectory.resolveWebResource(value);
						}
					} else if ("double".equals(paramType) && value != null) {
						params[i] = Double.parseDouble(value);
					} else if ("int".equals(paramType) && value != null) {
						params[i] = Integer.parseInt(value);
					} else if (value != null) {
						params[i] = value;
					} else {
						// No value. eg. Version
					}

					i++;

				} catch (ClassNotFoundException e) {
					Log.warning(Geonet.SEARCH_ENGINE,
							"  Class not found for parameter: " + name
									+ ", type: " + paramType);
					e.printStackTrace();
					return;
				}

			}
		}

		String id = field + clazz;

		switch (type) {
		case ANALYZER_CLASS:
			analyzerParametersClass.put(id, paramsClass);
			analyzerParameters.put(id, params);
			break;
		case BOOST_CLASS:
			boostQueryParametersClass.put(id, paramsClass);
			boostQueryParameters.put(id, params);
			break;
		case DOC_BOOST_CLASS:
            documentBoostParametersClass.put(id, paramsClass);
            documentBoostParameters.put(id, params);
            break;
        default:
			break;
		}
	}

	/**
	 * Get the fields that are used for sorting also may have translations.
	 * 
	 * See http://trac.osgeo.org/geonetwork/ticket/1112
	 */
	public Set<String> getMultilingualSortFields() {
		return multilingualSortFields;
	}
	
	/**
	 * 
	 * @return The list of tokenized fields which could not determined using
	 *         Lucene API.
	 */
	public Set<String> getTokenizedField() {
		return this.tokenizedFields;
	}

	/**
	 * 
	 * @param name
	 * @return	True if the field has to be tokenized
	 */
	public boolean isTokenizedField(String name) {
		return this.tokenizedFields.contains(name);
	}

	/**
	 * 
	 * @return The list of numeric fields which could not determined using
	 *         Lucene API.
	 */
	public Map<String, LuceneConfigNumericField> getNumericFields() {
		return this.numericFields;
	}

	/**
	 * @return The list of fields to dump from the index on fast search.
	 */
	public Map<String, String> getDumpFields() {
		return this.dumpFields;
	}
	
	/**
	 * 
	 * @return The list of numeric fields which could not determined using
	 *         Lucene API.
	 */
	public LuceneConfigNumericField getNumericField(String fieldName) {
		return this.numericFields.get(fieldName);
	}

	/**
	 * Check if a field is numeric or not
	 * 
	 * @param fieldName field name
	 * @return True if the field has to be indexed as a numeric field
	 */
	public boolean isNumericField(String fieldName) {
		return this.numericFields.containsKey(fieldName);
	}

	/**
	 * 
	 * @param analyzer
	 *            The analyzer name (could be a class name or field concatenated
	 *            with class name for specific field analyzer)
	 * @return The list of values for analyzer parameters.
	 */
	public Object[] getAnalyzerParameter(String analyzer) {
		return this.analyzerParameters.get(analyzer);
	}

	/**
	 * 
	 * @param analyzer
	 *            The analyzer name (could be a class name or field concatenated
	 *            with class name for specific field analyzer)
	 * @return The list of classes for analyzer parameters
	 */
	public Class<?>[] getAnalyzerParameterClass(String analyzer) {
		return this.analyzerParametersClass.get(analyzer);
	}

	/**
	 * 
	 * @return The list of values for boost query parameters.
	 */
	public Object[] getBoostQueryParameter() {
		return this.boostQueryParameters.get(boostQueryClass);
	}

	/**
	 * 
	 * @return The list of classes for boost query parameters.
	 */
	public Class<?>[] getBoostQueryParameterClass() {
		return this.boostQueryParametersClass.get(boostQueryClass);
	}

	/**
	 * 
	 * @return Class name of the boosting query or null if not defined.
	 */
	public String getBoostQueryClass() {
		return boostQueryClass;
	}

	/**
     * 
     * @return The list of values for document boost parameters.
     */
    public Object[] getDocumentBoostParameter() {
        return this.documentBoostParameters.get(documentBoostClass);
    }

    /**
     * 
     * @return The list of classes for document boost parameters.
     */
    public Class<?>[] getDocumentBoostParameterClass() {
        return this.documentBoostParametersClass.get(documentBoostClass);
    }

    /**
     * 
     * @return Class name of the boosting document or null if not defined.
     */
    public String getDocumentBoostClass() {
        return documentBoostClass;
    }

	
	
	/**
	 * 
	 * @return Class name of the default analyzer (default is StandardAnalyzer).
	 */
	public String getDefaultAnalyzerClass() {
		return defaultAnalyzerClass;
	}

	/**
	 * 
	 * @return Each specific fields analyzer.
	 */
	public Map<String, String> getFieldSpecificAnalyzers() {
		return this.fieldSpecificAnalyzers;
	}
	
	/**
	 * 
	 * @return Each specific fields search analyzer.
	 */
	public Map<String, String> getFieldSpecificSearchAnalyzers() {
		return this.fieldSpecificSearchAnalyzers;
	}
	
	/**
     * 
     * @return Each fields boost factor.
     */
    public Map<String, Float> getFieldBoost() {
        return this.fieldBoost;
    }
    public Float getFieldBoost(String field) {
        return this.fieldBoost.get(field);
    }
    
    
	/**
	 * 
	 * @return The merge factor.
	 */
	public int getMergeFactor() {
		return MergeFactor;
	}

	/**
	 * 
	 * @return The RAM buffer size.
	 */
	public double getRAMBufferSize() {
		return RAMBufferSizeMB;
	}

	public Version getLuceneVersion() {
        return LUCENE_VERSION;
    }

    public List<Dimension> getDimensionsUsing(String indexKey) {
        return facets.getDimensionsUsing(indexKey);
    }

    public SummaryTypes getSummaryTypes() {
        return summaryTypes;
    }

	/**
	 * 
	 */
	public String toString() {
		StringBuilder sb = new StringBuilder();
		sb.append("Lucene configuration:\n");
		sb.append(" * Version: " + getLuceneVersion().toString() + "\n");
        sb.append(" * RAMBufferSize: " + getRAMBufferSize() + "\n");
		sb.append(" * MergeFactor: " + getMergeFactor() + "\n");
		sb.append(" * Default analyzer: " + getDefaultAnalyzerClass() + "\n");
		sb.append(" * Field analyzers: "
				+ getFieldSpecificAnalyzers().toString() + "\n");
		sb.append(" * Field search analyzers: "
				+ getFieldSpecificSearchAnalyzers().toString() + "\n");
        sb.append(" * Field boost factor: "
                + getFieldBoost().toString() + "\n");
        sb.append(" * Boost document class: " + getDocumentBoostClass() + "\n");
        sb.append(" * Tokenized fields: " + getTokenizedField().toString()
				+ "\n");
		sb.append(" * Numeric fields: "
				+ getNumericFields().keySet().toString() + "\n");
		sb.append(" * Dump fields: " + getDumpFields().toString()
				+ "\n");
		sb.append(" * Search boost query: " + getBoostQueryClass() + "\n");
		sb.append(" * Score: \n");
		sb.append("  * trackDocScores: " + isTrackDocScores() + " \n");
		sb.append("  * trackMaxScore: " + isTrackMaxScore() + " \n");
		sb.append("  * docsScoredInOrder: " + isDocsScoredInOrder() + " \n");

		sb.append(facets.toString());
		sb.append(summaryTypes.toString());

		return sb.toString();
	}

	private void setTrackDocScores(boolean trackDocScore) {
		this.trackDocScores = trackDocScore;
	}

	/**
	 * @see TopFieldCollector#create(org.apache.lucene.search.Sort, int,
	 *      boolean, boolean, boolean, boolean)
	 * 
	 * @return whether document scores should be tracked and set on the results.
	 */
	public boolean isTrackDocScores() {
		return trackDocScores;
	}

	private void setTrackMaxScore(boolean trackMaxScore) {
		this.trackMaxScore = trackMaxScore;
	}

	/**
	 * @see TopFieldCollector#create(org.apache.lucene.search.Sort, int,
	 *      boolean, boolean, boolean, boolean)
	 * 
	 * @return whether the query's maxScore should be tracked and set on the
	 *         resulting TopDocs
	 */
	public boolean isTrackMaxScore() {
		return trackMaxScore;
	}

	private void setDocsScoredInOrder(boolean docsScoredInOrder) {
		this.docsScoredInOrder = docsScoredInOrder;
	}

	/**
	 * @see TopFieldCollector#create(org.apache.lucene.search.Sort, int,
	 *      boolean, boolean, boolean, boolean)
	 * 
	 * @return whether documents are scored in doc Id order or not by the given
	 *         Scorer
	 */
	public boolean isDocsScoredInOrder() {
		return docsScoredInOrder;
	}

    public FacetsConfig getTaxonomyConfiguration() {
        return facets.getAsLuceneFacetsConfig();
    }

    public static String multilingualSortFieldName(String fieldName, String locale) {
        return fieldName + "|" + locale;
    }

    /**
     * How often to check if a commit is required
     */
    public long commitInterval() {
        return this.commitInterval;
    }
    
    /**
     * How often to check if a commit is required
     */
    public boolean useNRTManagerReopenThread() {
        return this.useNRTManagerReopenThread;
    }
    
    /**
     * How often to check if a commit is required
     */
    public double getNRTManagerReopenThreadMaxStaleSec() {
        return this.nrtManagerReopenThreadMaxStaleSec;
    }
    
    /**
     * How often to check if a commit is required
     */
    public double getNRTManagerReopenThreadMinStaleSec() {
        return this.nrtManagerReopenThreadMinStaleSec;
    }
}<|MERGE_RESOLUTION|>--- conflicted
+++ resolved
@@ -23,17 +23,15 @@
 
 package org.fao.geonet.kernel.search;
 
-import jeeves.server.context.ServiceContext;
 import jeeves.server.overrides.ConfigurationOverrides;
-
 import org.apache.lucene.facet.FacetsConfig;
 import org.apache.lucene.search.TopFieldCollector;
 import org.apache.lucene.util.NumericUtils;
 import org.apache.lucene.util.Version;
 import org.fao.geonet.constants.Geonet;
 import org.fao.geonet.kernel.GeonetworkDataDirectory;
+import org.fao.geonet.kernel.search.facet.Dimension;
 import org.fao.geonet.kernel.search.facet.Facets;
-import org.fao.geonet.kernel.search.facet.Dimension;
 import org.fao.geonet.kernel.search.facet.SummaryTypes;
 import org.fao.geonet.utils.IO;
 import org.fao.geonet.utils.Log;
@@ -51,7 +49,6 @@
 import java.nio.file.Path;
 import java.util.HashMap;
 import java.util.HashSet;
-import java.util.LinkedHashMap;
 import java.util.List;
 import java.util.Map;
 import java.util.Set;
@@ -75,182 +72,7 @@
     ApplicationContext _appContext;
 
 	private Path configurationFile;
-<<<<<<< HEAD
-	private Path taxonomyConfigurationFile;
-
-    public static class Facet {
-        /**
-         * Default number of values for a facet
-         */
-        public static final int DEFAULT_MAX_KEYS = 10;
-        /**
-         * Max number of values for a facet
-         */
-        public static final int MAX_SUMMARY_KEY = 1000;
-        /**
-         * Define the sorting order of a facet.
-         */
-        public enum SortBy {
-            /**
-             * Use a text comparator for sorting values
-             */
-            VALUE, 
-            /**
-             * Use a numeric compartor for sorting values
-             */
-            NUMVALUE, 
-            /**
-             * Sort by count
-             */
-            COUNT,
-            /**
-             * Sort by translated label
-             */
-            LABEL;
-
-            public static org.fao.geonet.kernel.search.LuceneConfig.Facet.SortBy find(
-                    String lookupName,
-                    org.fao.geonet.kernel.search.LuceneConfig.Facet.SortBy defaultValue) {
-                for (SortBy sortBy : values()) {
-                    if(sortBy.name().equalsIgnoreCase(lookupName)) {
-                        return sortBy;
-                    }
-                }
-                return defaultValue;
-            }
-        }
-
-        public enum SortOrder {
-            ASCENDING, DESCENDING
-        }
-    }
-    
-    /**
-     * Facet configuration
-     */
-    public static class FacetConfig {
-        private final String name;
-        private final String plural;
-        private final String indexKey;
-        private final Facet.SortBy sortBy;
-        private final Facet.SortOrder sortOrder;
-        private int max;
-        private final String translatorString;
-        /**
-         * Create a facet configuration from a summary configuration element.
-         * 
-         * @param summaryElement
-         */
-        public FacetConfig(Element summaryElement) {
-            
-            name = summaryElement.getAttributeValue("name");
-            plural = summaryElement.getAttributeValue("plural");
-            indexKey = summaryElement.getAttributeValue("indexKey");
-            translatorString = summaryElement.getAttributeValue("translator");
-            
-            String maxString = summaryElement.getAttributeValue("max");
-            if (maxString == null) {
-                max = Facet.DEFAULT_MAX_KEYS;
-            } else {
-                max = Integer.parseInt(maxString);
-            }
-            this.max = Math.min(Facet.MAX_SUMMARY_KEY, max);
-            
-            String sortByConfig = summaryElement.getAttributeValue("sortBy");
-            String sortOrderConfig = summaryElement.getAttributeValue("sortOrder");
-            
-            sortBy = Facet.SortBy.find(sortByConfig, Facet.SortBy.COUNT);
-            
-            if("asc".equals(sortOrderConfig)){
-                sortOrder = Facet.SortOrder.ASCENDING;
-            } else {
-                sortOrder = Facet.SortOrder.DESCENDING;
-            }
-        }
-
-        public FacetConfig(FacetConfig config) {
-            this.name = config.name;
-            this.plural = config.plural;
-            this.indexKey = config.indexKey;
-            this.translatorString = config.translatorString;
-            this.max = config.max;
-            this.sortBy = config.sortBy;
-            this.sortOrder = config.sortOrder;
-        }
-
-        public String toString() {
-            StringBuffer sb = new StringBuffer("Field: ");
-            sb.append(indexKey);
-            sb.append("\tname:");
-            sb.append(name);
-            sb.append("\tmax:");
-            sb.append(max + "");
-            sb.append("\tsort by");
-            sb.append(sortBy.toString());
-            sb.append("\tsort order:");
-            sb.append(sortOrder.toString());
-            return sb.toString();
-        }
-        /**
-         * @return the name of the facet (ie. the tag name in the XML response)
-         */
-        public String getName() {
-            return name;
-        }
-        /**
-         * @return the plural for the name (ie. the parent tag of each facet values)
-         */
-        public String getPlural() {
-            return plural;
-        }
-        /**
-         * @return the name of the field in the index
-         */
-        public String getIndexKey() {
-            return indexKey;
-        }
-        /**
-         * @return the ordering for the facet. Defaults is by {@link Facet.SortBy#COUNT}.
-         */
-        public Facet.SortBy getSortBy() {
-            return sortBy;
-        }
-        /**
-         * @return asc or desc. Defaults is {@link Facet.SortOrder#DESCENDING}.
-         */
-        public Facet.SortOrder getSortOrder() {
-            return sortOrder;
-        }
-        /**
-         * @return (optional) the number of values to be returned for the facet.
-         * Defaults is {@link Facet#DEFAULT_MAX_KEYS} and never greater than
-         * {@link Facet#MAX_SUMMARY_KEY}.
-         */
-        public int getMax() {
-            return max;
-        }
-        public void setMax(int max) {
-            this.max = max;
-        }
-        public Translator getTranslator(ServiceContext context, String langCode) {
-            try {
-                return Translator.createTranslator(translatorString, context, langCode);
-            } catch (Exception e) {
-                throw new RuntimeException(e);
-            }
-        }
-
-    }
-
-	/**
-	 * List of taxonomy by taxonomy types (hits, hits_with_summary
-	 * for each field (eg. denominator) and its configuration (eg. sort).
-	 */
-	private Map<String, Map<String,FacetConfig>> taxonomy;
-	
-=======
-
->>>>>>> edebbeb4
+
 	/**
 	 * Lucene numeric field configuration
 	 */
@@ -699,6 +521,7 @@
 						if (!Files.exists(f)) { // try relative to appPath
 							f = geonetworkDataDirectory.resolveWebResource(value);
 						}
+                        params[i] = f;
 					} else if ("double".equals(paramType) && value != null) {
 						params[i] = Double.parseDouble(value);
 					} else if ("int".equals(paramType) && value != null) {
