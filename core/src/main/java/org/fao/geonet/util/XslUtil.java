--- conflicted
+++ resolved
@@ -82,11 +82,7 @@
 import org.owasp.esapi.errors.EncodingException;
 import org.owasp.esapi.reference.DefaultEncoder;
 import org.springframework.context.ApplicationContext;
-<<<<<<< HEAD
 import org.springframework.context.ConfigurableApplicationContext;
-import org.springframework.http.client.ClientHttpResponse;
-=======
->>>>>>> fd44c1fa
 import org.w3c.dom.Node;
 import org.xml.sax.SAXException;
 
@@ -117,6 +113,7 @@
 
 import static org.fao.geonet.kernel.setting.Settings.SYSTEM_SITE_ORGANIZATION;
 
+
 /**
  * These are all extension methods for calling from xsl docs.  Note:  All params are objects because
  * it is hard to determine what is passed in from XSLT. Most are converted to string by calling
@@ -1024,7 +1021,7 @@
         if (StringUtils.isEmpty(thesaurusId)) {
             return res;
         }
-        
+
         try {
             ApplicationContext applicationContext = ApplicationContextHolder.get();
             ThesaurusManager thesaurusManager = applicationContext.getBean(ThesaurusManager.class);
