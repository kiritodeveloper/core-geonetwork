--- conflicted
+++ resolved
@@ -22,12 +22,6 @@
  */
 
 package org.fao.geonet.util;
-
-import java.io.UnsupportedEncodingException;
-import java.util.ArrayList;
-import java.util.List;
-
-import javax.mail.internet.InternetAddress;
 
 import org.apache.commons.mail.DefaultAuthenticator;
 import org.apache.commons.mail.Email;
@@ -38,35 +32,22 @@
 import org.fao.geonet.kernel.setting.SettingManager;
 import org.fao.geonet.kernel.setting.Settings;
 
+import java.io.UnsupportedEncodingException;
+import java.util.ArrayList;
+import java.util.List;
+
+import javax.mail.internet.InternetAddress;
+
 /**
-<<<<<<< HEAD
- * Utility class to send mails. Supports both html and plain text. It usually
- * takes the settings from the database, but you can also indicate all params.
- *
- * @author delawen
- *
-=======
  * Utility class to send mails. Supports both html and plain text. It usually takes the settings
  * from the database, but you can also indicate all params.
  *
  * @author delawen
->>>>>>> 8f8044c8
  */
 public class MailUtil {
 
     /**
-<<<<<<< HEAD
-     * Send an html mail. Will look on the settings directly to know the
-     * remitent
-     *
-     * @param toAddress
-     * @param subject
-     * @param htmlMessage
-     * @param settings
-     * @throws EmailException
-=======
      * Send an html mail. Will look on the settings directly to know the remitent
->>>>>>> 8f8044c8
      */
     public static Boolean sendHtmlMail(List<String> toAddress, String subject,
                                        String htmlMessage, SettingManager settings) {
@@ -96,18 +77,7 @@
     }
 
     /**
-<<<<<<< HEAD
-     * Send a plain text mail. Will look on the settings directly to know the
-     * remitent
-     *
-     * @param toAddress
-     * @param subject
-     * @param message
-     * @param settings
-     * @throws EmailException
-=======
      * Send a plain text mail. Will look on the settings directly to know the remitent
->>>>>>> 8f8044c8
      */
     public static Boolean sendMail(List<String> toAddress, String subject,
                                    String message, SettingManager settings) {
@@ -136,20 +106,7 @@
     }
 
     /**
-<<<<<<< HEAD
-     * Send a plain text mail. Will look on the settings directly to know the
-     * remitent
-     *
-     * @param toAddress
-     * @param subject
-     * @param message
-     * @param settings
-     * @param replyTo
-     * @param replyToDesc
-     * @throws EmailException
-=======
      * Send a plain text mail. Will look on the settings directly to know the remitent
->>>>>>> 8f8044c8
      */
     public static Boolean sendMail(List<String> toAddress, String subject,
                                    String message, SettingManager settings, String replyTo,
@@ -192,20 +149,6 @@
 
     /**
      * Send an html mail with atachments
-<<<<<<< HEAD
-     *
-     * @param toAddress
-     * @param hostName
-     * @param smtpPort
-     * @param from
-     * @param username
-     * @param password
-     * @param subject
-     * @param htmlMessage
-     * @param attachment
-     * @throws EmailException
-=======
->>>>>>> 8f8044c8
      */
     public static Boolean sendHtmlMailWithAttachment(List<String> toAddress,
                                                      String hostName, Integer smtpPort, String from, String username,
@@ -279,19 +222,6 @@
 
     /**
      * Send a plain text mail
-<<<<<<< HEAD
-     *
-     * @param toAddress
-     * @param hostName
-     * @param smtpPort
-     * @param from
-     * @param username
-     * @param password
-     * @param subject
-     * @param message
-     * @throws EmailException
-=======
->>>>>>> 8f8044c8
      */
     public static Boolean sendMail(List<String> toAddress, String hostName,
                                    Integer smtpPort, String from, String username, String password,
@@ -323,18 +253,6 @@
 
     /**
      * Create data information to compose the mail
-<<<<<<< HEAD
-     *
-     * @param hostName
-     * @param smtpPort
-     * @param from
-     * @param username
-     * @param password
-     * @param email
-     * @param ssl
-     * @param tls
-=======
->>>>>>> 8f8044c8
      */
     private static void configureBasics(String hostName, Integer smtpPort,
                                         String from, String username, String password, Email email, Boolean ssl, Boolean tls) {
@@ -379,40 +297,20 @@
 
     /**
      * Configure the basics (hostname, port, username, password,...)
-<<<<<<< HEAD
-     *
-     * @param settings
-     * @param email
      */
     private static void configureBasics(SettingManager settings, Email email) {
         String username = settings
-                .getValue(Settings.SYSTEM_FEEDBACK_MAILSERVER_USERNAME);
+            .getValue(Settings.SYSTEM_FEEDBACK_MAILSERVER_USERNAME);
         String password = settings
-                .getValue(Settings.SYSTEM_FEEDBACK_MAILSERVER_PASSWORD);
+            .getValue(Settings.SYSTEM_FEEDBACK_MAILSERVER_PASSWORD);
         Boolean ssl = settings
-                .getValueAsBool(Settings.SYSTEM_FEEDBACK_MAILSERVER_SSL);
+            .getValueAsBool(Settings.SYSTEM_FEEDBACK_MAILSERVER_SSL);
         Boolean tls = settings
-                .getValueAsBool(Settings.SYSTEM_FEEDBACK_MAILSERVER_TLS);
-=======
-     */
-    private static void configureBasics(SettingManager settings, Email email) {
-        String username = settings
-            .getValue("system/feedback/mailServer/username");
-        String password = settings
-            .getValue("system/feedback/mailServer/password");
-        Boolean ssl = settings
-            .getValueAsBool("system/feedback/mailServer/ssl");
-        Boolean tls = settings
-            .getValueAsBool("system/feedback/mailServer/tls");
->>>>>>> 8f8044c8
+            .getValueAsBool(Settings.SYSTEM_FEEDBACK_MAILSERVER_TLS);
 
         String hostName = settings.getValue(Settings.SYSTEM_FEEDBACK_MAILSERVER_HOST);
         Integer smtpPort = Integer.valueOf(settings
-<<<<<<< HEAD
-                .getValue(Settings.SYSTEM_FEEDBACK_MAILSERVER_PORT));
-=======
-            .getValue("system/feedback/mailServer/port"));
->>>>>>> 8f8044c8
+            .getValue(Settings.SYSTEM_FEEDBACK_MAILSERVER_PORT));
 
         String from = settings.getValue(Settings.SYSTEM_FEEDBACK_EMAIL);
 
