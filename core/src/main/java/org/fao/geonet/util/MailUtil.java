/*
 * Copyright (C) 2001-2016 Food and Agriculture Organization of the
 * United Nations (FAO-UN), United Nations World Food Programme (WFP)
 * and United Nations Environment Programme (UNEP)
 *
 * This program is free software; you can redistribute it and/or modify
 * it under the terms of the GNU General Public License as published by
 * the Free Software Foundation; either version 2 of the License, or (at
 * your option) any later version.
 *
 * This program is distributed in the hope that it will be useful, but
 * WITHOUT ANY WARRANTY; without even the implied warranty of
 * MERCHANTABILITY or FITNESS FOR A PARTICULAR PURPOSE. See the GNU
 * General Public License for more details.
 *
 * You should have received a copy of the GNU General Public License
 * along with this program; if not, write to the Free Software
 * Foundation, Inc., 51 Franklin St, Fifth Floor, Boston, MA 02110-1301, USA
 *
 * Contact: Jeroen Ticheler - FAO - Viale delle Terme di Caracalla 2,
 * Rome - Italy. email: geonetwork@osgeo.org
 */

package org.fao.geonet.util;

<<<<<<< HEAD
import org.apache.commons.lang.StringUtils;
import org.apache.commons.mail.*;
import org.fao.geonet.kernel.setting.SettingManager;
import org.fao.geonet.utils.Log;

import javax.annotation.Nonnull;
import javax.mail.Session;
import javax.mail.internet.InternetAddress;
import java.io.UnsupportedEncodingException;
import java.util.ArrayList;
import java.util.List;
import java.util.Properties;
=======
import org.apache.commons.mail.DefaultAuthenticator;
import org.apache.commons.mail.Email;
import org.apache.commons.mail.EmailAttachment;
import org.apache.commons.mail.EmailException;
import org.apache.commons.mail.HtmlEmail;
import org.apache.commons.mail.SimpleEmail;
import org.fao.geonet.kernel.setting.SettingManager;
import org.fao.geonet.kernel.setting.Settings;

import java.io.UnsupportedEncodingException;
import java.util.ArrayList;
import java.util.List;

import javax.mail.internet.InternetAddress;
>>>>>>> 86c853c4

/**
 * Utility class to send mails. Supports both html and plain text. It usually
 * takes the settings from the database, but you can also indicate all params.
 *
 * @author delawen
 */
public class MailUtil {

    public static final String LOG_MODULE_NAME = "geonetwork";

    /**
     * Send an html mail. Will look on the settings directly to know the
     * remitent
     *
     * @param toAddress
     * @param subject
     * @param htmlMessage
     * @param settings
     * @throws EmailException
     */
    public static Boolean sendHtmlMail(List<String> toAddress, String subject,
                                       String htmlMessage, SettingManager settings) {
        // Create data information to compose the mail
        HtmlEmail email = new HtmlEmail();
        configureBasics(settings, email);

        email.setSubject(subject);
        try {
            email.setHtmlMsg(htmlMessage);
        } catch (EmailException e1) {
            Log.error("Error setting email HTML content. Subject:" + subject, e1);
            return false;
        }

        // send to all mails extracted from settings
        for (String add : toAddress) {
            try {
                email.addBcc(add);
            } catch (EmailException e) {
                Log.error(LOG_MODULE_NAME, "Error setting email BCC address " + add, e);
                return false;
            }
        }

        return send(email);
    }

    /**
     * Send a plain text mail. Will look on the settings directly to know the
     * remitent
     *
     * @param toAddress
     * @param subject
     * @param message
     * @param settings
     * @throws EmailException
     */
    public static Boolean sendMail(List<String> toAddress, String subject,
                                   String message, SettingManager settings) {
        // Create data information to compose the mail
        Email email = new SimpleEmail();
        configureBasics(settings, email);

        email.setSubject(subject);
        try {
            email.setMsg(message);
        } catch (EmailException e1) {
            Log.error(LOG_MODULE_NAME, "Error setting email message", e1);
            return false;
        }

        // send to all mails extracted from settings
        for (String add : toAddress) {
            try {
                email.addBcc(add);
            } catch (EmailException e) {
                Log.error(LOG_MODULE_NAME, "Error setting email BCC address " + add, e);
            }
        }

        return send(email);
    }

    /**
     * Send a plain text mail. Will look on the settings directly to know the
     * remitent
     *
     * @param toAddress
     * @param subject
     * @param message
     * @param settings
     * @param replyTo
     * @param replyToDesc
     * @throws EmailException
     */
    public static Boolean sendMail(List<String> toAddress, String subject,
                                   String message, SettingManager settings, String replyTo,
                                   String replyToDesc) {
        // Create data information to compose the mail
        Email email = new SimpleEmail();
        configureBasics(settings, email);

        List<InternetAddress> addressColl = new ArrayList<InternetAddress>();
        try {
            addressColl.add(new InternetAddress(replyTo, replyToDesc));
            email.setReplyTo(addressColl);
        } catch (UnsupportedEncodingException e2) {

            Log.error(LOG_MODULE_NAME, "Error setting email replyTo. Characters not supported in \"" + replyToDesc
                + "\"", e2);
            return false;
        } catch (EmailException e) {
            Log.error(LOG_MODULE_NAME, "Error setting email replyTo. Invalid email address \"" + replyTo + "\"", e);
            return false;
        }

        email.setSubject(subject);
        try {
            email.setMsg(message);
        } catch (EmailException e1) {
            Log.error(LOG_MODULE_NAME, "Error setting email message", e1);
            return false;
        }

        // send to all mails extracted from settings
        for (String add : toAddress) {
            try {
                email.addBcc(add);
            } catch (EmailException e) {
                Log.error(LOG_MODULE_NAME, "Error setting email BCC address " + add, e);
            }
        }

        return send(email);
    }

    /**
     * Send an html mail with atachments
     *
     * @param toAddress
     * @param from
     * @param subject
     * @param htmlMessage
     * @param attachment
     * @throws EmailException
     */
    public static Boolean sendHtmlMailWithAttachment(List<String> toAddress,
                                                     String from, String subject, String htmlMessage,
                                                     List<EmailAttachment> attachment, SettingManager settings) {
        // Create data information to compose the mail
        HtmlEmail email = new HtmlEmail();
        String username = settings
            .getValue("system/feedback/mailServer/username");
        String password = settings
            .getValue("system/feedback/mailServer/password");
        Boolean ssl = settings
            .getValueAsBool("system/feedback/mailServer/ssl", false);
        Boolean tls = settings
            .getValueAsBool("system/feedback/mailServer/tls", false);

        String hostName = settings.getValue("system/feedback/mailServer/host");
        Integer smtpPort = Integer.valueOf(settings
            .getValue("system/feedback/mailServer/port"));
        Boolean ignoreSslCertificateErrors = settings.getValueAsBool
            ("system/feedback/mailServer/ingoreSslCertificateErrors", false);


        configureBasics(hostName, smtpPort, from, username, password, email, ssl, tls, ignoreSslCertificateErrors);

        for (EmailAttachment attach : attachment) {
            try {
                email.attach(attach);
            } catch (EmailException e) {
                Log.error(LOG_MODULE_NAME, "Error attaching attachment " + attach.getName(), e);
            }
        }

        email.setSubject(subject);
        try {
            email.setHtmlMsg(htmlMessage);
        } catch (EmailException e1) {
            Log.error(LOG_MODULE_NAME, "Error setting email HTML message", e1);
            return false;
        }

        // send to all mails extracted from settings
        for (String add : toAddress) {
            try {
                email.addBcc(add);
            } catch (EmailException e) {
                Log.error(LOG_MODULE_NAME, "Error setting email BCC address " + add, e);
                return false;
            }
        }

        return send(email);
    }

    private static Boolean send(final Email email) {
        try {
            email.send();

        } catch (EmailException e) {
            Log.error(LOG_MODULE_NAME, "Error sending email \"" + email.getSubject() + "\"", e);
            return false;
        }

        return true;
    }

    private static void sendWithThread(@Nonnull final Email email) {
        try {
            Thread t = new Thread() {
                @Override
                public void run() {
                    super.run();
                    try {
                        email.send();
                    } catch (EmailException e) {
                        Log.error(LOG_MODULE_NAME, "Error sending email \"" + email.getSubject() + "\" unsing other " +
                            "thread", e);
                    }
                }
            };

            t.start();
        } catch (Exception e) {
            Log.error(LOG_MODULE_NAME, "Error sending email \"" + email.getSubject() + "\" unsing other " +
                "thread", e);
        }
    }

    /**
     * Send a plain text mail
     *
     * @param toAddress
     * @param from
     * @param subject
     * @param message
     * @throws EmailException
     */
    public static Boolean sendMail(List<String> toAddress, String from,
                                   String subject, String message, SettingManager settings) {

        Email email = new SimpleEmail();
        String username = settings
            .getValue("system/feedback/mailServer/username");
        String password = settings
            .getValue("system/feedback/mailServer/password");
        Boolean ssl = settings
            .getValueAsBool("system/feedback/mailServer/ssl", false);
        Boolean tls = settings
            .getValueAsBool("system/feedback/mailServer/tls", false);

        String hostName = settings.getValue("system/feedback/mailServer/host");
        Integer smtpPort = Integer.valueOf(settings
            .getValue("system/feedback/mailServer/port"));
        Boolean ignoreSslCertificateErrors = settings.getValueAsBool
            ("system/feedback/mailServer/ingoreSslCertificateErrors", false);
        configureBasics(hostName, smtpPort, from, username, password, email, ssl, tls, ignoreSslCertificateErrors);

        email.setSubject(subject);
        try {
            email.setMsg(message);
        } catch (EmailException e1) {
            Log.error(LOG_MODULE_NAME, "Error setting email message", e1);
            return false;
        }

        // send to all mails extracted from settings
        for (String add : toAddress) {
            try {
                email.addBcc(add);
            } catch (EmailException e) {
                Log.error(LOG_MODULE_NAME, "Error setting email BCC address " + add, e);
                return false;
            }
        }

        return send(email);
    }

    /**
     * Create data information to compose the mail
     *
     * @param hostName
     * @param smtpPort
     * @param from
     * @param username
     * @param password
     * @param email
     * @param ssl
     * @param tls
     * @param ignoreSslCertificateErrors
     */
    private static void configureBasics(String hostName, Integer smtpPort,
                                        String from, String username, String password, Email email, Boolean ssl,
                                        Boolean tls, Boolean ignoreSslCertificateErrors) {
        if (hostName != null) {
            email.setHostName(hostName);
        } else {
            throw new IllegalArgumentException(
                "Missing settings in System Configuration (see Administration menu) - cannot send mail");
        }
        if (StringUtils.isNotBlank(smtpPort + "")) {
            email.setSmtpPort(smtpPort);
        } else {
            throw new IllegalArgumentException(
                "Missing settings in System Configuration (see Administration menu) - cannot send mail");
        }
        if (username != null) {
            email.setAuthenticator(new DefaultAuthenticator(username, password));
        }


        email.setDebug(true);

        if (tls != null && tls) {
            email.setStartTLSEnabled(tls);
            email.setStartTLSRequired(tls);
        }

        if (ssl != null && ssl) {
            email.setSSLOnConnect(ssl);
            if (StringUtils.isNotBlank(smtpPort + "")) {
                email.setSslSmtpPort(smtpPort + "");
            }
        }

        if (ignoreSslCertificateErrors != null && ignoreSslCertificateErrors) {
            try {
                Session mailSession = email.getMailSession();
                Properties p = mailSession.getProperties();
                p.setProperty("mail.smtp.ssl.trust", "*");

            } catch (EmailException e) {
                // Ignore the exception. Can't be reached because the host name is always set above or an
                // IllegalArgumentException is thrown.
            }
        }

        if (StringUtils.isNotBlank(from)) {
            try {
                email.setFrom(from);
            } catch (EmailException e) {
                throw new IllegalArgumentException(
                    "Invalid 'from' email setting in System Configuration (see Administration menu) - cannot send " +
                        "mail", e);
            }
        } else {
            throw new IllegalArgumentException(
                "Missing settings in System Configuration (see Administration menu) - cannot send mail");
        }
    }

    /**
     * Configure the basics (hostname, port, username, password,...)
     *
     * @param settings
     * @param email
     */
    private static void configureBasics(SettingManager settings, Email email) {
        String username = settings
            .getValue(Settings.SYSTEM_FEEDBACK_MAILSERVER_USERNAME);
        String password = settings
            .getValue(Settings.SYSTEM_FEEDBACK_MAILSERVER_PASSWORD);
        Boolean ssl = settings
<<<<<<< HEAD
            .getValueAsBool("system/feedback/mailServer/ssl", false);
        Boolean tls = settings
            .getValueAsBool("system/feedback/mailServer/tls", false);
=======
            .getValueAsBool(Settings.SYSTEM_FEEDBACK_MAILSERVER_SSL);
        Boolean tls = settings
            .getValueAsBool(Settings.SYSTEM_FEEDBACK_MAILSERVER_TLS);
>>>>>>> 86c853c4

        String hostName = settings.getValue(Settings.SYSTEM_FEEDBACK_MAILSERVER_HOST);
        Integer smtpPort = Integer.valueOf(settings
            .getValue(Settings.SYSTEM_FEEDBACK_MAILSERVER_PORT));

<<<<<<< HEAD
        String from = settings.getValue("system/feedback/email");
        Boolean ignoreSslCertificateErrors =
            settings.getValueAsBool("system/feedback/mailServer/ignoreSslCertificateErrors", false);

=======
        String from = settings.getValue(Settings.SYSTEM_FEEDBACK_EMAIL);
>>>>>>> 86c853c4

        configureBasics(hostName, smtpPort, from, username, password, email, ssl, tls, ignoreSslCertificateErrors);
    }

    public static Boolean sendMail(String email, String subject,
                                   String message, SettingManager sm) {
        List<String> to = new ArrayList<String>(1);
        to.add(email);
        return sendMail(to, subject, message, sm);
    }


    public static Boolean sendMail(String to, String subject, String message,
                                   SettingManager sm, String replyTo, String replyToDescr) {
        List<String> to_ = new ArrayList<String>(1);
        to_.add(to);
        return sendMail(to_, subject, message, sm, replyTo, replyToDescr);
    }

    public static void testSendMail(String to, String subject, String message,
                                    SettingManager sm, String replyTo, String replyToDescr) throws Exception {
        List<String> to_ = new ArrayList<String>(1);
        to_.add(to);
        testSendMail(to_, subject, message, sm, replyTo, replyToDescr);
    }

    public static void testSendMail(List<String> toAddress, String subject,
                                    String message, SettingManager settings, String replyTo,
                                    String replyToDesc) throws Exception {
        // Create data information to compose the mail
        Email email = new SimpleEmail();
        configureBasics(settings, email);

        List<InternetAddress> addressColl = new ArrayList<InternetAddress>();

        addressColl.add(new InternetAddress(replyTo, replyToDesc));
        email.setReplyTo(addressColl);

        email.setSubject(subject);
        email.setMsg(message);

        // send to all mails extracted from settings
        for (String add : toAddress) {
            email.addBcc(add);
        }

        email.send();
    }
}<|MERGE_RESOLUTION|>--- conflicted
+++ resolved
@@ -23,10 +23,10 @@
 
 package org.fao.geonet.util;
 
-<<<<<<< HEAD
 import org.apache.commons.lang.StringUtils;
 import org.apache.commons.mail.*;
 import org.fao.geonet.kernel.setting.SettingManager;
+import org.fao.geonet.kernel.setting.Settings;
 import org.fao.geonet.utils.Log;
 
 import javax.annotation.Nonnull;
@@ -36,22 +36,6 @@
 import java.util.ArrayList;
 import java.util.List;
 import java.util.Properties;
-=======
-import org.apache.commons.mail.DefaultAuthenticator;
-import org.apache.commons.mail.Email;
-import org.apache.commons.mail.EmailAttachment;
-import org.apache.commons.mail.EmailException;
-import org.apache.commons.mail.HtmlEmail;
-import org.apache.commons.mail.SimpleEmail;
-import org.fao.geonet.kernel.setting.SettingManager;
-import org.fao.geonet.kernel.setting.Settings;
-
-import java.io.UnsupportedEncodingException;
-import java.util.ArrayList;
-import java.util.List;
-
-import javax.mail.internet.InternetAddress;
->>>>>>> 86c853c4
 
 /**
  * Utility class to send mails. Supports both html and plain text. It usually
@@ -205,19 +189,19 @@
         // Create data information to compose the mail
         HtmlEmail email = new HtmlEmail();
         String username = settings
-            .getValue("system/feedback/mailServer/username");
+            .getValue(Settings.SYSTEM_FEEDBACK_MAILSERVER_USERNAME);
         String password = settings
-            .getValue("system/feedback/mailServer/password");
+            .getValue(Settings.SYSTEM_FEEDBACK_MAILSERVER_PASSWORD);
         Boolean ssl = settings
-            .getValueAsBool("system/feedback/mailServer/ssl", false);
+            .getValueAsBool(Settings.SYSTEM_FEEDBACK_MAILSERVER_SSL, false);
         Boolean tls = settings
-            .getValueAsBool("system/feedback/mailServer/tls", false);
-
-        String hostName = settings.getValue("system/feedback/mailServer/host");
+            .getValueAsBool(Settings.SYSTEM_FEEDBACK_MAILSERVER_TLS, false);
+
+        String hostName = settings.getValue(Settings.SYSTEM_FEEDBACK_MAILSERVER_HOST);
         Integer smtpPort = Integer.valueOf(settings
-            .getValue("system/feedback/mailServer/port"));
+            .getValue(Settings.SYSTEM_FEEDBACK_MAILSERVER_PORT));
         Boolean ignoreSslCertificateErrors = settings.getValueAsBool
-            ("system/feedback/mailServer/ingoreSslCertificateErrors", false);
+            (Settings.SYSTEM_FEEDBACK_MAILSERVER_IGNORE_SSL_CERTIFICATE_ERRORS, false);
 
 
         configureBasics(hostName, smtpPort, from, username, password, email, ssl, tls, ignoreSslCertificateErrors);
@@ -299,19 +283,19 @@
 
         Email email = new SimpleEmail();
         String username = settings
-            .getValue("system/feedback/mailServer/username");
+            .getValue(Settings.SYSTEM_FEEDBACK_MAILSERVER_USERNAME);
         String password = settings
-            .getValue("system/feedback/mailServer/password");
+            .getValue(Settings.SYSTEM_FEEDBACK_MAILSERVER_PASSWORD);
         Boolean ssl = settings
-            .getValueAsBool("system/feedback/mailServer/ssl", false);
+            .getValueAsBool(Settings.SYSTEM_FEEDBACK_MAILSERVER_SSL, false);
         Boolean tls = settings
-            .getValueAsBool("system/feedback/mailServer/tls", false);
-
-        String hostName = settings.getValue("system/feedback/mailServer/host");
+            .getValueAsBool(Settings.SYSTEM_FEEDBACK_MAILSERVER_TLS, false);
+
+        String hostName = settings.getValue(Settings.SYSTEM_FEEDBACK_MAILSERVER_HOST);
         Integer smtpPort = Integer.valueOf(settings
-            .getValue("system/feedback/mailServer/port"));
+            .getValue(Settings.SYSTEM_FEEDBACK_MAILSERVER_PORT));
         Boolean ignoreSslCertificateErrors = settings.getValueAsBool
-            ("system/feedback/mailServer/ingoreSslCertificateErrors", false);
+            (Settings.SYSTEM_FEEDBACK_MAILSERVER_IGNORE_SSL_CERTIFICATE_ERRORS, false);
         configureBasics(hostName, smtpPort, from, username, password, email, ssl, tls, ignoreSslCertificateErrors);
 
         email.setSubject(subject);
@@ -420,28 +404,18 @@
         String password = settings
             .getValue(Settings.SYSTEM_FEEDBACK_MAILSERVER_PASSWORD);
         Boolean ssl = settings
-<<<<<<< HEAD
-            .getValueAsBool("system/feedback/mailServer/ssl", false);
+            .getValueAsBool(Settings.SYSTEM_FEEDBACK_MAILSERVER_SSL, false);
         Boolean tls = settings
-            .getValueAsBool("system/feedback/mailServer/tls", false);
-=======
-            .getValueAsBool(Settings.SYSTEM_FEEDBACK_MAILSERVER_SSL);
-        Boolean tls = settings
-            .getValueAsBool(Settings.SYSTEM_FEEDBACK_MAILSERVER_TLS);
->>>>>>> 86c853c4
+            .getValueAsBool(Settings.SYSTEM_FEEDBACK_MAILSERVER_TLS, false);
 
         String hostName = settings.getValue(Settings.SYSTEM_FEEDBACK_MAILSERVER_HOST);
         Integer smtpPort = Integer.valueOf(settings
             .getValue(Settings.SYSTEM_FEEDBACK_MAILSERVER_PORT));
 
-<<<<<<< HEAD
-        String from = settings.getValue("system/feedback/email");
+        String from = settings.getValue(Settings.SYSTEM_FEEDBACK_EMAIL);
         Boolean ignoreSslCertificateErrors =
-            settings.getValueAsBool("system/feedback/mailServer/ignoreSslCertificateErrors", false);
-
-=======
-        String from = settings.getValue(Settings.SYSTEM_FEEDBACK_EMAIL);
->>>>>>> 86c853c4
+            settings.getValueAsBool(Settings.SYSTEM_FEEDBACK_MAILSERVER_IGNORE_SSL_CERTIFICATE_ERRORS, false);
+
 
         configureBasics(hostName, smtpPort, from, username, password, email, ssl, tls, ignoreSslCertificateErrors);
     }
