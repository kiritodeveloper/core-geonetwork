--- conflicted
+++ resolved
@@ -36,21 +36,6 @@
     public void check(UserEvent event) {
         User user = event.getUser();
 
-<<<<<<< HEAD
-        if (user.getUsername() != null && user.getUsername().contains("<")) {
-            user.setUsername(user.getUsername().replaceAll("<", ""));
-        }
-
-        if (user.getSurname() != null && user.getSurname().contains("<")) {
-            user.setSurname(user.getSurname().replaceAll("<", ""));
-        }
-
-        if (user.getName() != null && user.getName().contains("<")) {
-            user.setName(user.getName().replaceAll("<", ""));
-        }
-
-        if (user.getOrganisation() != null && user.getOrganisation().contains("<")) {
-=======
         if (StringUtils.contains(user.getUsername(), "<")) {
             user.setUsername(user.getUsername().replaceAll("<", ""));
         }
@@ -64,7 +49,6 @@
         }
 
         if (StringUtils.contains(user.getOrganisation(), "<")) {
->>>>>>> 68ac67a9
             user.setOrganisation(user.getOrganisation().replaceAll("<", ""));
         }
     }
