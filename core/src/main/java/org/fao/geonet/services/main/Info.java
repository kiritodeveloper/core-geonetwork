--- conflicted
+++ resolved
@@ -24,13 +24,6 @@
 package org.fao.geonet.services.main;
 
 import com.google.common.collect.Maps;
-
-import jeeves.component.ProfileManager;
-import jeeves.constants.Jeeves;
-import jeeves.interfaces.Service;
-import jeeves.server.ServiceConfig;
-import jeeves.server.UserSession;
-import jeeves.server.context.ServiceContext;
 
 import org.fao.geonet.GeonetContext;
 import org.fao.geonet.SystemInfo;
@@ -85,10 +78,20 @@
 import java.util.Map;
 import java.util.Set;
 
+import jeeves.component.ProfileManager;
+import jeeves.constants.Jeeves;
+import jeeves.interfaces.Service;
+import jeeves.server.ServiceConfig;
+import jeeves.server.UserSession;
+import jeeves.server.context.ServiceContext;
+
 import static com.google.common.xml.XmlEscapers.xmlContentEscaper;
 
 @Deprecated
 public class Info implements Service {
+    private static final String READ_ONLY = "readonly";
+    private static final String INDEX = "index";
+    private static final String SCHEMAS = "schemas";
     public static final String SYSTEMINFO = "systeminfo";
     public static final String STATUS = "status";
     public static final String AUTH = "auth";
@@ -110,9 +113,6 @@
     public static final String INSPIRE = "inspire";
     public static final String CONFIG = "config";
     public static final String SITE = "site";
-    private static final String READ_ONLY = "readonly";
-    private static final String INDEX = "index";
-    private static final String SCHEMAS = "schemas";
     private static final String STAGING_PROFILE = "stagingProfile";
 
     private Path xslPath;
@@ -150,22 +150,6 @@
      * @return
      * @throws Exception
      */
-<<<<<<< HEAD
-	public Element exec(Element inParams, ServiceContext context) throws Exception
-	{
-		GeonetContext  gc = (GeonetContext) context.getHandlerContext(Geonet.CONTEXT_NAME);
-		SettingManager sm = gc.getBean(SettingManager.class);
-
-		Element params = (Element)inParams.clone();
-
-		// --- if we have a parameter specified in the config then use it instead
-		// --- of the usual params
-		String ptype = _config.getValue("type");
-		if (ptype != null) {
-			params.removeContent();
-			params.addContent(new Element("type").setText(ptype));
-		}
-=======
     public Element exec(Element inParams, ServiceContext context) throws Exception {
         GeonetContext gc = (GeonetContext) context.getHandlerContext(Geonet.CONTEXT_NAME);
         SettingManager sm = gc.getBean(SettingManager.class);
@@ -179,46 +163,22 @@
             params.removeContent();
             params.addContent(new Element("type").setText(ptype));
         }
->>>>>>> 8f8044c8
 
         Element result = new Element("root");
 
         @SuppressWarnings("unchecked")
         List<Element> types = params.getChildren("type");
-<<<<<<< HEAD
-		for (Element el : types) {
-			String type = el.getText();
-
-			if (type.equals(SITE)) {
-				result.addContent(gc.getBean(SettingManager.class).getValues(
-                        new String[]{
-                                Settings.SYSTEM_SITE_NAME_PATH,
-                                Settings.SYSTEM_SITE_ORGANIZATION,
-                                Settings.SYSTEM_SITE_SITE_ID_PATH,
-                                Settings.SYSTEM_PLATFORM_VERSION,
-                                Settings.SYSTEM_PLATFORM_SUBVERSION
-                                }));
-			} else if (type.equals(CONFIG)) {
-			  // Return a set of properties which define what
-			  // to display or not in the user interface
-              final List<Setting> publicSettings = context.getBean(SettingRepository.class).findAllByInternal(false);
-              List<String> publicSettingsKey = new ArrayList<String>();
-              for(Setting s : publicSettings) {
-                publicSettingsKey.add(s.getName());
-              }
-              Element configElement = new Element("config");
-=======
         for (Element el : types) {
             String type = el.getText();
 
             if (type.equals(SITE)) {
                 result.addContent(gc.getBean(SettingManager.class).getValues(
                     new String[]{
-                        SettingManager.SYSTEM_SITE_NAME_PATH,
-                        "system/site/organization",
-                        SettingManager.SYSTEM_SITE_SITE_ID_PATH,
-                        "system/platform/version",
-                        "system/platform/subVersion"
+                        Settings.SYSTEM_SITE_NAME_PATH,
+                        Settings.SYSTEM_SITE_ORGANIZATION,
+                        Settings.SYSTEM_SITE_SITE_ID_PATH,
+                        Settings.SYSTEM_PLATFORM_VERSION,
+                        Settings.SYSTEM_PLATFORM_SUBVERSION
                     }));
             } else if (type.equals(CONFIG)) {
                 // Return a set of properties which define what
@@ -229,7 +189,6 @@
                     publicSettingsKey.add(s.getName());
                 }
                 Element configElement = new Element("config");
->>>>>>> 8f8044c8
                 Element settingsElement = gc.getBean(SettingManager.class).getValues(
                     publicSettingsKey.toArray(new String[0]));
 
@@ -241,20 +200,6 @@
                 configElement.addContent(settingsElement);
                 result.addContent(configElement);
             } else if (type.equals(INSPIRE)) {
-<<<<<<< HEAD
-				result.addContent(gc.getBean(SettingManager.class).getValues(
-				            new String[]{
-				                         "system/inspire/enableSearchPanel",
-				                         "system/inspire/enable"
-				                         }));
-            } else if (type.equals(HARVESTER)) {
-			    result.addContent(gc.getBean(SettingManager.class).getValues(
-                        new String[]{ "system/harvester/enableEditing"}));
-
-			} else if (type.equals(USER_GROUP_ONLY)) {
-                result.addContent(gc.getBean(SettingManager.class).getValues(
-                        new String[]{Settings.SYSTEM_METADATAPRIVS_USERGROUPONLY}));
-=======
                 result.addContent(gc.getBean(SettingManager.class).getValues(
                     new String[]{
                         "system/inspire/enableSearchPanel",
@@ -266,8 +211,7 @@
 
             } else if (type.equals(USER_GROUP_ONLY)) {
                 result.addContent(gc.getBean(SettingManager.class).getValues(
-                    new String[]{"system/metadataprivs/usergrouponly"}));
->>>>>>> 8f8044c8
+                    new String[]{Settings.SYSTEM_METADATAPRIVS_USERGROUPONLY}));
 
             } else if (type.equals(CATEGORIES)) {
                 result.addContent(context.getBean(MetadataCategoryRepository.class).findAllAsXml());
@@ -311,11 +255,7 @@
                 result.addContent(getZRepositories(context, sm));
 
             } else if (type.equals(ME)) {
-<<<<<<< HEAD
-				result.addContent(getMyInfo(context));
-=======
                 result.addContent(getMyInfo(context));
->>>>>>> 8f8044c8
 
             } else if (type.equals(AUTH)) {
                 result.addContent(getAuth(context));
@@ -336,27 +276,6 @@
             } else {
                 throw new BadParameterEx("Unknown type parameter value.", type);
             }
-<<<<<<< HEAD
-		}
-
-		result.addContent(getEnv(context));
-		Element response = Xml.transform(result, xslPath.resolve("info.xsl"));
-
-        return response;
-	}
-
-   /**
-    * Returns whether GN is in indexing (true or false).
-    * @param gc
-    * @return
-    */
-    private Element getIndex(GeonetContext gc) {
-        Element isIndexing = new Element(INDEX);
-        isIndexing.setText(Boolean.toString(gc.getBean(DataManager.class).isIndexing()));
-        return isIndexing;
-    }
-
-=======
         }
 
         result.addContent(getEnv(context));
@@ -374,7 +293,6 @@
         return isIndexing;
     }
 
->>>>>>> 8f8044c8
     /**
      * Returns whether GN is in read-only mode (true or false).
      */
@@ -397,10 +315,6 @@
         return auth;
     }
 
-<<<<<<< HEAD
-
-=======
->>>>>>> 8f8044c8
 
     //--------------------------------------------------------------------------
     //---
@@ -438,10 +352,6 @@
         return data;
     }
 
-<<<<<<< HEAD
-    return response;
-	}
-=======
     private Element getSchemas(SchemaManager schemaMan) throws Exception {
 
         Element response = new Element(SCHEMAS);
@@ -473,7 +383,6 @@
 
         return response;
     }
->>>>>>> 8f8044c8
 
     /**
      * Retrieves a user's groups.
@@ -561,14 +470,8 @@
     //--- ZRepositories
     //--------------------------------------------------------------------------
 
-<<<<<<< HEAD
-	public Element getZRepositories(ServiceContext context, SettingManager sm) throws Exception
-	{
-		boolean z3950Enable   = sm.getValue(Settings.SYSTEM_Z3950_ENABLE).equals("true");
-=======
     public Element getZRepositories(ServiceContext context, SettingManager sm) throws Exception {
-        boolean z3950Enable = sm.getValue("system/z3950/enable").equals("true");
->>>>>>> 8f8044c8
+        boolean z3950Enable = sm.getValue(Settings.SYSTEM_Z3950_ENABLE).equals("true");
 
         List<RepositoryInfo> repoList = new ArrayList<RepositoryInfo>(RepositoryInfo.getRepositories(context));
 
