//=============================================================================
//===  Copyright (C) 2009 World Meteorological Organization
//===  This program is free software; you can redistribute it and/or modify
//===  it under the terms of the GNU General Public License as published by
//===  the Free Software Foundation; either version 2 of the License, or (at
//===  your option) any later version.
//===
//===  This program is distributed in the hope that it will be useful, but
//===  WITHOUT ANY WARRANTY; without even the implied warranty of
//===  MERCHANTABILITY or FITNESS FOR A PARTICULAR PURPOSE. See the GNU
//===  General Public License for more details.
//===
//===  You should have received a copy of the GNU General Public License
//===  along with this program; if not, write to the Free Software
//===  Foundation, Inc., 51 Franklin St, Fifth Floor, Boston, MA 02110-1301, USA
//===
//===  Contact: Timo Proescholdt
//===  email: tproescholdt_at_wmo.int
//==============================================================================

package org.fao.geonet.services.util.z3950.provider.GN;

import jeeves.server.ServiceConfig;
import jeeves.server.context.ServiceContext;

<<<<<<< HEAD
=======
import org.fao.geonet.kernel.search.SearcherType;
>>>>>>> 8f8044c8
import org.fao.geonet.utils.Log;
import org.fao.geonet.utils.Xml;
import org.fao.geonet.GeonetContext;
import org.fao.geonet.constants.Geonet;
import org.fao.geonet.kernel.search.MetaSearcher;
import org.fao.geonet.kernel.search.ISearchManager;
import org.fao.geonet.services.util.z3950.GNXMLQuery;
import org.jdom.Document;
import org.jdom.Element;
import org.jdom.output.DOMOutputter;
import org.jzkit.search.util.RecordModel.ExplicitRecordFormatSpecification;
import org.jzkit.search.util.RecordModel.InformationFragment;
import org.jzkit.search.util.RecordModel.InformationFragmentImpl;
import org.jzkit.search.util.RecordModel.RecordFormatSpecification;
import org.jzkit.search.util.ResultSet.*;

import java.util.List;
import java.util.Observer;

/**
 * interface between JZKit and GN. Retrieves XML content from the GN backend and makes it available
 * to JZkit
 *
 * @author 'Timo Proescholdt <tproescholdt@wmo.int>'
 */
public class GNResultSet extends AbstractIRResultSet implements IRResultSet {

    private GNXMLQuery query;
    private ServiceContext srvxtx;
    private int status;

    private int fragmentcount;

<<<<<<< HEAD
       private MetaSearcher metasearcher;
        public static final String SEARCH_Z3950_SERVER = "z3950Server.xsl";

        public GNResultSet(GNXMLQuery query, Object userInfo, Observer[] observers,
=======
    private MetaSearcher metasearcher;

    public GNResultSet(GNXMLQuery query, Object userInfo, Observer[] observers,
>>>>>>> 8f8044c8
                       ServiceContext srvctx) throws Exception {
        super(observers);
        this.query = query;
        this.srvxtx = srvctx;

        try {

            GeonetContext gc = (GeonetContext) this.srvxtx
                .getHandlerContext(Geonet.CONTEXT_NAME);
            SearchManager searchMan = gc.getBean(SearchManager.class);

            metasearcher = searchMan.newSearcher(SearcherType.LUCENE,
                Geonet.File.SEARCH_Z3950_SERVER);

<<<<<<< HEAD
                       GeonetContext gc = (GeonetContext) this.srvxtx
                       .getHandlerContext(Geonet.CONTEXT_NAME);
                       ISearchManager searchMan = gc.getBean(ISearchManager.class);

                       metasearcher = searchMan.newSearcher(
                           SEARCH_Z3950_SERVER);

               } catch (Exception e) {
                   if(Log.isDebugEnabled(Geonet.SRU))
                       Log.debug(Geonet.SRU, "error constructing GNresult set: " + e);
                       e.printStackTrace();
               }
       }

       public int evaluate(int timeout) {
               try {
                   if(Log.isDebugEnabled(Geonet.SRU))
                       Log.debug(Geonet.SRU, "INCOMING XML QUERY:\n" + query);
=======
        } catch (Exception e) {
            if (Log.isDebugEnabled(Geonet.Z3950_SERVER))
                Log.debug(Geonet.Z3950_SERVER, "error constructing GNresult set: " + e);
            e.printStackTrace();
        }
    }

    public int evaluate(int timeout) {
        try {
            if (Log.isDebugEnabled(Geonet.Z3950_SERVER))
                Log.debug(Geonet.Z3950_SERVER, "INCOMING XML QUERY:\n" + query);

            Element request = new Element("request");
            request.addContent(query.toGNXMLRep());

            List<String> categories = query.getCollections();
            for (String category : categories) {
                if (!category.equals("geonetwork") && !category.equals("Default"))
                    request.addContent(new Element("category").setText(category));
            }
>>>>>>> 8f8044c8

            ServiceConfig config = new ServiceConfig();

            // perform the search and save search results

            metasearcher.search(this.srvxtx, request, config);

            // System.out.println("summary:\n" + Xml.getString(s.getSummary()));
            // // DEBUG

            // Random number of records.. Set up the result set
            setFragmentCount(metasearcher.getSize());
            setTaskStatusCode(IRResultSetStatus.COMPLETE);

        } catch (Throwable e) {
            Log.error(Geonet.Z3950_SERVER, "error evaluating query.." + e);
            e.printStackTrace();
        }
        return (getStatus());
    }


<<<<<<< HEAD
               } catch (Throwable e) {
                       Log.error(Geonet.SRU, "error evaluating query.." + e);
                       e.printStackTrace();
               }
               return (getStatus());
       }
=======
    public InformationFragment[] getFragment(int startingFragment, int count,
                                             RecordFormatSpecification spec) throws IRResultSetException {
        if (Log.isDebugEnabled(Geonet.Z3950_SERVER))
            Log.debug(Geonet.Z3950_SERVER, "Request for fragment start:"
                + startingFragment + ", count:" + count);
>>>>>>> 8f8044c8

        InformationFragment fragment[] = new InformationFragment[count];

        ExplicitRecordFormatSpecification rec_spec = new ExplicitRecordFormatSpecification("xml", null, "f");

<<<<<<< HEAD
       public InformationFragment[] getFragment(int startingFragment, int count,
                       RecordFormatSpecification spec) throws IRResultSetException {
           if(Log.isDebugEnabled(Geonet.SRU))
               Log.debug(Geonet.SRU, "Request for fragment start:"
                               + startingFragment + ", count:" + count);
=======
        try {
            // build fragment data
            int from = startingFragment;
            int to = startingFragment + count - 1;
>>>>>>> 8f8044c8

            Element request = new Element("request");
            request.addContent(new Element("from").setText(from + ""));
            request.addContent(new Element("to").setText(to + ""));
            ServiceConfig config = new ServiceConfig();

            if (Log.isDebugEnabled(Geonet.Z3950_SERVER))
                Log.debug(Geonet.Z3950_SERVER, "Search request:\n"
                    + Xml.getString(request));
            // get result set
            Element result = this.metasearcher.present(this.srvxtx, request,
                config);

            if (Log.isDebugEnabled(Geonet.Z3950_SERVER))
                Log.debug(Geonet.Z3950_SERVER, "Search result:\n"
                    + Xml.getString(result));

            // remove summary
            result.removeChildren("summary");
            @SuppressWarnings("unchecked")
            List<Element> list = result.getChildren();

<<<<<<< HEAD
                   if(Log.isDebugEnabled(Geonet.SRU))
                       Log.debug(Geonet.SRU, "Search request:\n"
                                       + Xml.getString(request));
                       // get result set
                       Element result = this.metasearcher.present(this.srvxtx, request,
                                       config);

                   if(Log.isDebugEnabled(Geonet.SRU))
                       Log.debug(Geonet.SRU, "Search result:\n"
                                       + Xml.getString(result));
=======
            if (Log.isDebugEnabled(Geonet.Z3950_SERVER))
                Log.debug(Geonet.Z3950_SERVER, "Set name asked:" + spec);

            // save other records to fragment
            for (int i = 0; i < count; i++) {
                Element md = list.get(0);
                md.detach();
>>>>>>> 8f8044c8

                if (Log.isDebugEnabled(Geonet.Z3950_SERVER))
                    Log.debug(Geonet.Z3950_SERVER, "Returning fragment:\n"
                        + Xml.getString(md));

<<<<<<< HEAD
                   if(Log.isDebugEnabled(Geonet.SRU))
                       Log.debug(Geonet.SRU, "Set name asked:" + spec);
=======
                // add metadata
>>>>>>> 8f8044c8

                //fragment[i] = new DOMTree("geonetwork", "geonetwork", null,   getRecord(md),rec_spec );
                //fragment[i].setHitNo(startingFragment+i);

<<<<<<< HEAD
                           if(Log.isDebugEnabled(Geonet.SRU))
                               Log.debug(Geonet.SRU, "Returning fragment:\n"
                                               + Xml.getString(md));
=======
                DOMOutputter outputter = new DOMOutputter();
                Document doc = new Document(md);
                org.w3c.dom.Document doc2 = outputter.output(doc);
>>>>>>> 8f8044c8

                fragment[i] = new InformationFragmentImpl(startingFragment + i, "geonetwork", "geonetwork", null, doc2, rec_spec);
                //fragment[i] = new InformationFragmentImpl(startingFragment+i,"geonetwork","geonetwork",null,doc,rec_spec);

<<<<<<< HEAD
                               //fragment[i] = new DOMTree("geonetwork", "geonetwork", null,   getRecord(md),rec_spec );
                               //fragment[i].setHitNo(startingFragment+i);

                               DOMOutputter outputter = new DOMOutputter();
                               Document doc = new Document(md);
                               org.w3c.dom.Document doc2 = outputter.output(doc);

                               fragment[i] = new InformationFragmentImpl(startingFragment+i,"geonetwork","geonetwork",null,doc2,rec_spec);
                               //fragment[i] = new InformationFragmentImpl(startingFragment+i,"geonetwork","geonetwork",null,doc,rec_spec);


                               //System.err.println(fragment[i]);
=======

                //System.err.println(fragment[i]);
>>>>>>> 8f8044c8

            }

<<<<<<< HEAD
                   if(Log.isDebugEnabled(Geonet.SRU)) Log.debug(Geonet.SRU, "Fragment returned");
               } catch (Throwable e) {
                   if(Log.isDebugEnabled(Geonet.SRU))
                       Log.debug(Geonet.SRU, "Exception: "+e.getClass().getName()+" "+e);
               }
=======
            if (Log.isDebugEnabled(Geonet.Z3950_SERVER))
                Log.debug(Geonet.Z3950_SERVER, "Fragment returned");
        } catch (Throwable e) {
            if (Log.isDebugEnabled(Geonet.Z3950_SERVER))
                Log.debug(Geonet.Z3950_SERVER, "Exception: " + e.getClass().getName() + " " + e);
        }
>>>>>>> 8f8044c8

        return fragment;
    }

    public void asyncGetFragment(int starting_fragment, int count,
                                 RecordFormatSpecification spec, IFSNotificationTarget target) throws IRResultSetException {
        InformationFragment[] result = getFragment(starting_fragment, count,
            spec);
        target.notifyRecords(result);

    }

    public void close() {
        this.metasearcher.close();
    }

    private void setTaskStatusCode(int i) {
        this.status = i;
    }

<<<<<<< HEAD
       private void setFragmentCount(int i) {
               this.fragmentcount = i;
       }


=======
    public int getFragmentCount() {
        return this.fragmentcount;
    }
>>>>>>> 8f8044c8

    private void setFragmentCount(int i) {
        this.fragmentcount = i;
    }

    public int getRecordAvailableHWM() {
        return getFragmentCount();
    }

    public IRResultSetInfo getResultSetInfo() {

        return new IRResultSetInfo("GNDefault", this.fragmentcount, this.status);

    }

<<<<<<< HEAD

=======
>>>>>>> 8f8044c8

}<|MERGE_RESOLUTION|>--- conflicted
+++ resolved
@@ -20,20 +20,13 @@
 
 package org.fao.geonet.services.util.z3950.provider.GN;
 
-import jeeves.server.ServiceConfig;
-import jeeves.server.context.ServiceContext;
-
-<<<<<<< HEAD
-=======
-import org.fao.geonet.kernel.search.SearcherType;
->>>>>>> 8f8044c8
+import org.fao.geonet.GeonetContext;
+import org.fao.geonet.constants.Geonet;
+import org.fao.geonet.kernel.search.ISearchManager;
+import org.fao.geonet.kernel.search.MetaSearcher;
+import org.fao.geonet.services.util.z3950.GNXMLQuery;
 import org.fao.geonet.utils.Log;
 import org.fao.geonet.utils.Xml;
-import org.fao.geonet.GeonetContext;
-import org.fao.geonet.constants.Geonet;
-import org.fao.geonet.kernel.search.MetaSearcher;
-import org.fao.geonet.kernel.search.ISearchManager;
-import org.fao.geonet.services.util.z3950.GNXMLQuery;
 import org.jdom.Document;
 import org.jdom.Element;
 import org.jdom.output.DOMOutputter;
@@ -41,10 +34,18 @@
 import org.jzkit.search.util.RecordModel.InformationFragment;
 import org.jzkit.search.util.RecordModel.InformationFragmentImpl;
 import org.jzkit.search.util.RecordModel.RecordFormatSpecification;
-import org.jzkit.search.util.ResultSet.*;
+import org.jzkit.search.util.ResultSet.AbstractIRResultSet;
+import org.jzkit.search.util.ResultSet.IFSNotificationTarget;
+import org.jzkit.search.util.ResultSet.IRResultSet;
+import org.jzkit.search.util.ResultSet.IRResultSetException;
+import org.jzkit.search.util.ResultSet.IRResultSetInfo;
+import org.jzkit.search.util.ResultSet.IRResultSetStatus;
 
 import java.util.List;
 import java.util.Observer;
+
+import jeeves.server.ServiceConfig;
+import jeeves.server.context.ServiceContext;
 
 /**
  * interface between JZKit and GN. Retrieves XML content from the GN backend and makes it available
@@ -54,22 +55,14 @@
  */
 public class GNResultSet extends AbstractIRResultSet implements IRResultSet {
 
+    public static final String SEARCH_Z3950_SERVER = "z3950Server.xsl";
     private GNXMLQuery query;
     private ServiceContext srvxtx;
     private int status;
-
     private int fragmentcount;
-
-<<<<<<< HEAD
-       private MetaSearcher metasearcher;
-        public static final String SEARCH_Z3950_SERVER = "z3950Server.xsl";
-
-        public GNResultSet(GNXMLQuery query, Object userInfo, Observer[] observers,
-=======
     private MetaSearcher metasearcher;
 
     public GNResultSet(GNXMLQuery query, Object userInfo, Observer[] observers,
->>>>>>> 8f8044c8
                        ServiceContext srvctx) throws Exception {
         super(observers);
         this.query = query;
@@ -79,42 +72,22 @@
 
             GeonetContext gc = (GeonetContext) this.srvxtx
                 .getHandlerContext(Geonet.CONTEXT_NAME);
-            SearchManager searchMan = gc.getBean(SearchManager.class);
-
-            metasearcher = searchMan.newSearcher(SearcherType.LUCENE,
-                Geonet.File.SEARCH_Z3950_SERVER);
-
-<<<<<<< HEAD
-                       GeonetContext gc = (GeonetContext) this.srvxtx
-                       .getHandlerContext(Geonet.CONTEXT_NAME);
-                       ISearchManager searchMan = gc.getBean(ISearchManager.class);
-
-                       metasearcher = searchMan.newSearcher(
-                           SEARCH_Z3950_SERVER);
-
-               } catch (Exception e) {
-                   if(Log.isDebugEnabled(Geonet.SRU))
-                       Log.debug(Geonet.SRU, "error constructing GNresult set: " + e);
-                       e.printStackTrace();
-               }
-       }
-
-       public int evaluate(int timeout) {
-               try {
-                   if(Log.isDebugEnabled(Geonet.SRU))
-                       Log.debug(Geonet.SRU, "INCOMING XML QUERY:\n" + query);
-=======
+            ISearchManager searchMan = gc.getBean(ISearchManager.class);
+
+            metasearcher = searchMan.newSearcher(
+                SEARCH_Z3950_SERVER);
+
         } catch (Exception e) {
-            if (Log.isDebugEnabled(Geonet.Z3950_SERVER))
-                Log.debug(Geonet.Z3950_SERVER, "error constructing GNresult set: " + e);
+            if (Log.isDebugEnabled(Geonet.SRU))
+                Log.debug(Geonet.SRU, "error constructing GNresult set: " + e);
             e.printStackTrace();
         }
     }
 
     public int evaluate(int timeout) {
         try {
-            if (Log.isDebugEnabled(Geonet.Z3950_SERVER))
-                Log.debug(Geonet.Z3950_SERVER, "INCOMING XML QUERY:\n" + query);
+            if (Log.isDebugEnabled(Geonet.SRU))
+                Log.debug(Geonet.SRU, "INCOMING XML QUERY:\n" + query);
 
             Element request = new Element("request");
             request.addContent(query.toGNXMLRep());
@@ -124,7 +97,6 @@
                 if (!category.equals("geonetwork") && !category.equals("Default"))
                     request.addContent(new Element("category").setText(category));
             }
->>>>>>> 8f8044c8
 
             ServiceConfig config = new ServiceConfig();
 
@@ -140,59 +112,42 @@
             setTaskStatusCode(IRResultSetStatus.COMPLETE);
 
         } catch (Throwable e) {
-            Log.error(Geonet.Z3950_SERVER, "error evaluating query.." + e);
+            Log.error(Geonet.SRU, "error evaluating query.." + e);
             e.printStackTrace();
         }
         return (getStatus());
     }
 
 
-<<<<<<< HEAD
-               } catch (Throwable e) {
-                       Log.error(Geonet.SRU, "error evaluating query.." + e);
-                       e.printStackTrace();
-               }
-               return (getStatus());
-       }
-=======
     public InformationFragment[] getFragment(int startingFragment, int count,
                                              RecordFormatSpecification spec) throws IRResultSetException {
-        if (Log.isDebugEnabled(Geonet.Z3950_SERVER))
-            Log.debug(Geonet.Z3950_SERVER, "Request for fragment start:"
+        if (Log.isDebugEnabled(Geonet.SRU))
+            Log.debug(Geonet.SRU, "Request for fragment start:"
                 + startingFragment + ", count:" + count);
->>>>>>> 8f8044c8
 
         InformationFragment fragment[] = new InformationFragment[count];
 
         ExplicitRecordFormatSpecification rec_spec = new ExplicitRecordFormatSpecification("xml", null, "f");
 
-<<<<<<< HEAD
-       public InformationFragment[] getFragment(int startingFragment, int count,
-                       RecordFormatSpecification spec) throws IRResultSetException {
-           if(Log.isDebugEnabled(Geonet.SRU))
-               Log.debug(Geonet.SRU, "Request for fragment start:"
-                               + startingFragment + ", count:" + count);
-=======
         try {
             // build fragment data
             int from = startingFragment;
             int to = startingFragment + count - 1;
->>>>>>> 8f8044c8
 
             Element request = new Element("request");
             request.addContent(new Element("from").setText(from + ""));
             request.addContent(new Element("to").setText(to + ""));
             ServiceConfig config = new ServiceConfig();
 
-            if (Log.isDebugEnabled(Geonet.Z3950_SERVER))
-                Log.debug(Geonet.Z3950_SERVER, "Search request:\n"
+            if (Log.isDebugEnabled(Geonet.SRU))
+                Log.debug(Geonet.SRU, "Search request:\n"
                     + Xml.getString(request));
             // get result set
             Element result = this.metasearcher.present(this.srvxtx, request,
                 config);
 
-            if (Log.isDebugEnabled(Geonet.Z3950_SERVER))
-                Log.debug(Geonet.Z3950_SERVER, "Search result:\n"
+            if (Log.isDebugEnabled(Geonet.SRU))
+                Log.debug(Geonet.SRU, "Search result:\n"
                     + Xml.getString(result));
 
             // remove summary
@@ -200,88 +155,40 @@
             @SuppressWarnings("unchecked")
             List<Element> list = result.getChildren();
 
-<<<<<<< HEAD
-                   if(Log.isDebugEnabled(Geonet.SRU))
-                       Log.debug(Geonet.SRU, "Search request:\n"
-                                       + Xml.getString(request));
-                       // get result set
-                       Element result = this.metasearcher.present(this.srvxtx, request,
-                                       config);
-
-                   if(Log.isDebugEnabled(Geonet.SRU))
-                       Log.debug(Geonet.SRU, "Search result:\n"
-                                       + Xml.getString(result));
-=======
-            if (Log.isDebugEnabled(Geonet.Z3950_SERVER))
-                Log.debug(Geonet.Z3950_SERVER, "Set name asked:" + spec);
+            if (Log.isDebugEnabled(Geonet.SRU))
+                Log.debug(Geonet.SRU, "Set name asked:" + spec);
 
             // save other records to fragment
             for (int i = 0; i < count; i++) {
                 Element md = list.get(0);
                 md.detach();
->>>>>>> 8f8044c8
-
-                if (Log.isDebugEnabled(Geonet.Z3950_SERVER))
-                    Log.debug(Geonet.Z3950_SERVER, "Returning fragment:\n"
+
+                if (Log.isDebugEnabled(Geonet.SRU))
+                    Log.debug(Geonet.SRU, "Returning fragment:\n"
                         + Xml.getString(md));
 
-<<<<<<< HEAD
-                   if(Log.isDebugEnabled(Geonet.SRU))
-                       Log.debug(Geonet.SRU, "Set name asked:" + spec);
-=======
                 // add metadata
->>>>>>> 8f8044c8
 
                 //fragment[i] = new DOMTree("geonetwork", "geonetwork", null,   getRecord(md),rec_spec );
                 //fragment[i].setHitNo(startingFragment+i);
 
-<<<<<<< HEAD
-                           if(Log.isDebugEnabled(Geonet.SRU))
-                               Log.debug(Geonet.SRU, "Returning fragment:\n"
-                                               + Xml.getString(md));
-=======
                 DOMOutputter outputter = new DOMOutputter();
                 Document doc = new Document(md);
                 org.w3c.dom.Document doc2 = outputter.output(doc);
->>>>>>> 8f8044c8
 
                 fragment[i] = new InformationFragmentImpl(startingFragment + i, "geonetwork", "geonetwork", null, doc2, rec_spec);
                 //fragment[i] = new InformationFragmentImpl(startingFragment+i,"geonetwork","geonetwork",null,doc,rec_spec);
 
-<<<<<<< HEAD
-                               //fragment[i] = new DOMTree("geonetwork", "geonetwork", null,   getRecord(md),rec_spec );
-                               //fragment[i].setHitNo(startingFragment+i);
-
-                               DOMOutputter outputter = new DOMOutputter();
-                               Document doc = new Document(md);
-                               org.w3c.dom.Document doc2 = outputter.output(doc);
-
-                               fragment[i] = new InformationFragmentImpl(startingFragment+i,"geonetwork","geonetwork",null,doc2,rec_spec);
-                               //fragment[i] = new InformationFragmentImpl(startingFragment+i,"geonetwork","geonetwork",null,doc,rec_spec);
-
-
-                               //System.err.println(fragment[i]);
-=======
 
                 //System.err.println(fragment[i]);
->>>>>>> 8f8044c8
 
             }
 
-<<<<<<< HEAD
-                   if(Log.isDebugEnabled(Geonet.SRU)) Log.debug(Geonet.SRU, "Fragment returned");
-               } catch (Throwable e) {
-                   if(Log.isDebugEnabled(Geonet.SRU))
-                       Log.debug(Geonet.SRU, "Exception: "+e.getClass().getName()+" "+e);
-               }
-=======
-            if (Log.isDebugEnabled(Geonet.Z3950_SERVER))
-                Log.debug(Geonet.Z3950_SERVER, "Fragment returned");
+            if (Log.isDebugEnabled(Geonet.SRU)) Log.debug(Geonet.SRU, "Fragment returned");
         } catch (Throwable e) {
-            if (Log.isDebugEnabled(Geonet.Z3950_SERVER))
-                Log.debug(Geonet.Z3950_SERVER, "Exception: " + e.getClass().getName() + " " + e);
+            if (Log.isDebugEnabled(Geonet.SRU))
+                Log.debug(Geonet.SRU, "Exception: " + e.getClass().getName() + " " + e);
         }
->>>>>>> 8f8044c8
 
         return fragment;
     }
@@ -302,17 +209,9 @@
         this.status = i;
     }
 
-<<<<<<< HEAD
-       private void setFragmentCount(int i) {
-               this.fragmentcount = i;
-       }
-
-
-=======
     public int getFragmentCount() {
         return this.fragmentcount;
     }
->>>>>>> 8f8044c8
 
     private void setFragmentCount(int i) {
         this.fragmentcount = i;
@@ -328,9 +227,5 @@
 
     }
 
-<<<<<<< HEAD
-
-=======
->>>>>>> 8f8044c8
 
 }