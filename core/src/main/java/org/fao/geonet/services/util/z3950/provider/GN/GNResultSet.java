//=============================================================================
//===  Copyright (C) 2009 World Meteorological Organization
//===  This program is free software; you can redistribute it and/or modify
//===  it under the terms of the GNU General Public License as published by
//===  the Free Software Foundation; either version 2 of the License, or (at
//===  your option) any later version.
//===
//===  This program is distributed in the hope that it will be useful, but
//===  WITHOUT ANY WARRANTY; without even the implied warranty of
//===  MERCHANTABILITY or FITNESS FOR A PARTICULAR PURPOSE. See the GNU
//===  General Public License for more details.
//===
//===  You should have received a copy of the GNU General Public License
//===  along with this program; if not, write to the Free Software
//===  Foundation, Inc., 51 Franklin St, Fifth Floor, Boston, MA 02110-1301, USA
//===
//===  Contact: Timo Proescholdt
//===  email: tproescholdt_at_wmo.int
//==============================================================================

package org.fao.geonet.services.util.z3950.provider.GN;

import org.fao.geonet.GeonetContext;
import org.fao.geonet.constants.Geonet;
import org.fao.geonet.kernel.search.ISearchManager;
import org.fao.geonet.kernel.search.MetaSearcher;
import org.fao.geonet.services.util.z3950.GNXMLQuery;
import org.fao.geonet.utils.Log;
import org.fao.geonet.utils.Xml;
import org.jdom.Document;
import org.jdom.Element;
import org.jdom.output.DOMOutputter;
import org.jzkit.search.util.RecordModel.ExplicitRecordFormatSpecification;
import org.jzkit.search.util.RecordModel.InformationFragment;
import org.jzkit.search.util.RecordModel.InformationFragmentImpl;
import org.jzkit.search.util.RecordModel.RecordFormatSpecification;
import org.jzkit.search.util.ResultSet.AbstractIRResultSet;
import org.jzkit.search.util.ResultSet.IFSNotificationTarget;
import org.jzkit.search.util.ResultSet.IRResultSet;
import org.jzkit.search.util.ResultSet.IRResultSetException;
import org.jzkit.search.util.ResultSet.IRResultSetInfo;
import org.jzkit.search.util.ResultSet.IRResultSetStatus;

import java.util.List;
import java.util.Observer;

import jeeves.server.ServiceConfig;
import jeeves.server.context.ServiceContext;

/**
 * interface between JZKit and GN. Retrieves XML content from the GN backend and makes it available
 * to JZkit
 *
 * @author 'Timo Proescholdt <tproescholdt@wmo.int>'
 */
public class GNResultSet extends AbstractIRResultSet implements IRResultSet {

    public static final String SEARCH_Z3950_SERVER = "z3950Server.xsl";
    private GNXMLQuery query;
    private ServiceContext srvxtx;
    private int status;
    private int fragmentcount;
    private MetaSearcher metasearcher;
    public static final String SEARCH_Z3950_SERVER = "z3950Server.xsl";

    public GNResultSet(GNXMLQuery query, Object userInfo, Observer[] observers,
                       ServiceContext srvctx) throws Exception {
        super(observers);
        this.query = query;
        this.srvxtx = srvctx;

        try {

            GeonetContext gc = (GeonetContext) this.srvxtx
                .getHandlerContext(Geonet.CONTEXT_NAME);
            ISearchManager searchMan = gc.getBean(ISearchManager.class);

<<<<<<< HEAD
            metasearcher = searchMan.newSearcher(
                SEARCH_Z3950_SERVER);
=======
            metasearcher = searchMan.newSearcher(SearcherType.LUCENE, SEARCH_Z3950_SERVER);
>>>>>>> 9b4925c2

        } catch (Exception e) {
            if (Log.isDebugEnabled(Geonet.SRU))
                Log.debug(Geonet.SRU, "error constructing GNresult set: " + e);
            e.printStackTrace();
        }
    }

    public int evaluate(int timeout) {
        try {
            if (Log.isDebugEnabled(Geonet.SRU))
                Log.debug(Geonet.SRU, "INCOMING XML QUERY:\n" + query);

            Element request = new Element("request");
            request.addContent(query.toGNXMLRep());

            List<String> categories = query.getCollections();
            for (String category : categories) {
                if (!category.equals("geonetwork") && !category.equals("Default"))
                    request.addContent(new Element("category").setText(category));
            }

            ServiceConfig config = new ServiceConfig();

            // perform the search and save search results

            metasearcher.search(this.srvxtx, request, config);

            // System.out.println("summary:\n" + Xml.getString(s.getSummary()));
            // // DEBUG

            // Random number of records.. Set up the result set
            setFragmentCount(metasearcher.getSize());
            setTaskStatusCode(IRResultSetStatus.COMPLETE);

        } catch (Throwable e) {
            Log.error(Geonet.SRU, "error evaluating query.." + e);
            e.printStackTrace();
        }
        return (getStatus());
    }


    public InformationFragment[] getFragment(int startingFragment, int count,
                                             RecordFormatSpecification spec) throws IRResultSetException {
        if (Log.isDebugEnabled(Geonet.SRU))
            Log.debug(Geonet.SRU, "Request for fragment start:"
                + startingFragment + ", count:" + count);

        InformationFragment fragment[] = new InformationFragment[count];

        ExplicitRecordFormatSpecification rec_spec = new ExplicitRecordFormatSpecification("xml", null, "f");

        try {
            // build fragment data
            int from = startingFragment;
            int to = startingFragment + count - 1;

            Element request = new Element("request");
            request.addContent(new Element("from").setText(from + ""));
            request.addContent(new Element("to").setText(to + ""));
            ServiceConfig config = new ServiceConfig();

            if (Log.isDebugEnabled(Geonet.SRU))
                Log.debug(Geonet.SRU, "Search request:\n"
                    + Xml.getString(request));
            // get result set
            Element result = this.metasearcher.present(this.srvxtx, request,
                config);

            if (Log.isDebugEnabled(Geonet.SRU))
                Log.debug(Geonet.SRU, "Search result:\n"
                    + Xml.getString(result));

            // remove summary
            result.removeChildren("summary");
            @SuppressWarnings("unchecked")
            List<Element> list = result.getChildren();

            if (Log.isDebugEnabled(Geonet.SRU))
                Log.debug(Geonet.SRU, "Set name asked:" + spec);

            // save other records to fragment
            for (int i = 0; i < count; i++) {
                Element md = list.get(0);
                md.detach();

                if (Log.isDebugEnabled(Geonet.SRU))
                    Log.debug(Geonet.SRU, "Returning fragment:\n"
                        + Xml.getString(md));

                // add metadata

                //fragment[i] = new DOMTree("geonetwork", "geonetwork", null,   getRecord(md),rec_spec );
                //fragment[i].setHitNo(startingFragment+i);

                DOMOutputter outputter = new DOMOutputter();
                Document doc = new Document(md);
                org.w3c.dom.Document doc2 = outputter.output(doc);

                fragment[i] = new InformationFragmentImpl(startingFragment + i, "geonetwork", "geonetwork", null, doc2, rec_spec);
                //fragment[i] = new InformationFragmentImpl(startingFragment+i,"geonetwork","geonetwork",null,doc,rec_spec);


                //System.err.println(fragment[i]);

            }

<<<<<<< HEAD
            if (Log.isDebugEnabled(Geonet.SRU)) Log.debug(Geonet.SRU, "Fragment returned");
=======
            if (Log.isDebugEnabled(Geonet.SRU))
                Log.debug(Geonet.SRU, "Fragment returned");
>>>>>>> 9b4925c2
        } catch (Throwable e) {
            if (Log.isDebugEnabled(Geonet.SRU))
                Log.debug(Geonet.SRU, "Exception: " + e.getClass().getName() + " " + e);
        }

        return fragment;
    }

    public void asyncGetFragment(int starting_fragment, int count,
                                 RecordFormatSpecification spec, IFSNotificationTarget target) throws IRResultSetException {
        InformationFragment[] result = getFragment(starting_fragment, count,
            spec);
        target.notifyRecords(result);

    }

    public void close() {
        this.metasearcher.close();
    }

    private void setTaskStatusCode(int i) {
        this.status = i;
    }

    public int getFragmentCount() {
        return this.fragmentcount;
    }

    private void setFragmentCount(int i) {
        this.fragmentcount = i;
    }

    public int getRecordAvailableHWM() {
        return getFragmentCount();
    }

    public IRResultSetInfo getResultSetInfo() {

        return new IRResultSetInfo("GNDefault", this.fragmentcount, this.status);

    }


}<|MERGE_RESOLUTION|>--- conflicted
+++ resolved
@@ -20,6 +20,8 @@
 
 package org.fao.geonet.services.util.z3950.provider.GN;
 
+import jeeves.server.ServiceConfig;
+import jeeves.server.context.ServiceContext;
 import org.fao.geonet.GeonetContext;
 import org.fao.geonet.constants.Geonet;
 import org.fao.geonet.kernel.search.ISearchManager;
@@ -34,18 +36,10 @@
 import org.jzkit.search.util.RecordModel.InformationFragment;
 import org.jzkit.search.util.RecordModel.InformationFragmentImpl;
 import org.jzkit.search.util.RecordModel.RecordFormatSpecification;
-import org.jzkit.search.util.ResultSet.AbstractIRResultSet;
-import org.jzkit.search.util.ResultSet.IFSNotificationTarget;
-import org.jzkit.search.util.ResultSet.IRResultSet;
-import org.jzkit.search.util.ResultSet.IRResultSetException;
-import org.jzkit.search.util.ResultSet.IRResultSetInfo;
-import org.jzkit.search.util.ResultSet.IRResultSetStatus;
+import org.jzkit.search.util.ResultSet.*;
 
 import java.util.List;
 import java.util.Observer;
-
-import jeeves.server.ServiceConfig;
-import jeeves.server.context.ServiceContext;
 
 /**
  * interface between JZKit and GN. Retrieves XML content from the GN backend and makes it available
@@ -55,11 +49,12 @@
  */
 public class GNResultSet extends AbstractIRResultSet implements IRResultSet {
 
-    public static final String SEARCH_Z3950_SERVER = "z3950Server.xsl";
     private GNXMLQuery query;
     private ServiceContext srvxtx;
     private int status;
+
     private int fragmentcount;
+
     private MetaSearcher metasearcher;
     public static final String SEARCH_Z3950_SERVER = "z3950Server.xsl";
 
@@ -74,13 +69,7 @@
             GeonetContext gc = (GeonetContext) this.srvxtx
                 .getHandlerContext(Geonet.CONTEXT_NAME);
             ISearchManager searchMan = gc.getBean(ISearchManager.class);
-
-<<<<<<< HEAD
-            metasearcher = searchMan.newSearcher(
-                SEARCH_Z3950_SERVER);
-=======
-            metasearcher = searchMan.newSearcher(SearcherType.LUCENE, SEARCH_Z3950_SERVER);
->>>>>>> 9b4925c2
+            metasearcher = searchMan.newSearcher(SEARCH_Z3950_SERVER);
 
         } catch (Exception e) {
             if (Log.isDebugEnabled(Geonet.SRU))
@@ -189,12 +178,8 @@
 
             }
 
-<<<<<<< HEAD
-            if (Log.isDebugEnabled(Geonet.SRU)) Log.debug(Geonet.SRU, "Fragment returned");
-=======
             if (Log.isDebugEnabled(Geonet.SRU))
                 Log.debug(Geonet.SRU, "Fragment returned");
->>>>>>> 9b4925c2
         } catch (Throwable e) {
             if (Log.isDebugEnabled(Geonet.SRU))
                 Log.debug(Geonet.SRU, "Exception: " + e.getClass().getName() + " " + e);
