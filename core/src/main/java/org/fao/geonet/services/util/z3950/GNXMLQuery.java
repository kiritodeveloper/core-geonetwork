//=============================================================================
//===  Copyright (C) 2009 World Meteorological Organization
//===  This program is free software; you can redistribute it and/or modify
//===  it under the terms of the GNU General Public License as published by
//===  the Free Software Foundation; either version 2 of the License, or (at
//===  your option) any later version.
//===
//===  This program is distributed in the hope that it will be useful, but
//===  WITHOUT ANY WARRANTY; without even the implied warranty of
//===  MERCHANTABILITY or FITNESS FOR A PARTICULAR PURPOSE. See the GNU
//===  General Public License for more details.
//===
//===  You should have received a copy of the GNU General Public License
//===  along with this program; if not, write to the Free Software
//===  Foundation, Inc., 51 Franklin St, Fifth Floor, Boston, MA 02110-1301, USA
//===
//===  Contact: Timo Proescholdt
//===  email: tproescholdt_at_wmo.int
//==============================================================================

package org.fao.geonet.services.util.z3950;

import org.fao.geonet.utils.Xml;
import org.jdom.Attribute;
import org.jdom.Element;
import org.jzkit.search.provider.iface.IRQuery;
import org.jzkit.search.util.QueryModel.Internal.AttrPlusTermNode;
import org.jzkit.search.util.QueryModel.Internal.AttrValue;
import org.jzkit.search.util.QueryModel.Internal.ComplexNode;
import org.jzkit.search.util.QueryModel.Internal.InternalModelRootNode;
import org.jzkit.search.util.QueryModel.Internal.QueryNodeVisitor;
import org.jzkit.search.util.QueryModel.InvalidQueryException;
import org.jzkit.search.util.QueryModel.QueryModel;
import org.springframework.context.ApplicationContext;

import java.util.List;
import java.util.Stack;

/**
 * transforms a JZKit internal query into the GN XML query format
 *
 * @author 'Timo Proescholdt <tproescholdt@wmo.int>'
 */
public class GNXMLQuery {


    ApplicationContext ctx;
    QueryModel querymodel;
    List<String> collections;

    @SuppressWarnings("unchecked")
    public GNXMLQuery(IRQuery q, ApplicationContext ctx) {
        this.ctx = ctx;
        this.querymodel = q.getQueryModel();
        this.collections = q.getCollections();
    }


    public Element toGNXMLRep() {

        GNRemoteQueryDecoder decoder = new GNRemoteQueryDecoder(querymodel, ctx);
        return decoder.getQuery();
    }

    public String toString() {
        return "";
    }

    public List<String> getCollections() {
        return collections;
    }

}

//--------------------------------------------------------------------------
//converts an internal query format query to GN xml
class GNRemoteQueryDecoder {
    private Stack<Element> stack = new Stack<Element>();

    public GNRemoteQueryDecoder(QueryModel qm, ApplicationContext ctx) {
        try {
            InternalModelRootNode rn = qm.toInternalQueryModel(ctx);
            QueryNodeVisitor qnv = new QueryNodeVisitor() {
                public void visit(AttrPlusTermNode aptn) {
                    super.visit(aptn);
                    Element node = new Element("term");

                    if (aptn.getAccessPoint() != null) {
                        node.setAttribute(new Attribute("use", getAttrVal((AttrValue) aptn.getAccessPoint())));
                    }

                    if (aptn.getRelation() != null) {
                        node.setAttribute(new Attribute("relation", getAttrVal((AttrValue) aptn.getRelation())));
                    }

                    if (aptn.getStructure() != null) {
                        node.setAttribute(new Attribute("structure", getAttrVal((AttrValue) aptn.getStructure())));
                    }

                    if (aptn.getTruncation() != null) {
                        node.setAttribute(new Attribute("truncation", getAttrVal((AttrValue) aptn.getTruncation())));
                    }

                    node.addContent(aptn.getTermAsString(false));
                    stack.push(node);
                }

                public void visit(ComplexNode cn) {
                    super.visit(cn);
                    Element rightChild = (Element) stack.pop();
                    Element leftChild = (Element) stack.pop();
                    Element node = new Element(getOpString(cn.getOp()));
                    node.addContent(leftChild);
                    node.addContent(rightChild);
                    stack.push(node);
                }

                public void visit(InternalModelRootNode rn) {
                    super.visit(rn);
                    Element query = new Element("query");

                    //QueryNode node = rn.getChild(); TODO: I dont know if this is important
                    //query.setAttribute("attrset", node.getAttrs().toString() );
                    query.addContent((Element) stack.pop());
                    stack.push(query);
                }

                @Override
                public void onAttrPlusTermNode(AttrPlusTermNode aptn) {
<<<<<<< HEAD

=======
                    if (Log.isDebugEnabled(Geonet.SRU))
                        Log.debug(Geonet.SRU, "doing nothing..." + aptn); //TODO: find out how this is supposed to be used
>>>>>>> 9b4925c2
                }


                /**
                 * @param val
                 * @return
                 * extracts the last index of an attribute (e.G 1.4 becomes 4)
                 */
                private String getAttrVal(AttrValue val) {

                    if (val == null || val.getValue() == null) return null;

                    String value = val.getValue();
                    String ret = value;

                    String[] temp = value.split("\\.");

                    if (temp != null && temp.length > 1) {
                        ret = temp[temp.length - 1];
                    }

                    return ret;
                }

            };
            qnv.visit(rn);
        } catch (InvalidQueryException iqe) {
            iqe.printStackTrace();
        }
    }

    public Element getQuery() {
        return (Element) stack.peek();
    }

    public String toString() {
        return Xml.getString(getQuery());
    }

    private String getOpString(int op) {
        switch (op) {
            case ComplexNode.COMPLEX_AND:
                return "and";
            case ComplexNode.COMPLEX_ANDNOT:
                return "not";
            case ComplexNode.COMPLEX_OR:
                return "or";
            case ComplexNode.COMPLEX_PROX:
                return "prox";
            default:
                return op + "";
        }
    }

}<|MERGE_RESOLUTION|>--- conflicted
+++ resolved
@@ -20,15 +20,13 @@
 
 package org.fao.geonet.services.util.z3950;
 
+import org.fao.geonet.utils.Log;
 import org.fao.geonet.utils.Xml;
+import org.fao.geonet.constants.Geonet;
 import org.jdom.Attribute;
 import org.jdom.Element;
 import org.jzkit.search.provider.iface.IRQuery;
-import org.jzkit.search.util.QueryModel.Internal.AttrPlusTermNode;
-import org.jzkit.search.util.QueryModel.Internal.AttrValue;
-import org.jzkit.search.util.QueryModel.Internal.ComplexNode;
-import org.jzkit.search.util.QueryModel.Internal.InternalModelRootNode;
-import org.jzkit.search.util.QueryModel.Internal.QueryNodeVisitor;
+import org.jzkit.search.util.QueryModel.Internal.*;
 import org.jzkit.search.util.QueryModel.InvalidQueryException;
 import org.jzkit.search.util.QueryModel.QueryModel;
 import org.springframework.context.ApplicationContext;
@@ -127,12 +125,8 @@
 
                 @Override
                 public void onAttrPlusTermNode(AttrPlusTermNode aptn) {
-<<<<<<< HEAD
-
-=======
                     if (Log.isDebugEnabled(Geonet.SRU))
                         Log.debug(Geonet.SRU, "doing nothing..." + aptn); //TODO: find out how this is supposed to be used
->>>>>>> 9b4925c2
                 }
 
 
