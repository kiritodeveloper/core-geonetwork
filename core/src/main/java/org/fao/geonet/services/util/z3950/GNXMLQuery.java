//=============================================================================
//===  Copyright (C) 2009 World Meteorological Organization
//===  This program is free software; you can redistribute it and/or modify
//===  it under the terms of the GNU General Public License as published by
//===  the Free Software Foundation; either version 2 of the License, or (at
//===  your option) any later version.
//===
//===  This program is distributed in the hope that it will be useful, but
//===  WITHOUT ANY WARRANTY; without even the implied warranty of
//===  MERCHANTABILITY or FITNESS FOR A PARTICULAR PURPOSE. See the GNU
//===  General Public License for more details.
//===
//===  You should have received a copy of the GNU General Public License
//===  along with this program; if not, write to the Free Software
//===  Foundation, Inc., 51 Franklin St, Fifth Floor, Boston, MA 02110-1301, USA
//===
//===  Contact: Timo Proescholdt
//===  email: tproescholdt_at_wmo.int
//==============================================================================

package org.fao.geonet.services.util.z3950;

import org.fao.geonet.utils.Log;
import org.fao.geonet.utils.Xml;
import org.fao.geonet.constants.Geonet;
import org.jdom.Attribute;
import org.jdom.Element;
import org.jzkit.search.provider.iface.IRQuery;
import org.jzkit.search.util.QueryModel.Internal.*;
import org.jzkit.search.util.QueryModel.InvalidQueryException;
import org.jzkit.search.util.QueryModel.QueryModel;
import org.springframework.context.ApplicationContext;

import java.util.List;
import java.util.Stack;

/**
 * transforms a JZKit internal query into the GN XML query format
 *
 * @author 'Timo Proescholdt <tproescholdt@wmo.int>'
 */
public class GNXMLQuery {


    ApplicationContext ctx;
    QueryModel querymodel;
    List<String> collections;

    @SuppressWarnings("unchecked")
    public GNXMLQuery(IRQuery q, ApplicationContext ctx) {
        this.ctx = ctx;
        this.querymodel = q.getQueryModel();
        this.collections = q.getCollections();
    }


    public Element toGNXMLRep() {

        GNRemoteQueryDecoder decoder = new GNRemoteQueryDecoder(querymodel, ctx);
        return decoder.getQuery();
    }

    public String toString() {
        return "";
    }

    public List<String> getCollections() {
        return collections;
    }

}

//--------------------------------------------------------------------------
//converts an internal query format query to GN xml
<<<<<<< HEAD
class GNRemoteQueryDecoder {
    private Stack<Element> stack = new Stack<Element>();

    public GNRemoteQueryDecoder(QueryModel qm, ApplicationContext ctx) {
        try {
            InternalModelRootNode rn = qm.toInternalQueryModel(ctx);
            QueryNodeVisitor qnv = new QueryNodeVisitor() {
                public void visit(AttrPlusTermNode aptn) {
                    super.visit(aptn);
                    Element node = new Element("term");

                    if (aptn.getAccessPoint() != null) {
                        node.setAttribute(new Attribute("use", getAttrVal((AttrValue) aptn.getAccessPoint())));
                    }

                    if (aptn.getRelation() != null) {
                        node.setAttribute(new Attribute("relation", getAttrVal((AttrValue) aptn.getRelation())));
                    }

                    if (aptn.getStructure() != null) {
                        node.setAttribute(new Attribute("structure", getAttrVal((AttrValue) aptn.getStructure())));
                    }

                    if (aptn.getTruncation() != null) {
                        node.setAttribute(new Attribute("truncation", getAttrVal((AttrValue) aptn.getTruncation())));
                    }

                    node.addContent(aptn.getTermAsString(false));
                    stack.push(node);
                }

                public void visit(ComplexNode cn) {
                    super.visit(cn);
                    Element rightChild = (Element) stack.pop();
                    Element leftChild = (Element) stack.pop();
                    Element node = new Element(getOpString(cn.getOp()));
                    node.addContent(leftChild);
                    node.addContent(rightChild);
                    stack.push(node);
                }

                public void visit(InternalModelRootNode rn) {
                    super.visit(rn);
                    Element query = new Element("query");

                    //QueryNode node = rn.getChild(); TODO: I dont know if this is important
                    //query.setAttribute("attrset", node.getAttrs().toString() );
                    query.addContent((Element) stack.pop());
                    stack.push(query);
                }

                @Override
                public void onAttrPlusTermNode(AttrPlusTermNode aptn) {
                    if (Log.isDebugEnabled(Geonet.Z3950_SERVER))
                        Log.debug(Geonet.Z3950_SERVER, "doing nothing..." + aptn); //TODO: find out how this is supposed to be used
                }


                /**
                 * @param val
                 * @return
                 * extracts the last index of an attribute (e.G 1.4 becomes 4)
                 */
                private String getAttrVal(AttrValue val) {

                    if (val == null || val.getValue() == null) return null;

                    String value = val.getValue();
                    String ret = value;

                    String[] temp = value.split("\\.");

                    if (temp != null && temp.length > 1) {
                        ret = temp[temp.length - 1];
                    }

                    return ret;
                }

            };
            qnv.visit(rn);
        } catch (InvalidQueryException iqe) {
            iqe.printStackTrace();
        }
    }

    public Element getQuery() {
        return (Element) stack.peek();
    }

    public String toString() {
        return Xml.getString(getQuery());
    }

    private String getOpString(int op) {
        switch (op) {
            case ComplexNode.COMPLEX_AND:
                return "and";
            case ComplexNode.COMPLEX_ANDNOT:
                return "not";
            case ComplexNode.COMPLEX_OR:
                return "or";
            case ComplexNode.COMPLEX_PROX:
                return "prox";
            default:
                return op + "";
        }
    }
=======
class GNRemoteQueryDecoder
{
       private Stack<Element> stack = new Stack<Element>();

       public GNRemoteQueryDecoder(QueryModel qm, ApplicationContext ctx)
       {
               try
               {
                       InternalModelRootNode rn = qm.toInternalQueryModel(ctx);
                       QueryNodeVisitor qnv = new QueryNodeVisitor()
                       {
                               public void visit(AttrPlusTermNode aptn)
                               {
                                       super.visit(aptn);
                                       Element node = new Element("term");

                                       if (aptn.getAccessPoint() != null) {
                                               node.setAttribute(new Attribute("use",  getAttrVal((AttrValue)aptn.getAccessPoint())) );
                                       }
                                       
                                       if (aptn.getRelation() != null) {
                                               node.setAttribute(new Attribute("relation",  getAttrVal((AttrValue)aptn.getRelation())) );
                                       }
                                       
                                       if (aptn.getStructure() != null) {
                                               node.setAttribute(new Attribute("structure",  getAttrVal((AttrValue)aptn.getStructure()) ));
                                       }
                                       
                                       if (aptn.getTruncation() != null) {
                                               node.setAttribute(new Attribute("truncation",  getAttrVal((AttrValue)aptn.getTruncation()) ));
                                       }
                                       
                                       node.addContent(aptn.getTermAsString(false));
                                       stack.push(node);
                               }
                               public void visit(ComplexNode cn)
                               {
                                       super.visit(cn);
                                       Element rightChild = (Element)stack.pop();
                                       Element leftChild = (Element)stack.pop();
                                       Element node = new Element(getOpString(cn.getOp()));
                                       node.addContent(leftChild);
                                       node.addContent(rightChild);
                                       stack.push(node);
                               }

                               public void visit(InternalModelRootNode rn)
                               {
                                       super.visit(rn);
                                       Element query = new Element("query");
                                       
                                       //QueryNode node = rn.getChild(); TODO: I dont know if this is important
                                       //query.setAttribute("attrset", node.getAttrs().toString() );
                                       query.addContent((Element)stack.pop());
                                       stack.push(query);
                               }
                               @Override
                               public void onAttrPlusTermNode(AttrPlusTermNode aptn) {
                                   if(Log.isDebugEnabled(Geonet.SRU))
                                       Log.debug(Geonet.SRU, "doing nothing..."+aptn); //TODO: find out how this is supposed to be used
                               }
                               

                               
                               /**
                                * @param val
                                * @return
                                * extracts the last index of an attribute (e.G 1.4 becomes 4)
                                */
                               private String getAttrVal(AttrValue val) {
                                       
                                       if (val == null || val.getValue() == null ) return null;
                                       
                                       String value = val.getValue();
                                       String ret=value;
                                       
                                       String[] temp = value.split("\\.");
                                       
                                       if (temp!=null && temp.length>1 ) {
                                               ret = temp[temp.length-1];
                                       }
                                       
                                       return ret;
                               }
                               
                       };
                       qnv.visit(rn);
               }
               catch (InvalidQueryException iqe)
               {
                       iqe.printStackTrace();
               }
       }

       public Element getQuery()
       {
               return (Element)stack.peek();
       }

       public String toString()
       {
               return Xml.getString(getQuery());
       }

       private String getOpString(int op)
       {
               switch (op)
               {
               case ComplexNode.COMPLEX_AND:    return "and";
               case ComplexNode.COMPLEX_ANDNOT: return "not";
               case ComplexNode.COMPLEX_OR:     return "or";
               case ComplexNode.COMPLEX_PROX:   return "prox";
               default:                         return op+"";
               }
       }
       

>>>>>>> eaed0602


}<|MERGE_RESOLUTION|>--- conflicted
+++ resolved
@@ -72,7 +72,6 @@
 
 //--------------------------------------------------------------------------
 //converts an internal query format query to GN xml
-<<<<<<< HEAD
 class GNRemoteQueryDecoder {
     private Stack<Element> stack = new Stack<Element>();
 
@@ -126,8 +125,8 @@
 
                 @Override
                 public void onAttrPlusTermNode(AttrPlusTermNode aptn) {
-                    if (Log.isDebugEnabled(Geonet.Z3950_SERVER))
-                        Log.debug(Geonet.Z3950_SERVER, "doing nothing..." + aptn); //TODO: find out how this is supposed to be used
+                    if (Log.isDebugEnabled(Geonet.SRU))
+                        Log.debug(Geonet.SRU, "doing nothing..." + aptn); //TODO: find out how this is supposed to be used
                 }
 
 
@@ -181,125 +180,5 @@
                 return op + "";
         }
     }
-=======
-class GNRemoteQueryDecoder
-{
-       private Stack<Element> stack = new Stack<Element>();
-
-       public GNRemoteQueryDecoder(QueryModel qm, ApplicationContext ctx)
-       {
-               try
-               {
-                       InternalModelRootNode rn = qm.toInternalQueryModel(ctx);
-                       QueryNodeVisitor qnv = new QueryNodeVisitor()
-                       {
-                               public void visit(AttrPlusTermNode aptn)
-                               {
-                                       super.visit(aptn);
-                                       Element node = new Element("term");
-
-                                       if (aptn.getAccessPoint() != null) {
-                                               node.setAttribute(new Attribute("use",  getAttrVal((AttrValue)aptn.getAccessPoint())) );
-                                       }
-                                       
-                                       if (aptn.getRelation() != null) {
-                                               node.setAttribute(new Attribute("relation",  getAttrVal((AttrValue)aptn.getRelation())) );
-                                       }
-                                       
-                                       if (aptn.getStructure() != null) {
-                                               node.setAttribute(new Attribute("structure",  getAttrVal((AttrValue)aptn.getStructure()) ));
-                                       }
-                                       
-                                       if (aptn.getTruncation() != null) {
-                                               node.setAttribute(new Attribute("truncation",  getAttrVal((AttrValue)aptn.getTruncation()) ));
-                                       }
-                                       
-                                       node.addContent(aptn.getTermAsString(false));
-                                       stack.push(node);
-                               }
-                               public void visit(ComplexNode cn)
-                               {
-                                       super.visit(cn);
-                                       Element rightChild = (Element)stack.pop();
-                                       Element leftChild = (Element)stack.pop();
-                                       Element node = new Element(getOpString(cn.getOp()));
-                                       node.addContent(leftChild);
-                                       node.addContent(rightChild);
-                                       stack.push(node);
-                               }
-
-                               public void visit(InternalModelRootNode rn)
-                               {
-                                       super.visit(rn);
-                                       Element query = new Element("query");
-                                       
-                                       //QueryNode node = rn.getChild(); TODO: I dont know if this is important
-                                       //query.setAttribute("attrset", node.getAttrs().toString() );
-                                       query.addContent((Element)stack.pop());
-                                       stack.push(query);
-                               }
-                               @Override
-                               public void onAttrPlusTermNode(AttrPlusTermNode aptn) {
-                                   if(Log.isDebugEnabled(Geonet.SRU))
-                                       Log.debug(Geonet.SRU, "doing nothing..."+aptn); //TODO: find out how this is supposed to be used
-                               }
-                               
-
-                               
-                               /**
-                                * @param val
-                                * @return
-                                * extracts the last index of an attribute (e.G 1.4 becomes 4)
-                                */
-                               private String getAttrVal(AttrValue val) {
-                                       
-                                       if (val == null || val.getValue() == null ) return null;
-                                       
-                                       String value = val.getValue();
-                                       String ret=value;
-                                       
-                                       String[] temp = value.split("\\.");
-                                       
-                                       if (temp!=null && temp.length>1 ) {
-                                               ret = temp[temp.length-1];
-                                       }
-                                       
-                                       return ret;
-                               }
-                               
-                       };
-                       qnv.visit(rn);
-               }
-               catch (InvalidQueryException iqe)
-               {
-                       iqe.printStackTrace();
-               }
-       }
-
-       public Element getQuery()
-       {
-               return (Element)stack.peek();
-       }
-
-       public String toString()
-       {
-               return Xml.getString(getQuery());
-       }
-
-       private String getOpString(int op)
-       {
-               switch (op)
-               {
-               case ComplexNode.COMPLEX_AND:    return "and";
-               case ComplexNode.COMPLEX_ANDNOT: return "not";
-               case ComplexNode.COMPLEX_OR:     return "or";
-               case ComplexNode.COMPLEX_PROX:   return "prox";
-               default:                         return op+"";
-               }
-       }
-       
-
->>>>>>> eaed0602
-
 
 }