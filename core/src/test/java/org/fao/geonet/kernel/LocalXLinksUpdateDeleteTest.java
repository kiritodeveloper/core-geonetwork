--- conflicted
+++ resolved
@@ -1,21 +1,13 @@
 package org.fao.geonet.kernel;
 
 import jeeves.server.context.ServiceContext;
-<<<<<<< HEAD
-import jeeves.server.dispatchers.ServiceManager;
-=======
->>>>>>> 9a57450a
 import org.fao.geonet.AbstractCoreIntegrationTest;
 import org.fao.geonet.domain.AbstractMetadata;
 import org.fao.geonet.domain.Metadata;
 import org.fao.geonet.domain.MetadataType;
 import org.fao.geonet.kernel.datamanager.IMetadataManager;
-<<<<<<< HEAD
 import org.fao.geonet.kernel.search.EsSearchManager;
-import org.fao.geonet.kernel.search.index.IndexingTask;
-=======
 import org.fao.geonet.kernel.search.index.IndexingList;
->>>>>>> 9a57450a
 import org.fao.geonet.kernel.setting.SettingManager;
 import org.fao.geonet.kernel.setting.Settings;
 import org.fao.geonet.repository.SourceRepository;
@@ -26,36 +18,21 @@
 import org.junit.Test;
 import org.springframework.beans.factory.annotation.Autowired;
 
-<<<<<<< HEAD
 import java.io.IOException;
-=======
->>>>>>> 9a57450a
 import java.net.URL;
 import java.util.Arrays;
 import java.util.UUID;
 
-<<<<<<< HEAD
-=======
 import static junit.framework.TestCase.assertTrue;
->>>>>>> 9a57450a
 import static org.fao.geonet.domain.MetadataType.SUB_TEMPLATE;
 import static org.fao.geonet.domain.MetadataType.TEMPLATE;
 import static org.fao.geonet.kernel.UpdateDatestamp.NO;
 import static org.fao.geonet.schema.iso19139.ISO19139Namespaces.GCO;
 import static org.fao.geonet.schema.iso19139.ISO19139Namespaces.GMD;
-<<<<<<< HEAD
-=======
-import static org.junit.Assert.assertFalse;
->>>>>>> 9a57450a
-import static org.junit.Assert.assertNotNull;
-import static org.junit.Assert.assertNull;
+import static org.junit.Assert.*;
 import static org.mockito.Matchers.any;
 import static org.mockito.Mockito.when;
-<<<<<<< HEAD
 
-
-=======
->>>>>>> 9a57450a
 
 @Ignore
 public class LocalXLinksUpdateDeleteTest extends AbstractIntegrationTestWithMockedSingletons {
@@ -72,12 +49,9 @@
     private SourceRepository sourceRepository;
 
     @Autowired
-<<<<<<< HEAD
     private EsSearchManager searchManager;
 
     @Autowired
-=======
->>>>>>> 9a57450a
     private SettingManager settingManager;
 
     private ServiceContext context;
@@ -94,35 +68,24 @@
         Element contactElement = Xml.loadStream(contactResource.openStream());
         AbstractMetadata contactMetadata = insertContact(contactElement);
         AbstractMetadata vicinityMapMetadata = insertVicinityMap(contactMetadata);
-<<<<<<< HEAD
 
         Object document = searchForMetadataTagged("babar");
         // TODOES
-//        assertEquals(vicinityMapMetadata.getUuid(), document.getField("_uuid").stringValue());
-=======
-        assertFalse(context.getBean(IndexingList.class).getIdentifiers().contains(vicinityMapMetadata.getId()));
->>>>>>> 9a57450a
+//        assertFalse(context.getBean(IndexingList.class).getIdentifiers().contains(vicinityMapMetadata.getId()));
 
         Xml.selectElement(contactElement, "gmd:individualName/gco:CharacterString", Arrays.asList(GMD, GCO)).setText("momo");
         metadataManager.updateMetadata(context,
-                Integer.toString(contactMetadata.getId()),
-                contactElement,
-                false,
-                false,
-                true,
-                null,
-                null,
-                false);
+            Integer.toString(contactMetadata.getId()),
+            contactElement,
+            false,
+            false,
+            true,
+            null,
+            null,
+            false);
 
-<<<<<<< HEAD
-        new MyQuartzJob().execute();
-        searchManager.forceIndexChanges();
-
-        document = searchForMetadataTagged("momo");
 //     TODOES   assertEquals(vicinityMapMetadata.getUuid(), document.getField("_uuid").stringValue());
-=======
-        assertTrue(context.getBean(IndexingList.class).getIdentifiers().contains(vicinityMapMetadata.getId()));
->>>>>>> 9a57450a
+//        assertTrue(context.getBean(IndexingList.class).getIdentifiers().contains(vicinityMapMetadata.getId()));
     }
 
     @Test
@@ -144,7 +107,7 @@
 
         try {
             metadataManager.deleteMetadata(context,
-                    Integer.toString(contactMetadata.getId()));
+                Integer.toString(contactMetadata.getId()));
         } catch (Exception e) {
 
         }
@@ -166,28 +129,28 @@
 
         Metadata metadata = new Metadata();
         metadata.setDataAndFixCR(element)
-                .setUuid(UUID.randomUUID().toString());
+            .setUuid(UUID.randomUUID().toString());
         metadata.getDataInfo()
-                .setRoot(element.getQualifiedName())
-                .setSchemaId(schemaManager.autodetectSchema(element))
-                .setType(type)
-                .setPopularity(1000);
+            .setRoot(element.getQualifiedName())
+            .setSchemaId(schemaManager.autodetectSchema(element))
+            .setType(type)
+            .setPopularity(1000);
         metadata.getSourceInfo()
-                .setOwner(TEST_OWNER)
-                .setSourceId(sourceRepository.findAll().get(0).getUuid());
+            .setOwner(TEST_OWNER)
+            .setSourceId(sourceRepository.findAll().get(0).getUuid());
         metadata.getHarvestInfo()
-                .setHarvested(false);
+            .setHarvested(false);
 
         AbstractMetadata dbInsertedMetadata = metadataManager.insertMetadata(
-                context,
-                metadata,
-                element,
-                false,
-                true,
-                false,
-                NO,
-                false,
-                false);
+            context,
+            metadata,
+            element,
+            false,
+            true,
+            false,
+            NO,
+            false,
+            false);
 
         return dbInsertedMetadata;
     }
@@ -206,26 +169,11 @@
         return insertContact(contactElement);
     }
 
-    private AbstractMetadata insertContact( Element contactElement) throws Exception {
+    private AbstractMetadata insertContact(Element contactElement) throws Exception {
         AbstractMetadata contactMetadata = insertTemplateResourceInDb(contactElement, SUB_TEMPLATE);
 
         SpringLocalServiceInvoker mockInvoker = resetAndGetMockInvoker();
         when(mockInvoker.invoke(any(String.class))).thenReturn(contactElement);
         return contactMetadata;
     }
-<<<<<<< HEAD
-
-    private Object searchForMetadataTagged(String contactName) throws IOException {
-        // TODOES
-        return null;
-//        IndexAndTaxonomy indexReader = searchManager.getIndexReader(null, -1);
-//        IndexSearcher searcher = new IndexSearcher(indexReader.indexReader);
-//        BooleanQuery query = new BooleanQuery();
-//        query.add(new TermQuery(new Term(Geonet.IndexFieldNames.ANY, contactName)), BooleanClause.Occur.MUST);
-//        query.add(new TermQuery(new Term(Geonet.IndexFieldNames.IS_TEMPLATE, "s")), BooleanClause.Occur.MUST_NOT);
-//        TopDocs docs = searcher.search(query, 1);
-//        return indexReader.indexReader.document(docs.scoreDocs[0].doc);
-    }
-=======
->>>>>>> 9a57450a
 }