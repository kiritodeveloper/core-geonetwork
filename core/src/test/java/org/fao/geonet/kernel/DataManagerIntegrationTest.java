--- conflicted
+++ resolved
@@ -170,12 +170,8 @@
         String changeMessage = "Set to draft";
         dataManager.setStatus(serviceContext, metadataId, 0, changeDate, changeMessage);
 
-<<<<<<< HEAD
         MetadataStatus loadedStatus = dataManager.getStatus(metadataId);
-        assertEquals(changeDate, loadedStatus.getId().getChangeDate());
-=======
         assertEquals(changeDate, loadedStatus.getChangeDate());
->>>>>>> 3fd0c872
         assertEquals(changeMessage, loadedStatus.getChangeMessage());
         assertEquals(0, loadedStatus.getStatusValue().getId());
         assertEquals(metadataId, loadedStatus.getMetadataId());
