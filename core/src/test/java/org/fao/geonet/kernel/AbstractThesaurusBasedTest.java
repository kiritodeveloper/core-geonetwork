package org.fao.geonet.kernel;

import org.fao.geonet.kernel.search.keyword.KeywordRelation;
import org.fao.geonet.languages.IsoLanguagesMapper;
import org.fao.geonet.utils.IO;
import org.junit.After;
import org.junit.Before;
import org.junit.Rule;
import org.junit.rules.TemporaryFolder;
import org.openrdf.sesame.Sesame;
import org.openrdf.sesame.config.ConfigurationException;
import org.openrdf.sesame.config.RepositoryConfig;
import org.openrdf.sesame.config.SailConfig;
import org.openrdf.sesame.constants.RDFFormat;
import org.openrdf.sesame.repository.local.LocalRepository;

import java.nio.file.Files;
import java.nio.file.Path;

public abstract class AbstractThesaurusBasedTest {
	protected static final String THESAURUS_KEYWORD_NS = "http://abstract.thesaurus.test#";
    protected static final IsoLanguagesMapper isoLangMapper = new IsoLanguagesMapper() {
		{
			_isoLanguagesMap639.put("en", "eng");
			_isoLanguagesMap639.put("de", "ger");
			_isoLanguagesMap639.put("fr", "fre");
			_isoLanguagesMap639.put("it", "ita");
		}
	};
    @Rule
    public TemporaryFolder folder = new TemporaryFolder();

    protected Path thesaurusFile;
    protected Thesaurus thesaurus;
    
    protected final static int keywords = 1000;
    protected final String[] languages = {"eng","ger","fre","ita"};
    private final boolean readonly;

    public AbstractThesaurusBasedTest(boolean readonly) {
        this.readonly = readonly;
    }
    
    @Before
    public void beforeTest() throws Exception {
        createTestThesaurus();

        if(!readonly) {
            final String className = getClass().getSimpleName() + ".class";
            Path template = thesaurusFile;
            
            // Now make copy for this test
<<<<<<< HEAD
            this.thesaurusFile = new File(directory, getClass().getSimpleName()+"TestThesaurus.rdf");
            this.thesaurusFile.deleteOnExit();
            FileChannel to = null;
            FileChannel from = null;
            try {
                to = new FileOutputStream(thesaurusFile).getChannel();
                from = new FileInputStream(template).getChannel();
            	to.transferFrom(from, 0, template.length());
            } finally {
            	IOUtils.closeQuietly(from);
            	IOUtils.closeQuietly(to);
            }
            FileUtils.copyFile(template, thesaurusFile);
            this.thesaurus = new Thesaurus(isoLangMapper, thesaurusFile.getName(), "test", "test", thesaurusFile, "http://concept");
=======
            this.thesaurusFile = this.folder.getRoot().toPath().resolve(getClass().getSimpleName()+"TestThesaurus.rdf");

            Files.copy(template, thesaurusFile);
            GenericXmlApplicationContext appContext = new GenericXmlApplicationContext();
            appContext.getBeanFactory().registerSingleton("IsoLangMapper", isoLangMapper);
            this.thesaurus = new Thesaurus(appContext, thesaurusFile.getFileName().toString(), "test", "test",
                    thesaurusFile, "http://concept");
>>>>>>> 9292fef2
        }
        setRepository(this.thesaurus);
    }

    @After
    public void afterTest() throws Exception {
        thesaurus.getRepository().shutDown();
        if(!readonly) {
            Files.deleteIfExists(this.thesaurusFile);
        }
    }
    
    private void createTestThesaurus() throws Exception {
        final String className = AbstractThesaurusBasedTest.class.getSimpleName() + ".class";
        Path directory = IO.toPath(AbstractThesaurusBasedTest.class.getResource(className).toURI()).getParent();

<<<<<<< HEAD
        this.thesaurusFile = new File(directory, "testThesaurus.rdf");
        this.thesaurus = new Thesaurus(isoLangMapper, thesaurusFile.getName(), null, null, "test", "test", thesaurusFile, "http://concept", true);
=======
        this.thesaurusFile = directory.resolve("testThesaurus.rdf");
        GenericXmlApplicationContext appContext = new GenericXmlApplicationContext();
        appContext.getBeanFactory().registerSingleton("IsoLangMapper", isoLangMapper);
        this.thesaurus = new Thesaurus(appContext, thesaurusFile.getFileName().toString(), null, null, "test", "test",
                thesaurusFile, "http://concept", true);
>>>>>>> 9292fef2
        setRepository(this.thesaurus);
    }

	protected static void setRepository(Thesaurus thesaurus) throws ConfigurationException {
		RepositoryConfig repConfig = new RepositoryConfig(thesaurus.getKey());

        SailConfig syncSail = new SailConfig("org.openrdf.sesame.sailimpl.sync.SyncRdfSchemaRepository");
        SailConfig memSail = new org.openrdf.sesame.sailimpl.memory.RdfSchemaRepositoryConfig(thesaurus.getFile().toString(),
                RDFFormat.RDFXML);
        repConfig.addSail(syncSail);
        repConfig.addSail(memSail);
        repConfig.setWorldReadable(true);
        repConfig.setWorldWriteable(true);

        LocalRepository thesaurusRepository = Sesame.getService().createRepository(repConfig);
        thesaurus.setRepository(thesaurusRepository);
	}
	private void populateThesaurus() throws Exception {
	    populateThesaurus(this.thesaurus, keywords, THESAURUS_KEYWORD_NS, "testValue", "testNote", languages);
	}
	/**
	 * Generate a thesaurus with the provided number of words etc...
	 */
    protected void populateThesaurus(Thesaurus thesaurus, int words, String namespace, String valueStem, String noteStem, String... languages) throws Exception {
        String east = "0";
        String west = "10";
        String south = "5";
        String north = "15";

        System.out.println("Generating a test RDF file:"+thesaurus.getFile()+".  This might take several minutes.");
    	long lastUpdateTime = System.currentTimeMillis();
    	System.out.print(0);    	
        for(int i = 0; i < words; i++) {
        	float percent = ((float)i)/words * 100;
        	if(System.currentTimeMillis() - lastUpdateTime > 5000) {
        		System.out.print(Math.round(percent));
        		lastUpdateTime = System.currentTimeMillis();
        	}
        	if(i % 10 == 1) {
        		System.out.print(".");
        	}
            
        	String code = namespace+i;
            KeywordBean keyword = new KeywordBean(isoLangMapper).setUriCode(code);
            // 1/2 of elements will have bounds
            if(i % 2 == 0) {
                keyword.setCoordEast(east)
                    .setCoordNorth(north)
                    .setCoordSouth(south)
                    .setCoordWest(west);
            }
            for(String lang : languages) {
				String prefLab = createExampleLabel(i, valueStem, lang);
				String note = createExampleNote(i, noteStem, lang);
				
				keyword.setValue(prefLab, lang).setDefinition(note, lang);
            }
            thesaurus.addElement(keyword);
            if(i > 0 && i % 20 == 0) {
                thesaurus.addRelation(code,KeywordRelation.NARROWER, namespace+(i-5));
            }
            if(i > 0 && i % 25 == 0) {
                thesaurus.addRelation(code,KeywordRelation.RELATED, namespace+(i-3));
            }
        }
        
        System.out.println("100");
    }

    protected String createExampleNote(int i, String note, String lang) {
        return i+"_"+note+"_"+lang;
    }

    protected String createExampleLabel(int i, String value, String lang) {
        return i+"_"+value+"_"+lang;
    }

    protected String createExampleNote(int i, String lang) {
        return i+"_testNote_"+lang;
    }

    protected String createExampleLabel(int i, String lang) {
        return i+"_testValue_"+lang;
    }

}<|MERGE_RESOLUTION|>--- conflicted
+++ resolved
@@ -50,32 +50,13 @@
             Path template = thesaurusFile;
             
             // Now make copy for this test
-<<<<<<< HEAD
-            this.thesaurusFile = new File(directory, getClass().getSimpleName()+"TestThesaurus.rdf");
-            this.thesaurusFile.deleteOnExit();
-            FileChannel to = null;
-            FileChannel from = null;
-            try {
-                to = new FileOutputStream(thesaurusFile).getChannel();
-                from = new FileInputStream(template).getChannel();
-            	to.transferFrom(from, 0, template.length());
-            } finally {
-            	IOUtils.closeQuietly(from);
-            	IOUtils.closeQuietly(to);
-            }
-            FileUtils.copyFile(template, thesaurusFile);
-            this.thesaurus = new Thesaurus(isoLangMapper, thesaurusFile.getName(), "test", "test", thesaurusFile, "http://concept");
-=======
             this.thesaurusFile = this.folder.getRoot().toPath().resolve(getClass().getSimpleName()+"TestThesaurus.rdf");
 
             Files.copy(template, thesaurusFile);
-            GenericXmlApplicationContext appContext = new GenericXmlApplicationContext();
-            appContext.getBeanFactory().registerSingleton("IsoLangMapper", isoLangMapper);
-            this.thesaurus = new Thesaurus(appContext, thesaurusFile.getFileName().toString(), "test", "test",
+            this.thesaurus = new Thesaurus(isoLangMapper, thesaurusFile.getFileName().toString(), "test", "test",
                     thesaurusFile, "http://concept");
->>>>>>> 9292fef2
         }
-        setRepository(this.thesaurus);
+        this.thesaurus.initRepository();
     }
 
     @After
@@ -90,33 +71,12 @@
         final String className = AbstractThesaurusBasedTest.class.getSimpleName() + ".class";
         Path directory = IO.toPath(AbstractThesaurusBasedTest.class.getResource(className).toURI()).getParent();
 
-<<<<<<< HEAD
-        this.thesaurusFile = new File(directory, "testThesaurus.rdf");
-        this.thesaurus = new Thesaurus(isoLangMapper, thesaurusFile.getName(), null, null, "test", "test", thesaurusFile, "http://concept", true);
-=======
         this.thesaurusFile = directory.resolve("testThesaurus.rdf");
-        GenericXmlApplicationContext appContext = new GenericXmlApplicationContext();
-        appContext.getBeanFactory().registerSingleton("IsoLangMapper", isoLangMapper);
-        this.thesaurus = new Thesaurus(appContext, thesaurusFile.getFileName().toString(), null, null, "test", "test",
+        this.thesaurus = new Thesaurus(isoLangMapper, thesaurusFile.getFileName().toString(), null, null, "test", "test",
                 thesaurusFile, "http://concept", true);
->>>>>>> 9292fef2
-        setRepository(this.thesaurus);
+        this.thesaurus.initRepository();
     }
 
-	protected static void setRepository(Thesaurus thesaurus) throws ConfigurationException {
-		RepositoryConfig repConfig = new RepositoryConfig(thesaurus.getKey());
-
-        SailConfig syncSail = new SailConfig("org.openrdf.sesame.sailimpl.sync.SyncRdfSchemaRepository");
-        SailConfig memSail = new org.openrdf.sesame.sailimpl.memory.RdfSchemaRepositoryConfig(thesaurus.getFile().toString(),
-                RDFFormat.RDFXML);
-        repConfig.addSail(syncSail);
-        repConfig.addSail(memSail);
-        repConfig.setWorldReadable(true);
-        repConfig.setWorldWriteable(true);
-
-        LocalRepository thesaurusRepository = Sesame.getService().createRepository(repConfig);
-        thesaurus.setRepository(thesaurusRepository);
-	}
 	private void populateThesaurus() throws Exception {
 	    populateThesaurus(this.thesaurus, keywords, THESAURUS_KEYWORD_NS, "testValue", "testNote", languages);
 	}
