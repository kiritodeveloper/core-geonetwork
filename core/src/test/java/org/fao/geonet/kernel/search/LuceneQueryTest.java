--- conflicted
+++ resolved
@@ -1,19 +1,7 @@
 package org.fao.geonet.kernel.search;
 
-<<<<<<< HEAD
-import static org.junit.Assert.assertEquals;
-import static org.junit.Assert.assertTrue;
-
-import java.io.File;
-import java.util.ArrayList;
-import java.util.HashMap;
-import java.util.List;
-import java.util.Map;
-import java.util.Set;
-
-=======
->>>>>>> 9292fef2
 import jeeves.server.ServiceConfig;
+
 import org.apache.lucene.analysis.Analyzer;
 import org.apache.lucene.analysis.core.KeywordAnalyzer;
 import org.apache.lucene.analysis.miscellaneous.PerFieldAnalyzerWrapper;
@@ -21,14 +9,11 @@
 import org.apache.lucene.search.Query;
 import org.fao.geonet.kernel.GeonetworkDataDirectory;
 import org.fao.geonet.kernel.search.LuceneConfig.LuceneConfigNumericField;
-<<<<<<< HEAD
+import org.fao.geonet.kernel.search.facet.Dimension;
 import org.fao.geonet.kernel.search.facet.Facets;
-import org.fao.geonet.kernel.search.facet.Dimension;
 import org.fao.geonet.kernel.search.facet.SummaryType;
 import org.fao.geonet.kernel.search.facet.SummaryTypes;
-=======
 import org.fao.geonet.utils.IO;
->>>>>>> 9292fef2
 import org.jdom.DefaultJDOMFactory;
 import org.jdom.Element;
 import org.jdom.JDOMFactory;
@@ -38,6 +23,7 @@
 import org.springframework.test.context.ContextConfiguration;
 
 import java.nio.file.Path;
+import java.util.ArrayList;
 import java.util.HashMap;
 import java.util.Map;
 import java.util.Set;
@@ -72,15 +58,10 @@
         final Path appDir = IO.toPath(LuceneQueryTest.class.getResource(configFile).toURI()).getParent().getParent();
         final GeonetworkDataDirectory dataDirectory = new GeonetworkDataDirectory();
         dataDirectory.init("test", appDir, new ServiceConfig(), null);
-<<<<<<< HEAD
         Facets facets = new Facets(new ArrayList<Dimension>());
         SummaryTypes summaryTypes = new SummaryTypes(new ArrayList<SummaryType>());
         LuceneConfig lc = new LuceneConfig(facets, summaryTypes);
-        lc._geonetworkDataDirectory = dataDirectory;
-=======
-        LuceneConfig lc = new LuceneConfig();
         lc.geonetworkDataDirectory = dataDirectory;
->>>>>>> 9292fef2
         final ClassPathXmlApplicationContext context = new ClassPathXmlApplicationContext();
         lc._appContext = context;
         context.refresh();
