--- conflicted
+++ resolved
@@ -32,23 +32,13 @@
     private static final String TEST_KEYWORD = "http://test.com/keywords#testKeyword";
 
     @Before
-<<<<<<< HEAD
-    public void prepareEmptyThesaurus() throws ConfigurationException {
-        File file = new File(this.thesaurusFile.getParentFile(), ThesaurusTest.class.getSimpleName()+"_empyt.rdf");
-        file.delete();
-        this.writableThesaurus = new Thesaurus(isoLangMapper, file.getName(), null, null, Geonet.CodeList.LOCAL, file.getName(), file, null, true);
-=======
     public void prepareEmptyThesaurus() throws ConfigurationException, IOException {
         Path file = this.thesaurusFile.getParent().resolve(ThesaurusTest.class.getSimpleName() + "_empyt.rdf");
         Files.deleteIfExists(file);
 
-        GenericXmlApplicationContext appContext = new GenericXmlApplicationContext();
-        appContext.getBeanFactory().registerSingleton("IsoLangMapper", isoLangMapper);
-
-        this.writableThesaurus = new Thesaurus(appContext, file.getFileName().toString(), null, null, Geonet.CodeList.LOCAL,
+        this.writableThesaurus = new Thesaurus(isoLangMapper, file.getFileName().toString(), null, null, Geonet.CodeList.LOCAL,
                 file.getFileName().toString(), file, null, true);
->>>>>>> 9292fef2
-        super.setRepository(writableThesaurus);
+        writableThesaurus.initRepository();
     }
     
     @After
