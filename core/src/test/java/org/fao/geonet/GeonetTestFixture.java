package org.fao.geonet;

import com.google.common.collect.Lists;
import com.vividsolutions.jts.geom.MultiPolygon;

import jeeves.server.ServiceConfig;
import jeeves.server.context.ServiceContext;

import org.fao.geonet.domain.Source;
import org.fao.geonet.kernel.DataManager;
import org.fao.geonet.kernel.GeonetworkDataDirectory;
import org.fao.geonet.kernel.SchemaManager;
import org.fao.geonet.kernel.ThesaurusManager;
import org.fao.geonet.kernel.search.LuceneConfig;
import org.fao.geonet.kernel.search.SearchManager;
import org.fao.geonet.kernel.search.index.DirectoryFactory;
import org.fao.geonet.kernel.search.spatial.SpatialIndexWriter;
import org.fao.geonet.kernel.setting.SettingManager;
import org.fao.geonet.languages.LanguageDetector;
import org.fao.geonet.repository.SourceRepository;
import org.fao.geonet.util.ThreadUtils;
import org.fao.geonet.utils.IO;
import org.fao.geonet.utils.TransformerFactoryFactory;
import org.fao.geonet.utils.Xml;
import org.geotools.data.DataStore;
import org.geotools.feature.AttributeTypeBuilder;
import org.geotools.feature.simple.SimpleFeatureTypeBuilder;
import org.geotools.referencing.crs.DefaultGeographicCRS;
import org.jdom.Element;
import org.opengis.feature.type.AttributeDescriptor;
import org.springframework.beans.factory.NoSuchBeanDefinitionException;
import org.springframework.beans.factory.annotation.Autowired;
import org.springframework.context.ConfigurableApplicationContext;

import java.io.File;
import java.io.IOException;
import java.nio.file.DirectoryStream;
import java.nio.file.FileVisitResult;
import java.nio.file.Files;
import java.nio.file.Path;
import java.nio.file.SimpleFileVisitor;
import java.nio.file.attribute.BasicFileAttributes;
import java.sql.Connection;
import java.util.ArrayList;
import java.util.List;
import java.util.UUID;

import javax.sql.DataSource;

import static org.fao.geonet.constants.Geonet.Config.LANGUAGE_PROFILES_DIR;
import static org.junit.Assert.assertEquals;
import static org.junit.Assert.assertTrue;

/**
 * @author Jesse on 11/5/2014.
 */
public class GeonetTestFixture {
    private static final FileSystemPool FILE_SYSTEM_POOL = new FileSystemPool();

    private volatile static FileSystemPool.CreatedFs templateFs;
    private volatile static SchemaManager templateSchemaManager;
    @Autowired
    private ConfigurableApplicationContext _applicationContext;
    @Autowired
    protected DirectoryFactory _directoryFactory;
    @Autowired
    protected DataStore dataStore;


    private FileSystemPool.CreatedFs currentFs;

    private static LuceneConfig templateLuceneConfig;
    private static SearchManager templateSearchManager;

    public void tearDown() throws IOException {
        IO.setFileSystemThreadLocal(null);
        if (currentFs != null) {
            FILE_SYSTEM_POOL.release(currentFs);
        }
    }
    public void setup(AbstractCoreIntegrationTest test) throws Exception {
        final Path webappDir = AbstractCoreIntegrationTest.getWebappDir(test.getClass());
        TransformerFactoryFactory.init("de.fzi.dbs.xml.transform.CachingTransformerFactory");
//        TransformerFactoryFactory.init("net.sf.saxon.TransformerFactoryImpl");

        if (templateFs == null) {
            synchronized (GeonetTestFixture.class) {
                if (templateFs == null) {
                    templateFs = FILE_SYSTEM_POOL.getTemplate();

                    Path templateDataDirectory = templateFs.dataDir;
                    IO.copyDirectoryOrFile(webappDir.resolve("WEB-INF/data"), templateDataDirectory, true, new DirectoryStream
                            .Filter<Path>() {
                        @Override
                        public boolean accept(Path entry) throws IOException {
                            return !entry.toString().contains("schema_plugins") &&
                                   !entry.getFileName().toString().startsWith(".") &&
                                   !entry.getFileName().toString().endsWith(".iml") &&
                                   !entry.toString().contains("metadata_data") &&
                                   !entry.toString().contains("removed") &&
                                   !entry.toString().contains("metadata_subversion") &&
                                   !entry.toString().contains("upload") &&
                                   !entry.toString().contains("index") &&
                                   !entry.toString().contains("resources");
                        }
                    });
                    Path schemaPluginsDir = templateDataDirectory.resolve("config/schema_plugins");
                    deploySchema(webappDir, schemaPluginsDir);
                    LanguageDetector.init(AbstractCoreIntegrationTest.getWebappDir(test.getClass()).resolve(_applicationContext.getBean
                            (LANGUAGE_PROFILES_DIR, String.class)));

                    final GeonetworkDataDirectory geonetworkDataDirectory = _applicationContext.getBean(GeonetworkDataDirectory.class);
                    final ServiceConfig serviceConfig = new ServiceConfig(Lists.<Element>newArrayList());
                    geonetworkDataDirectory.init("geonetwork", webappDir, templateDataDirectory, serviceConfig, null);
                    test.addTestSpecificData(geonetworkDataDirectory);

                    templateSchemaManager = initSchemaManager(webappDir, geonetworkDataDirectory);

                    _applicationContext.getBean(LuceneConfig.class).configure("WEB-INF/config-lucene.xml");
                    _applicationContext.getBean(SearchManager.class).init(false, false, "", 100);
                    Files.createDirectories(templateDataDirectory.resolve("data/resources/htmlcache"));
                }
            }
        }

        final String fsName = test.getClass().getSimpleName().replaceAll("[^a-z0-9A-Z]", "") + UUID.randomUUID().toString();
        currentFs = FILE_SYSTEM_POOL.get(fsName);

        assertTrue(Files.isDirectory(currentFs.dataDir.resolve("config")));
        assertTrue(Files.isDirectory(currentFs.dataDir.resolve("data")));

        System.setProperty(LuceneConfig.USE_NRT_MANAGER_REOPEN_THREAD, Boolean.toString(true));
        configureNodeId(test);


        final GeonetworkDataDirectory dataDir = configureDataDir(test, webappDir, currentFs.dataDir);
        configureNewSchemaManager(dataDir, webappDir);

        assertCorrectDataDir();

        if (test.resetLuceneIndex()) {
            _directoryFactory.resetIndex();
        }

        ServiceContext serviceContext = test.createServiceContext();

        _applicationContext.getBean(ThesaurusManager.class).init(serviceContext, "WEB-INF/data/config/codelist");
        _applicationContext.getBean(LuceneConfig.class).configure("WEB-INF/config-lucene.xml");
        _applicationContext.getBean(SearchManager.class).initNonStaticData(false, false, "", 100);
<<<<<<< HEAD
        _applicationContext.getBean(DataManager.class).init(test.createServiceContext(), false);
        _applicationContext.getBean(ThesaurusManager.class).init(test.createServiceContext(), dataDir.getThesauriDir().toString());
=======
        _applicationContext.getBean(DataManager.class).init(serviceContext, false);
>>>>>>> edebbeb4


        addSourceUUID(dataDir);

        final DataSource dataSource = _applicationContext.getBean(DataSource.class);
        try (Connection conn = dataSource.getConnection()) {
            ThreadUtils.init(conn.getMetaData().getURL(), _applicationContext.getBean(SettingManager.class));
        }
    }


    protected void configureNewSchemaManager(GeonetworkDataDirectory dataDir, Path webappDir) throws Exception {
        final SchemaManager schemaManager = _applicationContext.getBean(SchemaManager.class);
        schemaManager.configureFrom(templateSchemaManager, webappDir, dataDir);
        assertRequiredSchemas(schemaManager);
    }

    protected void addSourceUUID(GeonetworkDataDirectory dataDirectory) {
        String siteUuid = dataDirectory.getSystemDataDir().getFileName().toString();
        _applicationContext.getBean(SettingManager.class).setSiteUuid(siteUuid);
        final SourceRepository sourceRepository = _applicationContext.getBean(SourceRepository.class);
        List<Source> sources = sourceRepository.findAll();
        if (sources.isEmpty()) {
            sources = new ArrayList<>(1);
            sources.add(sourceRepository.save(new Source().setLocal(true).setName("Name").setUuid(siteUuid)));
        }
    }

    protected SchemaManager initSchemaManager(Path webappDir, GeonetworkDataDirectory geonetworkDataDirectory) throws Exception {
        final Path schemaPluginsDir = geonetworkDataDirectory.getSchemaPluginsDir();
        final Path resourcePath = geonetworkDataDirectory.getResourcesDir();
        Path schemaPluginsCatalogFile = schemaPluginsDir.resolve("schemaplugin-uri-catalog.xml");

        final SchemaManager schemaManager = _applicationContext.getBean(SchemaManager.class);

        SchemaManager.registerXmlCatalogFiles(webappDir, schemaPluginsCatalogFile);
        schemaManager.configure(_applicationContext, webappDir, resourcePath,
                schemaPluginsCatalogFile, schemaPluginsDir, "eng", "iso19139", true);

        assertRequiredSchemas(schemaManager);
        SchemaManager template = new SchemaManager();
        template.configureFrom(schemaManager, webappDir, geonetworkDataDirectory);
        return template;
    }

    private void assertRequiredSchemas(SchemaManager schemaManager) {
        assertTrue(schemaManager.existsSchema("iso19139"));
        assertTrue(schemaManager.existsSchema("iso19115"));
        assertTrue(schemaManager.existsSchema("dublin-core"));
    }

    protected GeonetworkDataDirectory configureDataDir(AbstractCoreIntegrationTest test, Path webappDir, Path dataDirectory) throws IOException {
        final GeonetworkDataDirectory geonetworkDataDirectory = _applicationContext.getBean(GeonetworkDataDirectory.class);
        final ServiceConfig serviceConfig = registerServiceConfigAndInitDatastoreTable(test);
        geonetworkDataDirectory.init("geonetwork", webappDir, dataDirectory.toAbsolutePath(), serviceConfig, null);
        return geonetworkDataDirectory;
    }

    protected void configureNodeId(AbstractCoreIntegrationTest test) throws IOException {
        NodeInfo nodeInfo = _applicationContext.getBean(NodeInfo.class);
        nodeInfo.setId(test.getGeonetworkNodeId());
        nodeInfo.setDefaultNode(test.isDefaultNode());

        if (!test.isDefaultNode()) {
            Path dataDir = currentFs.dataDirContainer.resolve(currentFs.dataDir.getFileName() + "_" + test.getGeonetworkNodeId());
            IO.copyDirectoryOrFile(currentFs.dataDir, dataDir, false);
        }
    }

    protected ServiceConfig registerServiceConfigAndInitDatastoreTable(AbstractCoreIntegrationTest test) throws IOException {
        final ArrayList<Element> params = test.getServiceConfigParameterElements();
        final ServiceConfig serviceConfig = new ServiceConfig(params);
        final String initializedString = "initialized";
        try {
            _applicationContext.getBean(initializedString);
        } catch (NoSuchBeanDefinitionException e) {
            _applicationContext.getBeanFactory().registerSingleton("serviceConfig", serviceConfig);
            _applicationContext.getBeanFactory().registerSingleton(initializedString, initializedString);
            SimpleFeatureTypeBuilder builder = new SimpleFeatureTypeBuilder();
            AttributeDescriptor geomDescriptor = new AttributeTypeBuilder().crs(DefaultGeographicCRS.WGS84).binding(MultiPolygon.class)
                    .buildDescriptor("the_geom");
            builder.setName("spatialIndex");
            builder.add(geomDescriptor);
            builder.add(SpatialIndexWriter._IDS_ATTRIBUTE_NAME, String.class);
            this.dataStore.createSchema(builder.buildFeatureType());

        }
        return serviceConfig;
    }

    private void deploySchema(Path srcDataDir, Path schemaPluginPath) throws IOException {
        Files.createDirectories(schemaPluginPath);
        // Copy schema plugin
        final String schemaModulePath = "schemas";
        Path schemaModuleDir = srcDataDir.resolve("../../../../").resolve(schemaModulePath).normalize();
        if (Files.exists(schemaModuleDir)) {
            try (DirectoryStream<Path> paths = Files.newDirectoryStream(schemaModuleDir, IO.DIRECTORIES_FILTER)) {
                for (Path path : paths) {
                    final Path srcSchemaPluginDir = path.resolve("src/main/plugin").resolve(path.getFileName());
                    if (Files.exists(srcSchemaPluginDir)) {
                        Path destPath = schemaPluginPath.resolve(path.getFileName().toString());
                        IO.copyDirectoryOrFile(srcSchemaPluginDir, destPath, true);
                    }
                }
            }
        } else {
            throw new AssertionError("Schemas module not found.  this must be a programming error");
        }
    }

    public Path getDataDirContainer() {
        return this.currentFs.dataDirContainer;
    }

    public void assertCorrectDataDir() throws Exception {
        synchronized (GeonetTestFixture.class) {
            final GeonetworkDataDirectory dataDirectory = _applicationContext.getBean(GeonetworkDataDirectory.class);
            final SchemaManager newSM = initSchemaManager(dataDirectory.getWebappDir(), dataDirectory);
            final SchemaManager thisContextSM = _applicationContext.getBean(SchemaManager.class);


            Xml.loadFile(templateSchemaManager.getSchemaDir("iso19139").resolve("schematron/criteria-type.xml"));
            Xml.loadFile(newSM.getSchemaDir("iso19139").resolve("schematron/criteria-type.xml"));
            Xml.loadFile(thisContextSM.getSchemaDir("iso19139").resolve("schematron/criteria-type.xml"));

            assertEquals("Expected Schemas: " + templateSchemaManager.getSchemas() + "\nActual Schemas: "+ newSM.getSchemas(),
                    templateSchemaManager.getSchemas().size(), newSM.getSchemas().size());
            assertEquals("Expected Schemas: " + templateSchemaManager.getSchemas() + "\nActual Schemas: "+ thisContextSM.getSchemas(),
                    templateSchemaManager.getSchemas().size(), thisContextSM.getSchemas().size());
            for (String templateName : templateSchemaManager.getSchemas()) {
                assertTrue(templateName, newSM.existsSchema(templateName));
                assertTrue(templateName, thisContextSM.existsSchema(templateName));
                Path thisContextSchemaDir = thisContextSM.getSchemaDir(templateName);
                final Path templateSchemaDir = templateSchemaManager.getSchemaDir(templateName);
                Files.walkFileTree(thisContextSchemaDir, new CompareDataDirectory(thisContextSchemaDir, templateSchemaDir));
                Files.walkFileTree(templateSchemaDir, new CompareDataDirectory(templateSchemaDir, thisContextSchemaDir));
            }

            Files.walkFileTree(templateFs.dataDir, new CompareDataDirectory(templateFs.dataDir, dataDirectory.getSystemDataDir()));
            Files.walkFileTree(dataDirectory.getSystemDataDir(), new CompareDataDirectory(dataDirectory.getSystemDataDir(), templateFs.dataDir));

        }
    }

    private static final class CompareDataDirectory extends SimpleFileVisitor<Path> {
        private final Path _dataDirectory;
        private final Path templateDataDirectory;

        public CompareDataDirectory(Path templateDataDirectory, Path dataDirectory) {
            this._dataDirectory = dataDirectory;
            this.templateDataDirectory = templateDataDirectory;
        }

        @Override
        public FileVisitResult visitFile(Path file, BasicFileAttributes attrs) throws IOException {
            final Path path = IO.relativeFile(templateDataDirectory, file, _dataDirectory);
            assertTrue(file.toString(), Files.exists(path));
            if (file.getFileName().toString().equals("schemaplugin-uri-catalog.xml")) {
                // this file has different paths so it is naturally different.  check it is non-null and move on
                assertTrue(Files.size(file) > 0);
            } else {
                assertEquals(file.toString(), Files.size(file), Files.size(path));
            }
            return FileVisitResult.CONTINUE;
        }

        @Override
        public FileVisitResult preVisitDirectory(Path dir, BasicFileAttributes attrs) throws IOException {
            if (!dir.getFileName().toString().contains("upload")) {
                final Path path = IO.relativeFile(templateDataDirectory, dir, _dataDirectory);
                assertTrue(dir.toString() + " does not exist as expected: " + path, Files.exists(path));
                return FileVisitResult.CONTINUE;
            } else {
                return FileVisitResult.SKIP_SUBTREE;
            }
        }
    }
}<|MERGE_RESOLUTION|>--- conflicted
+++ resolved
@@ -139,7 +139,7 @@
         assertCorrectDataDir();
 
         if (test.resetLuceneIndex()) {
-            _directoryFactory.resetIndex();
+        _directoryFactory.resetIndex();
         }
 
         ServiceContext serviceContext = test.createServiceContext();
@@ -147,12 +147,7 @@
         _applicationContext.getBean(ThesaurusManager.class).init(serviceContext, "WEB-INF/data/config/codelist");
         _applicationContext.getBean(LuceneConfig.class).configure("WEB-INF/config-lucene.xml");
         _applicationContext.getBean(SearchManager.class).initNonStaticData(false, false, "", 100);
-<<<<<<< HEAD
-        _applicationContext.getBean(DataManager.class).init(test.createServiceContext(), false);
-        _applicationContext.getBean(ThesaurusManager.class).init(test.createServiceContext(), dataDir.getThesauriDir().toString());
-=======
         _applicationContext.getBean(DataManager.class).init(serviceContext, false);
->>>>>>> edebbeb4
 
 
         addSourceUUID(dataDir);
