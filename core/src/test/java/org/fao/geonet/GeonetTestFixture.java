--- conflicted
+++ resolved
@@ -53,15 +53,9 @@
  * @author Jesse on 11/5/2014.
  */
 public class GeonetTestFixture {
-<<<<<<< HEAD
-
-    private volatile static FileSystem templateFs;
-    private volatile static Path templateDataDirectory;
-=======
     private static final FileSystemPool FILE_SYSTEM_POOL = new FileSystemPool();
 
     private volatile static FileSystemPool.CreatedFs templateFs;
->>>>>>> 1b27ed50
     private volatile static SchemaManager templateSchemaManager;
     @Autowired
     private ConfigurableApplicationContext _applicationContext;
