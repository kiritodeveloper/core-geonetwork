/*
 * Copyright (C) 2001-2016 Food and Agriculture Organization of the
 * United Nations (FAO-UN), United Nations World Food Programme (WFP)
 * and United Nations Environment Programme (UNEP)
 *
 * This program is free software; you can redistribute it and/or modify
 * it under the terms of the GNU General Public License as published by
 * the Free Software Foundation; either version 2 of the License, or (at
 * your option) any later version.
 *
 * This program is distributed in the hope that it will be useful, but
 * WITHOUT ANY WARRANTY; without even the implied warranty of
 * MERCHANTABILITY or FITNESS FOR A PARTICULAR PURPOSE. See the GNU
 * General Public License for more details.
 *
 * You should have received a copy of the GNU General Public License
 * along with this program; if not, write to the Free Software
 * Foundation, Inc., 51 Franklin St, Fifth Floor, Boston, MA 02110-1301, USA
 *
 * Contact: Jeroen Ticheler - FAO - Viale delle Terme di Caracalla 2,
 * Rome - Italy. email: geonetwork@osgeo.org
 */

package org.fao.geonet;

import com.google.common.collect.Lists;
import jeeves.server.ServiceConfig;
import jeeves.server.context.ServiceContext;
import org.fao.geonet.domain.Source;
import org.fao.geonet.domain.SourceType;
import org.fao.geonet.kernel.DataManager;
import org.fao.geonet.kernel.GeonetworkDataDirectory;
import org.fao.geonet.kernel.SchemaManager;
import org.fao.geonet.kernel.ThesaurusManager;
import org.fao.geonet.kernel.search.EsSearchManager;
import org.fao.geonet.kernel.setting.SettingManager;
import org.fao.geonet.languages.LanguageDetector;
import org.fao.geonet.repository.SourceRepository;
import org.fao.geonet.util.ThreadUtils;
import org.fao.geonet.utils.IO;
import org.fao.geonet.utils.TransformerFactoryFactory;
import org.fao.geonet.utils.Xml;
import org.geotools.data.DataStore;
import org.jdom.Element;
import org.springframework.beans.factory.NoSuchBeanDefinitionException;
import org.springframework.beans.factory.annotation.Autowired;
import org.springframework.context.ConfigurableApplicationContext;

import javax.sql.DataSource;
import java.io.IOException;
import java.nio.file.*;
import java.nio.file.attribute.BasicFileAttributes;
import java.sql.Connection;
import java.util.ArrayList;
import java.util.List;
import java.util.Optional;
import java.util.UUID;

import static org.fao.geonet.constants.Geonet.Config.LANGUAGE_PROFILES_DIR;
import static org.junit.Assert.assertEquals;
import static org.junit.Assert.assertTrue;

/**
 * @author Jesse on 11/5/2014.
 */
public class GeonetTestFixture {
    private static final FileSystemPool FILE_SYSTEM_POOL = new FileSystemPool();

    private volatile static FileSystemPool.CreatedFs templateFs;
    private volatile static SchemaManager templateSchemaManager;
    @Autowired
    private EsSearchManager templateSearchManager;
    @Autowired
    protected DataStore dataStore;
    @Autowired
    private ConfigurableApplicationContext _applicationContext;
    private FileSystemPool.CreatedFs currentFs;

<<<<<<< HEAD

    public void tearDown() throws IOException {
=======
    public void tearDown() {
>>>>>>> dc85ca72
        IO.setFileSystemThreadLocal(null);
        if (currentFs != null) {
            FILE_SYSTEM_POOL.release(currentFs);
        }
    }

    public void setup(AbstractCoreIntegrationTest test) throws Exception {
        final Path webappDir = AbstractCoreIntegrationTest.getWebappDir(test.getClass());
        TransformerFactoryFactory.init("de.fzi.dbs.xml.transform.CachingTransformerFactory");
//        TransformerFactoryFactory.init("net.sf.saxon.TransformerFactoryImpl");

        if (templateFs == null) {
            synchronized (GeonetTestFixture.class) {
                if (templateFs == null) {
                    templateFs = FILE_SYSTEM_POOL.getTemplate();

                    Path templateDataDirectory = templateFs.dataDir;
                    IO.copyDirectoryOrFile(webappDir.resolve("WEB-INF/data"), templateDataDirectory, true, new DirectoryStream
                        .Filter<Path>() {
                        @Override
                        public boolean accept(Path entry) throws IOException {
                            return !entry.toString().contains("schema_plugins") &&
                                !entry.getFileName().toString().startsWith(".") &&
                                !entry.getFileName().toString().endsWith(".iml") &&
                                !entry.toString().contains("metadata_data") &&
                                !entry.toString().contains("removed") &&
                                !entry.toString().contains("metadata_subversion") &&
                                !entry.toString().contains("upload") &&
                                !entry.toString().contains("resources");
                        }
                    });


                    Path schemaPluginsDir = templateDataDirectory.resolve("config/schema_plugins");
                    deploySchema(webappDir, schemaPluginsDir);
                    LanguageDetector.init(AbstractCoreIntegrationTest.getWebappDir(test.getClass()).resolve(_applicationContext.getBean
                        (LANGUAGE_PROFILES_DIR, String.class)));

                    final GeonetworkDataDirectory geonetworkDataDirectory = _applicationContext.getBean(GeonetworkDataDirectory.class);
                    final ServiceConfig serviceConfig = new ServiceConfig(Lists.<Element>newArrayList());
                    geonetworkDataDirectory.init("geonetwork", webappDir, templateDataDirectory, serviceConfig, null);
                    test.addTestSpecificData(geonetworkDataDirectory);

                    // Create ES index
                   _applicationContext.getBean(EsSearchManager.class).init(false, Optional.empty());

                    templateSchemaManager = initSchemaManager(webappDir, geonetworkDataDirectory);

                    Files.createDirectories(templateDataDirectory.resolve("data/resources/htmlcache"));
                }
            }
        }

        final String fsName = test.getClass().getSimpleName().replaceAll("[^a-z0-9A-Z]", "") + UUID.randomUUID().toString();
        currentFs = FILE_SYSTEM_POOL.get(fsName);

        assertTrue(Files.isDirectory(currentFs.dataDir.resolve("config")));
        assertTrue(Files.isDirectory(currentFs.dataDir.resolve("data")));

        configureNodeId(test);


        final GeonetworkDataDirectory dataDir = configureDataDir(test, webappDir, currentFs.dataDir);
        configureNewSchemaManager(dataDir, webappDir);

        // TODO: I don't know why but this corrupts other tests that will fail depending on the run order:
        //  assertCorrectDataDir();
        // for example, running GeonetworkDataDirectoryMultiNodeServiceConfigOnlySystemDataDirSetTest, then
        // GeonetworkDataDirectoryMultiNodeSystemPropertyOnlySystemDataDirSetTest with that line enabled, the second fails.

//        if (test.resetLuceneIndex()) {
//            _directoryFactory.resetIndex();
//        }

        ServiceContext serviceContext = test.createServiceContext();

        ApplicationContextHolder.set(_applicationContext);
        serviceContext.setAsThreadLocal();
//      TODOES
//        _applicationContext.getBean(EsSearchManager.class).initNonStaticData(100);
        _applicationContext.getBean(DataManager.class).init(serviceContext, false);
        _applicationContext.getBean(ThesaurusManager.class).init(true, serviceContext, "WEB-INF/data/config/codelist");


        addSourceUUID(dataDir);

        final DataSource dataSource = _applicationContext.getBean(DataSource.class);
        try (Connection conn = dataSource.getConnection()) {
            ThreadUtils.init(conn.getMetaData().getURL(), _applicationContext.getBean(SettingManager.class));
        }

    }


    protected void configureNewSchemaManager(GeonetworkDataDirectory dataDir, Path webappDir) throws Exception {
        final SchemaManager schemaManager = _applicationContext.getBean(SchemaManager.class);
        schemaManager.configureFrom(templateSchemaManager, webappDir, dataDir);
        assertRequiredSchemas(schemaManager);
    }

    protected void addSourceUUID(GeonetworkDataDirectory dataDirectory) {
        String siteUuid = dataDirectory.getSystemDataDir().getFileName().toString();
        _applicationContext.getBean(SettingManager.class).setSiteUuid(siteUuid);
        final SourceRepository sourceRepository = _applicationContext.getBean(SourceRepository.class);
        List<Source> sources = sourceRepository.findAll();
        if (sources.isEmpty()) {
            sources = new ArrayList<>(1);
            sources.add(sourceRepository.save(new Source().setType(SourceType.portal).setName("Name").setUuid(siteUuid)));
        }
    }

    protected SchemaManager initSchemaManager(Path webappDir, GeonetworkDataDirectory geonetworkDataDirectory) throws Exception {
        final Path schemaPluginsDir = geonetworkDataDirectory.getSchemaPluginsDir();
        final Path resourcePath = geonetworkDataDirectory.getResourcesDir();
        Path schemaPluginsCatalogFile = schemaPluginsDir.resolve("schemaplugin-uri-catalog.xml");

        final SchemaManager schemaManager = _applicationContext.getBean(SchemaManager.class);

        SchemaManager.registerXmlCatalogFiles(webappDir, schemaPluginsCatalogFile);
        schemaManager.configure(_applicationContext, webappDir, resourcePath,
            schemaPluginsCatalogFile, schemaPluginsDir, "eng", "iso19139", true);

        assertRequiredSchemas(schemaManager);
        SchemaManager template = new SchemaManager();
        template.configureFrom(schemaManager, webappDir, geonetworkDataDirectory);
        return template;
    }

    private void assertRequiredSchemas(SchemaManager schemaManager) {
        assertTrue(schemaManager.existsSchema("iso19139"));
        assertTrue(schemaManager.existsSchema("dublin-core"));
    }

    protected GeonetworkDataDirectory configureDataDir(AbstractCoreIntegrationTest test, Path webappDir, Path dataDirectory) throws IOException {
        final GeonetworkDataDirectory geonetworkDataDirectory = _applicationContext.getBean(GeonetworkDataDirectory.class);
        final ServiceConfig serviceConfig = registerServiceConfigAndInitDatastoreTable(test);
        geonetworkDataDirectory.init("geonetwork", webappDir, dataDirectory.toAbsolutePath(), serviceConfig, null);
        return geonetworkDataDirectory;
    }

    protected void configureNodeId(AbstractCoreIntegrationTest test) throws IOException {
        NodeInfo nodeInfo = _applicationContext.getBean(NodeInfo.class);
        nodeInfo.setId(test.getGeonetworkNodeId());
        nodeInfo.setDefaultNode(test.isDefaultNode());

        if (!test.isDefaultNode()) {
            Path dataDir = currentFs.dataDirContainer.resolve(currentFs.dataDir.getFileName() + "_" + test.getGeonetworkNodeId());
            IO.copyDirectoryOrFile(currentFs.dataDir, dataDir, false);
        }
    }

    protected ServiceConfig registerServiceConfigAndInitDatastoreTable(AbstractCoreIntegrationTest test) throws IOException {
        final ArrayList<Element> params = test.getServiceConfigParameterElements();
        final ServiceConfig serviceConfig = new ServiceConfig(params);
        final String initializedString = "initialized";
        try {
            _applicationContext.getBean(initializedString);
        } catch (NoSuchBeanDefinitionException e) {
            _applicationContext.getBeanFactory().registerSingleton("serviceConfig", serviceConfig);
            _applicationContext.getBeanFactory().registerSingleton(initializedString, initializedString);
//            SimpleFeatureTypeBuilder builder = new SimpleFeatureTypeBuilder();
//            AttributeDescriptor geomDescriptor = new AttributeTypeBuilder().crs(DefaultGeographicCRS.WGS84).binding(MultiPolygon.class)
//                .buildDescriptor("the_geom");
//            builder.setName("spatialIndex");
//            builder.add(geomDescriptor);
//            builder.add(SpatialIndexWriter._IDS_ATTRIBUTE_NAME, String.class);
//            this.dataStore.createSchema(builder.buildFeatureType());

        }
        return serviceConfig;
    }

    private void deploySchema(Path srcDataDir, Path schemaPluginPath) throws IOException {
        Files.createDirectories(schemaPluginPath);
        // Copy schema plugin
        final String schemaModulePath = "schemas";
        Path schemaModuleDir = srcDataDir.resolve("../../../../").resolve(schemaModulePath).normalize();
        if (Files.exists(schemaModuleDir)) {
            try (DirectoryStream<Path> paths = Files.newDirectoryStream(schemaModuleDir, IO.DIRECTORIES_FILTER)) {
                for (Path path : paths) {
                    final Path srcSchemaPluginDir = path.resolve("src/main/plugin").resolve(path.getFileName());
                    if (Files.exists(srcSchemaPluginDir)) {
                        Path destPath = schemaPluginPath.resolve(path.getFileName().toString());
                        IO.copyDirectoryOrFile(srcSchemaPluginDir, destPath, true);
                    }
                }
            }
        } else {
            throw new AssertionError("Schemas module not found.  this must be a programming error");
        }
    }

    public Path getDataDirContainer() {
        return this.currentFs.dataDirContainer;
    }

    public void assertCorrectDataDir() throws Exception {
        synchronized (GeonetTestFixture.class) {
            final GeonetworkDataDirectory dataDirectory = _applicationContext.getBean(GeonetworkDataDirectory.class);
            final SchemaManager newSM = initSchemaManager(dataDirectory.getWebappDir(), dataDirectory);
            final SchemaManager thisContextSM = _applicationContext.getBean(SchemaManager.class);


            Xml.loadFile(templateSchemaManager.getSchemaDir("iso19139").resolve("schematron/criteria-type.xml"));
            Xml.loadFile(newSM.getSchemaDir("iso19139").resolve("schematron/criteria-type.xml"));
            Xml.loadFile(thisContextSM.getSchemaDir("iso19139").resolve("schematron/criteria-type.xml"));

            assertEquals("Expected Schemas: " + templateSchemaManager.getSchemas() + "\nActual Schemas: " + newSM.getSchemas(),
                templateSchemaManager.getSchemas().size(), newSM.getSchemas().size());
            assertEquals("Expected Schemas: " + templateSchemaManager.getSchemas() + "\nActual Schemas: " + thisContextSM.getSchemas(),
                templateSchemaManager.getSchemas().size(), thisContextSM.getSchemas().size());
            for (String templateName : templateSchemaManager.getSchemas()) {
                assertTrue(templateName, newSM.existsSchema(templateName));
                assertTrue(templateName, thisContextSM.existsSchema(templateName));
                Path thisContextSchemaDir = thisContextSM.getSchemaDir(templateName);
                final Path templateSchemaDir = templateSchemaManager.getSchemaDir(templateName);
                Files.walkFileTree(thisContextSchemaDir, new CompareDataDirectory(thisContextSchemaDir, templateSchemaDir));
                Files.walkFileTree(templateSchemaDir, new CompareDataDirectory(templateSchemaDir, thisContextSchemaDir));
            }

            Files.walkFileTree(templateFs.dataDir, new CompareDataDirectory(templateFs.dataDir, dataDirectory.getSystemDataDir()));
            Files.walkFileTree(dataDirectory.getSystemDataDir(), new CompareDataDirectory(dataDirectory.getSystemDataDir(), templateFs.dataDir));

        }
    }

    private static final class CompareDataDirectory extends SimpleFileVisitor<Path> {
        private final Path _dataDirectory;
        private final Path templateDataDirectory;

        public CompareDataDirectory(Path templateDataDirectory, Path dataDirectory) {
            this._dataDirectory = dataDirectory;
            this.templateDataDirectory = templateDataDirectory;
        }

        @Override
        public FileVisitResult visitFile(Path file, BasicFileAttributes attrs) throws IOException {
            final Path path = IO.relativeFile(templateDataDirectory, file, _dataDirectory);
            assertTrue(file.toString(), Files.exists(path));
            if (file.getFileName().toString().equals("schemaplugin-uri-catalog.xml")) {
                // this file has different paths so it is naturally different.  check it is non-null and move on
                assertTrue(Files.size(file) > 0);
            } else {
                assertEquals(file.toString(), Files.size(file), Files.size(path));
            }
            return FileVisitResult.CONTINUE;
        }

        @Override
        public FileVisitResult preVisitDirectory(Path dir, BasicFileAttributes attrs) throws IOException {
            if (!dir.getFileName().toString().contains("upload")) {
                final Path path = IO.relativeFile(templateDataDirectory, dir, _dataDirectory);
                assertTrue(dir.toString() + " does not exist as expected: " + path, Files.exists(path));
                return FileVisitResult.CONTINUE;
            } else {
                return FileVisitResult.SKIP_SUBTREE;
            }
        }
    }
}<|MERGE_RESOLUTION|>--- conflicted
+++ resolved
@@ -76,12 +76,8 @@
     private ConfigurableApplicationContext _applicationContext;
     private FileSystemPool.CreatedFs currentFs;
 
-<<<<<<< HEAD
-
-    public void tearDown() throws IOException {
-=======
+
     public void tearDown() {
->>>>>>> dc85ca72
         IO.setFileSystemThreadLocal(null);
         if (currentFs != null) {
             FILE_SYSTEM_POOL.release(currentFs);
