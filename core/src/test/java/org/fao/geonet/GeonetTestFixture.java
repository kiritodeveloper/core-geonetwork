--- conflicted
+++ resolved
@@ -143,15 +143,10 @@
 
         ServiceContext serviceContext = test.createServiceContext();
 
-        _applicationContext.getBean(ThesaurusManager.class).init(serviceContext, "WEB-INF/data/config/codelist");
         _applicationContext.getBean(LuceneConfig.class).configure("WEB-INF/config-lucene.xml");
         _applicationContext.getBean(SearchManager.class).initNonStaticData(false, false, "", 100);
-<<<<<<< HEAD
         _applicationContext.getBean(DataManager.class).init(serviceContext, false);
-=======
-        _applicationContext.getBean(DataManager.class).init(test.createServiceContext(), false);
-        _applicationContext.getBean(ThesaurusManager.class).init(true, test.createServiceContext(), dataDir.getThesauriDir().toString());
->>>>>>> 24fc29cd
+        _applicationContext.getBean(ThesaurusManager.class).init(true, serviceContext, dataDir.getThesauriDir().toString());
 
 
         addSourceUUID(dataDir);
