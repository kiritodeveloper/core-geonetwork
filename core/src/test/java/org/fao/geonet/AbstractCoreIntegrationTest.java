package org.fao.geonet;

import com.google.common.collect.Lists;
import com.vividsolutions.jts.geom.MultiPolygon;
import jeeves.constants.ConfigFile;
import jeeves.server.ServiceConfig;
import jeeves.server.UserSession;
import jeeves.server.context.ServiceContext;
import jeeves.server.sources.ServiceRequest;
import org.fao.geonet.constants.Geonet;
import org.fao.geonet.domain.Pair;
import org.fao.geonet.domain.Profile;
import org.fao.geonet.domain.User;
import org.fao.geonet.kernel.DataManager;
import org.fao.geonet.kernel.GeonetworkDataDirectory;
import org.fao.geonet.kernel.SchemaManager;
import org.fao.geonet.kernel.search.LuceneConfig;
import org.fao.geonet.kernel.search.SearchManager;
import org.fao.geonet.kernel.search.spatial.SpatialIndexWriter;
import org.fao.geonet.repository.AbstractSpringDataTest;
import org.fao.geonet.repository.UserRepository;
import org.fao.geonet.utils.Log;
import org.fao.geonet.utils.TransformerFactoryFactory;
import org.fao.geonet.utils.Xml;
import org.geotools.data.DataStore;
import org.geotools.data.FeatureStore;
import org.geotools.feature.AttributeTypeBuilder;
import org.geotools.feature.simple.SimpleFeatureTypeBuilder;
import org.geotools.referencing.crs.DefaultGeographicCRS;
import org.jdom.Element;
import org.jdom.JDOMException;
import org.jdom.Namespace;
import org.junit.Before;
import org.junit.Rule;
import org.junit.rules.TemporaryFolder;
import org.opengis.feature.type.AttributeDescriptor;
import org.opengis.feature.type.Name;
import org.opengis.filter.Filter;
import org.springframework.beans.factory.NoSuchBeanDefinitionException;
import org.springframework.beans.factory.annotation.Autowired;
import org.springframework.context.ConfigurableApplicationContext;
import org.springframework.test.context.ContextConfiguration;

import javax.persistence.EntityManager;
import javax.persistence.PersistenceContext;
import java.io.File;
import java.io.IOException;
import java.lang.reflect.Constructor;
import java.net.URL;
import java.util.ArrayList;
import java.util.Arrays;
import java.util.HashMap;

import static org.apache.commons.io.FileUtils.copyDirectory;
import static org.junit.Assert.assertEquals;
import static org.junit.Assert.assertNotNull;

/**
 * A helper class for testing services.  This super-class loads in the spring beans for Spring-data repositories and mocks for
 * some of the system that is required by services.
 * <p/>
 * User: Jesse
 * Date: 10/12/13
 * Time: 8:31 PM
 */
@ContextConfiguration(inheritLocations = true, locations = "classpath:core-repository-test-context.xml")
public abstract class AbstractCoreIntegrationTest extends AbstractSpringDataTest {
    @Autowired
    protected ConfigurableApplicationContext _applicationContext;
    @PersistenceContext
    protected EntityManager _entityManager;
    @Autowired
    protected DataStore _datastore;
    @Autowired
    protected UserRepository _userRepo;

    @Rule
    public TemporaryFolder _testTemporaryFolder = new TemporaryFolder();

    @Before
    public void configureAppContext() throws Exception {
        System.setProperty(LuceneConfig.USE_NRT_MANAGER_REOPEN_THREAD, Boolean.toString(true));
        // clear out datastore
        for (Name name : _datastore.getNames()) {
            ((FeatureStore<?,?>) _datastore.getFeatureSource(name)).removeFeatures(Filter.INCLUDE);
        }
        final String initializedString = "initialized";
        final String webappDir = getWebappDir(getClass());
        final File templateDataDir = new File(webappDir, "WEB-INF/data");
        final GeonetworkDataDirectory geonetworkDataDirectory = _applicationContext.getBean(GeonetworkDataDirectory.class);

        final ArrayList<Element> params = getServiceConfigParameterElements();

        final ServiceConfig serviceConfig = new ServiceConfig(params);

        try {
            _applicationContext.getBean(initializedString);
        } catch (NoSuchBeanDefinitionException e) {
            SimpleFeatureTypeBuilder builder = new SimpleFeatureTypeBuilder();
            AttributeDescriptor geomDescriptor = new AttributeTypeBuilder().crs(DefaultGeographicCRS.WGS84).binding(MultiPolygon.class).buildDescriptor("the_geom");
            builder.setName("spatialIndex");
            builder.add(geomDescriptor);
            builder.add(SpatialIndexWriter._IDS_ATTRIBUTE_NAME, String.class);
            _datastore.createSchema(builder.buildFeatureType());

            _applicationContext.getBeanFactory().registerSingleton("serviceConfig", serviceConfig);
            _applicationContext.getBeanFactory().registerSingleton(initializedString, initializedString);
        }

        NodeInfo nodeInfo = _applicationContext.getBean(NodeInfo.class);
        nodeInfo.setId(getGeonetworkNodeId());
        nodeInfo.setDefaultNode(isDefaultNode());


        final File dataDir = _testTemporaryFolder.getRoot();
        copyDirectory(templateDataDir, dataDir);

        final File configDir = new File(dataDir, "config");
        final String schemaPluginsDir = new File(configDir, "schema_plugins").getPath();
        final String resourcePath = new File(dataDir, "data/resources").getPath();
        final String schemaPluginsCatalogFile = new File(schemaPluginsDir, "/schemaplugin-uri-catalog.xml").getPath();

        TransformerFactoryFactory.init("net.sf.saxon.TransformerFactoryImpl");

        geonetworkDataDirectory.init("geonetwork", webappDir, dataDir.getAbsolutePath(),
                serviceConfig, null);

        _applicationContext.getBean(LuceneConfig.class).configure("luceneConfig.xml");
        SchemaManager.registerXmlCatalogFiles(webappDir, schemaPluginsCatalogFile);

        final SchemaManager schemaManager = _applicationContext.getBean(SchemaManager.class);
        schemaManager.configure(webappDir, resourcePath,
                schemaPluginsCatalogFile, schemaPluginsDir, "eng", "iso19139", true);

        _applicationContext.getBean(SearchManager.class).init(false, false, "", 100);
        _applicationContext.getBean(DataManager.class).init(createServiceContext(), false);

    }

    protected boolean isDefaultNode() {
        return true;
    }

    /**
     * Get the elements in the service config object.
     */
    protected ArrayList<Element> getServiceConfigParameterElements() {
        return Lists.newArrayList(createServiceConfigParam("preferredSchema", "iso19139"));
    }

    protected static Element createServiceConfigParam(String name, String value) {
        return new Element("param")
                .setAttribute(ConfigFile.Param.Attr.NAME, name)
                .setAttribute(ConfigFile.Param.Attr.VALUE, value);
    }

    /**
     * Get the node id of the geonetwork node under test.  This hook is here primarily for the GeonetworkDataDirectory tests
     * but also useful for any other tests that want to test multi node support.
     *
     * @return the node id to put into the ApplicationContext.
     */
    protected String getGeonetworkNodeId() {
        return "srv";
    }

    /**
     * Create a Service context without a user session but otherwise ready to use.
     */
    protected ServiceContext createServiceContext() throws Exception {
        final HashMap<String, Object> contexts = new HashMap<String, Object>();
        final Constructor<?> constructor = GeonetContext.class.getDeclaredConstructors()[0];
        constructor.setAccessible(true);
        GeonetContext gc = (GeonetContext) constructor.newInstance(_applicationContext, false, null, null);


        contexts.put(Geonet.CONTEXT_NAME, gc);
        final ServiceContext context = new ServiceContext("mockService", _applicationContext, contexts, _entityManager);
        context.setAsThreadLocal();
        context.setInputMethod(ServiceRequest.InputMethod.GET);
        context.setIpAddress("127.0.1");
        context.setLanguage("eng");
        context.setLogger(Log.createLogger("Test"));
        context.setMaxUploadSize(100);
        context.setOutputMethod(ServiceRequest.OutputMethod.DEFAULT);
        context.setAppPath(getWebappDir(getClass()));
        context.setBaseUrl("geonetwork");

        return context;
    }

    /**
     * Check if an element exists and if it has the expected test.
     *
     * @param expected the expected text
     * @param xml      the xml to search
     * @param xpath    the xpath to the element to check
     * @param namespaces the namespaces required for xpath
     */
    protected void assertEqualsText(String expected, Element xml, String xpath, Namespace... namespaces) throws JDOMException {
        Assert.assertEqualsText(expected, xml, xpath, namespaces);
    }

    /**
     * Create an xml params Element in the form most services expect.
     *
     * @param params the params map to convert to Element
     */
    protected Element createParams(Pair<String, ? extends Object>... params) {
        final Element request = new Element("request");
        for (Pair<String, ?> param : params) {
            request.addContent(new Element(param.one()).setText(param.two().toString()));
        }
        return request;
    }

    protected String getStyleSheets() {
        final String file = getWebappDir(getClass());

        return new File(file, "xsl/conversion").getPath();
    }

<<<<<<< HEAD
    protected String getWebappDir() {
        File here = getClassFile();
=======
    /**
     * Look up the webapp directory.
     *
     * @return
     */
    public static String getWebappDir(Class<?> cl) {
        File here = getClassFile(cl);
>>>>>>> 2afe0f80
        while (!new File(here, "pom.xml").exists() && !new File(here.getParentFile(), "web/src/main/webapp/").exists()) {
//            System.out.println("Did not find pom file in: "+here);
            here = here.getParentFile();
        }

        return new File(here.getParentFile(), "web/src/main/webapp/").getAbsolutePath()+File.separator;
    }

    private static File getClassFile(Class<?> cl) {
        final String testClassName = cl.getSimpleName();
        return new File(cl.getResource(testClassName + ".class").getFile());
    }

    protected User loginAsAdmin(ServiceContext context) {
        final User admin = _userRepo.findAllByProfile(Profile.Administrator).get(0);
        UserSession userSession = new UserSession();
        userSession.loginAs(admin);
        context.setUserSession(userSession);
        return admin;
    }

    protected Element getSampleMetadataXml() throws IOException, JDOMException {
        final URL resource = AbstractCoreIntegrationTest.class.getResource("kernel/valid-metadata.iso19139.xml");
        return Xml.loadStream(resource.openStream());
    }


}<|MERGE_RESOLUTION|>--- conflicted
+++ resolved
@@ -220,10 +220,6 @@
         return new File(file, "xsl/conversion").getPath();
     }
 
-<<<<<<< HEAD
-    protected String getWebappDir() {
-        File here = getClassFile();
-=======
     /**
      * Look up the webapp directory.
      *
@@ -231,7 +227,6 @@
      */
     public static String getWebappDir(Class<?> cl) {
         File here = getClassFile(cl);
->>>>>>> 2afe0f80
         while (!new File(here, "pom.xml").exists() && !new File(here.getParentFile(), "web/src/main/webapp/").exists()) {
 //            System.out.println("Did not find pom file in: "+here);
             here = here.getParentFile();
