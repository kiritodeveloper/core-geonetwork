--- conflicted
+++ resolved
@@ -197,13 +197,8 @@
      *
      * @return
      */
-<<<<<<< HEAD
-    public static String getWebappDir() {
-        File here = getClassFile();
-=======
     public static String getWebappDir(Class<?> cl) {
         File here = getClassFile(cl);
->>>>>>> 2afe0f80
         while (!new File(here, "pom.xml").exists() && !new File(here.getParentFile(), "web/src/main/webapp/").exists()) {
 //            System.out.println("Did not find pom file in: "+here);
             here = here.getParentFile();
@@ -212,15 +207,9 @@
         return new File(here.getParentFile(), "web/src/main/webapp/").getAbsolutePath()+"/";
     }
 
-<<<<<<< HEAD
-    private static File getClassFile() {
-        final String testClassName = AbstractCoreIntegrationTest.class.getSimpleName();
-        return new File(AbstractCoreIntegrationTest.class.getResource(testClassName + ".class").getFile());
-=======
     private static File getClassFile(Class<?> cl) {
         final String testClassName = cl.getSimpleName();
         return new File(cl.getResource(testClassName + ".class").getFile());
->>>>>>> 2afe0f80
     }
 
     protected User loginAsAdmin(ServiceContext context) {
