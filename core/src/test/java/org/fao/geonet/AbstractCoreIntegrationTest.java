package org.fao.geonet;

import com.google.common.collect.Lists;
import com.vividsolutions.jts.geom.MultiPolygon;
import jeeves.constants.ConfigFile;
import jeeves.server.ServiceConfig;
import jeeves.server.UserSession;
import jeeves.server.context.ServiceContext;
import jeeves.server.sources.ServiceRequest;
import org.apache.commons.io.FileUtils;
import org.fao.geonet.constants.Geonet;
import org.fao.geonet.domain.Pair;
import org.fao.geonet.domain.Profile;
import org.fao.geonet.domain.User;
import org.fao.geonet.kernel.DataManager;
import org.fao.geonet.kernel.GeonetworkDataDirectory;
import org.fao.geonet.kernel.SchemaManager;
import org.fao.geonet.kernel.search.LuceneConfig;
import org.fao.geonet.kernel.search.SearchManager;
import org.fao.geonet.kernel.search.spatial.SpatialIndexWriter;
import org.fao.geonet.repository.AbstractSpringDataTest;
import org.fao.geonet.repository.UserRepository;
import org.fao.geonet.utils.Log;
import org.fao.geonet.utils.TransformerFactoryFactory;
import org.fao.geonet.utils.Xml;
import org.geotools.data.DataStore;
import org.geotools.data.FeatureStore;
import org.geotools.feature.AttributeTypeBuilder;
import org.geotools.feature.simple.SimpleFeatureTypeBuilder;
import org.geotools.referencing.crs.DefaultGeographicCRS;
import org.jdom.Element;
import org.jdom.JDOMException;
import org.jdom.Namespace;
import org.junit.Before;
import org.junit.Rule;
import org.junit.rules.TemporaryFolder;
import org.opengis.feature.type.AttributeDescriptor;
import org.opengis.feature.type.Name;
import org.opengis.filter.Filter;
import org.springframework.beans.factory.NoSuchBeanDefinitionException;
import org.springframework.beans.factory.annotation.Autowired;
import org.springframework.context.ConfigurableApplicationContext;
import org.springframework.test.context.ContextConfiguration;

import javax.persistence.EntityManager;
import javax.persistence.PersistenceContext;
import java.io.File;
import java.io.IOException;
import java.lang.reflect.Constructor;
import java.net.URL;
import java.util.ArrayList;
import java.util.Arrays;
import java.util.HashMap;

import static org.apache.commons.io.FileUtils.cleanDirectory;
import static org.apache.commons.io.FileUtils.copyDirectory;
import static org.junit.Assert.assertEquals;
import static org.junit.Assert.assertNotNull;

/**
 * A helper class for testing services.  This super-class loads in the spring beans for Spring-data repositories and mocks for
 * some of the system that is required by services.
 * <p/>
 * User: Jesse
 * Date: 10/12/13
 * Time: 8:31 PM
 */
@ContextConfiguration(inheritLocations = true, locations = "classpath:core-repository-test-context.xml")
public abstract class AbstractCoreIntegrationTest extends AbstractSpringDataTest {
    @Autowired
    protected ConfigurableApplicationContext _applicationContext;
    @PersistenceContext
    protected EntityManager _entityManager;
    @Autowired
    protected DataStore _datastore;
    @Autowired
    protected UserRepository _userRepo;

    @Rule
    public TemporaryFolder _testTemporaryFolder = new TemporaryFolder();

    @Before
    public void configureAppContext() throws Exception {
        System.setProperty(LuceneConfig.USE_NRT_MANAGER_REOPEN_THREAD, Boolean.toString(true));
        // clear out datastore
        for (Name name : _datastore.getNames()) {
            ((FeatureStore<?,?>) _datastore.getFeatureSource(name)).removeFeatures(Filter.INCLUDE);
        }
        final String initializedString = "initialized";
        final String webappDir = getWebappDir(getClass());
        final File templateDataDir = new File(webappDir, "WEB-INF/data");
        final GeonetworkDataDirectory geonetworkDataDirectory = _applicationContext.getBean(GeonetworkDataDirectory.class);

        final ArrayList<Element> params = Lists.newArrayList(new Element("param")
                .setAttribute(ConfigFile.Param.Attr.NAME, "preferredSchema")
                .setAttribute(ConfigFile.Param.Attr.VALUE, "iso19139"));
        final ServiceConfig serviceConfig = new ServiceConfig(params);

        try {
            _applicationContext.getBean(initializedString);
        } catch (NoSuchBeanDefinitionException e) {
            SimpleFeatureTypeBuilder builder = new SimpleFeatureTypeBuilder();
            AttributeDescriptor geomDescriptor = new AttributeTypeBuilder().crs(DefaultGeographicCRS.WGS84).binding(MultiPolygon.class).buildDescriptor("the_geom");
            builder.setName("spatialIndex");
            builder.add(geomDescriptor);
            builder.add(SpatialIndexWriter._IDS_ATTRIBUTE_NAME, String.class);
            _datastore.createSchema(builder.buildFeatureType());

            _applicationContext.getBeanFactory().registerSingleton("serviceConfig", serviceConfig);
            _applicationContext.getBeanFactory().registerSingleton(initializedString, initializedString);
        }


        final File dataDir = _testTemporaryFolder.getRoot();
        copyDirectory(templateDataDir, dataDir);

        final File configDir = new File(dataDir, "config");
        final String schemaPluginsDir = new File(configDir, "schema_plugins").getPath();
        final String resourcePath = new File(dataDir, "data/resources").getPath();
        final String schemaPluginsCatalogFile = new File(schemaPluginsDir, "/schemaplugin-uri-catalog.xml").getPath();

        TransformerFactoryFactory.init("net.sf.saxon.TransformerFactoryImpl");

        geonetworkDataDirectory.init("geonetwork", webappDir, dataDir.getAbsolutePath(),
                serviceConfig, null);

        _applicationContext.getBean(LuceneConfig.class).configure("luceneConfig.xml");
        SchemaManager.registerXmlCatalogFiles(webappDir, schemaPluginsCatalogFile);

        final SchemaManager schemaManager = _applicationContext.getBean(SchemaManager.class);
        schemaManager.configure(webappDir, resourcePath,
                schemaPluginsCatalogFile, schemaPluginsDir, "eng", "iso19139", true);

        _applicationContext.getBean(SearchManager.class).init(false, false, "", 100);
        _applicationContext.getBean(DataManager.class).init(createServiceContext(), false);

    }

    /**
     * Create a Service context without a user session but otherwise ready to use.
     */
    protected ServiceContext createServiceContext() throws Exception {
        final HashMap<String, Object> contexts = new HashMap<String, Object>();
        final Constructor<?> constructor = GeonetContext.class.getDeclaredConstructors()[0];
        constructor.setAccessible(true);
        GeonetContext gc = (GeonetContext) constructor.newInstance(_applicationContext, false, null, null);


        contexts.put(Geonet.CONTEXT_NAME, gc);
        final ServiceContext context = new ServiceContext("mockService", _applicationContext, contexts, _entityManager);
        context.setAsThreadLocal();
        context.setInputMethod(ServiceRequest.InputMethod.GET);
        context.setIpAddress("127.0.1");
        context.setLanguage("eng");
        context.setLogger(Log.createLogger("Test"));
        context.setMaxUploadSize(100);
        context.setOutputMethod(ServiceRequest.OutputMethod.DEFAULT);
        context.setAppPath(getWebappDir(getClass()));
        context.setBaseUrl("geonetwork");

        return context;
    }

    /**
     * Check if an element exists and if it has the expected test.
     *
     * @param expected the expected text
     * @param xml      the xml to search
     * @param xpath    the xpath to the element to check
     * @param namespaces the namespaces required for xpath
     */
    protected void assertEqualsText(String expected, Element xml, String xpath, Namespace... namespaces) throws JDOMException {
        Assert.assertEqualsText(expected, xml, xpath, namespaces);
    }

    /**
     * Create an xml params Element in the form most services expect.
     *
     * @param params the params map to convert to Element
     */
    protected Element createParams(Pair<String, ? extends Object>... params) {
        final Element request = new Element("request");
        for (Pair<String, ?> param : params) {
            request.addContent(new Element(param.one()).setText(param.two().toString()));
        }
        return request;
    }

<<<<<<< HEAD
    protected String getStyleSheets() {
=======
    public String getStyleSheets() {
>>>>>>> f70c74af
        final String file = getWebappDir(getClass());

        return new File(file, "xsl/conversion").getPath();
    }

    /**
     * Look up the webapp directory.
     *
     * @return
     */
    public static String getWebappDir(Class<?> cl) {
        File here = getClassFile(cl);
        while (!new File(here, "pom.xml").exists() && !new File(here.getParentFile(), "web/src/main/webapp/").exists()) {
//            System.out.println("Did not find pom file in: "+here);
            here = here.getParentFile();
        }

        return new File(here.getParentFile(), "web/src/main/webapp/").getAbsolutePath()+"/";
    }

    private static File getClassFile(Class<?> cl) {
        final String testClassName = cl.getSimpleName();
        return new File(cl.getResource(testClassName + ".class").getFile());
    }

    public User loginAsAdmin(ServiceContext context) {
        final User admin = _userRepo.findAllByProfile(Profile.Administrator).get(0);
        UserSession userSession = new UserSession();
        userSession.loginAs(admin);
        context.setUserSession(userSession);
        return admin;
    }

    protected Element getSampleMetadataXml() throws IOException, JDOMException {
        final URL resource = AbstractCoreIntegrationTest.class.getResource("kernel/valid-metadata.iso19139.xml");
        return Xml.loadStream(resource.openStream());
    }
}<|MERGE_RESOLUTION|>--- conflicted
+++ resolved
@@ -186,11 +186,7 @@
         return request;
     }
 
-<<<<<<< HEAD
-    protected String getStyleSheets() {
-=======
     public String getStyleSheets() {
->>>>>>> f70c74af
         final String file = getWebappDir(getClass());
 
         return new File(file, "xsl/conversion").getPath();
