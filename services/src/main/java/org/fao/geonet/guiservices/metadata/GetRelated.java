//=============================================================================
//===    Copyright (C) 2001-2007 Food and Agriculture Organization of the
//===    United Nations (FAO-UN), United Nations World Food Programme (WFP)
//===    and United Nations Environment Programme (UNEP)
//===
//===    This program is free software; you can redistribute it and/or modify
//===    it under the terms of the GNU General Public License as published by
//===    the Free Software Foundation; either version 2 of the License, or (at
//===    your option) any later version.
//===
//===    This program is distributed in the hope that it will be useful, but
//===    WITHOUT ANY WARRANTY; without even the implied warranty of
//===    MERCHANTABILITY or FITNESS FOR A PARTICULAR PURPOSE. See the GNU
//===    General Public License for more details.
//===
//===    You should have received a copy of the GNU General Public License
//===    along with this program; if not, write to the Free Software
//===    Foundation, Inc., 51 Franklin St, Fifth Floor, Boston, MA 02110-1301, USA
//===
//===    Contact: Jeroen Ticheler - FAO - Viale delle Terme di Caracalla 2,
//===    Rome - Italy. email: geonetwork@osgeo.org
//==============================================================================

package org.fao.geonet.guiservices.metadata;

import com.google.common.base.Joiner;
import com.google.common.collect.ImmutableMap;
import com.google.common.collect.Iterators;
import com.google.common.collect.Sets;

import org.apache.solr.common.SolrDocument;
import org.apache.solr.common.SolrDocumentList;
import org.fao.geonet.ApplicationContextHolder;
import org.fao.geonet.Constants;
import org.fao.geonet.GeonetContext;
import org.fao.geonet.Util;
import org.fao.geonet.api.records.MetadataUtils;
import org.fao.geonet.constants.Edit;
import org.fao.geonet.constants.Geonet;
import org.fao.geonet.constants.Params;
import org.fao.geonet.domain.Metadata;
import org.fao.geonet.domain.ReservedOperation;
import org.fao.geonet.exceptions.MetadataNotFoundEx;
import org.fao.geonet.kernel.DataManager;
import org.fao.geonet.kernel.GeonetworkDataDirectory;
import org.fao.geonet.kernel.RelatedMetadata;
import org.fao.geonet.kernel.SchemaManager;
import org.fao.geonet.kernel.schema.AssociatedResource;
import org.fao.geonet.kernel.schema.AssociatedResourcesSchemaPlugin;
import org.fao.geonet.kernel.schema.SchemaPlugin;
import org.fao.geonet.kernel.search.ISearchManager;
import org.fao.geonet.kernel.search.SolrSearchManager;
import org.fao.geonet.lib.Lib;
import org.fao.geonet.repository.MetadataRepository;
import org.fao.geonet.services.Utils;
import org.fao.geonet.services.metadata.Show;
import org.fao.geonet.services.relations.Get;
import org.fao.geonet.utils.Log;
import org.fao.geonet.utils.Xml;
import org.jdom.Content;
import org.jdom.Element;
import org.springframework.beans.factory.annotation.Qualifier;
import org.springframework.context.ConfigurableApplicationContext;
import org.springframework.http.HttpEntity;
import org.springframework.http.HttpHeaders;
import org.springframework.stereotype.Controller;
import org.springframework.util.MultiValueMap;
import org.springframework.web.bind.annotation.PathVariable;
import org.springframework.web.bind.annotation.RequestMapping;
import org.springframework.web.bind.annotation.RequestParam;

import java.nio.file.Path;
import java.util.ArrayList;
import java.util.Arrays;
import java.util.List;
import java.util.Map;
import java.util.Set;

import javax.servlet.http.HttpServletRequest;

import jeeves.interfaces.Service;
import jeeves.server.ServiceConfig;
import jeeves.server.context.ServiceContext;
import jeeves.server.dispatchers.ServiceManager;

/**
 * Perform a search and return all children metadata record for current record.
 *
 * In some cases, related records found :
 * <ul>
 * <li>could not be readable by current user.</li>
 * <li>could not be visible by current user.</li>
 * </ul>
 * so results depend on user privileges for related records.
 *
 * Parameters:
 * <ul>
 * <li>type: online|thumbnail|service|dataset|parent|children|source|fcat|siblings|associated|related|null (ie. all)</li>
 * <li>from: start record</li>
 * <li>to: end record (default 1000)</li>
 * <li>id or uuid: could be optional if call in Jeeves service forward call.
 *  In that case geonet:info/uuid is used.</li>
 * </ul>
 *
 * Relations are usually defined in records using ISO19139 or ISO19115-3 standards
 * or profiles. Therefore, some other schema plugin may also support association
 * of resources like Dublin Core using isPartOf element. In all types of
 * association, the target document may be in a different schema
 * (eg. ISO19110 for feature catalog, Dublin core for cross reference
 * to a document, SensorML for a sensor description, ...).
 *
 * 3 types of relations may be used:
 * <ul>
 *     <li>Relation to a metadata record stored in the metadata document to be analyzed.
 *     In that case, the XML document is filtered by method defined
 *     in the SchemaPlugin specific bean. eg. parent/child relation.</li>
 *     <li>Relation to specific resources (eg. online source) stored in the metadata document.
 *     In that case, the XML document is filtered by the schema/process/extract-relation.xsl.</li>
 *     <li>References stored in the target document. eg. the link to a dataset
 *     is defined in the service metadata record. In that case, the search
 *     is made in the index.</li>
 * </ul>
 *
 * Note about each type of associations:
 * <h3>online</h3>
 * List of online resources (see <schema>/process/extract-relations.xsl for details).
 *
 * <h3>thumbnail</h3>
 * List of thumbnails (see <schema>/process/extract-relations.xsl for details).
 *
 * <h3>service</h3>
 * Only apply to ISO19139, ISO19115-3 and ISO profiles.
 * Search for all records having an operatesOn element pointing to the requested
 * metadata record UUID (see indexing to know how operatesOn element is indexed).
 *
 * <h3>parent</h3>
 * Only apply to ISO19139, ISO19115-3 and ISO profiles.
 * Get the parentIdentifier from the requested
 * metadata record
 *
 * <h3>children</h3>
 * Only apply to ISO19139, ISO19115-3 and ISO profiles.
 * Search for all records having an parentUuid element pointing to the requested
 * metadata record UUID (see indexing to know how parent/child relation is indexed).
 *
 *
 * <h3>dataset</h3>
 * Only apply to ISO19139, ISO19115-3 and ISO profiles.
 * Get all records defined in operatesOn element (the current metadata is supposed
 * to be a service metadata in that case).
 *
 * <h3>source</h3>
 * Only apply to ISO19139, ISO19115-3 and ISO profiles.
 * Get all records defined in source element (in data quality section).
 *
 * <h3>hassource</h3>
 * Only apply to ISO19139, ISO19115-3 and ISO profiles.
 * Get all records where this record is defined has source (in data quality section).
 *
 * <h3>fcat</h3>
 * Only apply to ISO19110, ISO19139, ISO19115-3 and ISO profiles.
 * Get all records defined in featureCatalogueCitation.
 *
 * <h3>siblings</h3>
 * Only apply to ISO19139, ISO19115-3 and ISO profiles.
 * Get all aggregationInfo records. This relation provides
 * information about association type and initiative type.
 *
 * <h3>associated</h3>
 * Only apply to ISO19139, ISO19115-3 and ISO profiles.
 * Search for all records having an agg_associated field pointing to the requested
 * metadata record (inverse direction of siblings). This relation does not
 * inform about association type and initiative type.
 *
 * <h3>related</h3>
 * (deprecated) Use to link ISO19110 and ISO19139 record using database table.
 *
 * @see org.fao.geonet.kernel.schema.SchemaPlugin for more details
 * on how specific schema plugin implement relations extraction.
 *
 */
@Controller
@Qualifier("getRelated")
public class GetRelated implements Service, RelatedMetadata {

    private static int maxRecords = 1000;

    public void init(Path appPath, ServiceConfig config) throws Exception {
    }

    /**
     *
     * @param lang
     * @param id
     * @param uuid
     * @param type List of comma or "|" separated types
     * @param from
     * @param to
     * @param fast
     * @param request
     * @return
     * @throws Exception
     */
    @RequestMapping(value="/{lang}/xml.relation")
    public HttpEntity<byte[]> exec(@PathVariable String lang,
                       @RequestParam (required = false) Integer id,
                       @RequestParam (required = false) String uuid,
                       @RequestParam (defaultValue = "") String type,
                       @RequestParam (defaultValue = "1") int from,
                       @RequestParam (defaultValue = "-1") int to,
                       boolean fast,
                       HttpServletRequest request) throws Exception {
        if (to < 0) {
            to = maxRecords;
        }
        ConfigurableApplicationContext appContext = ApplicationContextHolder.get();
        ServiceManager serviceManager = appContext.getBean(ServiceManager.class);
        GeonetworkDataDirectory dataDirectory = appContext.getBean(GeonetworkDataDirectory.class);
        MetadataRepository metadataRepository = appContext.getBean(MetadataRepository.class);

        final ServiceContext context = serviceManager.createServiceContext("xml.relation", lang, request);

        Metadata md;
        if (id != null) {
             md = metadataRepository.findOne(id);

            if (md == null) {
                throw new IllegalArgumentException("No Metadata found with id " + id);
            }
        } else {
            md = metadataRepository.findOneByUuid(uuid);

            if (md == null) {
                throw new IllegalArgumentException("No Metadata found with uuid " + uuid);
            }
        }
        id = md.getId();
        uuid = md.getUuid();

        Element raw = new Element("root").addContent(Arrays.asList(
                new Element("gui").addContent(Arrays.asList(
                    new Element("language").setText(lang),
                    new Element("url").setText(context.getBaseUrl())
                )),
                getRelated(context, id, uuid, type, from, to, fast)
        ));
        Path relatedXsl = dataDirectory.getWebappDir().resolve("xslt/services/metadata/relation.xsl");

        final Element transform = Xml.transform(raw, relatedXsl);
        final Set<String> acceptContentType = Sets.newHashSet(Iterators.forEnumeration(request.getHeaders("Accept")));

        byte[] response;
        String contentType;
        if (acceptsType(acceptContentType, "json")) {
            response = Xml.getJSON(transform).getBytes(Constants.CHARSET);
            contentType = "application/json";
        } else if (acceptContentType.isEmpty() ||
            acceptsType(acceptContentType, "xml") ||
            acceptContentType.contains("*/*")||
            acceptContentType.contains("text/plain")) {
            response = Xml.getString(transform).getBytes(Constants.CHARSET);
            contentType = "application/xml";
        } else {
            throw new IllegalArgumentException(acceptContentType + " is not supported");
        }

        MultiValueMap<String, String> headers = new HttpHeaders();
        headers.add("Content-Type", contentType);

        return new HttpEntity<>(response, headers);
    }

    private boolean acceptsType(Set<String> acceptContentType, String toCheck) {
        for (String acceptable : acceptContentType) {
            if (acceptable.contains(toCheck)) {
                return true;
            }
        }
        return false;
    }

    public Element exec(Element params, ServiceContext context) throws Exception {
        String type = Util.getParam(params, "type", "");
        String fast = Util.getParam(params, "fast", "true");
        int from = Util.getParam(params, "from", 1);
        int to = Util.getParam(params, "to", maxRecords);


        Element info = params.getChild(Edit.RootChild.INFO, Edit.NAMESPACE);
        int iId;
        String uuid;

        GeonetContext gc = (GeonetContext) context.getHandlerContext(Geonet.CONTEXT_NAME);
        DataManager dm = gc.getBean(DataManager.class);

        if (info == null) {
            String mdId = Utils.getIdentifierFromParameters(params, context);
            if (mdId == null)
                throw new MetadataNotFoundEx("Metadata not found.");

            uuid = dm.getMetadataUuid(mdId);
            if (uuid == null)
                throw new MetadataNotFoundEx("Metadata not found.");

            iId = Integer.parseInt(mdId);
        } else {
            uuid = info.getChildText(Params.UUID);
            iId = Integer.parseInt(info.getChildText(Params.ID));
        }

        return getRelated(context, iId, uuid, type, from, to, Boolean.parseBoolean(fast));
    }

    @Override
<<<<<<< HEAD
    public Element getRelated(ServiceContext context, int iId, String uuid, String type, int from_, int to_, boolean fast_)
            throws Exception {
        final String id = String.valueOf(iId);
        final String from = "" + from_;
        final String to = "" + to_;
        final String fast = "" + fast_;
        GeonetContext gc = (GeonetContext) context.getHandlerContext(Geonet.CONTEXT_NAME);
        DataManager dm = gc.getBean(DataManager.class);
        Element relatedRecords = new Element("relations");
        List<String> listOfTypes = new ArrayList<String>(Arrays.asList(type.split(",|\\|")));
        if (listOfTypes != null && listOfTypes.size() == 1 && "".equals(listOfTypes.get(0))) {
            listOfTypes.clear();
        }
        // Get the cached version (use by classic GUI)
        Element md = Show.getCached(context.getUserSession(), id);
        if (md == null) {
            // Get from DB
            md = dm.getMetadata(context, id, forEditing, withValidationErrors,
                    keepXlinkAttributes);
        }

        String schemaIdentifier = dm.getMetadataSchema(id);
        SchemaPlugin instance = SchemaManager.getSchemaPlugin(schemaIdentifier);
        AssociatedResourcesSchemaPlugin schemaPlugin = null;
        if (instance instanceof AssociatedResourcesSchemaPlugin) {
            schemaPlugin = (AssociatedResourcesSchemaPlugin) instance;
        }

        // Search for children of this record
        if (listOfTypes.size() == 0 || listOfTypes.contains("children")) {
            relatedRecords.addContent(search(uuid, "children", context, from, to, fast));
        }

        // Get parent record from this record
        if (schemaPlugin != null && (listOfTypes.size() == 0 || listOfTypes.contains("parent"))) {
            Set<String> listOfUUIDs = schemaPlugin.getAssociatedParentUUIDs(md);
            if (listOfUUIDs.size() > 0) {
                String joinedUUIDs = Joiner.on(" or ").join(listOfUUIDs);
                relatedRecords.addContent(search(joinedUUIDs, "parent", context, from, to, fast));
            }
        }

        // Get aggregates from this record
        if (schemaPlugin != null && (listOfTypes.size() == 0 || listOfTypes.contains("siblings"))) {
            Element response = new Element("response");

            Set<AssociatedResource> listOfAssociatedResources = schemaPlugin.getAssociatedResourcesUUIDs(md);

            if (listOfAssociatedResources != null) {
                for (AssociatedResource resource : listOfAssociatedResources) {
                    Element sibContent = getRecord(resource.getUuid(), context, dm);
                    if (sibContent != null) {
                        Element sibling = new Element("sibling");
                        sibling.setAttribute("initiative", resource.getInitiativeType());
                        sibling.setAttribute("association", resource.getAssociationType());
                        response.addContent(sibling.addContent(sibContent));
                    }
                }
            }
            relatedRecords.addContent(new Element("siblings").addContent(response));
        }

        // Search for records where an aggregate point to this record
        if (listOfTypes.size() == 0 || listOfTypes.contains("associated")) {
            relatedRecords.addContent(search(uuid, "associated", context, from, to, fast));
        }

        // Search for services
        if (listOfTypes.size() == 0 || listOfTypes.contains("service")) {
            relatedRecords.addContent(search(uuid, "services", context, from, to, fast));
        }

        // Related record from uuiref attributes in metadata record
        if (schemaPlugin != null && (
                listOfTypes.size() == 0 || listOfTypes.contains("dataset") || listOfTypes.contains("fcat") || listOfTypes.contains("source")
        )) {
            // Get datasets related to service search
            if (listOfTypes.size() == 0 || listOfTypes.contains("dataset")) {
                Set<String> listOfUUIDs = schemaPlugin.getAssociatedDatasetUUIDs(md);
                if (listOfUUIDs != null && listOfUUIDs.size() > 0) {
                    String joinedUUIDs = Joiner.on(" or ").join(listOfUUIDs);
                    relatedRecords.addContent(search(joinedUUIDs, "datasets", context, from, to, fast));
                }
            }
            // if source, return source datasets defined in the current record
            if (listOfTypes.size() == 0 || listOfTypes.contains("source")) {
                Set<String> listOfUUIDs = schemaPlugin.getAssociatedSourceUUIDs(md);
                if (listOfUUIDs != null && listOfUUIDs.size() > 0) {
                    String joinedUUIDs = Joiner.on(" or ").join(listOfUUIDs);
                    relatedRecords.addContent(search(joinedUUIDs, "sources", context, from, to, fast));
                }
            }
            // if fcat
            if (listOfTypes.size() == 0 || listOfTypes.contains("fcat")) {
                Set<String> listOfUUIDs = schemaPlugin.getAssociatedFeatureCatalogueUUIDs(md);
                if (listOfUUIDs != null && listOfUUIDs.size() > 0) {
                    String joinedUUIDs = Joiner.on(" or ").join(listOfUUIDs);
                    relatedRecords.addContent(search(joinedUUIDs, "fcats", context, from, to, fast));
                }
            }
        }

        //
        if (listOfTypes.size() == 0 || listOfTypes.contains("hassource")) {
            // Return records where this record is a source dataset
            relatedRecords.addContent(search(uuid, "hassource", context, from, to, fast));
        }

        // Relation table is preserved for backward compatibility but should not be used anymore.
        if (listOfTypes.size() == 0 || listOfTypes.contains("related")) {
            // Related records could be feature catalogue defined in relation table
            relatedRecords.addContent(new Element("related").addContent(Get.getRelation(iId, "full", context)));
            // Or feature catalogue define in feature catalogue citation
            relatedRecords.addContent(search(uuid, "hasfeaturecat", context, from, to, fast));
        }

        // XSL transformation is used on the metadata record to extract
        // distribution information or thumbnails
        if (md != null && (listOfTypes.size() == 0 || listOfTypes.contains("online") || listOfTypes.contains("thumbnail"))) {
            relatedRecords.addContent(new Element("metadata").addContent((Content) md.clone()));
        }

        return relatedRecords;
    }

    private static Map<String, String> relationTypeToIndexField;
    static {
        relationTypeToIndexField = ImmutableMap.<String, String>builder()
            .put("children", "parent")
            .put("services", "recordOperateOn")
            .put("hasfeaturecat", "hasfeaturecat")
            .put("hassource", "hassource")
            .put("associated", "agg_associated")
            .put("datasets", "_uuid")
            .put("fcats", "_uuid")
            .put("siblings", "_uuid")
            .put("parent", "_uuid")
            .build();
    }

    private Element search(String uuid, String type, ServiceContext context, String from, String to, String fast) throws Exception {
        GeonetContext gc = (GeonetContext) context.getHandlerContext(Geonet.CONTEXT_NAME);
        ISearchManager searchMan = gc.getBean(ISearchManager.class);
        Element response = new Element(type);
        SolrDocumentList documentList = ((SolrSearchManager) searchMan).getDocsFieldValue(
            String.format("+%s:\"%s\"",
                relationTypeToIndexField.get(type),
                uuid),
            "*"
        );
        Element relatedElement =  new Element("response");
        for (SolrDocument document : documentList) {
            Element md = new Element("metadata");
            for(String field : document.getFieldNames()) {
                for(Object value : document.getFieldValues(field)) {
                    md.addContent(new Element(field).setText(value.toString()));
                }
            }
            relatedElement.addContent(md);
        }
        response.addContent(relatedElement);
        return response;
    }

    private Element getRecord(String uuid, ServiceContext context, DataManager dm) {
        Element content = null;
        try {
            String id = dm.getMetadataId(uuid);
            Lib.resource.checkPrivilege(context, id, ReservedOperation.view);
            content = dm.getMetadata(context, id, forEditing, withValidationErrors, keepXlinkAttributes);
        } catch (Exception e) {
            if (Log.isDebugEnabled(Geonet.SEARCH_ENGINE))
                Log.debug(Geonet.SEARCH_ENGINE, "Metadata " + uuid + " record is not visible for user.");
        }
        return content;
=======
    public Element getRelated(ServiceContext context, int iId, String uuid, String type, int from_, int to_, boolean fast_) throws Exception {
        throw new RuntimeException("Not supported. Use /api/records/<uuid>/related.");
//        return MetadataUtils.getRelated(context, iId, uuid, type, from_, to_, fast_);
>>>>>>> 278705d8
    }
}<|MERGE_RESOLUTION|>--- conflicted
+++ resolved
@@ -312,186 +312,8 @@
     }
 
     @Override
-<<<<<<< HEAD
-    public Element getRelated(ServiceContext context, int iId, String uuid, String type, int from_, int to_, boolean fast_)
-            throws Exception {
-        final String id = String.valueOf(iId);
-        final String from = "" + from_;
-        final String to = "" + to_;
-        final String fast = "" + fast_;
-        GeonetContext gc = (GeonetContext) context.getHandlerContext(Geonet.CONTEXT_NAME);
-        DataManager dm = gc.getBean(DataManager.class);
-        Element relatedRecords = new Element("relations");
-        List<String> listOfTypes = new ArrayList<String>(Arrays.asList(type.split(",|\\|")));
-        if (listOfTypes != null && listOfTypes.size() == 1 && "".equals(listOfTypes.get(0))) {
-            listOfTypes.clear();
-        }
-        // Get the cached version (use by classic GUI)
-        Element md = Show.getCached(context.getUserSession(), id);
-        if (md == null) {
-            // Get from DB
-            md = dm.getMetadata(context, id, forEditing, withValidationErrors,
-                    keepXlinkAttributes);
-        }
-
-        String schemaIdentifier = dm.getMetadataSchema(id);
-        SchemaPlugin instance = SchemaManager.getSchemaPlugin(schemaIdentifier);
-        AssociatedResourcesSchemaPlugin schemaPlugin = null;
-        if (instance instanceof AssociatedResourcesSchemaPlugin) {
-            schemaPlugin = (AssociatedResourcesSchemaPlugin) instance;
-        }
-
-        // Search for children of this record
-        if (listOfTypes.size() == 0 || listOfTypes.contains("children")) {
-            relatedRecords.addContent(search(uuid, "children", context, from, to, fast));
-        }
-
-        // Get parent record from this record
-        if (schemaPlugin != null && (listOfTypes.size() == 0 || listOfTypes.contains("parent"))) {
-            Set<String> listOfUUIDs = schemaPlugin.getAssociatedParentUUIDs(md);
-            if (listOfUUIDs.size() > 0) {
-                String joinedUUIDs = Joiner.on(" or ").join(listOfUUIDs);
-                relatedRecords.addContent(search(joinedUUIDs, "parent", context, from, to, fast));
-            }
-        }
-
-        // Get aggregates from this record
-        if (schemaPlugin != null && (listOfTypes.size() == 0 || listOfTypes.contains("siblings"))) {
-            Element response = new Element("response");
-
-            Set<AssociatedResource> listOfAssociatedResources = schemaPlugin.getAssociatedResourcesUUIDs(md);
-
-            if (listOfAssociatedResources != null) {
-                for (AssociatedResource resource : listOfAssociatedResources) {
-                    Element sibContent = getRecord(resource.getUuid(), context, dm);
-                    if (sibContent != null) {
-                        Element sibling = new Element("sibling");
-                        sibling.setAttribute("initiative", resource.getInitiativeType());
-                        sibling.setAttribute("association", resource.getAssociationType());
-                        response.addContent(sibling.addContent(sibContent));
-                    }
-                }
-            }
-            relatedRecords.addContent(new Element("siblings").addContent(response));
-        }
-
-        // Search for records where an aggregate point to this record
-        if (listOfTypes.size() == 0 || listOfTypes.contains("associated")) {
-            relatedRecords.addContent(search(uuid, "associated", context, from, to, fast));
-        }
-
-        // Search for services
-        if (listOfTypes.size() == 0 || listOfTypes.contains("service")) {
-            relatedRecords.addContent(search(uuid, "services", context, from, to, fast));
-        }
-
-        // Related record from uuiref attributes in metadata record
-        if (schemaPlugin != null && (
-                listOfTypes.size() == 0 || listOfTypes.contains("dataset") || listOfTypes.contains("fcat") || listOfTypes.contains("source")
-        )) {
-            // Get datasets related to service search
-            if (listOfTypes.size() == 0 || listOfTypes.contains("dataset")) {
-                Set<String> listOfUUIDs = schemaPlugin.getAssociatedDatasetUUIDs(md);
-                if (listOfUUIDs != null && listOfUUIDs.size() > 0) {
-                    String joinedUUIDs = Joiner.on(" or ").join(listOfUUIDs);
-                    relatedRecords.addContent(search(joinedUUIDs, "datasets", context, from, to, fast));
-                }
-            }
-            // if source, return source datasets defined in the current record
-            if (listOfTypes.size() == 0 || listOfTypes.contains("source")) {
-                Set<String> listOfUUIDs = schemaPlugin.getAssociatedSourceUUIDs(md);
-                if (listOfUUIDs != null && listOfUUIDs.size() > 0) {
-                    String joinedUUIDs = Joiner.on(" or ").join(listOfUUIDs);
-                    relatedRecords.addContent(search(joinedUUIDs, "sources", context, from, to, fast));
-                }
-            }
-            // if fcat
-            if (listOfTypes.size() == 0 || listOfTypes.contains("fcat")) {
-                Set<String> listOfUUIDs = schemaPlugin.getAssociatedFeatureCatalogueUUIDs(md);
-                if (listOfUUIDs != null && listOfUUIDs.size() > 0) {
-                    String joinedUUIDs = Joiner.on(" or ").join(listOfUUIDs);
-                    relatedRecords.addContent(search(joinedUUIDs, "fcats", context, from, to, fast));
-                }
-            }
-        }
-
-        //
-        if (listOfTypes.size() == 0 || listOfTypes.contains("hassource")) {
-            // Return records where this record is a source dataset
-            relatedRecords.addContent(search(uuid, "hassource", context, from, to, fast));
-        }
-
-        // Relation table is preserved for backward compatibility but should not be used anymore.
-        if (listOfTypes.size() == 0 || listOfTypes.contains("related")) {
-            // Related records could be feature catalogue defined in relation table
-            relatedRecords.addContent(new Element("related").addContent(Get.getRelation(iId, "full", context)));
-            // Or feature catalogue define in feature catalogue citation
-            relatedRecords.addContent(search(uuid, "hasfeaturecat", context, from, to, fast));
-        }
-
-        // XSL transformation is used on the metadata record to extract
-        // distribution information or thumbnails
-        if (md != null && (listOfTypes.size() == 0 || listOfTypes.contains("online") || listOfTypes.contains("thumbnail"))) {
-            relatedRecords.addContent(new Element("metadata").addContent((Content) md.clone()));
-        }
-
-        return relatedRecords;
-    }
-
-    private static Map<String, String> relationTypeToIndexField;
-    static {
-        relationTypeToIndexField = ImmutableMap.<String, String>builder()
-            .put("children", "parent")
-            .put("services", "recordOperateOn")
-            .put("hasfeaturecat", "hasfeaturecat")
-            .put("hassource", "hassource")
-            .put("associated", "agg_associated")
-            .put("datasets", "_uuid")
-            .put("fcats", "_uuid")
-            .put("siblings", "_uuid")
-            .put("parent", "_uuid")
-            .build();
-    }
-
-    private Element search(String uuid, String type, ServiceContext context, String from, String to, String fast) throws Exception {
-        GeonetContext gc = (GeonetContext) context.getHandlerContext(Geonet.CONTEXT_NAME);
-        ISearchManager searchMan = gc.getBean(ISearchManager.class);
-        Element response = new Element(type);
-        SolrDocumentList documentList = ((SolrSearchManager) searchMan).getDocsFieldValue(
-            String.format("+%s:\"%s\"",
-                relationTypeToIndexField.get(type),
-                uuid),
-            "*"
-        );
-        Element relatedElement =  new Element("response");
-        for (SolrDocument document : documentList) {
-            Element md = new Element("metadata");
-            for(String field : document.getFieldNames()) {
-                for(Object value : document.getFieldValues(field)) {
-                    md.addContent(new Element(field).setText(value.toString()));
-                }
-            }
-            relatedElement.addContent(md);
-        }
-        response.addContent(relatedElement);
-        return response;
-    }
-
-    private Element getRecord(String uuid, ServiceContext context, DataManager dm) {
-        Element content = null;
-        try {
-            String id = dm.getMetadataId(uuid);
-            Lib.resource.checkPrivilege(context, id, ReservedOperation.view);
-            content = dm.getMetadata(context, id, forEditing, withValidationErrors, keepXlinkAttributes);
-        } catch (Exception e) {
-            if (Log.isDebugEnabled(Geonet.SEARCH_ENGINE))
-                Log.debug(Geonet.SEARCH_ENGINE, "Metadata " + uuid + " record is not visible for user.");
-        }
-        return content;
-=======
     public Element getRelated(ServiceContext context, int iId, String uuid, String type, int from_, int to_, boolean fast_) throws Exception {
         throw new RuntimeException("Not supported. Use /api/records/<uuid>/related.");
 //        return MetadataUtils.getRelated(context, iId, uuid, type, from_, to_, fast_);
->>>>>>> 278705d8
     }
 }