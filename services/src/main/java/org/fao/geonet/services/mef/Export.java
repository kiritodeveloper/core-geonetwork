--- conflicted
+++ resolved
@@ -23,23 +23,8 @@
 
 package org.fao.geonet.services.mef;
 
-<<<<<<< HEAD
-=======
-import jeeves.constants.Jeeves;
-import jeeves.interfaces.Service;
-import jeeves.server.ServiceConfig;
-import jeeves.server.UserSession;
-import jeeves.server.context.ServiceContext;
-
-import org.fao.geonet.kernel.search.SearcherType;
-import org.fao.geonet.utils.BinaryFile;
-import org.fao.geonet.utils.Log;
-import org.fao.geonet.Util;
-import org.fao.geonet.utils.Xml;
->>>>>>> 8f8044c8
 import org.fao.geonet.GeonetContext;
 import org.fao.geonet.Util;
-import org.fao.geonet.constants.Edit;
 import org.fao.geonet.constants.Geonet;
 import org.fao.geonet.kernel.SelectionManager;
 import org.fao.geonet.kernel.mef.MEFLib;
@@ -47,11 +32,9 @@
 import org.fao.geonet.kernel.mef.MEFLib.Version;
 import org.fao.geonet.kernel.search.ISearchManager;
 import org.fao.geonet.kernel.search.IndexFields;
-import org.fao.geonet.kernel.search.MetaSearcher;
 import org.fao.geonet.kernel.search.SolrSearchManager;
 import org.fao.geonet.utils.BinaryFile;
 import org.fao.geonet.utils.Log;
-import org.fao.geonet.utils.Xml;
 import org.jdom.Element;
 
 import java.nio.file.Path;
@@ -129,89 +112,6 @@
                 .getSelection(SelectionManager.SELECTION_METADATA);
         }
 
-<<<<<<< HEAD
-		// MEF version 1 only support one metadata record by file.
-		// Uuid parameter MUST be set and add to selection manager before
-		// export.
-		if (version == null) {
-			file = MEFLib.doExport(context, uuid, format, skipUUID, resolveXlink, removeXlinkAttribute);
-		} else {
-			// MEF version 2 support multiple metadata record by file.
-
-			if (relatedMetadataRecord.equals("true")) {
-				// Adding children in MEF file
-				Set<String> tmpUuid = new HashSet<String>();
-				for (Iterator<String> iter = uuids.iterator(); iter.hasNext();) {
-					String _uuid = (String) iter.next();
-                    GeonetContext gc = (GeonetContext) context
-                        .getHandlerContext(Geonet.CONTEXT_NAME);
-                    ISearchManager searchMan = gc.getBean(ISearchManager.class);
-
-                    List<String> listOfUuids = ((SolrSearchManager) searchMan).getDocsUuids(
-                        IndexFields.PARENT_RECORD_UUID + ":\"" + uuid + "\" "
-                        + IndexFields.RECORD_OPERATE_ON + ":\"" + uuid + "\"",
-                        null);
-                    tmpUuid.addAll(listOfUuids);
-				}
-
-				if (selectionManger.addAllSelection(SelectionManager.SELECTION_METADATA, tmpUuid)) {
-                    Log.info(Geonet.MEF, "Child and services added into the selection");
-                }
-			}
-
-			uuids = selectionManger.getSelection(SelectionManager.SELECTION_METADATA);
-			Log.info(Geonet.MEF, "Building MEF2 file with " + uuids.size()
-                                 + " records.");
-
-			file = MEFLib.doMEF2Export(context, uuids, format, false, stylePath, resolveXlink, removeXlinkAttribute);
-		}
-
-		// -- Reset selection manager
-		selectionManger.close();
-		selectionManger.addAllSelection(SelectionManager.SELECTION_METADATA,
-				uuidsBeforeExp);
-
-		String fname = String.valueOf(Calendar.getInstance().getTimeInMillis());
-
-		return BinaryFile.encode(200, file, "export-" + format + "-" + fname + ".zip", true).getElement();
-	}
-
-	/**
-	 * Run an XML query and return a list of UUIDs.
-	 *
-	 * @param uuid
-	 *            Metadata identifier
-	 * @param context
-	 *            Current context
-	 * @param request
-	 *            XML Request to run which will search for related metadata
-	 *            records to export
-	 * @return List of related UUIDs to export
-	 * @throws Exception
-	 */
-    @Deprecated
-	private Set<String> getUuidsToExport(String uuid, ServiceContext context,
-			Element request) throws Exception {
-		GeonetContext gc = (GeonetContext) context
-				.getHandlerContext(Geonet.CONTEXT_NAME);
-		ISearchManager searchMan = gc.getBean(ISearchManager.class);
-        // TODO: SOLR-MIGRATION-TO-DELETE
-
-        return null;
-	}
-=======
-
-        // If provided uuid, export the metadata record only
-        if (uuid != null) {
-            SelectionManager.getManager(session).close(SelectionManager.SELECTION_METADATA);
-
-            SelectionManager.getManager(session).addSelection(
-                SelectionManager.SELECTION_METADATA, uuid);
-
-            uuids = selectionManger
-                .getSelection(SelectionManager.SELECTION_METADATA);
-        }
-
         // MEF version 1 only support one metadata record by file.
         // Uuid parameter MUST be set and add to selection manager before
         // export.
@@ -225,35 +125,15 @@
                 Set<String> tmpUuid = new HashSet<String>();
                 for (Iterator<String> iter = uuids.iterator(); iter.hasNext(); ) {
                     String _uuid = (String) iter.next();
+                    GeonetContext gc = (GeonetContext) context
+                        .getHandlerContext(Geonet.CONTEXT_NAME);
+                    ISearchManager searchMan = gc.getBean(ISearchManager.class);
 
-                    // Creating request for services search
-                    Element childRequest = new Element("request");
-                    childRequest.addContent(new Element("parentUuid")
-                        .setText(_uuid));
-                    childRequest.addContent(new Element("to").setText("1000"));
-
-                    // Get children to export - It could be better to use GetRelated service TODO
-                    Set<String> childs = getUuidsToExport(_uuid, context,
-                        childRequest);
-                    if (childs.size() != 0) {
-                        tmpUuid.addAll(childs);
-                    }
-
-                    // Creating request for services search
-                    Element servicesRequest = new Element(Jeeves.Elem.REQUEST);
-                    servicesRequest.addContent(new Element(
-                        org.fao.geonet.constants.Params.OPERATES_ON)
-                        .setText(_uuid));
-                    servicesRequest.addContent(new Element(
-                        org.fao.geonet.constants.Params.TYPE)
-                        .setText("service"));
-
-                    // Get linked services for export
-                    Set<String> services = getUuidsToExport(_uuid, context,
-                        servicesRequest);
-                    if (services.size() != 0) {
-                        tmpUuid.addAll(services);
-                    }
+                    List<String> listOfUuids = ((SolrSearchManager) searchMan).getDocsUuids(
+                        IndexFields.PARENT_RECORD_UUID + ":\"" + uuid + "\" "
+                            + IndexFields.RECORD_OPERATE_ON + ":\"" + uuid + "\"",
+                        null);
+                    tmpUuid.addAll(listOfUuids);
                 }
 
                 if (selectionManger.addAllSelection(SelectionManager.SELECTION_METADATA, tmpUuid)) {
@@ -286,45 +166,14 @@
      * @param request XML Request to run which will search for related metadata records to export
      * @return List of related UUIDs to export
      */
+    @Deprecated
     private Set<String> getUuidsToExport(String uuid, ServiceContext context,
                                          Element request) throws Exception {
-        if (Log.isDebugEnabled(Geonet.MEF))
-            Log.debug(Geonet.MEF, "Creating searcher to run request: " + Xml.getString(request));
-
         GeonetContext gc = (GeonetContext) context
             .getHandlerContext(Geonet.CONTEXT_NAME);
-        SearchManager searchMan = gc.getBean(SearchManager.class);
-        try (MetaSearcher searcher = searchMan.newSearcher(SearcherType.LUCENE, Geonet.File.SEARCH_LUCENE)) {
+        ISearchManager searchMan = gc.getBean(ISearchManager.class);
+        // TODO: SOLR-MIGRATION-TO-DELETE
 
-            Set<String> uuids = new HashSet<>();
-
-            // perform the search
-            searcher.search(context, request, _config);
-
-            // If element type found, then get their uuid
-            if (searcher.getSize() != 0) {
-                if (Log.isDebugEnabled(Geonet.MEF))
-                    Log.debug(Geonet.MEF, "  Exporting record(s) found for metadata: " + uuid);
-                Element elt = searcher.present(context, request, _config);
-
-                // Get ISO records only
-                @SuppressWarnings("unchecked")
-                List<Element> isoElt = elt.getChildren();
-                for (Element md : isoElt) {
-                    // -- Only metadata record should be processed
-                    if (!md.getName().equals("summary")) {
-                        String mdUuid = md.getChild(Edit.RootChild.INFO,
-                            Edit.NAMESPACE).getChildText(Edit.Info.Elem.UUID);
-                        if (Log.isDebugEnabled(Geonet.MEF))
-                            Log.debug(Geonet.MEF, "    Adding: " + mdUuid);
-                        uuids.add(mdUuid);
-                    }
-                }
-            }
-            Log.info(Geonet.MEF, "  Found " + uuids.size() + " record(s).");
-
-            return uuids;
-        }
+        return null;
     }
->>>>>>> 8f8044c8
 }