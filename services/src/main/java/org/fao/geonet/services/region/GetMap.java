--- conflicted
+++ resolved
@@ -29,9 +29,6 @@
 import com.vividsolutions.jts.geom.Envelope;
 import com.vividsolutions.jts.geom.Geometry;
 import com.vividsolutions.jts.geom.GeometryFactory;
-
-import jeeves.server.context.ServiceContext;
-import jeeves.server.dispatchers.ServiceManager;
 
 import org.apache.commons.io.IOUtils;
 import org.fao.geonet.constants.Params;
@@ -63,10 +60,6 @@
 import org.springframework.web.bind.annotation.RequestParam;
 import org.springframework.web.context.request.NativeWebRequest;
 
-import javax.annotation.PostConstruct;
-import javax.imageio.ImageIO;
-import javax.servlet.http.HttpServletRequest;
-
 import java.awt.*;
 import java.awt.geom.AffineTransform;
 import java.awt.image.BufferedImage;
@@ -80,29 +73,25 @@
 import java.util.SortedSet;
 import java.util.concurrent.TimeUnit;
 
+import javax.annotation.PostConstruct;
+import javax.imageio.ImageIO;
+import javax.servlet.http.HttpServletRequest;
+
+import jeeves.server.context.ServiceContext;
+import jeeves.server.dispatchers.ServiceManager;
+
 import static java.lang.Math.pow;
 import static java.lang.Math.sqrt;
 
 //=============================================================================
 
 /**
-<<<<<<< HEAD
- * Return an image of the region as a polygon against an optional background. If
- * the background is provided it is assumed to be a url with placeholders for
- * width, height, srs, minx,maxx,miny and maxy. For example:
- *
- * http://www2.demis.nl/wms/wms.ashx?WMS=BlueMarble&LAYERS=Earth%20Image%2
- * CBorders
- * %2CCoastlines&FORMAT=image%2Fjpeg&SERVICE=WMS&VERSION=1.1.1&REQUEST=GetMap
- * &STYLES
-=======
  * Return an image of the region as a polygon against an optional background. If the background is
  * provided it is assumed to be a url with placeholders for width, height, srs, minx,maxx,miny and
  * maxy. For example:
  *
  * http://www2.demis.nl/wms/wms.ashx?WMS=BlueMarble&LAYERS=Earth%20Image%2 CBorders
  * %2CCoastlines&FORMAT=image%2Fjpeg&SERVICE=WMS&VERSION=1.1.1&REQUEST=GetMap &STYLES
->>>>>>> 8f8044c8
  * =&EXCEPTIONS=application%2Fvnd.ogc.se_inimage&SRS=EPSG%3A4326&BBOX={MINX
  * },{MINY},{MAXX},{MAXY}&WIDTH={WIDTH}&HEIGHT={HEIGHT}
  *
@@ -110,24 +99,12 @@
  *
  * The parameters to the service are:
  *
-<<<<<<< HEAD
- * id - id of the region to render srs - (optional) default is EPSG:4326
- * otherwise it is the project to use when rendering the image width -
- * (optional) width of the image that is created. Only one of width and height
- * are permitted height - (optional) height of the image that is created. Only
- * one of width and height are permitted background - URL for loading a
- * background image for regions. A WMS Getmap request is the typical example.
- * the URL must be parameterized with the following parameters: minx, maxx,
- * miny, maxy, width, height and optionally srs
- *
-=======
  * id - id of the region to render srs - (optional) default is EPSG:4326 otherwise it is the project
  * to use when rendering the image width - (optional) width of the image that is created. Only one
  * of width and height are permitted height - (optional) height of the image that is created. Only
  * one of width and height are permitted background - URL for loading a background image for
  * regions. A WMS Getmap request is the typical example. the URL must be parameterized with the
  * following parameters: minx, maxx, miny, maxy, width, height and optionally srs
->>>>>>> 8f8044c8
  */
 @Controller
 public class GetMap {
@@ -140,15 +117,8 @@
     public static final String BACKGROUND_PARAM = "background";
     public static final String OUTPUT_FILE_NAME = "outputFileName";
     public static final String SETTING_BACKGROUND = "settings";
-<<<<<<< HEAD
-
-=======
-    public static final String REGION_GETMAP_BACKGROUND = "region/getmap/background";
-    public static final String REGION_GETMAP_MAPPROJ = "region/getmap/mapproj";
-    public static final String REGION_GETMAP_WIDTH = "region/getmap/width";
-    public static final String REGION_GETMAP_SUMMARY_WIDTH = "region/getmap/summaryWidth";
     private static final double WGS_DIAG = sqrt(pow(360, 2) + pow(180, 2));
->>>>>>> 8f8044c8
+
     @Autowired
     private ServiceManager serviceManager;
     @Autowired
@@ -420,28 +390,7 @@
         return regionGetMapExpandFactors.last().factor;
     }
 
-<<<<<<< HEAD
-    private double calculateExpandFactor(Envelope bboxOfImage, String srs) throws Exception {
-    	CoordinateReferenceSystem crs = Region.decodeCRS(srs);
-    	ReferencedEnvelope env = new ReferencedEnvelope(bboxOfImage, crs);
-    	env = env.transform(Region.WGS84, true);
-
-    	double diag = sqrt( pow(env.getWidth(), 2) + pow(env.getHeight(), 2));
-
-    	double scale = diag/WGS_DIAG;
-
-    	for (ExpandFactor factor : regionGetMapExpandFactors) {
-			if(scale < factor.proportion) {
-				return factor.factor;
-			}
-		}
-		return regionGetMapExpandFactors.last().factor;
-	}
-
-	private Dimension calculateImageSize(Envelope bboxOfImage, Integer width, Integer height) {
-=======
     private Dimension calculateImageSize(Envelope bboxOfImage, Integer width, Integer height) {
->>>>>>> 8f8044c8
 
         if (width != null && height != null) {
             throw new BadParameterEx(
