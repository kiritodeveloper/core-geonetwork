--- conflicted
+++ resolved
@@ -26,21 +26,6 @@
 import com.google.common.collect.Lists;
 import com.google.common.collect.Sets;
 
-<<<<<<< HEAD
-=======
-import jeeves.constants.Jeeves;
-import jeeves.server.ServiceConfig;
-import jeeves.server.context.ServiceContext;
-
-import org.apache.lucene.document.Document;
-import org.apache.lucene.index.Term;
-import org.apache.lucene.search.BooleanClause;
-import org.apache.lucene.search.BooleanQuery;
-import org.apache.lucene.search.IndexSearcher;
-import org.apache.lucene.search.ScoreDoc;
-import org.apache.lucene.search.TermQuery;
-import org.apache.lucene.search.TopDocs;
->>>>>>> 8f8044c8
 import org.fao.geonet.Util;
 import org.fao.geonet.constants.Geonet;
 import org.fao.geonet.constants.Params;
@@ -102,7 +87,6 @@
 
 
         List<String> uuids = Lists.newArrayList();
-<<<<<<< HEAD
         ISearchManager searchManager = context.getBean(ISearchManager.class);
         uuids.addAll(
             ((SolrSearchManager) searchManager).getDocsUuids(
@@ -112,19 +96,6 @@
                 ),
                 null)
         );
-=======
-        try (IndexAndTaxonomy idxTax = context.getBean(SearchManager.class).getNewIndexReader(null);) {
-            IndexSearcher searcher = new IndexSearcher(idxTax.indexReader);
-            TopDocs search = searcher.search(query, 500);
-
-            for (ScoreDoc scoreDoc : search.scoreDocs) {
-                Document doc = idxTax.indexReader.document(scoreDoc.doc, UUID_FIELD_LOADER);
-                String uuid = doc.get(Geonet.IndexFieldNames.UUID);
-                uuids.add(uuid);
-                uuidString.append(uuid).append(';');
-            }
-        }
->>>>>>> 8f8044c8
 
         IO.deleteFile(file, false, Geonet.MEF);
 
