--- conflicted
+++ resolved
@@ -51,13 +51,13 @@
  * Stores all operations allowed for a metadata.
  */
 public class BatchUpdatePrivileges extends NotInReadOnlyModeService {
-    //--------------------------------------------------------------------------
-    //---
-    //--- Init
-    //---
-    //--------------------------------------------------------------------------
+	//--------------------------------------------------------------------------
+	//---
+	//--- Init
+	//---
+	//--------------------------------------------------------------------------
 
-    public void init(Path appPath, ServiceConfig params) throws Exception {
+	public void init(Path appPath, ServiceConfig params) throws Exception {
         super.init(appPath, params);
     }
 
@@ -100,7 +100,6 @@
                     //--- disabled and are not sent to the server. So we cannot remove them
                     boolean isAdmin = Profile.Administrator == us.getProfile();
                     boolean isReviewer = Profile.Reviewer == us.getProfile();
-<<<<<<< HEAD
 
                     if (us.getUserIdAsInt() == info.getSourceInfo().getOwner() && !isAdmin && !isReviewer) {
                         skip = true;
@@ -108,15 +107,6 @@
 
                     dm.deleteMetadataOper(context, "" + info.getId(), skip);
 
-=======
-
-                    if (us.getUserIdAsInt() == info.getSourceInfo().getOwner() && !isAdmin && !isReviewer) {
-                        skip = true;
-                    }
-
-                    dm.deleteMetadataOper(context, "" + info.getId(), skip);
-
->>>>>>> 96bc600e
                     //--- set new ones
                     @SuppressWarnings("unchecked")
                     List<Element> list = params.getChildren();
