//=============================================================================
//===	Copyright (C) 2001-2005 Food and Agriculture Organization of the
//===	United Nations (FAO-UN), United Nations World Food Programme (WFP)
//===	and United Nations Environment Programme (UNEP)
//===
//===	This program is free software; you can redistribute it and/or modify
//===	it under the terms of the GNU General Public License as published by
//===	the Free Software Foundation; either version 2 of the License, or (at
//===	your option) any later version.
//===
//===	This program is distributed in the hope that it will be useful, but
//===	WITHOUT ANY WARRANTY; without even the implied warranty of
//===	MERCHANTABILITY or FITNESS FOR A PARTICULAR PURPOSE. See the GNU
//===	General Public License for more details.
//===
//===	You should have received a copy of the GNU General Public License
//===	along with this program; if not, write to the Free Software
//===	Foundation, Inc., 59 Temple Place, Suite 330, Boston, MA 02111-1307 USA
//===
//===	Contact: Jeroen Ticheler - FAO - Viale delle Terme di Caracalla 2,
//===	Rome - Italy. email: GeoNetwork@fao.org
//==============================================================================

package org.fao.geonet.services.thesaurus;

<<<<<<< HEAD
import org.fao.geonet.kernel.setting.SettingManager;
import org.fao.geonet.utils.Xml;
import org.fao.geonet.exceptions.BadParameterEx;
import org.fao.geonet.exceptions.OperationAbortedEx;

import jeeves.interfaces.Service;
import jeeves.server.ServiceConfig;
import jeeves.server.context.ServiceContext;

import org.fao.geonet.utils.*;
=======
import jeeves.interfaces.Service;
import jeeves.server.ServiceConfig;
import jeeves.server.context.ServiceContext;
>>>>>>> 9292fef2
import org.fao.geonet.GeonetContext;
import org.fao.geonet.Util;
import org.fao.geonet.constants.Geonet;
import org.fao.geonet.constants.Params;
import org.fao.geonet.exceptions.BadParameterEx;
import org.fao.geonet.exceptions.OperationAbortedEx;
import org.fao.geonet.kernel.Thesaurus;
import org.fao.geonet.kernel.ThesaurusManager;
<<<<<<< HEAD
import org.fao.geonet.languages.IsoLanguagesMapper;
=======
import org.fao.geonet.kernel.setting.SettingManager;
>>>>>>> 9292fef2
import org.fao.geonet.lib.Lib;
import org.fao.geonet.utils.GeonetHttpRequestFactory;
import org.fao.geonet.utils.IO;
import org.fao.geonet.utils.Log;
import org.fao.geonet.utils.Xml;
import org.fao.geonet.utils.XmlRequest;
import org.jdom.Document;
import org.jdom.Element;

import java.io.OutputStream;
import java.net.URI;
import java.nio.file.Files;
import java.nio.file.Path;

/**
 * Upload one thesaurus file using file upload or file URL. <br/>
 * Thesaurus may be in W3C SKOS format with an RDF extension. Optionnaly an XSL
 * transformation could be run to convert the thesaurus to SKOS.
 * 
 */
public class Upload implements Service {
	private Path stylePath;

	public void init(Path appPath, ServiceConfig params) throws Exception {
		this.stylePath = appPath.resolve(Geonet.Path.STYLESHEETS);
	}

	/**
	 * Load a thesaurus to GeoNetwork codelist directory.
	 *
	 * @param params
	 *            <ul>
	 *            <li>fname: if set, do a file upload</li>
	 *            <li>url: if set, try to download from the Internet</li>
	 *            <li>type: local or external (default)</li>
	 *            <li>dir: type of thesaurus, usually one of the ISO thesaurus
	 *            type codelist value. Default is theme.</li>
	 *            <li>stylesheet: XSL to be use to convert the thesaurus before
	 *            load. Default _none_.</li>
	 *            </ul>
	 *
	 */
	public Element exec(Element params, ServiceContext context)
			throws Exception {
		long start = System.currentTimeMillis();
		Element uploadResult;

		uploadResult = upload(params, context);

		long end = System.currentTimeMillis();
		long duration = (end - start) / 1000;

        if(Log.isDebugEnabled(Geonet.THESAURUS)) {
            Log.debug(Geonet.THESAURUS, "Uploaded in " + duration + " s.");
        }

		Element response = new Element("response");
		response.setAttribute("time", duration + "");
		if (uploadResult != null)
			response.addContent(uploadResult);
		return response;

	}

	private Element upload(Element params, ServiceContext context)
			throws Exception {
		Path uploadDir = context.getUploadDir();
		Element uploadResult;

		// Upload RDF file
		String fname = null;
		String url;
		Path rdfFile = null;

		Element param = params.getChild(Params.FNAME);
		if (param == null) {
			url = Util.getParam(params, "url", "");

			// -- get the rdf file from the net
			if (!"".equals(url)) {
                if(Log.isDebugEnabled(Geonet.THESAURUS)) {
                    Log.debug(Geonet.THESAURUS, "Uploading thesaurus: " + url);
                }

				URI uri = new URI(url);
				rdfFile = Files.createTempFile("thesaurus", ".rdf");

				XmlRequest httpReq = context.getBean(GeonetHttpRequestFactory.class).
                        createXmlRequest(uri.toURL());
				httpReq.setAddress(uri.getPath());

				Lib.net.setupProxy(context, httpReq);

				httpReq.executeLarge(rdfFile);

				fname = url.substring(url.lastIndexOf("/") + 1, url.length()).replaceAll("\\s+", "");
				
				// File with no extension in URL
				if (fname.lastIndexOf('.') == -1) {
					fname += ".rdf"; 
				}
			} else {
                if(Log.isDebugEnabled(Geonet.THESAURUS)) {
                    Log.debug(Geonet.THESAURUS, "No URL or file name provided for thesaurus upload.");
                }
			}
		} else {
	                fname = param.getTextTrim();
			if (fname.contains("..")) {
				throw new BadParameterEx("Invalid character found in thesaurus name.", fname);
			}
			
			rdfFile = uploadDir.resolve(fname);
            fname = fname.replaceAll("\\s+", "");
		}

		if (fname == null || "".equals(fname)) {
			throw new OperationAbortedEx(
					"File upload from URL or file return null.");
		}

		long fsize;
		if (rdfFile != null && Files.exists(rdfFile)) {
			fsize = Files.size(rdfFile);
		} else {
			throw new OperationAbortedEx("Thesaurus file doesn't exist");
		}

		// -- check that the archive actually has something in it
		if (fsize == 0) {
			throw new OperationAbortedEx("Thesaurus file has zero size");
		}

		// Thesaurus Type (local, external)
		String type = Util.getParam(params, Params.TYPE, "external");

		// Thesaurus directory - one of the ISO theme (Discipline, Place,
		// Stratum, Temporal, Theme)
		String dir = Util.getParam(params, Params.DIR, "theme");

		// no XSL to be applied
		String style = Util.getParam(params, Params.STYLESHEET, "_none_");

		Element eTSResult;

		int extensionIdx = fname.lastIndexOf('.');
		String extension = fname.substring(extensionIdx)
				.toLowerCase();
		if (extension.equals(".rdf") || extension.equals(".xml")) {

            if(Log.isDebugEnabled(Geonet.THESAURUS)) {
                Log.debug(Geonet.THESAURUS, "Uploading thesaurus: " + fname);
            }
			
			// Rename .xml to .rdf for all thesaurus
			fname = fname.substring(0, extensionIdx) + ".rdf";
			eTSResult = uploadThesaurus(rdfFile, style, context, fname, type,
                    dir);
		} else {
            if(Log.isDebugEnabled(Geonet.THESAURUS)) {
                Log.debug(Geonet.THESAURUS, "Incorrect extension for thesaurus named: " + fname);
            }
			throw new Exception("Incorrect extension for thesaurus named: "
					+ fname);
		}

		uploadResult = new Element("record").setText("Thesaurus uploaded");
		uploadResult.addContent(eTSResult);

		return uploadResult;
	}

	/**
	 * Load a thesaurus in the catalogue and optionnaly convert it using XSL.
	 * 
	 * @return Element thesaurus uploaded
	 * @throws Exception
	 */
	private Element uploadThesaurus(Path rdfFile, String style,
                                    ServiceContext context, String fname, String type, String dir)
			throws Exception {

		Element tsXml;
		Element xml = Xml.loadFile(rdfFile);
		xml.detach();

		if (!style.equals("_none_")) {
			tsXml = Xml.transform(xml, stylePath.resolve(style));
			tsXml.detach();
		} else
			tsXml = xml;

		// Load document and check namespace
		if (tsXml.getNamespacePrefix().equals("rdf")
				&& tsXml.getName().equals("RDF")) {

			GeonetContext gc = (GeonetContext) context
					.getHandlerContext(Geonet.CONTEXT_NAME);
			ThesaurusManager thesaurusMan = gc.getBean(ThesaurusManager.class);

			// copy to directory according to type
			Path path = thesaurusMan.buildThesaurusFilePath(fname, type, dir);
			try (OutputStream out = Files.newOutputStream(path)) {
                Xml.writeResponse(new Document(tsXml), out);
            }

            final String siteURL = context.getBean(SettingManager.class).getSiteURL(context);
<<<<<<< HEAD
            final IsoLanguagesMapper isoLanguageMapper = context.getBean(IsoLanguagesMapper.class);
            Thesaurus gst = new Thesaurus(isoLanguageMapper, fname, type, dir, newFile, siteURL);
=======
            Thesaurus gst = new Thesaurus(context.getApplicationContext(), fname, type, dir, path, siteURL);
>>>>>>> 9292fef2
			thesaurusMan.addThesaurus(gst, false);
		} else {
			IO.deleteFile(rdfFile, false, Geonet.THESAURUS);
			throw new Exception("Unknown format (Must be in SKOS format).");
		}

		return new Element("Thesaurus").setText(fname);
	}
}<|MERGE_RESOLUTION|>--- conflicted
+++ resolved
@@ -23,22 +23,9 @@
 
 package org.fao.geonet.services.thesaurus;
 
-<<<<<<< HEAD
-import org.fao.geonet.kernel.setting.SettingManager;
-import org.fao.geonet.utils.Xml;
-import org.fao.geonet.exceptions.BadParameterEx;
-import org.fao.geonet.exceptions.OperationAbortedEx;
-
 import jeeves.interfaces.Service;
 import jeeves.server.ServiceConfig;
 import jeeves.server.context.ServiceContext;
-
-import org.fao.geonet.utils.*;
-=======
-import jeeves.interfaces.Service;
-import jeeves.server.ServiceConfig;
-import jeeves.server.context.ServiceContext;
->>>>>>> 9292fef2
 import org.fao.geonet.GeonetContext;
 import org.fao.geonet.Util;
 import org.fao.geonet.constants.Geonet;
@@ -47,11 +34,8 @@
 import org.fao.geonet.exceptions.OperationAbortedEx;
 import org.fao.geonet.kernel.Thesaurus;
 import org.fao.geonet.kernel.ThesaurusManager;
-<<<<<<< HEAD
+import org.fao.geonet.kernel.setting.SettingManager;
 import org.fao.geonet.languages.IsoLanguagesMapper;
-=======
-import org.fao.geonet.kernel.setting.SettingManager;
->>>>>>> 9292fef2
 import org.fao.geonet.lib.Lib;
 import org.fao.geonet.utils.GeonetHttpRequestFactory;
 import org.fao.geonet.utils.IO;
@@ -259,12 +243,8 @@
             }
 
             final String siteURL = context.getBean(SettingManager.class).getSiteURL(context);
-<<<<<<< HEAD
             final IsoLanguagesMapper isoLanguageMapper = context.getBean(IsoLanguagesMapper.class);
-            Thesaurus gst = new Thesaurus(isoLanguageMapper, fname, type, dir, newFile, siteURL);
-=======
-            Thesaurus gst = new Thesaurus(context.getApplicationContext(), fname, type, dir, path, siteURL);
->>>>>>> 9292fef2
+            Thesaurus gst = new Thesaurus(isoLanguageMapper, fname, type, dir, path, siteURL);
 			thesaurusMan.addThesaurus(gst, false);
 		} else {
 			IO.deleteFile(rdfFile, false, Geonet.THESAURUS);
