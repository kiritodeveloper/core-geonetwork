--- conflicted
+++ resolved
@@ -100,24 +100,6 @@
 		final String siteURL = request.getRequestURL().toString() + "?" + request.getQueryString();
 		Log.info("org.fao.geonet.services.metadata", "Get selected metadata");
         ServiceContext serviceContext = ServiceContext.get();
-<<<<<<< HEAD
-        if (serviceContext != null) {
-            SelectionManager selectionManager =
-                    SelectionManager.getManager(serviceContext.getUserSession());
-
-            final HashSet<String> metadata;
-            synchronized (selectionManager.getSelection("metadata")) {
-                final Set<String> selection = selectionManager.getSelection(SelectionManager.SELECTION_METADATA);
-                xslProcessingReport.setTotalRecords(selection.size());
-                metadata = Sets.newHashSet(selection);
-            }
-
-            ServiceContext context = serviceManager.createServiceContext("md.processing.batch", lang, request);
-            BatchXslMetadataReindexer m = new BatchXslMetadataReindexer(context,
-                    dataMan, metadata.iterator(), process, xslProcessing, session, siteURL,
-                    xslProcessingReport, request);
-            m.process();
-=======
 
         if (serviceContext == null) {
             throw new IllegalStateException("There needs to be a ServiceContext in the thread local for this thread");
@@ -131,8 +113,13 @@
             final Set<String> selection = selectionManager.getSelection(SelectionManager.SELECTION_METADATA);
             xslProcessingReport.setTotalRecords(selection.size());
             metadata = Sets.newHashSet(selection);
->>>>>>> 64ed2e43
         }
+
+        ServiceContext context = serviceManager.createServiceContext("md.processing.batch", lang, request);
+            BatchXslMetadataReindexer m = new BatchXslMetadataReindexer(context,
+                dataMan, metadata.iterator(), process, xslProcessing, session, siteURL,
+                xslProcessingReport, request);
+        m.process();
 
         return xslProcessingReport;
 	}
