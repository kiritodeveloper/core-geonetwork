--- conflicted
+++ resolved
@@ -26,11 +26,8 @@
 import jeeves.interfaces.Service;
 import jeeves.server.ServiceConfig;
 import jeeves.server.context.ServiceContext;
-<<<<<<< HEAD
 
-=======
 import org.apache.commons.lang.StringUtils;
->>>>>>> 68ac67a9
 import org.fao.geonet.Util;
 import org.fao.geonet.constants.Params;
 import org.fao.geonet.exceptions.BadParameterEx;
@@ -69,14 +66,7 @@
         String file = Util.getParam(params, Params.FNAME);
         String asFavicon = Util.getParam(params, Params.FAVICON, "0");
 
-<<<<<<< HEAD
-        if (file.contains("..")) {
-            throw new BadParameterEx(
-                "Invalid character found in resource name.", file);
-        }
-=======
         FilePathChecker.verify(file);
->>>>>>> 68ac67a9
 
         if (StringUtils.isEmpty(file)) {
             throw new Exception("Logo name is not defined.");
