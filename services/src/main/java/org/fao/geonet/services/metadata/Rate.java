//=============================================================================
//===	Copyright (C) 2001-2007 Food and Agriculture Organization of the
//===	United Nations (FAO-UN), United Nations World Food Programme (WFP)
//===	and United Nations Environment Programme (UNEP)
//===
//===	This program is free software; you can redistribute it and/or modify
//===	it under the terms of the GNU General Public License as published by
//===	the Free Software Foundation; either version 2 of the License, or (at
//===	your option) any later version.
//===
//===	This program is distributed in the hope that it will be useful, but
//===	WITHOUT ANY WARRANTY; without even the implied warranty of
//===	MERCHANTABILITY or FITNESS FOR A PARTICULAR PURPOSE. See the GNU
//===	General Public License for more details.
//===
//===	You should have received a copy of the GNU General Public License
//===	along with this program; if not, write to the Free Software
//===	Foundation, Inc., 51 Franklin St, Fifth Floor, Boston, MA 02110-1301, USA
//===
//===	Contact: Jeroen Ticheler - FAO - Viale delle Terme di Caracalla 2,
//===	Rome - Italy. email: geonetwork@osgeo.org
//==============================================================================

package org.fao.geonet.services.metadata;

import org.fao.geonet.GeonetContext;
import org.fao.geonet.Util;
import org.fao.geonet.constants.Geonet;
import org.fao.geonet.constants.Params;
import org.fao.geonet.domain.Metadata;
import org.fao.geonet.exceptions.BadParameterEx;
import org.fao.geonet.exceptions.BadServerResponseEx;
import org.fao.geonet.exceptions.MetadataNotFoundEx;
import org.fao.geonet.kernel.DataManager;
import org.fao.geonet.kernel.harvest.HarvestManager;
import org.fao.geonet.kernel.harvest.harvester.AbstractHarvester;
import org.fao.geonet.kernel.harvest.harvester.geonet.GeonetHarvester;
import org.fao.geonet.kernel.harvest.harvester.geonet.GeonetParams;
import org.fao.geonet.kernel.setting.SettingManager;
import org.fao.geonet.lib.Lib;
import org.fao.geonet.repository.MetadataRepository;
import org.fao.geonet.services.NotInReadOnlyModeService;
import org.fao.geonet.services.Utils;
import org.fao.geonet.utils.GeonetHttpRequestFactory;
import org.fao.geonet.utils.XmlRequest;
import org.jdom.Element;

import java.net.URL;
import java.nio.file.Path;

import jeeves.server.ServiceConfig;
import jeeves.server.context.ServiceContext;

<<<<<<< HEAD
=======
import static org.fao.geonet.kernel.setting.Settings.SYSTEM_LOCALRATING_ENABLE;

>>>>>>> 9b4925c2
/**
 * User rating of metadata. If the metadata was harvested using the 'GeoNetwork' protocol and the
 * system setting "localrating/enable" is false (the default), the user's rating is shared between
 * GN nodes partaking in this harvesting network. If the metadata was not harvested or if
 * "localrating/enable" is true then 'local rating' is applied, counting only rating from users of
 * this node itself.
 *
 * When a remote rating is applied, the local rating is not updated. It will be updated on the next
 * harvest run (FIXME ?).
 */
@Deprecated
public class Rate extends NotInReadOnlyModeService {

    //--------------------------------------------------------------------------
    //---
    //--- Init
    //---
    //--------------------------------------------------------------------------

    public void init(Path appPath, ServiceConfig params) throws Exception {
    }

    //--------------------------------------------------------------------------
    //---
    //--- Service
    //---
    //--------------------------------------------------------------------------

    public Element serviceSpecificExec(Element params, ServiceContext context) throws Exception {

        GeonetContext gc = (GeonetContext) context.getHandlerContext(Geonet.CONTEXT_NAME);
        DataManager dm = gc.getBean(DataManager.class);
        HarvestManager hm = gc.getBean(HarvestManager.class);

        String id = Utils.getIdentifierFromParameters(params, context);

        String rat = Util.getParam(params, Params.RATING);
        String ip = context.getIpAddress();

        int iLocalId = Integer.parseInt(id);
        if (!dm.existsMetadata(iLocalId))
            throw new IllegalArgumentException("Metadata not found --> " + id);

        if (ip == null)
            ip = "???.???.???.???";

        if (!Lib.type.isInteger(rat))
            throw new BadParameterEx(Params.RATING, rat);

        int rating = Integer.parseInt(rat);

        if (rating < 0 || rating > 5)
            throw new BadParameterEx(Params.RATING, rat);

        String harvUuid = getHarvestingUuid(context, id);

        // look up value of localrating/enable
        SettingManager settingManager = gc.getBean(SettingManager.class);
        boolean localRating = settingManager.getValueAsBool(SYSTEM_LOCALRATING_ENABLE, false);

        if (localRating || harvUuid == null)
            //--- metadata is local, just rate it
            rating = dm.rateMetadata(Integer.valueOf(id), ip, rating);
        else {
            //--- the metadata is harvested, is type=geonetwork?

            AbstractHarvester ah = hm.getHarvester(harvUuid);

            if (ah.getType().equals(GeonetHarvester.TYPE)) {
                String uuid = dm.getMetadataUuid(id);
                rating = setRemoteRating(context, (GeonetParams) ah.getParams(), uuid, rating);
            } else {
                rating = -1;
            }
        }

        return new Element(Params.RATING).setText(Integer.toString(rating));
    }

    //--------------------------------------------------------------------------

    private String getHarvestingUuid(ServiceContext context, String id) throws Exception {
        final Metadata metadata = context.getBean(MetadataRepository.class).findOne(id);

        //--- if we don't have any metadata, just return

        if (metadata == null) {
            throw new MetadataNotFoundEx("id:" + id);
        }

        String harvUuid = metadata.getHarvestInfo().getUuid();

        //--- metadata not harvested

        return (harvUuid == null || harvUuid.length() == 0) ? null : harvUuid;
    }

    //--------------------------------------------------------------------------

    private int setRemoteRating(ServiceContext context, GeonetParams params, String uuid, int rating) throws Exception {
        if (context.isDebugEnabled()) context.debug("Rating remote metadata with uuid:" + uuid);

        XmlRequest req = context.getBean(GeonetHttpRequestFactory.class).createXmlRequest(new URL(params.host));

        Lib.net.setupProxy(context, req);

        req.setAddress(params.getServletPath() + "/srv/eng/" + Geonet.Service.XML_METADATA_RATE);
        req.clearParams();
        req.addParam("uuid", uuid);
        req.addParam("rating", rating);

        Element response = req.execute();

        if (!response.getName().equals(Params.RATING))
            throw new BadServerResponseEx(response);

        return Integer.parseInt(response.getText());
    }
}<|MERGE_RESOLUTION|>--- conflicted
+++ resolved
@@ -51,11 +51,8 @@
 import jeeves.server.ServiceConfig;
 import jeeves.server.context.ServiceContext;
 
-<<<<<<< HEAD
-=======
 import static org.fao.geonet.kernel.setting.Settings.SYSTEM_LOCALRATING_ENABLE;
 
->>>>>>> 9b4925c2
 /**
  * User rating of metadata. If the metadata was harvested using the 'GeoNetwork' protocol and the
  * system setting "localrating/enable" is false (the default), the user's rating is shared between
