--- conflicted
+++ resolved
@@ -23,20 +23,13 @@
 
 package org.fao.geonet.services.metadata;
 
+import org.fao.geonet.GeonetContext;
+import org.fao.geonet.Util;
+import org.fao.geonet.constants.Geonet;
+import org.fao.geonet.constants.Params;
 import org.fao.geonet.domain.Metadata;
 import org.fao.geonet.exceptions.BadParameterEx;
 import org.fao.geonet.exceptions.BadServerResponseEx;
-
-import jeeves.server.ServiceConfig;
-import jeeves.server.context.ServiceContext;
-
-import org.fao.geonet.Util;
-import org.fao.geonet.repository.MetadataRepository;
-import org.fao.geonet.utils.GeonetHttpRequestFactory;
-import org.fao.geonet.utils.XmlRequest;
-import org.fao.geonet.GeonetContext;
-import org.fao.geonet.constants.Geonet;
-import org.fao.geonet.constants.Params;
 import org.fao.geonet.exceptions.MetadataNotFoundEx;
 import org.fao.geonet.kernel.DataManager;
 import org.fao.geonet.kernel.harvest.HarvestManager;
@@ -45,12 +38,18 @@
 import org.fao.geonet.kernel.harvest.harvester.geonet.GeonetParams;
 import org.fao.geonet.kernel.setting.SettingManager;
 import org.fao.geonet.lib.Lib;
+import org.fao.geonet.repository.MetadataRepository;
 import org.fao.geonet.services.NotInReadOnlyModeService;
 import org.fao.geonet.services.Utils;
+import org.fao.geonet.utils.GeonetHttpRequestFactory;
+import org.fao.geonet.utils.XmlRequest;
 import org.jdom.Element;
 
 import java.net.URL;
 import java.nio.file.Path;
+
+import jeeves.server.ServiceConfig;
+import jeeves.server.context.ServiceContext;
 
 import static org.fao.geonet.kernel.setting.Settings.SYSTEM_LOCALRATING_ENABLE;
 
@@ -61,13 +60,8 @@
  * "localrating/enable" is true then 'local rating' is applied, counting only rating from users of
  * this node itself.
  *
-<<<<<<< HEAD
- * When a remote rating is applied, the local rating is not updated. It will be updated
- * on the next harvest run (FIXME ?).
-=======
  * When a remote rating is applied, the local rating is not updated. It will be updated on the next
  * harvest run (FIXME ?).
->>>>>>> 8f8044c8
  */
 public class Rate extends NotInReadOnlyModeService {
 
@@ -114,22 +108,9 @@
 
         String harvUuid = getHarvestingUuid(context, id);
 
-<<<<<<< HEAD
-		// look up value of localrating/enable
-		SettingManager settingManager = gc.getBean(SettingManager.class);
-		boolean localRating = settingManager.getValueAsBool(SYSTEM_LOCALRATING_ENABLE, false);
-
-		if (localRating || harvUuid == null)
-			//--- metadata is local, just rate it
-			rating = dm.rateMetadata(Integer.valueOf(id), ip, rating);
-		else
-		{
-			//--- the metadata is harvested, is type=geonetwork?
-=======
         // look up value of localrating/enable
         SettingManager settingManager = gc.getBean(SettingManager.class);
-        boolean localRating = settingManager.getValueAsBool("system/localrating/enable", false);
->>>>>>> 8f8044c8
+        boolean localRating = settingManager.getValueAsBool(SYSTEM_LOCALRATING_ENABLE, false);
 
         if (localRating || harvUuid == null)
             //--- metadata is local, just rate it
