--- conflicted
+++ resolved
@@ -6,151 +6,34 @@
 import org.fao.geonet.kernel.GeonetworkDataDirectory;
 import org.fao.geonet.repository.MetadataRepository;
 
-import java.io.File;
-import java.io.FileFilter;
 import java.io.IOException;
-<<<<<<< HEAD
+import java.nio.file.DirectoryStream;
+import java.nio.file.Files;
+import java.nio.file.Path;
 
+import static org.fao.geonet.services.metadata.format.FormatterConstants.SCHEMA_PLUGIN_FORMATTER_DIR;
 import static org.fao.geonet.services.metadata.format.FormatterConstants.VIEW_GROOVY_FILENAME;
 import static org.fao.geonet.services.metadata.format.FormatterConstants.VIEW_XSL_FILENAME;
-=======
-import java.nio.file.Files;
-import java.nio.file.Path;
-import java.util.regex.Pattern;
->>>>>>> 1b9d12e2
 
 /**
  * Common constants and methods for Metadata formatter classes
- * 
+ *
  * @author jeichar
  */
-<<<<<<< HEAD
 abstract class AbstractFormatService {
-    public void init(String appPath, ServiceConfig params) throws Exception {
-=======
-abstract class AbstractFormatService implements Service {
-    protected static final String USER_XSL_DIR = "user_xsl_dir";
-    protected static final Pattern ID_XSL_REGEX = Pattern.compile("[\\w0-9\\-_]+");
-    protected static final String VIEW_XSL_FILENAME = "view.xsl";
 
-    protected volatile Path userXslDir;
-    protected volatile boolean initializedDir;
-
-    public void init(Path appPath, ServiceConfig params) throws Exception
-    {
-        userXslDir = IO.toPath(params.getMandatoryValue(USER_XSL_DIR));
-
-        Log.info(Geonet.DATA_DIRECTORY, "Custom Metadata format XSL directory set to initial value of: "+userXslDir);
-    }
-
-    protected void ensureInitializedDir(ServiceContext context) throws IOException {
-        if (!initializedDir) {
-            synchronized (this) {
-                if (!initializedDir) {
-                    if (!userXslDir.isAbsolute()) {
-                        Path systemDataDir = context.getBean(GeonetworkDataDirectory.class).getSystemDataDir();
-                        userXslDir = systemDataDir.resolve("data").resolve(userXslDir);
-                    }
-                    Files.createDirectories(userXslDir);
-
-                    Log.info(Geonet.DATA_DIRECTORY, "Final Custom Metadata format XSL directory set to: " + userXslDir);
-
-                    initializedDir = true;
-                }
-            }
-        }
->>>>>>> 1b9d12e2
-    }
-
-    protected void checkLegalId(String paramName, String xslid) throws BadParameterEx {
-        if(!FormatterConstants.ID_XSL_REGEX.matcher(xslid).matches()) {
-            throw new BadParameterEx(paramName, "Only the following are permitted in the id"+ FormatterConstants.ID_XSL_REGEX);
-        }
-    }
-<<<<<<< HEAD
-    protected static boolean containsFile(File container, File desiredFile) throws IOException {
-        File canonicalDesired = desiredFile.getCanonicalFile();
-        final File canonicalContainer = container.getCanonicalFile();
-        while (canonicalDesired.getParentFile()!= null && !canonicalDesired.getParentFile().equals(canonicalContainer)) {
-            canonicalDesired = canonicalDesired.getParentFile();
+    protected static final DirectoryStream.Filter<Path> FORMATTER_FILTER = new DirectoryStream.Filter<Path>() {
+        @Override
+        public boolean accept(Path file) throws IOException {
+            return Files.isDirectory(file) && isViewFileExists(file);
         }
 
-        return canonicalContainer.equals(canonicalDesired.getParentFile());
-    }
-    protected File getAndVerifyFormatDir(GeonetworkDataDirectory dataDirectory, String paramName, String xslid, File schemaDir) throws BadParameterEx, IOException {
-=======
-	protected String getMetadataSchema(Element params, ServiceContext context)
-			throws Exception {
-		String metadataId = Utils.getIdentifierFromParameters(params, context);
-    	GeonetContext gc = (GeonetContext) context
-				.getHandlerContext(Geonet.CONTEXT_NAME);
-		DataManager dm = gc.getBean(DataManager.class);
-		String schema = dm.getMetadataSchema(metadataId);
-		return schema;
-	}
-    protected static boolean containsFile(Path container, Path desiredFile) throws IOException {
-        Path canonicalDesired = desiredFile.toAbsolutePath().normalize();
-        Path canonicalContainer = container.toAbsolutePath().normalize();
-        return canonicalDesired.startsWith(canonicalContainer);
-    }
-    protected Path getAndVerifyFormatDir(String paramName, String xslid) throws BadParameterEx, IOException {
->>>>>>> 1b9d12e2
-        if (xslid == null) {
-            throw new BadParameterEx(paramName, "missing "+paramName+" param");
+        private boolean isViewFileExists(Path file) {
+            return Files.exists(file.resolve(VIEW_GROOVY_FILENAME)) || Files.exists(file.resolve(VIEW_XSL_FILENAME));
         }
-        
-        checkLegalId(paramName, xslid);
-<<<<<<< HEAD
-        File formatDir = null;
-        if (schemaDir != null && schemaDir.exists()) {
-            formatDir = new File(new File(schemaDir, FormatterConstants.SCHEMA_PLUGIN_FORMATTER_DIR), xslid);
-            if (!formatDir.exists()) {
-                formatDir = null;
-            }
-        }
+    };
 
-        File userXslDir = dataDirectory.getFormatterDir();
-        if (formatDir == null) {
-            formatDir = new File(userXslDir, xslid);
-        }
-
-        if(!formatDir.exists()) {
-            throw new BadParameterEx(paramName, "Format bundle "+xslid+" does not exist");
-        }
-        
-        if(!formatDir.isDirectory()) {
-            throw new BadParameterEx(paramName, "Format bundle "+xslid+" is not a directory");
-        }
-        
-        if(!new File(formatDir, VIEW_XSL_FILENAME).exists() &&
-                !new File(formatDir, VIEW_GROOVY_FILENAME).exists()) {
-            throw new BadParameterEx(paramName,
-                    "Format bundle "+xslid+" is not a valid format bundle because it does not have a '"+
-                    VIEW_XSL_FILENAME+"' file or a '" + VIEW_GROOVY_FILENAME + "' file.");
-        }
-        
-        if (!containsFile(userXslDir, formatDir)) {
-            if (schemaDir == null || !containsFile(new File(schemaDir, FormatterConstants.SCHEMA_PLUGIN_FORMATTER_DIR), formatDir)) {
-                throw new BadParameterEx(paramName,
-                        "Format bundle " + xslid + " is not a format bundle id because it does not reference a " +
-                        "file contained within the userXslDir");
-            }
-=======
-        Path formatDir = userXslDir.resolve(xslid);
-
-        if(!Files.isDirectory(formatDir)) {
-            throw new BadParameterEx(paramName, "Format bundle "+xslid+" is not a legal bundle");
-        }
-        
-        if(!Files.exists(formatDir.resolve(VIEW_XSL_FILENAME))) {
-            throw new BadParameterEx(paramName, "Format bundle "+xslid+" is not a valid format bundle because it does not have a "+VIEW_XSL_FILENAME+" file");
-        }
-        
-        if (!containsFile(userXslDir, formatDir)) {
-            throw new BadParameterEx(paramName, "Format bundle "+xslid+" is not a format bundle id because it does not reference a file contained within the userXslDir");
->>>>>>> 1b9d12e2
-        }
-        return formatDir;
+    public void init(Path appPath, ServiceConfig params) throws Exception {
     }
 
     protected Metadata loadMetadata(MetadataRepository metadataRepository, String id, String uuid) {
@@ -169,19 +52,74 @@
         }
 
         if (md == null) {
-            throw new IllegalArgumentException("No metadata found. id = " + id + ", uuid = " + uuid + ".  One of them must find a metadata");
+            throw new IllegalArgumentException("No metadata found. id = " + id + ", uuid = " + uuid + ".  One of them must find a " +
+                                               "metadata");
         }
         return md;
     }
 
-    protected static class FormatterFilter implements FileFilter {
-        @Override
-        public boolean accept(File file) {
-            final boolean xslViewExists = new File(file, VIEW_XSL_FILENAME).exists();
-            final boolean groovyViewExists = new File(file, VIEW_GROOVY_FILENAME).exists();
-            boolean viewFileExists = xslViewExists || groovyViewExists;
-            return file.isDirectory() && viewFileExists;
+    protected void checkLegalId(String paramName, String xslid) throws BadParameterEx {
+        if (!FormatterConstants.ID_XSL_REGEX.matcher(xslid).matches()) {
+            throw new BadParameterEx(paramName, "Only the following are permitted in the id" + FormatterConstants.ID_XSL_REGEX);
         }
     }
-    
+
+    protected static boolean containsFile(Path container, Path desiredFile) throws IOException {
+        if (!Files.exists(desiredFile) || !Files.exists(container)) {
+            return false;
+        }
+
+        Path canonicalDesired = desiredFile.toRealPath();
+        final Path canonicalContainer = container.toRealPath();
+        while (canonicalDesired.getParent() != null && !canonicalDesired.getParent().equals(canonicalContainer)) {
+            canonicalDesired = canonicalDesired.getParent();
+        }
+
+        return canonicalContainer.equals(canonicalDesired.getParent());
+    }
+
+    protected Path getAndVerifyFormatDir(GeonetworkDataDirectory dataDirectory, String paramName, String xslid,
+                                         Path schemaDir) throws BadParameterEx, IOException {
+        if (xslid == null) {
+            throw new BadParameterEx(paramName, "missing " + paramName + " param");
+        }
+
+        checkLegalId(paramName, xslid);
+        Path formatDir = null;
+        if (schemaDir != null && Files.exists(schemaDir)) {
+            formatDir = schemaDir.resolve(SCHEMA_PLUGIN_FORMATTER_DIR).resolve(xslid);
+            if (!Files.exists(formatDir)) {
+                formatDir = null;
+            }
+        }
+
+        Path userXslDir = dataDirectory.getFormatterDir();
+        if (formatDir == null) {
+            formatDir = userXslDir.resolve(xslid);
+        }
+
+        if (!Files.exists(formatDir)) {
+            throw new BadParameterEx(paramName, "Format bundle " + xslid + " does not exist");
+        }
+
+        if (!Files.isDirectory(formatDir)) {
+            throw new BadParameterEx(paramName, "Format bundle " + xslid + " is not a directory");
+        }
+
+        if (!Files.exists(formatDir.resolve(VIEW_XSL_FILENAME)) &&
+            !Files.exists(formatDir.resolve(VIEW_GROOVY_FILENAME))) {
+            throw new BadParameterEx(paramName,
+                    "Format bundle " + xslid + " is not a valid format bundle because it does not have a '" +
+                    VIEW_XSL_FILENAME + "' file or a '" + VIEW_GROOVY_FILENAME + "' file.");
+        }
+
+        if (!containsFile(userXslDir, formatDir)) {
+            if (schemaDir == null || !containsFile(schemaDir.resolve(SCHEMA_PLUGIN_FORMATTER_DIR), formatDir)) {
+                throw new BadParameterEx(paramName,
+                        "Format bundle " + xslid + " is not a format bundle id because it does not reference a " +
+                        "file contained within the userXslDir");
+            }
+        }
+        return formatDir;
+    }
 }