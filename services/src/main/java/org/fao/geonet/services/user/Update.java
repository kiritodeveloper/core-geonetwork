--- conflicted
+++ resolved
@@ -272,13 +272,8 @@
     public void setPassword(String operation, String password, User user) {
         if (password != null) {
             user.getSecurity().setPassword(
-<<<<<<< HEAD
                 PasswordUtil.encoder(ApplicationContextHolder.get()).encode(
                     password));
-=======
-                    PasswordUtil.encoder(ApplicationContextHolder.get()).encode(
-                            password));
->>>>>>> 01e8f76c
         } else if (operation.equals(Params.Operation.RESETPW)
             || operation.equals(Params.Operation.NEWUSER)) {
             throw new IllegalArgumentException(
@@ -350,11 +345,7 @@
     }
 
     private void setUserGroups(final User user, List<GroupElem> userGroups)
-<<<<<<< HEAD
         throws Exception {
-=======
-            throws Exception {
->>>>>>> 01e8f76c
         UserGroupRepository userGroupRepository = ApplicationContextHolder.get().getBean(UserGroupRepository.class);
         GroupRepository groupRepository = ApplicationContextHolder.get().getBean(GroupRepository.class);
 
