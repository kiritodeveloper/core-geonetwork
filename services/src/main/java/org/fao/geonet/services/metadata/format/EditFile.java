//==============================================================================
//===	Copyright (C) 2001-2008 Food and Agriculture Organization of the
//===	United Nations (FAO-UN), United Nations World Food Programme (WFP)
//===	and United Nations Environment Programme (UNEP)
//===
//===	This program is free software; you can redistribute it and/or modify
//===	it under the terms of the GNU General Public License as published by
//===	the Free Software Foundation; either version 2 of the License, or (at
//===	your option) any later version.
//===
//===	This program is distributed in the hope that it will be useful, but
//===	WITHOUT ANY WARRANTY; without even the implied warranty of
//===	MERCHANTABILITY or FITNESS FOR A PARTICULAR PURPOSE. See the GNU
//===	General Public License for more details.
//===
//===	You should have received a copy of the GNU General Public License
//===	along with this program; if not, write to the Free Software
//===	Foundation, Inc., 51 Franklin St, Fifth Floor, Boston, MA 02110-1301, USA
//===
//===	Contact: Jeroen Ticheler - FAO - Viale delle Terme di Caracalla 2,
//===	Rome - Italy. email: geonetwork@osgeo.org
//==============================================================================

package org.fao.geonet.services.metadata.format;

import jeeves.interfaces.Service;
import jeeves.server.context.ServiceContext;
import org.fao.geonet.Constants;
import org.fao.geonet.Util;
import org.fao.geonet.constants.Params;
import org.fao.geonet.kernel.GeonetworkDataDirectory;
import org.fao.geonet.kernel.SchemaManager;
import org.jdom.Element;

import java.nio.file.Files;
import java.nio.file.Path;

/**
 * Allows a user to set the xsl used for displaying metadata.
 * 
 * @author jeichar
 */
public class EditFile extends AbstractFormatService implements Service {

    public Element exec(Element params, ServiceContext context) throws Exception {

        String xslid = Util.getParam(params, Params.ID);
<<<<<<< HEAD
        String file = URLDecoder.decode(Util.getParam(params, Params.FNAME), Constants.ENCODING);
        String schema = Util.getParam(params, Params.SCHEMA, null);
        File schemaDir = null;
        if (schema != null) {
            schemaDir = new File(context.getBean(SchemaManager.class).getSchemaDir(schema));
        }

        File formatDir = getAndVerifyFormatDir(context.getBean(GeonetworkDataDirectory.class), Params.ID, xslid, schemaDir);
=======

        Path formatDir = getAndVerifyFormatDir(Params.ID, xslid);
>>>>>>> 1b9d12e2

        Element result = new Element("data");

        String data = new String(Files.readAllBytes(formatDir), Constants.ENCODING);

        result.setText(data);

        return result;
    }

<<<<<<< HEAD
=======
    @Override
    public void init(Path appPath, ServiceConfig params) throws Exception {
        super.init(appPath, params);
    }

>>>>>>> 1b9d12e2
}<|MERGE_RESOLUTION|>--- conflicted
+++ resolved
@@ -32,6 +32,7 @@
 import org.fao.geonet.kernel.SchemaManager;
 import org.jdom.Element;
 
+import java.net.URLDecoder;
 import java.nio.file.Files;
 import java.nio.file.Path;
 
@@ -45,35 +46,22 @@
     public Element exec(Element params, ServiceContext context) throws Exception {
 
         String xslid = Util.getParam(params, Params.ID);
-<<<<<<< HEAD
         String file = URLDecoder.decode(Util.getParam(params, Params.FNAME), Constants.ENCODING);
         String schema = Util.getParam(params, Params.SCHEMA, null);
-        File schemaDir = null;
+        Path schemaDir = null;
         if (schema != null) {
-            schemaDir = new File(context.getBean(SchemaManager.class).getSchemaDir(schema));
+            schemaDir = context.getBean(SchemaManager.class).getSchemaDir(schema);
         }
 
-        File formatDir = getAndVerifyFormatDir(context.getBean(GeonetworkDataDirectory.class), Params.ID, xslid, schemaDir);
-=======
-
-        Path formatDir = getAndVerifyFormatDir(Params.ID, xslid);
->>>>>>> 1b9d12e2
+        Path formatDir = getAndVerifyFormatDir(context.getBean(GeonetworkDataDirectory.class), Params.ID, xslid, schemaDir);
 
         Element result = new Element("data");
 
-        String data = new String(Files.readAllBytes(formatDir), Constants.ENCODING);
+        String data = new String(Files.readAllBytes(formatDir.resolve(file)), Constants.ENCODING);
 
         result.setText(data);
 
         return result;
     }
 
-<<<<<<< HEAD
-=======
-    @Override
-    public void init(Path appPath, ServiceConfig params) throws Exception {
-        super.init(appPath, params);
-    }
-
->>>>>>> 1b9d12e2
 }