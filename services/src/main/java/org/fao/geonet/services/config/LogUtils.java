/*
 * Copyright (C) 2001-2016 Food and Agriculture Organization of the
 * United Nations (FAO-UN), United Nations World Food Programme (WFP)
 * and United Nations Environment Programme (UNEP)
 *
 * This program is free software; you can redistribute it and/or modify
 * it under the terms of the GNU General Public License as published by
 * the Free Software Foundation; either version 2 of the License, or (at
 * your option) any later version.
 *
 * This program is distributed in the hope that it will be useful, but
 * WITHOUT ANY WARRANTY; without even the implied warranty of
 * MERCHANTABILITY or FITNESS FOR A PARTICULAR PURPOSE. See the GNU
 * General Public License for more details.
 *
 * You should have received a copy of the GNU General Public License
 * along with this program; if not, write to the Free Software
 * Foundation, Inc., 51 Franklin St, Fifth Floor, Boston, MA 02110-1301, USA
 *
 * Contact: Jeroen Ticheler - FAO - Viale delle Terme di Caracalla 2,
 * Rome - Italy. email: geonetwork@osgeo.org
 */

package org.fao.geonet.services.config;

import java.net.URL;

import jeeves.server.context.ServiceContext;

import org.apache.log4j.xml.DOMConfigurator;
import org.fao.geonet.ApplicationContextHolder;
import org.fao.geonet.GeonetContext;
import org.fao.geonet.constants.Geonet;
import org.fao.geonet.domain.Setting;
import org.fao.geonet.exceptions.OperationAbortedEx;
import org.fao.geonet.kernel.setting.SettingManager;
import org.fao.geonet.kernel.setting.Settings;
import org.fao.geonet.repository.SettingRepository;

/**
 * Logger utilities
 *
 * @author bmaire
 */
public class LogUtils {
    public static final String DEFAULT_LOG_FILE = "log4j.xml";

    /**
     * Refresh logger configuration. If settings is not set in database, using default log4j.xml
     * file. If requested file does not exist, using default log4j.xml file.
     */
    public static void refreshLogConfiguration() {
        SettingRepository repository =
<<<<<<< HEAD
                ApplicationContextHolder.get().getBean(SettingRepository.class);
        Setting setting = repository.findOne(Settings.SYSTEM_SERVER_LOG);
=======
            ApplicationContextHolder.get().getBean(SettingRepository.class);
        Setting setting = repository.findOne(SettingManager.SYSTEM_SERVER_LOG);
>>>>>>> 8f8044c8

        // get log config from db settings
        String log4jProp = setting != null ? setting.getValue() : DEFAULT_LOG_FILE;
        URL url = DoActions.class.getResource("/" + log4jProp);
        if (url != null) {
            // refresh configuration
            DOMConfigurator.configure(url);
        } else {
            DOMConfigurator.configure(
                LogUtils.class.getResource("/" + DEFAULT_LOG_FILE));
            throw new OperationAbortedEx("Can't refresh log configuration because file '" +
                log4jProp + "' doesn't exist. Using log4j.xml.");
        }
    }
}<|MERGE_RESOLUTION|>--- conflicted
+++ resolved
@@ -23,19 +23,14 @@
 
 package org.fao.geonet.services.config;
 
-import java.net.URL;
-
-import jeeves.server.context.ServiceContext;
-
 import org.apache.log4j.xml.DOMConfigurator;
 import org.fao.geonet.ApplicationContextHolder;
-import org.fao.geonet.GeonetContext;
-import org.fao.geonet.constants.Geonet;
 import org.fao.geonet.domain.Setting;
 import org.fao.geonet.exceptions.OperationAbortedEx;
-import org.fao.geonet.kernel.setting.SettingManager;
 import org.fao.geonet.kernel.setting.Settings;
 import org.fao.geonet.repository.SettingRepository;
+
+import java.net.URL;
 
 /**
  * Logger utilities
@@ -51,13 +46,8 @@
      */
     public static void refreshLogConfiguration() {
         SettingRepository repository =
-<<<<<<< HEAD
-                ApplicationContextHolder.get().getBean(SettingRepository.class);
+            ApplicationContextHolder.get().getBean(SettingRepository.class);
         Setting setting = repository.findOne(Settings.SYSTEM_SERVER_LOG);
-=======
-            ApplicationContextHolder.get().getBean(SettingRepository.class);
-        Setting setting = repository.findOne(SettingManager.SYSTEM_SERVER_LOG);
->>>>>>> 8f8044c8
 
         // get log config from db settings
         String log4jProp = setting != null ? setting.getValue() : DEFAULT_LOG_FILE;
