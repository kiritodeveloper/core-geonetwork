//=============================================================================
//===   Copyright (C) 2001-2007 Food and Agriculture Organization of the
//===   United Nations (FAO-UN), United Nations World Food Programme (WFP)
//===   and United Nations Environment Programme (UNEP)
//===
//===   This program is free software; you can redistribute it and/or modify
//===   it under the terms of the GNU General Public License as published by
//===   the Free Software Foundation; either version 2 of the License, or (at
//===   your option) any later version.
//===
//===   This program is distributed in the hope that it will be useful, but
//===   WITHOUT ANY WARRANTY; without even the implied warranty of
//===   MERCHANTABILITY or FITNESS FOR A PARTICULAR PURPOSE. See the GNU
//===   General Public License for more details.
//===
//===   You should have received a copy of the GNU General Public License
//===   along with this program; if not, write to the Free Software
//===   Foundation, Inc., 51 Franklin St, Fifth Floor, Boston, MA 02110-1301, USA
//===
//===   Contact: Jeroen Ticheler - FAO - Viale delle Terme di Caracalla 2,
//===   Rome - Italy. email: geonetwork@osgeo.org
//==============================================================================

package org.fao.geonet.services.password;

import jeeves.constants.Jeeves;

import org.fao.geonet.domain.Profile;
import org.fao.geonet.domain.User;
import org.fao.geonet.exceptions.BadParameterEx;
import org.fao.geonet.exceptions.OperationAbortedEx;
import org.fao.geonet.exceptions.OperationNotAllowedEx;
import org.fao.geonet.exceptions.UserNotFoundEx;

import jeeves.server.ServiceConfig;
import jeeves.server.context.ServiceContext;

import org.fao.geonet.Util;
import org.fao.geonet.kernel.setting.Settings;
import org.fao.geonet.repository.UserRepository;
import org.fao.geonet.utils.Xml;
import org.fao.geonet.constants.Geonet;
import org.fao.geonet.constants.Params;
import org.fao.geonet.kernel.setting.SettingInfo;
import org.fao.geonet.kernel.setting.SettingManager;
import org.fao.geonet.services.NotInReadOnlyModeService;
import org.fao.geonet.util.PasswordUtil;
import org.fao.geonet.util.MailUtil;
import org.jdom.Element;

import java.io.File;
import java.nio.file.Path;
import java.text.SimpleDateFormat;
import java.util.Calendar;

/**
 * Change users password given the correct change key generated for the user.
 */
@Deprecated
public class Change extends NotInReadOnlyModeService {

<<<<<<< HEAD
	// --------------------------------------------------------------------------
	// ---
	// --- Init
	// ---
	// --------------------------------------------------------------------------

	public void init(Path appPath, ServiceConfig params) throws Exception {
	    this.stylePath = appPath.resolve(Geonet.Path.XSLT_FOLDER).resolve("services").resolve("account");
	}

	// --------------------------------------------------------------------------
	// ---
	// --- Service
	// ---
	// --------------------------------------------------------------------------

	public Element serviceSpecificExec(Element params, ServiceContext context)
			throws Exception {

		String username = Util.getParam(params, Params.USERNAME);
		String password = Util.getParam(params, Params.PASSWORD);
		String changeKey = Util.getParam(params, CHANGE_KEY);
		String template = Util.getParam(params, Params.TEMPLATE, PWD_CHANGED_XSLT);

		// check valid user
=======
    // --------------------------------------------------------------------------
    // ---
    // --- Init
    // ---
    // --------------------------------------------------------------------------

    public static final String DATE_FORMAT = "yyyy-MM-dd";

    // --------------------------------------------------------------------------
    // ---
    // --- Service
    // ---
    // --------------------------------------------------------------------------
    private static final String CHANGE_KEY = "changeKey";
    private static final String PWD_CHANGED_XSLT = "password-changed-email.xsl";
    private static String FS = File.separator;
    private Path stylePath;

    public void init(Path appPath, ServiceConfig params) throws Exception {
        this.stylePath = appPath.resolve(Geonet.Path.XSLT_FOLDER).resolve("services").resolve("account");
    }

    public Element serviceSpecificExec(Element params, ServiceContext context)
        throws Exception {

        String username = Util.getParam(params, Params.USERNAME);
        String password = Util.getParam(params, Params.PASSWORD);
        String changeKey = Util.getParam(params, CHANGE_KEY);
        String template = Util.getParam(params, Params.TEMPLATE, PWD_CHANGED_XSLT);

        // check valid user
>>>>>>> 8f8044c8
        final UserRepository userRepository = context.getBean(UserRepository.class);
        User elUser = userRepository.findOneByUsername(username);
        if (elUser == null) {
            throw new UserNotFoundEx(username);
        }

<<<<<<< HEAD
		// only let registered users change their password this way
		if ( elUser.getProfile() != Profile.RegisteredUser) {
			throw new OperationNotAllowedEx("Only users with profile RegisteredUser can change their password using this option");
        }

		// construct expected change key - only valid today
		String scrambledPassword = elUser.getPassword();
		Calendar cal = Calendar.getInstance();
		SimpleDateFormat sdf = new SimpleDateFormat(DATE_FORMAT);
		String todaysDate = sdf.format(cal.getTime());
		boolean passwordMatches = PasswordUtil.encoder(context.getServlet().getServletContext()).matches(scrambledPassword+todaysDate, changeKey);

		//check change key
		if (!passwordMatches)
			throw new BadParameterEx("Change key invalid or expired", changeKey);

		// get mail details
		SettingManager sm = context.getBean(SettingManager.class);

		String adminEmail = sm.getValue(Settings.SYSTEM_FEEDBACK_EMAIL);
		String thisSite = sm.getSiteName();

		// get site URL
		SettingInfo si = context.getBean(SettingInfo.class);
		String siteURL = si.getSiteUrl() + context.getBaseUrl();
=======
        // only let registered users change their password this way
        if (elUser.getProfile() != Profile.RegisteredUser) {
            throw new OperationNotAllowedEx("Only users with profile RegisteredUser can change their password using this option");
        }

        // construct expected change key - only valid today
        String scrambledPassword = elUser.getPassword();
        Calendar cal = Calendar.getInstance();
        SimpleDateFormat sdf = new SimpleDateFormat(DATE_FORMAT);
        String todaysDate = sdf.format(cal.getTime());
        boolean passwordMatches = PasswordUtil.encoder(context.getServlet().getServletContext()).matches(scrambledPassword + todaysDate, changeKey);

        //check change key
        if (!passwordMatches)
            throw new BadParameterEx("Change key invalid or expired", changeKey);

        // get mail details
        SettingManager sm = context.getBean(SettingManager.class);

        String adminEmail = sm.getValue("system/feedback/email");
        String thisSite = sm.getSiteName();

        // get site URL
        SettingInfo si = context.getBean(SettingInfo.class);
        String siteURL = si.getSiteUrl() + context.getBaseUrl();
>>>>>>> 8f8044c8

        elUser.getSecurity().setPassword(PasswordUtil.encode(context, password));
        userRepository.save(elUser);

<<<<<<< HEAD
		// generate email details using customisable stylesheet
		//TODO: allow internationalised emails
		Element root = new Element("root");
		root.addContent(elUser.asXml());
		root.addContent(new Element("site").setText(thisSite));
		root.addContent(new Element("siteURL").setText(siteURL));
		root.addContent(new Element("adminEmail").setText(adminEmail));
		root.addContent(new Element("password").setText(password));

		Path emailXslt = stylePath.resolve(template);
		Element elEmail = Xml.transform(root, emailXslt);

		String subject = elEmail.getChildText("subject");
		String to      = elEmail.getChildText("to");
		String content = elEmail.getChildText("content");

		// send password changed email
=======
        // generate email details using customisable stylesheet
        //TODO: allow internationalised emails
        Element root = new Element("root");
        root.addContent(elUser.asXml());
        root.addContent(new Element("site").setText(thisSite));
        root.addContent(new Element("siteURL").setText(siteURL));
        root.addContent(new Element("adminEmail").setText(adminEmail));
        root.addContent(new Element("password").setText(password));

        Path emailXslt = stylePath.resolve(template);
        Element elEmail = Xml.transform(root, emailXslt);

        String subject = elEmail.getChildText("subject");
        String to = elEmail.getChildText("to");
        String content = elEmail.getChildText("content");

        // send password changed email
>>>>>>> 8f8044c8
        if (!MailUtil.sendMail(to, subject, content, sm, adminEmail, "")) {
            throw new OperationAbortedEx("Could not send email");
        }

        return new Element(Jeeves.Elem.RESPONSE);
    }

}<|MERGE_RESOLUTION|>--- conflicted
+++ resolved
@@ -59,33 +59,7 @@
 @Deprecated
 public class Change extends NotInReadOnlyModeService {
 
-<<<<<<< HEAD
-	// --------------------------------------------------------------------------
-	// ---
-	// --- Init
-	// ---
-	// --------------------------------------------------------------------------
 
-	public void init(Path appPath, ServiceConfig params) throws Exception {
-	    this.stylePath = appPath.resolve(Geonet.Path.XSLT_FOLDER).resolve("services").resolve("account");
-	}
-
-	// --------------------------------------------------------------------------
-	// ---
-	// --- Service
-	// ---
-	// --------------------------------------------------------------------------
-
-	public Element serviceSpecificExec(Element params, ServiceContext context)
-			throws Exception {
-
-		String username = Util.getParam(params, Params.USERNAME);
-		String password = Util.getParam(params, Params.PASSWORD);
-		String changeKey = Util.getParam(params, CHANGE_KEY);
-		String template = Util.getParam(params, Params.TEMPLATE, PWD_CHANGED_XSLT);
-
-		// check valid user
-=======
     // --------------------------------------------------------------------------
     // ---
     // --- Init
@@ -117,40 +91,13 @@
         String template = Util.getParam(params, Params.TEMPLATE, PWD_CHANGED_XSLT);
 
         // check valid user
->>>>>>> 8f8044c8
         final UserRepository userRepository = context.getBean(UserRepository.class);
         User elUser = userRepository.findOneByUsername(username);
         if (elUser == null) {
             throw new UserNotFoundEx(username);
         }
 
-<<<<<<< HEAD
-		// only let registered users change their password this way
-		if ( elUser.getProfile() != Profile.RegisteredUser) {
-			throw new OperationNotAllowedEx("Only users with profile RegisteredUser can change their password using this option");
-        }
 
-		// construct expected change key - only valid today
-		String scrambledPassword = elUser.getPassword();
-		Calendar cal = Calendar.getInstance();
-		SimpleDateFormat sdf = new SimpleDateFormat(DATE_FORMAT);
-		String todaysDate = sdf.format(cal.getTime());
-		boolean passwordMatches = PasswordUtil.encoder(context.getServlet().getServletContext()).matches(scrambledPassword+todaysDate, changeKey);
-
-		//check change key
-		if (!passwordMatches)
-			throw new BadParameterEx("Change key invalid or expired", changeKey);
-
-		// get mail details
-		SettingManager sm = context.getBean(SettingManager.class);
-
-		String adminEmail = sm.getValue(Settings.SYSTEM_FEEDBACK_EMAIL);
-		String thisSite = sm.getSiteName();
-
-		// get site URL
-		SettingInfo si = context.getBean(SettingInfo.class);
-		String siteURL = si.getSiteUrl() + context.getBaseUrl();
-=======
         // only let registered users change their password this way
         if (elUser.getProfile() != Profile.RegisteredUser) {
             throw new OperationNotAllowedEx("Only users with profile RegisteredUser can change their password using this option");
@@ -176,30 +123,11 @@
         // get site URL
         SettingInfo si = context.getBean(SettingInfo.class);
         String siteURL = si.getSiteUrl() + context.getBaseUrl();
->>>>>>> 8f8044c8
 
         elUser.getSecurity().setPassword(PasswordUtil.encode(context, password));
         userRepository.save(elUser);
 
-<<<<<<< HEAD
-		// generate email details using customisable stylesheet
-		//TODO: allow internationalised emails
-		Element root = new Element("root");
-		root.addContent(elUser.asXml());
-		root.addContent(new Element("site").setText(thisSite));
-		root.addContent(new Element("siteURL").setText(siteURL));
-		root.addContent(new Element("adminEmail").setText(adminEmail));
-		root.addContent(new Element("password").setText(password));
 
-		Path emailXslt = stylePath.resolve(template);
-		Element elEmail = Xml.transform(root, emailXslt);
-
-		String subject = elEmail.getChildText("subject");
-		String to      = elEmail.getChildText("to");
-		String content = elEmail.getChildText("content");
-
-		// send password changed email
-=======
         // generate email details using customisable stylesheet
         //TODO: allow internationalised emails
         Element root = new Element("root");
@@ -217,7 +145,6 @@
         String content = elEmail.getChildText("content");
 
         // send password changed email
->>>>>>> 8f8044c8
         if (!MailUtil.sendMail(to, subject, content, sm, adminEmail, "")) {
             throw new OperationAbortedEx("Could not send email");
         }
