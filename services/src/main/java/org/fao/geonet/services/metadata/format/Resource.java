//==============================================================================
//===	Copyright (C) 2001-2008 Food and Agriculture Organization of the
//===	United Nations (FAO-UN), United Nations World Food Programme (WFP)
//===	and United Nations Environment Programme (UNEP)
//===
//===	This program is free software; you can redistribute it and/or modify
//===	it under the terms of the GNU General Public License as published by
//===	the Free Software Foundation; either version 2 of the License, or (at
//===	your option) any later version.
//===
//===	This program is distributed in the hope that it will be useful, but
//===	WITHOUT ANY WARRANTY; without even the implied warranty of
//===	MERCHANTABILITY or FITNESS FOR A PARTICULAR PURPOSE. See the GNU
//===	General Public License for more details.
//===
//===	You should have received a copy of the GNU General Public License
//===	along with this program; if not, write to the Free Software
//===	Foundation, Inc., 51 Franklin St, Fifth Floor, Boston, MA 02110-1301, USA
//===
//===	Contact: Jeroen Ticheler - FAO - Viale delle Terme di Caracalla 2,
//===	Rome - Italy. email: geonetwork@osgeo.org
//==============================================================================

package org.fao.geonet.services.metadata.format;

<<<<<<< HEAD
import com.google.common.io.Files;
import org.fao.geonet.constants.Params;
import org.fao.geonet.kernel.GeonetworkDataDirectory;
import org.fao.geonet.kernel.SchemaManager;
import org.springframework.beans.factory.annotation.Autowired;
import org.springframework.stereotype.Controller;
import org.springframework.web.bind.annotation.RequestMapping;
import org.springframework.web.bind.annotation.RequestParam;

import java.io.File;
import javax.servlet.http.HttpServletResponse;
=======
import jeeves.server.context.ServiceContext;
import org.fao.geonet.Util;
import org.fao.geonet.constants.Params;
import org.fao.geonet.exceptions.BadParameterEx;
import org.fao.geonet.utils.BinaryFile;
import org.jdom.Element;

import java.nio.file.Files;
import java.nio.file.Path;
>>>>>>> 1b9d12e2

/**
 * Allows a user load a file from the identified formatter bundle. Typically used for reading images
 * or the bundle editor UI.
 * 
 * @author jeichar
 */
@Controller("md.formatter.resource")
public class Resource extends AbstractFormatService {

    @Autowired
    private SchemaManager schemaManager;
    @Autowired
    private GeonetworkDataDirectory dataDirectory;

<<<<<<< HEAD
    @RequestMapping(value = "/{lang}/md.formatter.resource")
    public void exec(
            @RequestParam(Params.ID) String xslid,
            @RequestParam(Params.FNAME) String fileName,
            @RequestParam(value = Params.SCHEMA, required = false) String schema,
            HttpServletResponse response
            ) throws Exception {
        File schemaDir = null;
        if (schema != null) {
            schemaDir = new File(schemaManager.getSchemaDir(schema));
        }

        File formatDir = getAndVerifyFormatDir(dataDirectory, Params.ID, xslid, schemaDir);
        File desiredFile = new File(formatDir, fileName.replace("/", File.separator));
=======
        Path formatDir = getAndVerifyFormatDir(Params.ID, xslid);
        Path desiredFile = formatDir.resolve(fileName);
>>>>>>> 1b9d12e2
        
        if(!containsFile(formatDir, desiredFile)) {
            response.sendError(403, fileName+" does not identify a file in the "+xslid+" format bundle");
            return;
        }
<<<<<<< HEAD
        if(!desiredFile.exists() || !desiredFile.isFile()) {
            response.sendError(404, fileName+" does not identify a file in formatter bundle: " + xslid);
            return;
        }

        response.setStatus(200);
        setContentType(response, Files.getFileExtension(desiredFile.getName()));

        Files.copy(desiredFile, response.getOutputStream());
    }

    private void setContentType(HttpServletResponse response, String fileExtension) {
        switch (fileExtension) {
            case "css":
                response.setContentType("text/css");
                return;
            case "bmp":
                response.setContentType("image/bmp");
                return;
            case "gif":
                response.setContentType("image/gif");
                return;
            case "html":
                response.setContentType("text/html");
                return;
            case "jpeg":
            case "jpg":
                response.setContentType("image/jpeg");
                return;
            case "js":
                response.setContentType("application/javascript");
                return;
            case "json":
                response.setContentType("application/json");
                return;
            case "png":
                response.setContentType("image/png");
                return;
            case "tif":
                response.setContentType("image/tiff");
                return;
            case "xml":
                response.setContentType("application/xml");
                return;
            case "xsl":
            case "xslt":
                response.setContentType("application/xslt+xml");
                return;
            case "groovy":
                response.setContentType("text/x-groovy-source,groovy");
                return;
           default:
                response.setContentType("application/octet-stream");
        }
=======
        if(!Files.isRegularFile(desiredFile)) {
            throw new BadParameterEx(Params.FNAME, fileName+" does not identify a file");
        }
        
        return BinaryFile.encode(200, desiredFile, fileName, false).getElement();
>>>>>>> 1b9d12e2
    }
}<|MERGE_RESOLUTION|>--- conflicted
+++ resolved
@@ -23,8 +23,6 @@
 
 package org.fao.geonet.services.metadata.format;
 
-<<<<<<< HEAD
-import com.google.common.io.Files;
 import org.fao.geonet.constants.Params;
 import org.fao.geonet.kernel.GeonetworkDataDirectory;
 import org.fao.geonet.kernel.SchemaManager;
@@ -33,19 +31,11 @@
 import org.springframework.web.bind.annotation.RequestMapping;
 import org.springframework.web.bind.annotation.RequestParam;
 
-import java.io.File;
-import javax.servlet.http.HttpServletResponse;
-=======
-import jeeves.server.context.ServiceContext;
-import org.fao.geonet.Util;
-import org.fao.geonet.constants.Params;
-import org.fao.geonet.exceptions.BadParameterEx;
-import org.fao.geonet.utils.BinaryFile;
-import org.jdom.Element;
-
 import java.nio.file.Files;
 import java.nio.file.Path;
->>>>>>> 1b9d12e2
+import javax.servlet.http.HttpServletResponse;
+
+import static com.google.common.io.Files.getFileExtension;
 
 /**
  * Allows a user load a file from the identified formatter bundle. Typically used for reading images
@@ -61,7 +51,6 @@
     @Autowired
     private GeonetworkDataDirectory dataDirectory;
 
-<<<<<<< HEAD
     @RequestMapping(value = "/{lang}/md.formatter.resource")
     public void exec(
             @RequestParam(Params.ID) String xslid,
@@ -69,30 +58,26 @@
             @RequestParam(value = Params.SCHEMA, required = false) String schema,
             HttpServletResponse response
             ) throws Exception {
-        File schemaDir = null;
+        Path schemaDir = null;
         if (schema != null) {
-            schemaDir = new File(schemaManager.getSchemaDir(schema));
+            schemaDir = schemaManager.getSchemaDir(schema);
         }
 
-        File formatDir = getAndVerifyFormatDir(dataDirectory, Params.ID, xslid, schemaDir);
-        File desiredFile = new File(formatDir, fileName.replace("/", File.separator));
-=======
-        Path formatDir = getAndVerifyFormatDir(Params.ID, xslid);
+        Path formatDir = getAndVerifyFormatDir(dataDirectory, Params.ID, xslid, schemaDir);
         Path desiredFile = formatDir.resolve(fileName);
->>>>>>> 1b9d12e2
-        
+
+        if(!Files.isRegularFile(desiredFile)) {
+            response.sendError(404, fileName+" does not identify a file in formatter bundle: " + xslid);
+            return;
+        }
+
         if(!containsFile(formatDir, desiredFile)) {
             response.sendError(403, fileName+" does not identify a file in the "+xslid+" format bundle");
             return;
         }
-<<<<<<< HEAD
-        if(!desiredFile.exists() || !desiredFile.isFile()) {
-            response.sendError(404, fileName+" does not identify a file in formatter bundle: " + xslid);
-            return;
-        }
-
+        
         response.setStatus(200);
-        setContentType(response, Files.getFileExtension(desiredFile.getName()));
+        setContentType(response, getFileExtension(desiredFile.getFileName().toString()));
 
         Files.copy(desiredFile, response.getOutputStream());
     }
@@ -140,12 +125,5 @@
            default:
                 response.setContentType("application/octet-stream");
         }
-=======
-        if(!Files.isRegularFile(desiredFile)) {
-            throw new BadParameterEx(Params.FNAME, fileName+" does not identify a file");
-        }
-        
-        return BinaryFile.encode(200, desiredFile, fileName, false).getElement();
->>>>>>> 1b9d12e2
     }
 }