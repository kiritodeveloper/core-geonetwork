--- conflicted
+++ resolved
@@ -353,20 +353,12 @@
         @Override
         public String toString() {
             return "PublishReport{" +
-<<<<<<< HEAD
-                "published=" + published +
-                ", unpublished=" + unpublished +
-                ", unmodified=" + unmodified +
-                ", disallowed=" + disallowed +
-                '}';
-=======
                    "published=" + published +
                    ", unpublished=" + unpublished +
                    ", unmodified=" + unmodified +
                    ", disallowed=" + disallowed +
                    ", novalid=" + novalid +
                    '}';
->>>>>>> f97dcedd
         }
     }
 }