//=============================================================================
//===	Copyright (C) 2001-2007 Food and Agriculture Organization of the
//===	United Nations (FAO-UN), United Nations World Food Programme (WFP)
//===	and United Nations Environment Programme (UNEP)
//===
//===	This program is free software; you can redistribute it and/or modify
//===	it under the terms of the GNU General Public License as published by
//===	the Free Software Foundation; either version 2 of the License, or (at
//===	your option) any later version.
//===
//===	This program is distributed in the hope that it will be useful, but
//===	WITHOUT ANY WARRANTY; without even the implied warranty of
//===	MERCHANTABILITY or FITNESS FOR A PARTICULAR PURPOSE. See the GNU
//===	General Public License for more details.
//===
//===	You should have received a copy of the GNU General Public License
//===	along with this program; if not, write to the Free Software
//===	Foundation, Inc., 51 Franklin St, Fifth Floor, Boston, MA 02110-1301, USA
//===
//===	Contact: Jeroen Ticheler - FAO - Viale delle Terme di Caracalla 2,
//===	Rome - Italy. email: geonetwork@osgeo.org
//==============================================================================

package org.fao.geonet.services.metadata;

import com.google.common.collect.Lists;

import org.fao.geonet.exceptions.BadParameterEx;

import jeeves.server.UserSession;
import jeeves.server.context.ServiceContext;

import org.fao.geonet.kernel.*;
import org.fao.geonet.kernel.schema.MultilingualSchemaPlugin;
import org.fao.geonet.kernel.schema.SchemaPlugin;
import org.fao.geonet.utils.Log;
import org.fao.geonet.Util;
import org.fao.geonet.utils.Xml;
import org.fao.geonet.GeonetContext;
import org.fao.geonet.constants.Edit;
import org.fao.geonet.constants.Geonet;
import org.fao.geonet.constants.Params;
import org.fao.geonet.domain.Metadata;
import org.fao.geonet.exceptions.ConcurrentUpdateEx;
import org.fao.geonet.lib.Lib;
import org.jdom.*;

import java.util.HashMap;
import java.util.Iterator;
import java.util.List;
import java.util.Map;


/**
 * Utilities.
 */
class EditUtils {

    protected ServiceContext context;
    protected DataManager dataManager;
    protected XmlSerializer xmlSerializer;
    protected GeonetContext gc;
    protected AccessManager accessMan;
    protected UserSession session;
    public EditUtils(ServiceContext context) {
        this.context = context;
        this.gc = (GeonetContext) context.getHandlerContext(Geonet.CONTEXT_NAME);
        this.dataManager = gc.getBean(DataManager.class);
        this.xmlSerializer = gc.getBean(XmlSerializer.class);
        this.accessMan = gc.getBean(AccessManager.class);
        this.session = context.getUserSession();

    }

    //--------------------------------------------------------------------------
    //---
    //--- API methods
    //---
    //--------------------------------------------------------------------------

    /**
     * Visit all descendants of an element and add an empty geonet:ref element for later use by the
     * editor.
     */
    protected static void addMissingGeoNetRef(Element element) {
        Iterator<Object> descendants = element.getDescendants();
        List<Object> list = Lists.newArrayList(descendants);

        for (Object descendant : list) {
            if (descendant instanceof Element) {
                Element e = (Element) descendant;
                if (e.getName() != Edit.RootChild.ELEMENT
                    && e.getNamespace() != Edit.NAMESPACE) {
                    Element geonetRef = e.getChild(Edit.RootChild.ELEMENT, Edit.NAMESPACE);
                    if (geonetRef == null) {
                        geonetRef = new Element(Edit.RootChild.ELEMENT, Edit.NAMESPACE);
                        geonetRef.setAttribute(Edit.Element.Attr.REF, "");
                        e.addContent(geonetRef);
                    }
                }
            }
        }
    }

    /**
     * Performs common editor preprocessing tasks.
     */
    public void preprocessUpdate(Element params, ServiceContext context) throws Exception {

        String id = Util.getParam(params, Params.ID);

        //-----------------------------------------------------------------------
        //--- handle current tab and position

<<<<<<< HEAD
		Element elCurrTab = params.getChild(Params.CURRTAB);
		boolean useEditTab = Util.getParam(params, "editTab", false);
        String sessionTabProperty = useEditTab ? Geonet.Session.METADATA_EDITING_TAB : Geonet.Session.METADATA_SHOW;
       
		if (elCurrTab != null) {
			session.setProperty(sessionTabProperty, elCurrTab.getText());
		}
		//-----------------------------------------------------------------------
		//--- check access
		int iLocalId = Integer.parseInt(id);
=======
        Element elCurrTab = params.getChild(Params.CURRTAB);
        Element elCurrPos = params.getChild(Params.POSITION);
        boolean useEditTab = Util.getParam(params, "editTab", false);
        String sessionTabProperty = useEditTab ? Geonet.Session.METADATA_EDITING_TAB : Geonet.Session.METADATA_SHOW;

        if (elCurrTab != null) {
            session.setProperty(sessionTabProperty, elCurrTab.getText());
        }
        if (elCurrPos != null)
            session.setProperty(Geonet.Session.METADATA_POSITION, elCurrPos.getText());

        //-----------------------------------------------------------------------
        //--- check access
        int iLocalId = Integer.parseInt(id);
>>>>>>> 8f8044c8

        if (!dataManager.existsMetadata(iLocalId))
            throw new BadParameterEx("id", id);

        if (!accessMan.canEdit(context, id))
            Lib.resource.denyAccess(context);
    }

    /**
     * Updates metadata content.
     */
    public void updateContent(Element params, boolean validate) throws Exception {
        updateContent(params, validate, false);
    }

    /**
     * TODO javadoc.
     */
    public void updateContent(Element params, boolean validate, boolean embedded) throws Exception {
        String id = Util.getParam(params, Params.ID);
        String version = Util.getParam(params, Params.VERSION);
        String minor = Util.getParam(params, Params.MINOREDIT, "false");

        //--- build hashtable with changes
        //--- each change is a couple (pos, value)

        Map<String, String> htChanges = new HashMap<String, String>(100);
        @SuppressWarnings("unchecked")
        List<Element> list = params.getChildren();
        for (Element el : list) {
            String sPos = el.getName();
            String sVal = el.getText();

            if (sPos.startsWith("_")) {
                htChanges.put(sPos.substring(1), sVal);
            }
        }

        //
        // update element and return status
        //

        Metadata result = null;
        // whether to request automatic changes (update-fixed-info)
        boolean ufo = true;
        // whether to index on update
        boolean index = true;

        boolean updateDateStamp = !minor.equals("true");
        String changeDate = null;
        if (embedded) {
            Element updatedMetada = new AjaxEditUtils(context).applyChangesEmbedded(id, htChanges, version);
            if (updatedMetada != null) {
                result = dataManager.updateMetadata(context, id, updatedMetada, false, ufo, index, context.getLanguage(), changeDate, updateDateStamp);
            }
        } else {
            Element updatedMetada = applyChanges(id, htChanges, version);
            if (updatedMetada != null) {
                result = dataManager.updateMetadata(context, id, updatedMetada, validate, ufo, index, context.getLanguage(), changeDate, updateDateStamp);
            }
        }
        if (result == null) {
            throw new ConcurrentUpdateEx(id);
        }
    }

    /**
     * TODO javadoc.
     */
    private Element applyChanges(String id, Map<String, String> changes, String currVersion) throws Exception {
        Lib.resource.checkEditPrivilege(context, id);
        Element md = xmlSerializer.select(context, id);

        //--- check if the metadata has been deleted
        if (md == null) {
            return null;
        }

        EditLib editLib = dataManager.getEditLib();

        String schema = dataManager.getMetadataSchema(id);
        editLib.expandElements(schema, md);
        editLib.enumerateTree(md);

        //--- check if the metadata has been modified from last time
        if (currVersion != null && !editLib.getVersion(id).equals(currVersion)) {
            return null;
        }

        //--- update elements
        for (Map.Entry<String, String> entry : changes.entrySet()) {
            String ref = entry.getKey().trim();
            String val = entry.getValue().trim();
            String attr = null;

            if (updatedLocalizedTextElement(md, schema, ref, val, editLib)) {
                continue;
            }

            int at = ref.indexOf('_');
            if (at != -1) {
                attr = ref.substring(at + 1);
                ref = ref.substring(0, at);
            }
            boolean xmlContent = false;
            if (ref.startsWith("X")) {
                ref = ref.substring(1);
                xmlContent = true;
            }
            Element el = editLib.findElement(md, ref);
            if (el == null)
                throw new IllegalStateException("Element not found at ref = " + ref);

            if (attr != null) {
                // The following work-around decodes any attribute name that has a COLON in it
                // The : is replaced by the word COLON in the xslt so that it can be processed
                // by the XML Serializer when an update is submitted - a better solution is
                // to modify the argument handler in Jeeves to store arguments with their name
                // as a value rather than as the element itself
                Integer indexColon = attr.indexOf("COLON");
                if (indexColon != -1) {
                    String prefix = attr.substring(0, indexColon);
                    String localname = attr.substring(indexColon + 5);
                    String namespace = editLib.getNamespace(prefix + ":" + localname, md, dataManager.getSchema(schema));
                    Namespace attrNS = Namespace.getNamespace(prefix, namespace);
                    if (el.getAttribute(localname, attrNS) != null) {
                        el.setAttribute(new Attribute(localname, val, attrNS));
                    }
                    // End of work-around
                } else {
                    if (el.getAttribute(attr) != null)
                        el.setAttribute(new Attribute(attr, val));
                }
            } else if (xmlContent) {
                if (Log.isDebugEnabled(Geonet.EDITOR))
                    Log.debug(Geonet.EDITOR, "replacing XML content");
                el.removeContent();
                val = EditLib.addNamespaceToFragment(val);
                el.addContent(Xml.loadString(val, false));
            } else {
                @SuppressWarnings("unchecked")
                List<Content> content = el.getContent();

                for (Iterator<Content> iterator = content.iterator(); iterator.hasNext(); ) {
                    Content content2 = iterator.next();

                    if (content2 instanceof Text) {
                        iterator.remove();
                    }
                }
                el.addContent(val);
            }
        }
        //--- remove editing info added by previous call
        editLib.removeEditingInfo(md);

        editLib.contractElements(md);
        return md;
    }

    /**
     * Adds a localised character string to an element for an ISO19139 record.
     *
     * <pre>
     * <gmd:title xsi:type="gmd:PT_FreeText_PropertyType">
     *    <gco:CharacterString>Template for Vector data in ISO19139 (multilingual)</gco:CharacterString>
     *    <gmd:PT_FreeText>
     *        <gmd:textGroup>
     *            <gmd:LocalisedCharacterString locale="#FRE">Modèle de données vectorielles en
     * ISO19139 (multilingue)</gmd:LocalisedCharacterString>
     *        </gmd:textGroup>
     * </pre>
     *
     * @param md  metadata record
     * @param ref current ref of element. All _lang_AB_123 element will be processed.
     */
    protected boolean updatedLocalizedTextElement(Element md, String schema,
                                                  String ref, String val, EditLib editLib) {
        if (ref.startsWith("lang")) {
            if (val.length() > 0) {

                SchemaPlugin schemaPlugin = SchemaManager.getSchemaPlugin(schema);
                if (schemaPlugin instanceof MultilingualSchemaPlugin) {
                    String[] ids = ref.split("_");
                    // --- search element in current parent
                    Element parent = editLib.findElement(md, ids[2]);
                    String language = ids[1];
                    List<Element> elems = ((MultilingualSchemaPlugin) schemaPlugin)
                        .getTranslationForElement(parent, language);

                    // Element exists, set the value
                    if (elems != null && elems.size() > 0) {
                        elems.get(0).setText(val);
                    } else {
                        ((MultilingualSchemaPlugin) schemaPlugin).addTranslationToElement(
                            parent, language, val
                        );
                        addMissingGeoNetRef(parent);
                    }
                }
            }
            return true;
        }
        return false;
    }

    /**
     *
     * @param params
     * @throws Exception
     */
    public void updateContent(Element params) throws Exception {
        updateContent(params, false);
    }

    /**
     * Used for editing : swaps 2 elements.
     */
    protected void swapElements(Element el1, Element el2) throws Exception {

        Element parent = el1.getParentElement();
        if (parent == null) {
            throw new IllegalArgumentException("No parent element for swapping");
        }

        int index1 = parent.indexOf(el1);
        if (index1 == -1) {
            throw new IllegalArgumentException("Element 1 not found for swapping");
        }
        int index2 = parent.indexOf(el2);
        if (index2 == -1) {
            throw new IllegalArgumentException("Element 2 not found for swapping");
        }

        Element el1Spare = (Element) el1.clone();

        parent.setContent(index1, (Element) el2.clone());
        parent.setContent(index2, el1Spare);
    }
}<|MERGE_RESOLUTION|>--- conflicted
+++ resolved
@@ -25,30 +25,37 @@
 
 import com.google.common.collect.Lists;
 
-import org.fao.geonet.exceptions.BadParameterEx;
-
-import jeeves.server.UserSession;
-import jeeves.server.context.ServiceContext;
-
-import org.fao.geonet.kernel.*;
-import org.fao.geonet.kernel.schema.MultilingualSchemaPlugin;
-import org.fao.geonet.kernel.schema.SchemaPlugin;
-import org.fao.geonet.utils.Log;
+import org.fao.geonet.GeonetContext;
 import org.fao.geonet.Util;
-import org.fao.geonet.utils.Xml;
-import org.fao.geonet.GeonetContext;
 import org.fao.geonet.constants.Edit;
 import org.fao.geonet.constants.Geonet;
 import org.fao.geonet.constants.Params;
 import org.fao.geonet.domain.Metadata;
+import org.fao.geonet.exceptions.BadParameterEx;
 import org.fao.geonet.exceptions.ConcurrentUpdateEx;
+import org.fao.geonet.kernel.AccessManager;
+import org.fao.geonet.kernel.DataManager;
+import org.fao.geonet.kernel.EditLib;
+import org.fao.geonet.kernel.SchemaManager;
+import org.fao.geonet.kernel.XmlSerializer;
+import org.fao.geonet.kernel.schema.MultilingualSchemaPlugin;
+import org.fao.geonet.kernel.schema.SchemaPlugin;
 import org.fao.geonet.lib.Lib;
-import org.jdom.*;
+import org.fao.geonet.utils.Log;
+import org.fao.geonet.utils.Xml;
+import org.jdom.Attribute;
+import org.jdom.Content;
+import org.jdom.Element;
+import org.jdom.Namespace;
+import org.jdom.Text;
 
 import java.util.HashMap;
 import java.util.Iterator;
 import java.util.List;
 import java.util.Map;
+
+import jeeves.server.UserSession;
+import jeeves.server.context.ServiceContext;
 
 
 /**
@@ -112,33 +119,16 @@
         //-----------------------------------------------------------------------
         //--- handle current tab and position
 
-<<<<<<< HEAD
-		Element elCurrTab = params.getChild(Params.CURRTAB);
-		boolean useEditTab = Util.getParam(params, "editTab", false);
-        String sessionTabProperty = useEditTab ? Geonet.Session.METADATA_EDITING_TAB : Geonet.Session.METADATA_SHOW;
-       
-		if (elCurrTab != null) {
-			session.setProperty(sessionTabProperty, elCurrTab.getText());
-		}
-		//-----------------------------------------------------------------------
-		//--- check access
-		int iLocalId = Integer.parseInt(id);
-=======
         Element elCurrTab = params.getChild(Params.CURRTAB);
-        Element elCurrPos = params.getChild(Params.POSITION);
         boolean useEditTab = Util.getParam(params, "editTab", false);
         String sessionTabProperty = useEditTab ? Geonet.Session.METADATA_EDITING_TAB : Geonet.Session.METADATA_SHOW;
 
         if (elCurrTab != null) {
             session.setProperty(sessionTabProperty, elCurrTab.getText());
         }
-        if (elCurrPos != null)
-            session.setProperty(Geonet.Session.METADATA_POSITION, elCurrPos.getText());
-
         //-----------------------------------------------------------------------
         //--- check access
         int iLocalId = Integer.parseInt(id);
->>>>>>> 8f8044c8
 
         if (!dataManager.existsMetadata(iLocalId))
             throw new BadParameterEx("id", id);
