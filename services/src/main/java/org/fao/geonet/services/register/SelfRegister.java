--- conflicted
+++ resolved
@@ -38,11 +38,8 @@
 import org.fao.geonet.kernel.setting.SettingInfo;
 import org.fao.geonet.kernel.setting.SettingManager;
 import org.fao.geonet.services.NotInReadOnlyModeService;
-<<<<<<< HEAD
 import org.fao.geonet.util.PasswordUtil;
-=======
 import org.fao.geonet.util.MailUtil;
->>>>>>> 64b05f45
 import org.jdom.Element;
 
 import java.io.File;
@@ -100,45 +97,9 @@
 		GeonetContext  gc = (GeonetContext) context.getHandlerContext(Geonet.CONTEXT_NAME);
 		SettingManager sm = gc.getBean(SettingManager.class);
 		
-<<<<<<< HEAD
-		String host = sm.getValue("system/feedback/mailServer/host");
-		String port = sm.getValue("system/feedback/mailServer/port");
-		String from = sm.getValue("system/feedback/email");
+		String catalogAdminEmail = sm.getValue("system/feedback/email");
 		String thisSite = sm.getSiteName();
 
-		// Do not allow an unconfigured site to send out self-registration emails
-		if (thisSite == null || host == null || port == null || from == null || thisSite.equals("dummy") || host.equals("") || port.equals("") || from.equals("")) {
-			throw new IllegalArgumentException("Missing settings in System Configuration (see Administration menu) - cannot do self registration");
-		}
-=======
-		String catalogAdminEmail = sm.getValue("system/feedback/email");
-		String thisSite = sm.getValue("system/site/name");
-
-		
-		Element element = new Element(Jeeves.Elem.RESPONSE);
-		element.setAttribute(Params.SURNAME,surname);
-		element.setAttribute(Params.NAME,name);
-		element.setAttribute(Params.EMAIL,email);
-
-		if (userExists(dbms, email)) {
-			return element.addContent(new Element("result").setText("errorEmailAddressAlreadyRegistered"));
-		}
-
-		// Add new user to database
-
-		String id = context.getSerialFactory().getSerial(dbms, "Users")
-					+ "";
-		String group = getGroupID(dbms);
-		String query = "INSERT INTO Users (id, username, password, surname, name, profile, "
-				+ "address, city, state, zip, country, email, organisation, kind) "
-				+ "VALUES (?, ?, ?, ?, ?, ?, ?, ?, ?, ?, ?, ?, ?, ?)";
-
-		String passwordHash = PasswordUtil.encode(context, password);
-		dbms.execute(query, Integer.valueOf(id), username, passwordHash , surname, name, PROFILE, address,
-				city, state, zip, country, email, organ, kind);
-
-		dbms.execute("INSERT INTO UserGroups(userId, profile, groupId) VALUES (?, ?, ?)", Integer.valueOf(id), PROFILE, Integer.valueOf(group));
->>>>>>> 64b05f45
 
         Element element = new Element(Jeeves.Elem.RESPONSE);
         element.setAttribute(Params.SURNAME, surname);
@@ -174,23 +135,13 @@
     SettingInfo si = context.getBean(SettingInfo.class);
     String siteURL = si.getSiteUrl() + context.getBaseUrl();
 
-<<<<<<< HEAD
-    if (!sendRegistrationEmail(params, password, host, port, from, thisSite, siteURL)) {
+    if (!sendRegistrationEmail(params, password, catalogAdminEmail, thisSite, siteURL, sm)) {
         return element.addContent(new Element("result").setText("errorEmailToAddressFailed"));
-=======
-    if (!sendRegistrationEmail(params, password, catalogAdminEmail, thisSite, siteURL, sm)) {
-      dbms.abort();
-      return element.addContent(new Element("result").setText("errorEmailToAddressFailed"));
->>>>>>> 64b05f45
     }
 
     // Send email to admin requesting non-standard profile if required
 
-<<<<<<< HEAD
-    if (!profile.equalsIgnoreCase(Profile.RegisteredUser.name()) && !sendProfileRequest(params, host, port, from, thisSite, siteURL)) {
-=======
-    if (!profile.equalsIgnoreCase(Geonet.Profile.REGISTERED_USER) && !sendProfileRequest(params, catalogAdminEmail, thisSite, siteURL, sm)) {
->>>>>>> 64b05f45
+    if (!profile.equalsIgnoreCase(Profile.RegisteredUser.name()) && !sendProfileRequest(params, catalogAdminEmail, thisSite, siteURL, sm)) {
         return element.addContent(new Element("result").setText("errorProfileRequestFailed"));
       }
 
