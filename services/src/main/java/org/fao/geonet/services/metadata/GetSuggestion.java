--- conflicted
+++ resolved
@@ -23,10 +23,6 @@
 
 package org.fao.geonet.services.metadata;
 
-import jeeves.interfaces.Service;
-import jeeves.server.ServiceConfig;
-import jeeves.server.context.ServiceContext;
-
 import org.fao.geonet.GeonetContext;
 import org.fao.geonet.Util;
 import org.fao.geonet.constants.Geonet;
@@ -45,25 +41,18 @@
 import java.util.List;
 import java.util.Map;
 
+import jeeves.interfaces.Service;
+import jeeves.server.ServiceConfig;
+import jeeves.server.context.ServiceContext;
+
 /**
  * Get suggestion for all metadata
-<<<<<<< HEAD
- * 
- * <ul>
- * <li>
- * 1) Discover registered processes:
- * 
- * Use md.suggestion?id=2&action=list to retrieve the list of processes
- * registered for the metadata schema.
- * 
-=======
  *
  * <ul> <li> 1) Discover registered processes:
  *
- * Use metadata.suggestion?id=2&action=list to retrieve the list of processes registered for the
- * metadata schema.
+ * Use md.suggestion?id=2&action=list to retrieve the list of processes registered for the metadata
+ * schema.
  *
->>>>>>> 8f8044c8
  * <pre>
  * {@code
  *   <suggestions>
@@ -71,29 +60,12 @@
  *   </suggestions>
  * }
  * </pre>
-<<<<<<< HEAD
- * A
- * The process attribute contains the process identifier.
- * </li>
- * <li>
- * 2) Check if processes have suggestions for the metadata record Use
- * md.suggestion?id=2&action=analyze to analyze for all known processes or
- * md.suggestion?id=2&action=analyze&process=keywords-comma-exploder to
- * analyze for only one process.
- * </li>
- * <li>
- * 3) Apply the transformation using the @see {@link org.fao.geonet.services.metadata.XslProcessing} service
- * metadata.processing?id=41&process=keywords-comma-exploder
- * </li>
- * </ul>
-=======
  * A The process attribute contains the process identifier. </li> <li> 2) Check if processes have
- * suggestions for the metadata record Use metadata.suggestion?id=2&action=analyze to analyze for
- * all known processes or metadata.suggestion?id=2&action=analyze&process=keywords-comma-exploder to
- * analyze for only one process. </li> <li> 3) Apply the transformation using the @see {@link
+ * suggestions for the metadata record Use md.suggestion?id=2&action=analyze to analyze for all
+ * known processes or md.suggestion?id=2&action=analyze&process=keywords-comma-exploder to analyze
+ * for only one process. </li> <li> 3) Apply the transformation using the @see {@link
  * org.fao.geonet.services.metadata.XslProcessing} service metadata.processing?id=41&process=keywords-comma-exploder
  * </li> </ul>
->>>>>>> 8f8044c8
  */
 public class GetSuggestion implements Service {
 
