--- conflicted
+++ resolved
@@ -23,12 +23,9 @@
 
 package org.fao.geonet.services.rdf;
 
-import jeeves.server.context.ServiceContext;
-
 import org.apache.commons.io.FileUtils;
 import org.apache.commons.io.IOUtils;
 import org.fao.geonet.GeonetContext;
-import org.fao.geonet.constants.Edit;
 import org.fao.geonet.constants.Geonet;
 import org.fao.geonet.kernel.DataManager;
 import org.fao.geonet.kernel.setting.SettingManager;
@@ -37,10 +34,16 @@
 import org.jdom.Element;
 import org.jdom.Namespace;
 
-import java.io.*;
-import java.nio.charset.Charset;
+import java.io.BufferedReader;
+import java.io.BufferedWriter;
+import java.io.File;
+import java.io.FileInputStream;
+import java.io.FileWriter;
+import java.io.InputStreamReader;
 import java.nio.file.Path;
 import java.util.List;
+
+import jeeves.server.context.ServiceContext;
 
 
 /**
@@ -86,16 +89,11 @@
             recordsFile = File.createTempFile("records-", ".rdf");
             outputRecordsFile = new BufferedWriter(new FileWriter(recordsFile));
 
-<<<<<<< HEAD
             catalogFile = File.createTempFile("catalog-", ".rdf");
             outputCatalogFile = new BufferedWriter(new FileWriter(catalogFile));
-=======
-                Path xslPath = context.getAppPath().resolve(Geonet.Path.XSLT_FOLDER).
-                    resolve("services").resolve("dcat").resolve("rdf.xsl");
->>>>>>> 8f8044c8
 
             Path xslPath = context.getAppPath().resolve(Geonet.Path.XSLT_FOLDER).
-                    resolve("services").resolve("dcat").resolve("rdf.xsl");
+                resolve("services").resolve("dcat").resolve("rdf.xsl");
 
             int size = results.size();
             int page = 1;
