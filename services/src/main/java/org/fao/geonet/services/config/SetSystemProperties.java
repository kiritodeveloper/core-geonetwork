--- conflicted
+++ resolved
@@ -23,13 +23,6 @@
 
 package org.fao.geonet.services.config;
 
-<<<<<<< HEAD
-=======
-import jeeves.interfaces.Service;
-import jeeves.server.ServiceConfig;
-import jeeves.server.context.ServiceContext;
-
->>>>>>> 8f8044c8
 import org.fao.geonet.Util;
 import org.fao.geonet.util.ThreadPool;
 import org.jdom.Element;
@@ -59,11 +52,6 @@
         final boolean newValue = Boolean.parseBoolean(Util.getParam(params, "value"));
         if (propertyName.equalsIgnoreCase(ThreadPool.SEQUENTIAL_EXECUTION)) {
             System.setProperty(ThreadPool.SEQUENTIAL_EXECUTION, Boolean.toString(newValue));
-<<<<<<< HEAD
-=======
-        } else if (propertyName.equalsIgnoreCase(LuceneConfig.USE_NRT_MANAGER_REOPEN_THREAD)) {
-            System.setProperty(LuceneConfig.USE_NRT_MANAGER_REOPEN_THREAD, Boolean.toString(newValue));
->>>>>>> 8f8044c8
         } else {
             throw new IllegalArgumentException("system property: " + propertyName + " is not permitted to be set via web API");
         }
