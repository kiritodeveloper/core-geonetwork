//=============================================================================
//===	Copyright (C) 2001-2007 Food and Agriculture Organization of the
//===	United Nations (FAO-UN), United Nations World Food Programme (WFP)
//===	and United Nations Environment Programme (UNEP)
//===
//===	This program is free software; you can redistribute it and/or modify
//===	it under the terms of the GNU General Public License as published by
//===	the Free Software Foundation; either version 2 of the License, or (at
//===	your option) any later version.
//===
//===	This program is distributed in the hope that it will be useful, but
//===	WITHOUT ANY WARRANTY; without even the implied warranty of
//===	MERCHANTABILITY or FITNESS FOR A PARTICULAR PURPOSE. See the GNU
//===	General Public License for more details.
//===
//===	You should have received a copy of the GNU General Public License
//===	along with this program; if not, write to the Free Software
//===	Foundation, Inc., 51 Franklin St, Fifth Floor, Boston, MA 02110-1301, USA
//===
//===	Contact: Jeroen Ticheler - FAO - Viale delle Terme di Caracalla 2,
//===	Rome - Italy. email: geonetwork@osgeo.org
//==============================================================================

package org.fao.geonet.services.group;

import org.fao.geonet.Util;
import org.fao.geonet.constants.Params;
import org.fao.geonet.domain.Group;
import org.fao.geonet.repository.GroupRepository;
import org.fao.geonet.repository.Updater;
import org.fao.geonet.services.NotInReadOnlyModeService;
import org.jdom.Element;

import java.nio.file.Path;

import javax.annotation.Nonnull;

<<<<<<< HEAD
import jeeves.server.ServiceConfig;
import jeeves.server.context.ServiceContext;

=======
@Deprecated
>>>>>>> 9b4925c2
public class XmlUpdate extends NotInReadOnlyModeService {
    public void init(final Path appPath, final ServiceConfig params) throws Exception {
    }

    //--------------------------------------------------------------------------
    //---
    //--- Service
    //---
    //--------------------------------------------------------------------------

    public Element serviceSpecificExec(final Element params, final ServiceContext context) throws Exception {

        final GroupRepository groupRepository = context.getBean(GroupRepository.class);
        for (Object g : params.getChildren("group")) {
            Element groupEl = (Element) g;

            String id = Util.getAttrib(groupEl, Params.ID);
            final Element label = Util.getChild(groupEl, "label");


            groupRepository.update(Integer.valueOf(id), new Updater<Group>() {
                @Override
                public void apply(@Nonnull Group group) {
                    for (Object t : label.getChildren()) {
                        Element translationEl = (Element) t;
                        group.getLabelTranslations().put(translationEl.getName(), translationEl.getText());
                    }
                }
            });
        }

        return new Element("ok");
    }
}<|MERGE_RESOLUTION|>--- conflicted
+++ resolved
@@ -23,6 +23,9 @@
 
 package org.fao.geonet.services.group;
 
+import jeeves.server.ServiceConfig;
+import jeeves.server.context.ServiceContext;
+
 import org.fao.geonet.Util;
 import org.fao.geonet.constants.Params;
 import org.fao.geonet.domain.Group;
@@ -35,13 +38,7 @@
 
 import javax.annotation.Nonnull;
 
-<<<<<<< HEAD
-import jeeves.server.ServiceConfig;
-import jeeves.server.context.ServiceContext;
-
-=======
 @Deprecated
->>>>>>> 9b4925c2
 public class XmlUpdate extends NotInReadOnlyModeService {
     public void init(final Path appPath, final ServiceConfig params) throws Exception {
     }
