/*
 * Copyright (C) 2001-2016 Food and Agriculture Organization of the
 * United Nations (FAO-UN), United Nations World Food Programme (WFP)
 * and United Nations Environment Programme (UNEP)
 *
 * This program is free software; you can redistribute it and/or modify
 * it under the terms of the GNU General Public License as published by
 * the Free Software Foundation; either version 2 of the License, or (at
 * your option) any later version.
 *
 * This program is distributed in the hope that it will be useful, but
 * WITHOUT ANY WARRANTY; without even the implied warranty of
 * MERCHANTABILITY or FITNESS FOR A PARTICULAR PURPOSE. See the GNU
 * General Public License for more details.
 *
 * You should have received a copy of the GNU General Public License
 * along with this program; if not, write to the Free Software
 * Foundation, Inc., 51 Franklin St, Fifth Floor, Boston, MA 02110-1301, USA
 *
 * Contact: Jeroen Ticheler - FAO - Viale delle Terme di Caracalla 2,
 * Rome - Italy. email: geonetwork@osgeo.org
 */

package org.fao.geonet.services.region;

import com.vividsolutions.jts.geom.Geometry;
import com.vividsolutions.jts.geom.GeometryFactory;

import org.fao.geonet.kernel.region.RegionsDAO;
import org.fao.geonet.kernel.region.Request;
<<<<<<< HEAD
import org.fao.geonet.services.region.metadata.MetadataRegionSearchRequest;
=======
import org.fao.geonet.kernel.search.SearchManager;
import org.fao.geonet.repository.MetadataRepository;
import org.fao.geonet.api.regions.metadata.MetadataRegionSearchRequest;
>>>>>>> 9b4925c2
import org.geotools.gml3.GMLConfiguration;
import org.geotools.xml.Parser;
import org.opengis.referencing.crs.CoordinateReferenceSystem;

import java.util.Collection;
import java.util.Collections;

import jeeves.server.context.ServiceContext;

/**
 * A Regions DAO that fetches geometries from a metadata.  The geometry ids are structured as
 * follows:
 *
 * <ul> <li>metadata:@id1234 - get all the geometries in the metadata with the id 1234</li>
 * <li>metadata:@uuid1234 - get all the geometries in the metadata with the uuid 1234</li>
 * <li>metadata:@uuid1234:1111 - get all the geometry with the geonet:element/@ref = 1111 in the
 * metadata with the uuid 1234</li> <li>metadata:@uuid1234:@gml1111 - get all the geometry with the
 * @gml:id = 1111 in the metadata with the uuid 1234</li> </ul>
 */
public class MetadataRegionDAO extends RegionsDAO {

    public static final String CATEGORY_NAME = "metadata";
    private final Parser parser = new Parser(new GMLConfiguration());
    private final GeometryFactory factory = new GeometryFactory();

    @Override
    public Collection<String> getRegionCategoryIds(ServiceContext context) throws Exception {
        return Collections.singleton(CATEGORY_NAME);
    }

    @Override
    public Request createSearchRequest(ServiceContext context) throws Exception {
        return new MetadataRegionSearchRequest(context, parser, factory);
    }

    @Override
    public Geometry getGeom(ServiceContext context, String id, boolean simplified, CoordinateReferenceSystem projection)
        throws Exception {
        MetadataRegion region = (MetadataRegion) createSearchRequest(context).id(id).get();
        if (region != null) {
            return region.getGeometry(projection);
        } else {
            return null;
        }
    }

    @Override
    public boolean includeInListing() {
        return false;
    }

}<|MERGE_RESOLUTION|>--- conflicted
+++ resolved
@@ -25,33 +25,30 @@
 
 import com.vividsolutions.jts.geom.Geometry;
 import com.vividsolutions.jts.geom.GeometryFactory;
-
+import jeeves.server.context.ServiceContext;
+import org.fao.geonet.api.regions.metadata.MetadataRegionSearchRequest;
+import org.fao.geonet.kernel.DataManager;
 import org.fao.geonet.kernel.region.RegionsDAO;
 import org.fao.geonet.kernel.region.Request;
-<<<<<<< HEAD
-import org.fao.geonet.services.region.metadata.MetadataRegionSearchRequest;
-=======
-import org.fao.geonet.kernel.search.SearchManager;
+import org.fao.geonet.kernel.search.ISearchManager;
 import org.fao.geonet.repository.MetadataRepository;
-import org.fao.geonet.api.regions.metadata.MetadataRegionSearchRequest;
->>>>>>> 9b4925c2
 import org.geotools.gml3.GMLConfiguration;
 import org.geotools.xml.Parser;
 import org.opengis.referencing.crs.CoordinateReferenceSystem;
+import org.springframework.beans.factory.annotation.Autowired;
 
 import java.util.Collection;
 import java.util.Collections;
 
-import jeeves.server.context.ServiceContext;
-
 /**
  * A Regions DAO that fetches geometries from a metadata.  The geometry ids are structured as
  * follows:
- *
+ * <p>
  * <ul> <li>metadata:@id1234 - get all the geometries in the metadata with the id 1234</li>
  * <li>metadata:@uuid1234 - get all the geometries in the metadata with the uuid 1234</li>
  * <li>metadata:@uuid1234:1111 - get all the geometry with the geonet:element/@ref = 1111 in the
  * metadata with the uuid 1234</li> <li>metadata:@uuid1234:@gml1111 - get all the geometry with the
+ *
  * @gml:id = 1111 in the metadata with the uuid 1234</li> </ul>
  */
 public class MetadataRegionDAO extends RegionsDAO {
@@ -59,6 +56,12 @@
     public static final String CATEGORY_NAME = "metadata";
     private final Parser parser = new Parser(new GMLConfiguration());
     private final GeometryFactory factory = new GeometryFactory();
+    @Autowired
+    private DataManager dataManager;
+    @Autowired
+    private ISearchManager searchManager;
+    @Autowired
+    private MetadataRepository metadataRepository;
 
     @Override
     public Collection<String> getRegionCategoryIds(ServiceContext context) throws Exception {
