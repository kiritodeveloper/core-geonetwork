//=============================================================================
//===	Copyright (C) 2001-2007 Food and Agriculture Organization of the
//===	United Nations (FAO-UN), United Nations World Food Programme (WFP)
//===	and United Nations Environment Programme (UNEP)
//===
//===	This program is free software; you can redistribute it and/or modify
//===	it under the terms of the GNU General Public License as published by
//===	the Free Software Foundation; either version 2 of the License, or (at
//===	your option) any later version.
//===
//===	This program is distributed in the hope that it will be useful, but
//===	WITHOUT ANY WARRANTY; without even the implied warranty of
//===	MERCHANTABILITY or FITNESS FOR A PARTICULAR PURPOSE. See the GNU
//===	General Public License for more details.
//===
//===	You should have received a copy of the GNU General Public License
//===	along with this program; if not, write to the Free Software
//===	Foundation, Inc., 51 Franklin St, Fifth Floor, Boston, MA 02110-1301, USA
//===
//===	Contact: Jeroen Ticheler - FAO - Viale delle Terme di Caracalla 2,
//===	Rome - Italy. email: geonetwork@osgeo.org
//==============================================================================

package org.fao.geonet.services.metadata;

import jeeves.constants.Jeeves;
import org.fao.geonet.domain.UserGroup;
import org.fao.geonet.exceptions.BadInputEx;
import org.fao.geonet.exceptions.ServiceNotAllowedEx;
import jeeves.server.ServiceConfig;
import jeeves.server.UserSession;
import jeeves.server.context.ServiceContext;
import org.fao.geonet.Util;
import org.fao.geonet.GeonetContext;
import org.fao.geonet.constants.Geonet;
import org.fao.geonet.constants.Params;
import org.fao.geonet.domain.Profile;
import org.fao.geonet.kernel.DataManager;
import org.fao.geonet.repository.UserGroupRepository;
import org.fao.geonet.repository.specification.UserGroupSpecs;
import org.fao.geonet.services.NotInReadOnlyModeService;
import org.jdom.Element;
import org.springframework.data.jpa.domain.Specifications;

import java.util.List;

import static org.springframework.data.jpa.domain.Specifications.where;

/**
 * Creates a metadata copying data from a given template.
 */
public class Create extends NotInReadOnlyModeService {
    boolean useEditTab = false;

    public void init(String appPath, ServiceConfig params) throws Exception {
        useEditTab = params.getValue("editTab", "false").equals("true");
    }
    
	//--------------------------------------------------------------------------
	//---
	//--- Service
	//---
	//--------------------------------------------------------------------------

	public Element serviceSpecificExec(Element params, ServiceContext context) throws Exception
	{
		GeonetContext gc = (GeonetContext) context.getHandlerContext(Geonet.CONTEXT_NAME);
		DataManager   dm = gc.getBean(DataManager.class);

		String child = Util.getParam(params, Params.CHILD, "n");
		String isTemplate = Util.getParam(params, Params.TEMPLATE, "n");
		String id = "";
		String uuid = "";
		boolean haveAllRights = Boolean.valueOf(Util.getParam(params, Params.FULL_PRIVILEGES, "false"));
		
		// does the request contain a UUID ?
		try {
			uuid = Util.getParam(params, Params.UUID);
			// lookup ID by UUID
			id = dm.getMetadataId(uuid);
		}
		catch(BadInputEx x) {
			try {
				id = Util.getParam(params, Params.ID);
				uuid = dm.getMetadataUuid(id);
			}
			// request does not contain ID
			catch(BadInputEx xx) {
				// give up
				throw new Exception("Request must contain a UUID or an ID");
			}		
		}
		
		String groupOwner= Util.getParam(params, Params.GROUP);
		
		// TODO : Check user can create a metadata in that group
		UserSession user = context.getUserSession();
<<<<<<< HEAD
		if (user.getProfile() != Profile.Administrator) {
            final Specifications<UserGroup> spec = where(UserGroupSpecs.hasProfile(Profile.Editor))
                    .and(UserGroupSpecs.hasUserId(user.getUserIdAsInt()))
                    .and(UserGroupSpecs.hasGroupId(Integer.valueOf(groupOwner)));

            final List<UserGroup> userGroups = context.getBean(UserGroupRepository.class).findAll(spec);

			if (userGroups.size() == 0) {
=======
		if (!user.getProfile().equals(Geonet.Profile.ADMINISTRATOR)) {
			String selectGroupIdQuery = "SELECT groupId FROM UserGroups WHERE profile='Editor' AND userId=? AND groupId=?";
            @SuppressWarnings("unchecked")
            java.util.List<Element> list = dbms.select(selectGroupIdQuery, 
						Integer.valueOf(user.getUserId()),
						Integer.valueOf(groupOwner)).getChildren();
			if (list.size() == 0) {
>>>>>>> 9431a586
				throw new ServiceNotAllowedEx("Service not allowed. User needs to be Editor in group with id " + groupOwner);
			}
		}
		
		//--- query the data manager

		String newId = dm.createMetadata(context, id, groupOwner,
												  gc.getSiteId(), context.getUserSession().getUserIdAsInt(), 
												  (child.equals("n")?null:uuid), isTemplate, haveAllRights);

        Element response = new Element(Jeeves.Elem.RESPONSE);
        response.addContent(new Element(Geonet.Elem.JUSTCREATED).setText("true"));
        
        String sessionTabProperty = useEditTab ? Geonet.Session.METADATA_EDITING_TAB : Geonet.Session.METADATA_SHOW;
        
        // Set current tab for new editing session if defined.
        Element elCurrTab = params.getChild(Params.CURRTAB);
        if (elCurrTab != null) {
            context.getUserSession().setProperty(sessionTabProperty, elCurrTab.getText());
        }
        response.addContent(new Element(Geonet.Elem.ID).setText(newId));
		return response;
	}
}<|MERGE_RESOLUTION|>--- conflicted
+++ resolved
@@ -95,7 +95,6 @@
 		
 		// TODO : Check user can create a metadata in that group
 		UserSession user = context.getUserSession();
-<<<<<<< HEAD
 		if (user.getProfile() != Profile.Administrator) {
             final Specifications<UserGroup> spec = where(UserGroupSpecs.hasProfile(Profile.Editor))
                     .and(UserGroupSpecs.hasUserId(user.getUserIdAsInt()))
@@ -104,15 +103,6 @@
             final List<UserGroup> userGroups = context.getBean(UserGroupRepository.class).findAll(spec);
 
 			if (userGroups.size() == 0) {
-=======
-		if (!user.getProfile().equals(Geonet.Profile.ADMINISTRATOR)) {
-			String selectGroupIdQuery = "SELECT groupId FROM UserGroups WHERE profile='Editor' AND userId=? AND groupId=?";
-            @SuppressWarnings("unchecked")
-            java.util.List<Element> list = dbms.select(selectGroupIdQuery, 
-						Integer.valueOf(user.getUserId()),
-						Integer.valueOf(groupOwner)).getChildren();
-			if (list.size() == 0) {
->>>>>>> 9431a586
 				throw new ServiceNotAllowedEx("Service not allowed. User needs to be Editor in group with id " + groupOwner);
 			}
 		}
