//=============================================================================
//===	Copyright (C) 2001-2007 Food and Agriculture Organization of the
//===	United Nations (FAO-UN), United Nations World Food Programme (WFP)
//===	and United Nations Environment Programme (UNEP)
//===
//===	This program is free software; you can redistribute it and/or modify
//===	it under the terms of the GNU General Public License as published by
//===	the Free Software Foundation; either version 2 of the License, or (at
//===	your option) any later version.
//===
//===	This program is distributed in the hope that it will be useful, but
//===	WITHOUT ANY WARRANTY; without even the implied warranty of
//===	MERCHANTABILITY or FITNESS FOR A PARTICULAR PURPOSE. See the GNU
//===	General Public License for more details.
//===
//===	You should have received a copy of the GNU General Public License
//===	along with this program; if not, write to the Free Software
//===	Foundation, Inc., 51 Franklin St, Fifth Floor, Boston, MA 02110-1301, USA
//===
//===	Contact: Jeroen Ticheler - FAO - Viale delle Terme di Caracalla 2,
//===	Rome - Italy. email: geonetwork@osgeo.org
//==============================================================================

package org.fao.geonet.services.metadata;

import jeeves.constants.Jeeves;
import jeeves.server.ServiceConfig;
import jeeves.server.UserSession;
import jeeves.server.context.ServiceContext;

import org.fao.geonet.Util;
import org.fao.geonet.GeonetContext;
import org.fao.geonet.constants.Geonet;
import org.fao.geonet.constants.Params;
import org.fao.geonet.domain.Metadata;
import org.fao.geonet.domain.Profile;
import org.fao.geonet.domain.ReservedGroup;
import org.fao.geonet.domain.ReservedOperation;
import org.fao.geonet.exceptions.MetadataNotFoundEx;
import org.fao.geonet.kernel.DataManager;
import org.fao.geonet.kernel.setting.SettingManager;
import org.fao.geonet.repository.MetadataRepository;
import org.fao.geonet.repository.MetadataValidationRepository;
import org.fao.geonet.repository.specification.MetadataValidationSpecs;
import org.fao.geonet.services.NotInReadOnlyModeService;
import org.fao.geonet.services.Utils;
import org.jdom.Document;
import org.jdom.Element;

import java.nio.file.Path;
import java.util.List;
import java.util.StringTokenizer;
import java.util.regex.Matcher;
import java.util.regex.Pattern;


/**
 * Stores all operations allowed for a metadata for each groups.
 *
 * In order to set a value for a group use _<groupId>_<operationId>.
 *
 * By default, all operations are removed and then added according to the parameter. In order to set
 * or unset existing operations, add the update parameter with value true and set the off/on status
 * for each operations (eg. _<groupId>_<operationId>=<off|on>.
 *
 * Called by the metadata.admin service (ie. privileges panel).
 *
 * Sample URL: http://localhost:8080/geonetwork/srv/eng/metadata.admin?update=true&id=13962&_1_0=off&_1_1=off&_1_5=off&_1_6=off
 */
@Deprecated
public class UpdateAdminOper extends NotInReadOnlyModeService {
    //--------------------------------------------------------------------------
    //---
    //--- Init
    //---
    //--------------------------------------------------------------------------

    public void init(Path appPath, ServiceConfig params) throws Exception {
    }

    //--------------------------------------------------------------------------
    //---
    //--- Service
    //---
    //--------------------------------------------------------------------------

    public Element serviceSpecificExec(Element params, ServiceContext context) throws Exception {
        GeonetContext gc = (GeonetContext) context.getHandlerContext(Geonet.CONTEXT_NAME);
        DataManager dm = gc.getBean(DataManager.class);
        UserSession us = context.getUserSession();

<<<<<<< HEAD
        String id = Utils.getIdentifierFromParameters(params, context);
        boolean update = Util.getParam(params, Params.UPDATEONLY, "false").equals("true");
=======
		SettingManager sm = context.getBean(SettingManager.class);

		boolean allowPublishInvalidMd = sm.getValueAsBool("metadata/workflow/allowPublishInvalidMd");

		String id = Utils.getIdentifierFromParameters(params, context);
		boolean update = Util.getParam(params, Params.UPDATEONLY, "false").equals("true");
>>>>>>> f97dcedd

        //-----------------------------------------------------------------------
        //--- check access

        Metadata info = context.getBean(MetadataRepository.class).findOne(id);

        if (info == null)
            throw new MetadataNotFoundEx(id);

        //-----------------------------------------------------------------------
        //--- remove old operations

        boolean skip = false;

        //--- in case of owner, privileges for groups 0,1 and GUEST are disabled
        //--- and are not sent to the server. So we cannot remove them

        boolean isAdmin = Profile.Administrator == us.getProfile();
        boolean isReviewer = Profile.Reviewer == us.getProfile();


        if (us.getUserIdAsInt() == info.getSourceInfo().getOwner() && !isAdmin && !isReviewer) {
            skip = true;
        }

        if (!update) {
            dm.deleteMetadataOper(context, id, skip);
        }

        //-----------------------------------------------------------------------
        //--- set new ones

        @SuppressWarnings("unchecked")
        List<Element> list = params.getChildren();

        Pattern opParamPatter = Pattern.compile("_([0-9]+)_([0-9]+)");
        for (Element el : list) {
            String name  = el.getName();
            Matcher matcher = opParamPatter.matcher(name);
            if (matcher.matches()) {
                String groupId = matcher.group(1);
                String operId  = matcher.group(2);

                // Never set editing for reserved group
                if (Integer.parseInt(operId) == ReservedOperation.editing.getId() &&
                    ReservedGroup.isReserved(Integer.valueOf(groupId))) {
                    continue;
                }

<<<<<<< HEAD
                if (!update) {
                    dm.setOperation(context, id, groupId, operId);
                } else {
                    boolean publish = "on".equals(el.getTextTrim());
                    if (publish) {
                        dm.setOperation(context, id, groupId, operId);
                    } else {
                        dm.unsetOperation(context, id, groupId, operId);
                    }
                }
            }
        }

        //--- index metadata
        dm.indexMetadata(id, true);

        //--- return id for showing
        return new Element(Jeeves.Elem.RESPONSE).addContent(new Element(Geonet.Elem.ID).setText(id));
    }
=======
				if (!update) {
					// For privileges to ALL group, check if it's allowed or not to publish invalid metadata
					if (groupId.equals(ReservedGroup.all.getId() + "") && (!allowPublishInvalidMd)) {
						if (!canPublishToAllGroup(context, dm, Integer.parseInt(id))) {
							continue;
						}
					}

					dm.setOperation(context, id, groupId, operId);
				} else {
					boolean publish = "on".equals(el.getTextTrim());
					if (publish) {

						// For privileges to ALL group, check if it's allowed or not to publish invalid metadata
						if (groupId.equals(ReservedGroup.all.getId() + "") && (!allowPublishInvalidMd)) {
							if (!canPublishToAllGroup(context, dm, Integer.parseInt(id))) {
								continue;
							}
						}

						dm.setOperation(context, id, groupId, operId);
					} else {
						dm.unsetOperation(context, id, groupId, operId);
					}
				}
			}
		}

		//--- index metadata
        dm.indexMetadata(id, true);

        //--- return id for showing
		return new Element(Jeeves.Elem.RESPONSE).addContent(new Element(Geonet.Elem.ID).setText(id));
	}

	/**
	 * For privileges to ALL group, check if it's allowed or not to publish invalid metadata.
	 *
	 * @param context
	 * @param dm
	 * @param mdId
	 * @return
     * @throws Exception
     */
	private boolean canPublishToAllGroup(ServiceContext context, DataManager dm, int mdId) throws Exception {
		MetadataRepository metadataRepository = context.getBean(MetadataRepository.class);
		MetadataValidationRepository metadataValidationRepository = context.getBean(MetadataValidationRepository.class);

		boolean hasValidation =
				(metadataValidationRepository.count(MetadataValidationSpecs.hasMetadataId(mdId)) > 0);

		if (!hasValidation) {
			Metadata metadata = metadataRepository.findOne(mdId);

			dm.doValidate(metadata.getDataInfo().getSchemaId(), mdId + "",
					new Document(metadata.getXmlData(false)), context.getLanguage());
			dm.indexMetadata(mdId + "", true);
		}

		boolean isInvalid =
				(metadataValidationRepository.count(MetadataValidationSpecs.isInvalidAndRequiredForMetadata(mdId)) > 0);

		return !isInvalid;
	}
>>>>>>> f97dcedd
}<|MERGE_RESOLUTION|>--- conflicted
+++ resolved
@@ -89,17 +89,11 @@
         DataManager dm = gc.getBean(DataManager.class);
         UserSession us = context.getUserSession();
 
-<<<<<<< HEAD
         String id = Utils.getIdentifierFromParameters(params, context);
         boolean update = Util.getParam(params, Params.UPDATEONLY, "false").equals("true");
-=======
 		SettingManager sm = context.getBean(SettingManager.class);
 
 		boolean allowPublishInvalidMd = sm.getValueAsBool("metadata/workflow/allowPublishInvalidMd");
-
-		String id = Utils.getIdentifierFromParameters(params, context);
-		boolean update = Util.getParam(params, Params.UPDATEONLY, "false").equals("true");
->>>>>>> f97dcedd
 
         //-----------------------------------------------------------------------
         //--- check access
@@ -149,27 +143,6 @@
                     continue;
                 }
 
-<<<<<<< HEAD
-                if (!update) {
-                    dm.setOperation(context, id, groupId, operId);
-                } else {
-                    boolean publish = "on".equals(el.getTextTrim());
-                    if (publish) {
-                        dm.setOperation(context, id, groupId, operId);
-                    } else {
-                        dm.unsetOperation(context, id, groupId, operId);
-                    }
-                }
-            }
-        }
-
-        //--- index metadata
-        dm.indexMetadata(id, true);
-
-        //--- return id for showing
-        return new Element(Jeeves.Elem.RESPONSE).addContent(new Element(Geonet.Elem.ID).setText(id));
-    }
-=======
 				if (!update) {
 					// For privileges to ALL group, check if it's allowed or not to publish invalid metadata
 					if (groupId.equals(ReservedGroup.all.getId() + "") && (!allowPublishInvalidMd)) {
@@ -198,7 +171,7 @@
 			}
 		}
 
-		//--- index metadata
+        //--- index metadata
         dm.indexMetadata(id, true);
 
         //--- return id for showing
@@ -234,5 +207,4 @@
 
 		return !isInvalid;
 	}
->>>>>>> f97dcedd
 }