--- conflicted
+++ resolved
@@ -29,21 +29,10 @@
 import org.fao.geonet.GeonetContext;
 import org.fao.geonet.Util;
 import org.fao.geonet.constants.Geonet;
-<<<<<<< HEAD
-=======
 import org.fao.geonet.exceptions.BadParameterEx;
-import org.fao.geonet.kernel.SelectionManager;
-import org.fao.geonet.kernel.search.LuceneIndexField;
-import org.fao.geonet.kernel.search.MetaSearcher;
-import org.fao.geonet.kernel.search.SearchManager;
-import org.fao.geonet.kernel.search.SearcherType;
-import org.fao.geonet.services.util.SearchDefaults;
->>>>>>> 63ace3d0
 import org.jdom.Element;
 
 import java.nio.file.Path;
-
-//=============================================================================
 
 @Deprecated
 public class XmlSearch implements Service {
@@ -125,7 +114,6 @@
     public Element exec(Element params, ServiceContext context) throws Exception {
         GeonetContext gc = (GeonetContext) context.getHandlerContext(Geonet.CONTEXT_NAME);
 
-<<<<<<< HEAD
         throw new UnsupportedOperationException("Use ES search instead.");
 
 //        SearchManager searchMan = gc.getBean(SearchManager.class);
@@ -173,59 +161,6 @@
 //        } finally {
 //            searcher.close();
 //        }
-=======
-        SearchManager searchMan = gc.getBean(SearchManager.class);
-
-        String bucket = Util.getParam(params, SELECTION_BUCKET, SELECTION_METADATA);
-        params.removeChild(SELECTION_BUCKET);
-
-        // Sets the boundaries (from/to) if needed
-        boolean boundariesSet = false;
-        if (!this.allowUnboundedQueries) {
-            boundariesSet = setSafeBoundaries(params);
-        }
-
-        Element elData = SearchDefaults.getDefaultSearch(context, params);
-
-        // possibly close old searcher
-        UserSession session = context.getUserSession();
-
-        // perform the search and save search result into session
-        MetaSearcher searcher = searchMan.newSearcher(SearcherType.LUCENE, Geonet.File.SEARCH_LUCENE);
-        try {
-
-            // Check if user asked for summary only without building summary
-            String summaryOnly = Util.getParam(params, Geonet.SearchResult.SUMMARY_ONLY, "0");
-            String sBuildSummary = params.getChildText(Geonet.SearchResult.BUILD_SUMMARY);
-            if (sBuildSummary != null && sBuildSummary.equals("false") && !"0".equals(summaryOnly)) {
-                elData.getChild(Geonet.SearchResult.BUILD_SUMMARY).setText("true");
-            }
-
-            session.setProperty(Geonet.Session.SEARCH_REQUEST + bucket, elData.clone());
-            searcher.search(context, elData, _config);
-
-            if (!"0".equals(summaryOnly)) {
-                return searcher.getSummary();
-            } else {
-
-                elData.addContent(new Element(Geonet.SearchResult.FAST).setText(_searchFast));
-                if (!boundariesSet) {
-                    elData.addContent(new Element("from").setText("1"));
-                    elData.addContent(new Element("to").setText(searcher.getSize() + ""));
-                }
-                Element result = searcher.present(context, elData, _config);
-
-                // Update result elements to present
-                SelectionManager.updateMDResult(context.getUserSession(), result, bucket);
-                if (!this.allowUnboundedQueries) { // return maxRecordValue for users of this service to request pages
-                    result = result.setAttribute("maxPageSize", getMaxRecordValue() + "");
-                }
-                return result;
-            }
-        } finally {
-            searcher.close();
-        }
->>>>>>> 63ace3d0
     }
 
     /**
@@ -237,6 +172,4 @@
     public int getMaxRecordValue() {
         return maxRecordValue;
     }
-}
-
-//=============================================================================
+}