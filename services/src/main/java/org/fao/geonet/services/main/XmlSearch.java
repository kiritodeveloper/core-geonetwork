--- conflicted
+++ resolved
@@ -23,24 +23,7 @@
 
 package org.fao.geonet.services.main;
 
-<<<<<<< HEAD
 import org.fao.geonet.kernel.search.IndexFields;
-=======
-import jeeves.interfaces.Service;
-import jeeves.server.ServiceConfig;
-import jeeves.server.UserSession;
-import jeeves.server.context.ServiceContext;
-
-import org.fao.geonet.Util;
-import org.fao.geonet.GeonetContext;
-import org.fao.geonet.constants.Geonet;
-import org.fao.geonet.kernel.SelectionManager;
-import org.fao.geonet.kernel.search.LuceneIndexField;
-import org.fao.geonet.kernel.search.MetaSearcher;
-import org.fao.geonet.kernel.search.SearchManager;
-import org.fao.geonet.kernel.search.SearcherType;
-import org.fao.geonet.services.util.SearchDefaults;
->>>>>>> 8f8044c8
 import org.jdom.Element;
 
 import java.nio.file.Path;
@@ -49,38 +32,9 @@
 import jeeves.server.ServiceConfig;
 import jeeves.server.context.ServiceContext;
 
-<<<<<<< HEAD
 //=============================================================================
 @Deprecated
-public class XmlSearch implements Service
-{
-
-	//--------------------------------------------------------------------------
-	//---
-	//--- Init
-	//---
-	//--------------------------------------------------------------------------
-
-	public void init(Path appPath, ServiceConfig config) throws Exception
-	{
-	}
-
-	/**
-	 * Run a search and return results as XML.
-	 *
-	 * @param params	All search parameters defined in {@link IndexFields}.
-	 * <br/>
-	 * To return only results summary, set summaryOnly parameter to 1.
-	 * Default is 0 (ie.results and summary).
-	 *
-	 */
-	public Element exec(Element params, ServiceContext context) throws Exception {
-        throw new RuntimeException("Use SOLR search instead");
-        // TODO: SOLR-MIGRATION-TO-DELETE
-=======
 public class XmlSearch implements Service {
-    private ServiceConfig _config;
-    private String _searchFast; //true, false, index
 
     //--------------------------------------------------------------------------
     //---
@@ -89,73 +43,18 @@
     //--------------------------------------------------------------------------
 
     public void init(Path appPath, ServiceConfig config) throws Exception {
-        _config = config;
-        _searchFast = config.getValue(Geonet.SearchResult.FAST, "true");
     }
 
     /**
      * Run a search and return results as XML.
      *
-     * @param params All search parameters defined in {@link LuceneIndexField}. <br/> To return only
+     * @param params All search parameters defined in {@link IndexFields}. <br/> To return only
      *               results summary, set summaryOnly parameter to 1. Default is 0 (ie.results and
      *               summary).
      */
     public Element exec(Element params, ServiceContext context) throws Exception {
-        GeonetContext gc = (GeonetContext) context.getHandlerContext(Geonet.CONTEXT_NAME);
-
-        SearchManager searchMan = gc.getBean(SearchManager.class);
-
-        Element elData = SearchDefaults.getDefaultSearch(context, params);
-        String sRemote = elData.getChildText(Geonet.SearchResult.REMOTE);
-        boolean remote = sRemote != null && sRemote.equals(Geonet.Text.ON);
-
-        // possibly close old searcher
-        UserSession session = context.getUserSession();
-
-        // perform the search and save search result into session
-        MetaSearcher searcher;
-        context.info("Creating searchers");
-
-        if (remote) {
-            searcher = searchMan.newSearcher(SearcherType.Z3950, Geonet.File.SEARCH_Z3950_CLIENT);
-        } else {
-            searcher = searchMan.newSearcher(SearcherType.LUCENE, Geonet.File.SEARCH_LUCENE);
-        }
-
-        try {
-
-            // Check is user asked for summary only without building summary
-            String summaryOnly = Util.getParam(params, Geonet.SearchResult.SUMMARY_ONLY, "0");
-            String sBuildSummary = params.getChildText(Geonet.SearchResult.BUILD_SUMMARY);
-            if (sBuildSummary != null && sBuildSummary.equals("false") && !"0".equals(summaryOnly)) {
-                elData.getChild(Geonet.SearchResult.BUILD_SUMMARY).setText("true");
-            }
-
-            session.setProperty(Geonet.Session.SEARCH_REQUEST, elData.clone());
-            searcher.search(context, elData, _config);
-
-            if (!"0".equals(summaryOnly)) {
-                return searcher.getSummary();
-            } else {
-
-                elData.addContent(new Element(Geonet.SearchResult.FAST).setText(_searchFast));
-                elData.addContent(new Element("from").setText("1"));
-                // FIXME ? from and to parameter could be used but if not
-                // set, the service return the whole range of results
-                // which could be huge in non fast mode ?
-                elData.addContent(new Element("to").setText(searcher.getSize() + ""));
-
-                Element result = searcher.present(context, elData, _config);
-
-                // Update result elements to present
-                SelectionManager.updateMDResult(context.getUserSession(), result);
-
-                return result;
-            }
-        } finally {
-            searcher.close();
-        }
->>>>>>> 8f8044c8
+        throw new RuntimeException("Use SOLR search instead");
+        // TODO: SOLR-MIGRATION-TO-DELETE
     }
 }
 
