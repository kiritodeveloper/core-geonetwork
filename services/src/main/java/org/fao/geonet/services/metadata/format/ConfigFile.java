package org.fao.geonet.services.metadata.format;

<<<<<<< HEAD
import com.google.common.collect.Lists;
import com.google.common.io.Closer;
=======
>>>>>>> 1b9d12e2
import org.fao.geonet.Constants;

import java.io.IOException;
import java.io.InputStreamReader;
import java.io.PrintStream;
import java.io.Reader;
import java.nio.file.DirectoryStream;
import java.nio.file.Files;
import java.nio.file.Path;
import java.util.ArrayList;
import java.util.Arrays;
import java.util.List;
import java.util.Properties;
import javax.annotation.Nonnull;
import javax.annotation.Nullable;

public class ConfigFile {
    private static final String CONFIG_PROPERTIES_FILENAME = "config.properties";
    private static final String FIXED_LANG_CONFIG_PROP = "fixedLang";
    private static final String LOAD_STRINGS_PROP = "loadGeonetworkStrings";
    private static final String SCHEMAS_TO_LOAD_PROP = "schemasToLoad";
    private static final String APPLICABLE_SCHEMAS = "applicableSchemas";
    private static final String DEPENDS_ON = "dependsOn";

    private Properties config;

    public ConfigFile(File bundleDir, boolean searchParentDir, File schemaDir) throws IOException {
        this.config = new Properties();
        File[] properties;
        if (searchParentDir) {
            if (schemaDir == null) {
                properties = new File[]{
                        new File(bundleDir.getParentFile(), CONFIG_PROPERTIES_FILENAME),
                        new File(bundleDir, CONFIG_PROPERTIES_FILENAME)};

            } else {
                List<File> tmp = Lists.newArrayList();
                File current = bundleDir;
                while (!schemaDir.equals(current) && current.getParentFile() != null) {
                    tmp.add(new File(current, CONFIG_PROPERTIES_FILENAME));
                    current = current.getParentFile();
                }
                tmp.add(new File(schemaDir, CONFIG_PROPERTIES_FILENAME));
                properties = tmp.toArray(new File[tmp.size()]);
            }
        } else {
            properties = new File[]{new File(bundleDir, CONFIG_PROPERTIES_FILENAME)};
        }

<<<<<<< HEAD
        for (File file : properties) {
            if (file.exists()) {
                Closer closer = Closer.create();
                try {
                    final FileInputStream fileInputStream = closer.register(new FileInputStream(file));
                    InputStreamReader reader = closer.register(new InputStreamReader(fileInputStream, Constants.ENCODING));
                    config.load(reader);
                } finally {
                    closer.close();
=======
	private Properties config;

	public ConfigFile(Path bundleDir) throws IOException {
		this.config = new Properties();
        try (DirectoryStream<Path> paths = Files.newDirectoryStream(bundleDir)) {
            for (Path path : paths) {
                if(path.getFileName().toString().equalsIgnoreCase(CONFIG_PROPERTIES_FILENAME)){
                    try (Reader inStream = new InputStreamReader(Files.newInputStream(path), Constants.ENCODING)) {
                        config.load(inStream);
                    }
>>>>>>> 1b9d12e2
                }
            }
        }
    }

    public String getLang(String defaultLang) {
        if (config.containsKey(FIXED_LANG_CONFIG_PROP)) {
            return config.getProperty(FIXED_LANG_CONFIG_PROP).trim();
        }
        return defaultLang;
    }


    public boolean contains(String propertyName) {
        return is(propertyName, true);
    }

    private boolean is(String propertyName, boolean defaultValue) {
        return Boolean.parseBoolean(config.getProperty(propertyName, String.valueOf(defaultValue)));
    }


    private List<String> toList(String schemasToLoad) {
        List<String> schemasToLoadList = Arrays.asList(schemasToLoad.split(","));
        List<String> tmp = new ArrayList<String>(schemasToLoadList.size());
        for (String string : schemasToLoadList) {
            tmp.add(string.trim().toLowerCase());
        }

<<<<<<< HEAD
        schemasToLoadList = tmp;
        return schemasToLoadList;
    }

    @Nonnull
    public List<String> listOfApplicableSchemas() {
        return toList(applicableSchemas());
    }

    @Nonnull
    private String applicableSchemas() {
        return config.getProperty(APPLICABLE_SCHEMAS, "all").toLowerCase();
    }

    @Nonnull
    public List<String> listOfSchemasToLoad() {
        return toList(schemasToLoad());
    }

    @Nonnull
    public String schemasToLoad() {
        return config.getProperty(SCHEMAS_TO_LOAD_PROP, "all");
    }

    /**
     * Get the schema ID of the schema this formatter depend on as a fallback for compiling, translations, resources, etc...
     */
    @Nullable
    public String dependOn() {
        return config.getProperty(DEPENDS_ON, null);
    }

    public static void generateDefault(File bundleDir) throws IOException {
        File configFile = new File(bundleDir, CONFIG_PROPERTIES_FILENAME);
        if (!configFile.exists()) {
            PrintStream out = new PrintStream(configFile, Constants.ENCODING);
            try {
=======
	public static void generateDefault(Path bundleDir) throws IOException {
        Path configFile = bundleDir.resolve(CONFIG_PROPERTIES_FILENAME);
        if(!Files.exists(configFile)) {

            try (PrintStream out = new PrintStream(Files.newOutputStream(configFile), true, Constants.ENCODING)) {
>>>>>>> 1b9d12e2
                out.println("# Generated as part of download");
                out.println("# This file is an example of a metadata formatter configuration file");
                out.println("# Uncomment lines of interest");
                out.println("");
                out.println("# " + FIXED_LANG_CONFIG_PROP + " sets the language of the strings to the fixed language, " +
                            "this ensures that the formatter will always use the same language for its labels, strings, " +
                            "etc... no matter what language code is in the url.");
                out.println("#" + FIXED_LANG_CONFIG_PROP + "=eng");
                out.println("# " + LOAD_STRINGS_PROP + " - if true or non-existent then geonetwork strings will be added to the xml " +
                            "document before view.xsl is applied.  The default is true so if this parameter is not present then the " +
                            "strings will be loaded");
                out.println(LOAD_STRINGS_PROP + "=true");
                out.println("");
                out.println("# " + SCHEMAS_TO_LOAD_PROP + " - defines which schema localization files should be loaded and added to the" +
                            " xml document before view.xsl is applied");
                out.println("# if a comma separated list then only those schemas will be loaded");
                out.println("# " + SCHEMAS_TO_LOAD_PROP + "=none");
                out.println("# " + SCHEMAS_TO_LOAD_PROP + "=iso19115,fgdc-std,iso19139,csw-record,iso19110");
                out.println(SCHEMAS_TO_LOAD_PROP + "=all");
                out.println("");
                out.println("# " + APPLICABLE_SCHEMAS + " - defines which metadata schemas this bundle applies to.  ");
                out.println("# For example one can specify only iso19139 or a comma separated list of schemas (or all)");
<<<<<<< HEAD
                out.println("# " + APPLICABLE_SCHEMAS + "=iso19115,fgdc-std,iso19139,csw-record,iso19110");
                out.println(APPLICABLE_SCHEMAS + "=all");
                out.println("");
                out.println("# " + DEPENDS_ON + " - defines which schema plugin's formatter folder is required to run the  ");
                out.println("# current formatter.  For example iso19139.che depends on iso19139.  This means that the");
                out.println("# files in iso19139 are accessible by iso19139.che formatter.");
                out.println("# " + DEPENDS_ON + "=iso19139");
            } finally {
                out.close();
=======
                out.println("# "+APPLICABLE_SCHEMAS+"=iso19115,fgdc-std,iso19139,csw-record,iso19110");
                out.println(APPLICABLE_SCHEMAS+"=all");
>>>>>>> 1b9d12e2
            }
        }
    }

    public boolean loadStrings() {
        return contains(ConfigFile.LOAD_STRINGS_PROP);
    }

}<|MERGE_RESOLUTION|>--- conflicted
+++ resolved
@@ -1,17 +1,11 @@
 package org.fao.geonet.services.metadata.format;
 
-<<<<<<< HEAD
 import com.google.common.collect.Lists;
-import com.google.common.io.Closer;
-=======
->>>>>>> 1b9d12e2
 import org.fao.geonet.Constants;
 
 import java.io.IOException;
 import java.io.InputStreamReader;
 import java.io.PrintStream;
-import java.io.Reader;
-import java.nio.file.DirectoryStream;
 import java.nio.file.Files;
 import java.nio.file.Path;
 import java.util.ArrayList;
@@ -31,51 +25,33 @@
 
     private Properties config;
 
-    public ConfigFile(File bundleDir, boolean searchParentDir, File schemaDir) throws IOException {
+    public ConfigFile(Path bundleDir, boolean searchParentDir, Path schemaDir) throws IOException {
         this.config = new Properties();
-        File[] properties;
+        Path[] properties;
         if (searchParentDir) {
             if (schemaDir == null) {
-                properties = new File[]{
-                        new File(bundleDir.getParentFile(), CONFIG_PROPERTIES_FILENAME),
-                        new File(bundleDir, CONFIG_PROPERTIES_FILENAME)};
+                properties = new Path[]{
+                        bundleDir.getParent().resolve(CONFIG_PROPERTIES_FILENAME),
+                        bundleDir.resolve(CONFIG_PROPERTIES_FILENAME)};
 
             } else {
-                List<File> tmp = Lists.newArrayList();
-                File current = bundleDir;
-                while (!schemaDir.equals(current) && current.getParentFile() != null) {
-                    tmp.add(new File(current, CONFIG_PROPERTIES_FILENAME));
-                    current = current.getParentFile();
+                List<Path> tmp = Lists.newArrayList();
+                Path current = bundleDir;
+                while (current.getParent() != null && !schemaDir.equals(current) && Files.exists(current.getParent())) {
+                    tmp.add(current.resolve(CONFIG_PROPERTIES_FILENAME));
+                    current = current.getParent();
                 }
-                tmp.add(new File(schemaDir, CONFIG_PROPERTIES_FILENAME));
-                properties = tmp.toArray(new File[tmp.size()]);
+                tmp.add(schemaDir.resolve(CONFIG_PROPERTIES_FILENAME));
+                properties = tmp.toArray(new Path[tmp.size()]);
             }
         } else {
-            properties = new File[]{new File(bundleDir, CONFIG_PROPERTIES_FILENAME)};
+            properties = new Path[]{bundleDir.resolve(CONFIG_PROPERTIES_FILENAME)};
         }
 
-<<<<<<< HEAD
-        for (File file : properties) {
-            if (file.exists()) {
-                Closer closer = Closer.create();
-                try {
-                    final FileInputStream fileInputStream = closer.register(new FileInputStream(file));
-                    InputStreamReader reader = closer.register(new InputStreamReader(fileInputStream, Constants.ENCODING));
+        for (Path file : properties) {
+            if (Files.exists(file)) {
+                try (InputStreamReader reader = new InputStreamReader(Files.newInputStream(file), Constants.ENCODING)) {
                     config.load(reader);
-                } finally {
-                    closer.close();
-=======
-	private Properties config;
-
-	public ConfigFile(Path bundleDir) throws IOException {
-		this.config = new Properties();
-        try (DirectoryStream<Path> paths = Files.newDirectoryStream(bundleDir)) {
-            for (Path path : paths) {
-                if(path.getFileName().toString().equalsIgnoreCase(CONFIG_PROPERTIES_FILENAME)){
-                    try (Reader inStream = new InputStreamReader(Files.newInputStream(path), Constants.ENCODING)) {
-                        config.load(inStream);
-                    }
->>>>>>> 1b9d12e2
                 }
             }
         }
@@ -105,7 +81,6 @@
             tmp.add(string.trim().toLowerCase());
         }
 
-<<<<<<< HEAD
         schemasToLoadList = tmp;
         return schemasToLoadList;
     }
@@ -138,18 +113,10 @@
         return config.getProperty(DEPENDS_ON, null);
     }
 
-    public static void generateDefault(File bundleDir) throws IOException {
-        File configFile = new File(bundleDir, CONFIG_PROPERTIES_FILENAME);
-        if (!configFile.exists()) {
-            PrintStream out = new PrintStream(configFile, Constants.ENCODING);
-            try {
-=======
-	public static void generateDefault(Path bundleDir) throws IOException {
+    public static void generateDefault(Path bundleDir) throws IOException {
         Path configFile = bundleDir.resolve(CONFIG_PROPERTIES_FILENAME);
-        if(!Files.exists(configFile)) {
-
+        if (!Files.exists(configFile)) {
             try (PrintStream out = new PrintStream(Files.newOutputStream(configFile), true, Constants.ENCODING)) {
->>>>>>> 1b9d12e2
                 out.println("# Generated as part of download");
                 out.println("# This file is an example of a metadata formatter configuration file");
                 out.println("# Uncomment lines of interest");
@@ -172,7 +139,6 @@
                 out.println("");
                 out.println("# " + APPLICABLE_SCHEMAS + " - defines which metadata schemas this bundle applies to.  ");
                 out.println("# For example one can specify only iso19139 or a comma separated list of schemas (or all)");
-<<<<<<< HEAD
                 out.println("# " + APPLICABLE_SCHEMAS + "=iso19115,fgdc-std,iso19139,csw-record,iso19110");
                 out.println(APPLICABLE_SCHEMAS + "=all");
                 out.println("");
@@ -180,12 +146,6 @@
                 out.println("# current formatter.  For example iso19139.che depends on iso19139.  This means that the");
                 out.println("# files in iso19139 are accessible by iso19139.che formatter.");
                 out.println("# " + DEPENDS_ON + "=iso19139");
-            } finally {
-                out.close();
-=======
-                out.println("# "+APPLICABLE_SCHEMAS+"=iso19115,fgdc-std,iso19139,csw-record,iso19110");
-                out.println(APPLICABLE_SCHEMAS+"=all");
->>>>>>> 1b9d12e2
             }
         }
     }
