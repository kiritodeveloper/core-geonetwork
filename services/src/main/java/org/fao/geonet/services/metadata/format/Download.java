--- conflicted
+++ resolved
@@ -24,13 +24,10 @@
 package org.fao.geonet.services.metadata.format;
 
 import jeeves.interfaces.Service;
+import org.fao.geonet.kernel.GeonetworkDataDirectory;
+
 import jeeves.server.context.ServiceContext;
-<<<<<<< HEAD
-import org.fao.geonet.kernel.GeonetworkDataDirectory;
 import org.fao.geonet.kernel.SchemaManager;
-import org.fao.geonet.utils.BinaryFile;
-=======
->>>>>>> 1b9d12e2
 import org.fao.geonet.Util;
 import org.fao.geonet.ZipUtil;
 import org.fao.geonet.constants.Params;
@@ -54,22 +51,16 @@
 
     public Element exec(Element params, ServiceContext context) throws Exception {
         String xslid = Util.getParam(params, Params.ID, null);
-<<<<<<< HEAD
         String schema = Util.getParam(params, Params.SCHEMA, null);
-        File schemaDir = null;
+        Path schemaDir = null;
         if (schema != null) {
-            schemaDir = new File(context.getBean(SchemaManager.class).getSchemaDir(schema));
+            schemaDir = context.getBean(SchemaManager.class).getSchemaDir(schema);
         }
-        File formatDir = getAndVerifyFormatDir(context.getBean(GeonetworkDataDirectory.class), Params.ID, xslid, schemaDir);
+        Path formatDir = getAndVerifyFormatDir(context.getBean(GeonetworkDataDirectory.class), Params.ID, xslid, schemaDir);
         
-=======
-        Path formatDir = getAndVerifyFormatDir(Params.ID, xslid);
-
->>>>>>> 1b9d12e2
         try {
-
-            File tmpDir = (File) context.getServlet().getServletContext()
-                    .getAttribute("javax.servlet.context.tempdir");
+            
+            File tmpDir = (File) context.getServlet().getServletContext().getAttribute("javax.servlet.context.tempdir");
             Path zippedFile = Files.createTempFile(tmpDir.toPath(), xslid, ".zip");
 
             try (FileSystem zipFs = ZipUtil.createZipFs(zippedFile);
@@ -79,7 +70,7 @@
                     IO.copyDirectoryOrFile(path, root, true);
                 }
             }
-
+            
             return BinaryFile.encode(200, zippedFile, xslid + ".zip", true).getElement();
         } catch (IOException e) {
             throw new RuntimeException("Error occured while trying to download file");
