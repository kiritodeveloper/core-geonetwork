//=============================================================================
//===	Copyright (C) 2001-2007 Food and Agriculture Organization of the
//===	United Nations (FAO-UN), United Nations World Food Programme (WFP)
//===	and United Nations Environment Programme (UNEP)
//===
//===	This program is free software; you can redistribute it and/or modify
//===	it under the terms of the GNU General Public License as published by
//===	the Free Software Foundation; either version 2 of the License, or (at
//===	your option) any later version.
//===
//===	This program is distributed in the hope that it will be useful, but
//===	WITHOUT ANY WARRANTY; without even the implied warranty of
//===	MERCHANTABILITY or FITNESS FOR A PARTICULAR PURPOSE. See the GNU
//===	General Public License for more details.
//===
//===	You should have received a copy of the GNU General Public License
//===	along with this program; if not, write to the Free Software
//===	Foundation, Inc., 51 Franklin St, Fifth Floor, Boston, MA 02110-1301, USA
//===
//===	Contact: Jeroen Ticheler - FAO - Viale delle Terme di Caracalla 2,
//===	Rome - Italy. email: geonetwork@osgeo.org
//==============================================================================

package org.fao.geonet.services.resources;

import jeeves.server.context.ServiceContext;
import jeeves.server.dispatchers.ServiceManager;
import org.fao.geonet.GeonetContext;
import org.fao.geonet.constants.Geonet;
import org.fao.geonet.constants.Params;
import org.fao.geonet.domain.Group;
import org.fao.geonet.domain.OperationAllowed;
import org.fao.geonet.domain.ReservedOperation;
import org.fao.geonet.exceptions.BadParameterEx;
import org.fao.geonet.exceptions.ResourceNotFoundEx;
import org.fao.geonet.kernel.DataManager;
import org.fao.geonet.kernel.setting.SettingManager;
import org.fao.geonet.kernel.setting.Settings;
import org.fao.geonet.lib.Lib;
import org.fao.geonet.repository.GroupRepository;
import org.fao.geonet.repository.OperationAllowedRepository;
import org.fao.geonet.services.resources.handlers.IResourceDownloadHandler;
import org.fao.geonet.util.MailSender;
import org.fao.geonet.utils.FilePathChecker;
import org.springframework.beans.factory.annotation.Autowired;
import org.springframework.http.HttpEntity;
import org.springframework.stereotype.Controller;
import org.springframework.web.bind.annotation.PathVariable;
import org.springframework.web.bind.annotation.RequestMapping;
import org.springframework.web.bind.annotation.RequestParam;
import org.springframework.web.context.request.NativeWebRequest;

import javax.servlet.http.HttpServletRequest;
import java.nio.file.Files;
import java.nio.file.Path;
import java.util.List;

//=============================================================================

/**
 * Sends the resource to the client
 */
@Controller
@Deprecated
public class Download {

    @Autowired
    private DataManager dataManager;
    @Autowired
    private ServiceManager serviceManager;

    @RequestMapping(value = "/{lang}/resources.get")
    public HttpEntity<byte[]> exec(@PathVariable String lang,
                                   @RequestParam(value = Params.ID, required = false) String idParam,
                                   @RequestParam(value = Params.UUID, required = false) String uuidParam,
                                   @RequestParam(Params.FNAME) String fname,
                                   @RequestParam(value = Params.ACCESS, defaultValue = Params.Access.PUBLIC) String access,
                                   NativeWebRequest request) throws Exception {
        String id = null;
        if (idParam != null) {
            id = idParam;
        } else if (uuidParam != null) {
            id = dataManager.getMetadataId(uuidParam);
        } else {
            throw new Exception("Request must contain a UUID ("
                + Params.UUID + ") or an ID (" + Params.ID + ")");
        }

        final HttpServletRequest httpServletRequest = request.getNativeRequest(HttpServletRequest.class);
        final ServiceContext context = serviceManager.createServiceContext("resources.get", lang, httpServletRequest);
        boolean doNotify = false;

<<<<<<< HEAD
        if (fname.contains("..")) {
            throw new BadParameterEx("Invalid character found in resource name.", fname);
        }

        if (access.equals(Params.Access.PRIVATE)) {
            Lib.resource.checkPrivilege(context, id, ReservedOperation.download);
            doNotify = true;
        }

        // Build the response
        Path dir = Lib.resource.getDir(context, access, id);
        Path file = dir.resolve(fname);

        if (fname.startsWith("/") || fname.startsWith("://", 1)) {
            throw new SecurityException("Wrong filename");
        }
=======
        FilePathChecker.verify(fname);

		if (access.equals(Params.Access.PRIVATE))
		{
			Lib.resource.checkPrivilege(context, id, ReservedOperation.download);
			doNotify = true;
		}

		// Build the response
		Path dir = Lib.resource.getDir(context, access, id);
		Path file= dir.resolve(fname);
>>>>>>> 68ac67a9

        context.info("File is : " + file);

        if (!Files.exists(file))
            throw new ResourceNotFoundEx(fname);

        GeonetContext gc = (GeonetContext) context.getHandlerContext(Geonet.CONTEXT_NAME);
        SettingManager sm = gc.getBean(SettingManager.class);
        DataManager dm = gc.getBean(DataManager.class);

        //--- increase metadata popularity
        if (access.equals(Params.Access.PRIVATE))
            dm.increasePopularity(context, id);

        //--- send email notification
        if (doNotify) {
            String host = sm.getValue(Settings.SYSTEM_FEEDBACK_MAILSERVER_HOST);
            String port = sm.getValue(Settings.SYSTEM_FEEDBACK_MAILSERVER_PORT);
            String from = sm.getValue(Settings.SYSTEM_FEEDBACK_EMAIL);


            String fromDescr = "GeoNetwork administrator";

            if (host.trim().length() == 0 || from.trim().length() == 0) {
                if (context.isDebugEnabled()) {
                    context.debug("Skipping email notification");
                }
            } else {
                if (context.isDebugEnabled()) {
                    context.debug("Sending email notification for file : " + file);
                }

                // send emails about downloaded file to groups with notify privilege

                OperationAllowedRepository opAllowedRepo = context.getBean(OperationAllowedRepository.class);
                final GroupRepository groupRepository = context.getBean(GroupRepository.class);

                List<OperationAllowed> opsAllowed = opAllowedRepo.findByMetadataId(id);

                for (OperationAllowed opAllowed : opsAllowed) {
                    if (opAllowed.getId().getOperationId() != ReservedOperation.notify.getId())
                        continue;
                    Group group = groupRepository.findOne(opAllowed.getId().getGroupId());
                    String name = group.getName();
                    String email = group.getEmail();

                    if (email != null && email.trim().length() != 0) {
                        // TODO i18n
                        String subject = "File " + fname + " has been downloaded";
                        String message = "GeoNetwork notifies you, as contact person of group " + name
                            + " that data file " + fname
                            + " belonging metadata " + id
                            + " has beed downloaded from address " + context.getIpAddress() + ".";

                        try {
                            MailSender sender = new MailSender(context);
                            sender.send(host, Integer.parseInt(port),
                                sm.getValue(Settings.SYSTEM_FEEDBACK_MAILSERVER_USERNAME),
                                sm.getValue(Settings.SYSTEM_FEEDBACK_MAILSERVER_PASSWORD),
                                sm.getValueAsBool(Settings.SYSTEM_FEEDBACK_MAILSERVER_SSL),
                                sm.getValueAsBool(Settings.SYSTEM_FEEDBACK_MAILSERVER_TLS),
                                sm.getValueAsBool(Settings.SYSTEM_FEEDBACK_MAILSERVER_IGNORE_SSL_CERTIFICATE_ERRORS),
                                from, fromDescr, email, null, subject, message);
                        } catch (Exception e) {
                            e.printStackTrace();
                        }
                    }
                }
            }
        }

        IResourceDownloadHandler downloadHook = (IResourceDownloadHandler) context.getApplicationContext().getBean("resourceDownloadHandler");
        return downloadHook.onDownload(context, request, Integer.parseInt(id), fname, file);
    }
}

//=============================================================================
<|MERGE_RESOLUTION|>--- conflicted
+++ resolved
@@ -90,24 +90,6 @@
         final ServiceContext context = serviceManager.createServiceContext("resources.get", lang, httpServletRequest);
         boolean doNotify = false;
 
-<<<<<<< HEAD
-        if (fname.contains("..")) {
-            throw new BadParameterEx("Invalid character found in resource name.", fname);
-        }
-
-        if (access.equals(Params.Access.PRIVATE)) {
-            Lib.resource.checkPrivilege(context, id, ReservedOperation.download);
-            doNotify = true;
-        }
-
-        // Build the response
-        Path dir = Lib.resource.getDir(context, access, id);
-        Path file = dir.resolve(fname);
-
-        if (fname.startsWith("/") || fname.startsWith("://", 1)) {
-            throw new SecurityException("Wrong filename");
-        }
-=======
         FilePathChecker.verify(fname);
 
 		if (access.equals(Params.Access.PRIVATE))
@@ -119,7 +101,6 @@
 		// Build the response
 		Path dir = Lib.resource.getDir(context, access, id);
 		Path file= dir.resolve(fname);
->>>>>>> 68ac67a9
 
         context.info("File is : " + file);
 
