--- conflicted
+++ resolved
@@ -91,25 +91,6 @@
         final ServiceContext context = serviceManager.createServiceContext("resources.get", lang, httpServletRequest);
         boolean doNotify = false;
 
-<<<<<<< HEAD
-		if (fname.contains("..")) {
-			throw new BadParameterEx("Invalid character found in resource name.", fname);
-		}
-
-		if (access.equals(Params.Access.PRIVATE))
-		{
-			Lib.resource.checkPrivilege(context, id, ReservedOperation.download);
-			doNotify = true;
-		}
-
-		// Build the response
-		Path dir = Lib.resource.getDir(context, access, id);
-		Path file= dir.resolve(fname);
-
-		if(fname.startsWith("/") || fname.startsWith("://", 1)) {
-		    throw new SecurityException("Wrong filename");
-		}
-=======
         if (fname.contains("..")) {
             throw new BadParameterEx("Invalid character found in resource name.", fname);
         }
@@ -126,7 +107,6 @@
         if (fname.startsWith("/") || fname.startsWith("://", 1)) {
             throw new SecurityException("Wrong filename");
         }
->>>>>>> 8f8044c8
 
         context.info("File is : " + file);
 
@@ -142,19 +122,11 @@
             dm.increasePopularity(context, id);
 
         //--- send email notification
+        if (doNotify) {
+            String host = sm.getValue(Settings.SYSTEM_FEEDBACK_MAILSERVER_HOST);
+            String port = sm.getValue(Settings.SYSTEM_FEEDBACK_MAILSERVER_PORT);
+            String from = sm.getValue(Settings.SYSTEM_FEEDBACK_EMAIL);
 
-<<<<<<< HEAD
-		if (doNotify)
-		{
-			String host = sm.getValue(Settings.SYSTEM_FEEDBACK_MAILSERVER_HOST);
-			String port = sm.getValue(Settings.SYSTEM_FEEDBACK_MAILSERVER_PORT);
-			String from = sm.getValue(Settings.SYSTEM_FEEDBACK_EMAIL);
-=======
-        if (doNotify) {
-            String host = sm.getValue("system/feedback/mailServer/host");
-            String port = sm.getValue("system/feedback/mailServer/port");
-            String from = sm.getValue("system/feedback/email");
->>>>>>> 8f8044c8
 
             String fromDescr = "GeoNetwork administrator";
 
@@ -174,42 +146,6 @@
 
                 List<OperationAllowed> opsAllowed = opAllowedRepo.findByMetadataId(id);
 
-<<<<<<< HEAD
-				for (OperationAllowed opAllowed : opsAllowed) {
-					if (opAllowed.getId().getOperationId() != ReservedOperation.notify.getId())
-						continue;
-                    Group group = groupRepository.findOne(opAllowed.getId().getGroupId());
-					String  name  = group.getName();
-					String  email = group.getEmail();
-
-					if (email != null && email.trim().length() != 0)
-					{
-					    // TODO i18n
-						String subject = "File " + fname + " has been downloaded";
-						String message = "GeoNetwork notifies you, as contact person of group "+ name
-							+ " that data file "+ fname
-							+ " belonging metadata "+ id
-							+ " has beed downloaded from address " + context.getIpAddress() + ".";
-
-						try
-						{
-							MailSender sender = new MailSender(context);
-							sender.send(host, Integer.parseInt(port),
-							        sm.getValue(Settings.SYSTEM_FEEDBACK_MAILSERVER_USERNAME),
-							        sm.getValue(Settings.SYSTEM_FEEDBACK_MAILSERVER_PASSWORD),
-							        sm.getValueAsBool(Settings.SYSTEM_FEEDBACK_MAILSERVER_SSL),
-								sm.getValueAsBool(Settings.SYSTEM_FEEDBACK_MAILSERVER_TLS),
-							        from, fromDescr, email, null, subject, message);
-						}
-						catch (Exception e)
-						{
-							e.printStackTrace();
-						}
-					}
-				}
-			}
-		}
-=======
                 for (OperationAllowed opAllowed : opsAllowed) {
                     if (opAllowed.getId().getOperationId() != ReservedOperation.notify.getId())
                         continue;
@@ -228,10 +164,10 @@
                         try {
                             MailSender sender = new MailSender(context);
                             sender.send(host, Integer.parseInt(port),
-                                sm.getValue("system/feedback/mailServer/username"),
-                                sm.getValue("system/feedback/mailServer/password"),
-                                sm.getValueAsBool("system/feedback/mailServer/ssl"),
-                                sm.getValueAsBool("system/feedback/mailServer/tls"),
+                                sm.getValue(Settings.SYSTEM_FEEDBACK_MAILSERVER_USERNAME),
+                                sm.getValue(Settings.SYSTEM_FEEDBACK_MAILSERVER_PASSWORD),
+                                sm.getValueAsBool(Settings.SYSTEM_FEEDBACK_MAILSERVER_SSL),
+                                sm.getValueAsBool(Settings.SYSTEM_FEEDBACK_MAILSERVER_TLS),
                                 from, fromDescr, email, null, subject, message);
                         } catch (Exception e) {
                             e.printStackTrace();
@@ -240,7 +176,6 @@
                 }
             }
         }
->>>>>>> 8f8044c8
 
         IResourceDownloadHandler downloadHook = (IResourceDownloadHandler) context.getApplicationContext().getBean("resourceDownloadHandler");
         return downloadHook.onDownload(context, request, Integer.parseInt(id), fname, file);
