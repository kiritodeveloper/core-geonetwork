--- conflicted
+++ resolved
@@ -212,15 +212,8 @@
                 boolean forEditing = false, withValidationErrors = false, keepXlinkAttributes = true;
 	            Element md = dataMan.getMetadata(context, id, forEditing, withValidationErrors, keepXlinkAttributes);
 	
-<<<<<<< HEAD
-	            // -- here we send parameters set by user from URL if needed.
-	            @SuppressWarnings("unchecked")
-	            List<Element> children = params.getChildren();
 	            Map<String, Object> xslParameter = new HashMap<String, Object>();
-=======
-	            Map<String, Object> xslParameter = new HashMap<String, Object>();
-
->>>>>>> 0328ca12
+
 	            xslParameter.put("guiLang", context.getLanguage());
 	            xslParameter.put("baseUrl", context.getBaseUrl());
                 xslParameter.put("catalogUrl", settingsMan.getSiteURL(context));
