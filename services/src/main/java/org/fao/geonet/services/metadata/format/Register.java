--- conflicted
+++ resolved
@@ -23,17 +23,11 @@
 
 package org.fao.geonet.services.metadata.format;
 
-<<<<<<< HEAD
 import jeeves.interfaces.Service;
+
+import com.vividsolutions.jts.util.Assert;
+import org.fao.geonet.kernel.GeonetworkDataDirectory;
 import jeeves.server.context.ServiceContext;
-import org.fao.geonet.kernel.GeonetworkDataDirectory;
-import org.fao.geonet.utils.IO;
-import org.apache.commons.io.FileUtils;
-import org.apache.commons.io.IOUtils;
-=======
-import com.vividsolutions.jts.util.Assert;
-import jeeves.server.context.ServiceContext;
->>>>>>> 1b9d12e2
 import org.fao.geonet.Constants;
 import org.fao.geonet.Util;
 import org.fao.geonet.ZipUtil;
@@ -49,6 +43,8 @@
 import java.nio.file.Files;
 import java.nio.file.Path;
 import java.util.Iterator;
+
+import static org.fao.geonet.services.metadata.format.FormatterConstants.VIEW_XSL_FILENAME;
 
 /**
  * Upload a formatter bundle.  Uploaded file can be a single xsl or a zip file containing
@@ -73,23 +69,12 @@
         }
 
         checkLegalId(Params.ID, xslid);
-<<<<<<< HEAD
-        File userXslDir = context.getBean(GeonetworkDataDirectory.class).getFormatterDir();
-        File file = new File(userXslDir, xslid);
+        Path userXslDir = context.getBean(GeonetworkDataDirectory.class).getFormatterDir();
+        Path newBundle = userXslDir.resolve(xslid);
         
-        File uploadedFile = new File(context.getUploadDir(), fileName);
-        if (file.exists()) {
-            FileUtils.deleteDirectory(file);
-        }
-        IO.mkdirs(file, "Formatter directory");
-=======
-        Path newBundle = userXslDir.resolve(xslid);
-        IO.deleteFileOrDirectory(newBundle);
-
         Path uploadedFile = context.getUploadDir().resolve(fileName);
 
         Files.createDirectories(newBundle);
->>>>>>> 1b9d12e2
 
         try {
 
@@ -98,7 +83,7 @@
                 if (viewFile == null) {
                     throw new IllegalArgumentException(
                             "A formatter zip file must contain a " + VIEW_XSL_FILENAME + " file as one of its root files");
-                }
+        }
                 ZipUtil.extract(zipFs, newBundle);
 
             } catch (IOException e) {
@@ -173,50 +158,8 @@
         }
     }
 
-<<<<<<< HEAD
-    private void handleRawXsl(File uploadedFile, File dir) throws IOException {
-        FileUtils.moveFile(uploadedFile, new File(dir, FormatterConstants.VIEW_XSL_FILENAME));
-    }
-
-    private void handleZipFile(ZipFile zipFile, File dir) throws IOException {
-        ZipUtil.extract(zipFile, dir);
-        removeTopDir(dir);
-        Collection<File> xslFiles = FileUtils.listFiles(dir, new String[]{"xsl"}, false);
-        File toRename = null;
-        for (File file : xslFiles) {
-            if (file.getName().equals(FormatterConstants.VIEW_XSL_FILENAME)) return;
-            toRename = file;
-        }
-        
-        if (xslFiles.size() > 1 || toRename == null) {
-            throw new IllegalStateException("Uploaded zip file must have a view.xsl file or only a single xsl file");
-        }
-        
-        FileUtils.moveFile(toRename, new File(dir, FormatterConstants.VIEW_XSL_FILENAME));
-    }
-
-    private void removeTopDir(File dir) throws IOException {
-        File[] files = dir.listFiles(new FileFilter(){
-            @Override
-            public boolean accept(File file) {
-                if (file.isDirectory() && !file.getName().startsWith(".") 
-                        && !FileUtils.listFiles(file, new String[]{"xsl"}, false).isEmpty()) {
-                    return true;
-                }
-                return false;
-            }
-        });
-        
-        if (files.length == 1) {
-            for ( File f : files[0].listFiles()) {
-                FileUtils.moveToDirectory(f, dir, true);
-            }
-            FileUtils.deleteDirectory(files[0]);
-        }
-=======
     private void handleRawXsl(Path uploadedFile, Path dir) throws IOException {
         Files.createDirectories(dir);
         IO.moveDirectoryOrFile(uploadedFile, dir.resolve(VIEW_XSL_FILENAME), false);
->>>>>>> 1b9d12e2
     }
 }