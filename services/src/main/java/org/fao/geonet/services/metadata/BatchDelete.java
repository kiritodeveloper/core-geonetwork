--- conflicted
+++ resolved
@@ -104,15 +104,10 @@
                 String idString = String.valueOf(info.getId());
 
                 //--- backup metadata in 'removed' folder
-<<<<<<< HEAD
                 if (backupFile &&
                     info.getDataInfo().getType() != MetadataType.SUB_TEMPLATE &&
                     info.getDataInfo().getType() != MetadataType.TEMPLATE_OF_SUB_TEMPLATE) {
-                    backupFile(context, idString, info.getUuid(), MEFLib.doExport(context, info.getUuid(), "full", false, true, false));
-=======
-                if (backupFile && info.getDataInfo().getType() != MetadataType.SUB_TEMPLATE) {
                     backupFile(context, idString, info.getUuid(), MEFLib.doExport(context, info.getUuid(), "full", false, true, false, false));
->>>>>>> f6f0a8f6
                 }
 
                 //--- remove the metadata directory
