--- conflicted
+++ resolved
@@ -43,7 +43,6 @@
 
 //=============================================================================
 
-<<<<<<< HEAD
 /**
  * main.search service. Perform a search
  */
@@ -73,8 +72,6 @@
         SearchManager searchMan = gc.getBean(SearchManager.class);
 
         Element elData = SearchDefaults.getDefaultSearch(context, params);
-        String sRemote = elData.getChildText(Geonet.SearchResult.REMOTE);
-        boolean remote = sRemote != null && sRemote.equals(Geonet.Text.ON);
 
         // Parse bbox & assign to four *BL params
         Element bbox = elData.getChild(Geonet.SearchResult.BBOX);
@@ -110,101 +107,15 @@
 
 
         // perform the search and save search query into session
-        MetaSearcher searcher;
-
-        context.info("Creating searchers");
-
-        if (remote)
-            searcher = searchMan.newSearcher(SearcherType.Z3950, Geonet.File.SEARCH_Z3950_CLIENT);
-        else searcher = searchMan.newSearcher(SearcherType.LUCENE, Geonet.File.SEARCH_LUCENE);
+        MetaSearcher searcher = searchMan.newSearcher(SearcherType.LUCENE, Geonet.File.SEARCH_LUCENE);
 
         searcher.search(context, elData, _config);
-        if (remote && (searcher.getSize() == 0)) { // do it again for Z3950
-            searcher.search(context, elData, _config);
-        }
         session.setProperty(Geonet.Session.SEARCH_RESULT, searcher);
         session.removeProperty(Geonet.Session.SEARCH_REQUEST);
         context.info("Getting summary");
 
         return searcher.getSummary();
     }
-=======
-/** main.search service. Perform a search
-  */
-
-public class Search implements Service
-{
-	private ServiceConfig _config;
-
-	//--------------------------------------------------------------------------
-	//---
-	//--- Init
-	//---
-	//--------------------------------------------------------------------------
-
-	public void init(Path appPath, ServiceConfig config) throws Exception
-	{
-		_config = config;
-	}
-
-	//--------------------------------------------------------------------------
-	//---
-	//--- Service
-	//---
-	//--------------------------------------------------------------------------
-
-	public Element exec(Element params, ServiceContext context) throws Exception
-	{
-		GeonetContext gc = (GeonetContext) context.getHandlerContext(Geonet.CONTEXT_NAME);
-
-		SearchManager searchMan = gc.getBean(SearchManager.class);
-
-		Element elData  = SearchDefaults.getDefaultSearch(context, params);
-
-		// Parse bbox & assign to four *BL params
-		Element bbox  = elData.getChild(Geonet.SearchResult.BBOX);
-		Element westBL = elData.getChild(Geonet.SearchResult.WEST_BL);
-		Element southBL = elData.getChild(Geonet.SearchResult.SOUTH_BL);
-		Element eastBL = elData.getChild(Geonet.SearchResult.EAST_BL);
-		Element northBL = elData.getChild(Geonet.SearchResult.NORTH_BL);
-		
-		if (bbox != null && westBL == null && southBL == null && eastBL == null && northBL == null) {
-			String bounds[] = bbox.getText().split(",");
-			if (bounds.length == 4) {
-				elData.addContent(new Element(Geonet.SearchResult.WEST_BL).addContent(bounds[0]));
-				elData.addContent(new Element(Geonet.SearchResult.SOUTH_BL).addContent(bounds[1]));
-				elData.addContent(new Element(Geonet.SearchResult.EAST_BL).addContent(bounds[2]));
-				elData.addContent(new Element(Geonet.SearchResult.NORTH_BL).addContent(bounds[3]));
-			}
-		}
-		
-		// possibly close old searcher
-		UserSession  session     = context.getUserSession();
-		Object oldSearcher = session.getProperty(Geonet.Session.SEARCH_RESULT);
-		
- 		if (oldSearcher != null)
- 			if (oldSearcher instanceof LuceneSearcher)
- 				((LuceneSearcher)oldSearcher).close();
-		
-		// possibly close old selection
-		SelectionManager oldSelection = (SelectionManager)session.getProperty(Geonet.Session.SELECTED_RESULT);
-		
-		if (oldSelection != null){
-			oldSelection.close();
-		}
-		
-
-		// perform the search and save search query into session
-		MetaSearcher searcher = searchMan.newSearcher(SearcherType.LUCENE, Geonet.File.SEARCH_LUCENE);
-
-		searcher.search(context, elData, _config);
-		session.setProperty(Geonet.Session.SEARCH_RESULT, searcher);
-		session.removeProperty(Geonet.Session.SEARCH_REQUEST);
-		context.info("Getting summary");
-
-		return searcher.getSummary();
-	}
->>>>>>> eaed0602
 }
 
 //=============================================================================
