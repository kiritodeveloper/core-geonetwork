//=============================================================================
//===	Copyright (C) 2001-2007 Food and Agriculture Organization of the
//===	United Nations (FAO-UN), United Nations World Food Programme (WFP)
//===	and United Nations Environment Programme (UNEP)
//===
//===	This program is free software; you can redistribute it and/or modify
//===	it under the terms of the GNU General Public License as published by
//===	the Free Software Foundation; either version 2 of the License, or (at
//===	your option) any later version.
//===
//===	This program is distributed in the hope that it will be useful, but
//===	WITHOUT ANY WARRANTY; without even the implied warranty of
//===	MERCHANTABILITY or FITNESS FOR A PARTICULAR PURPOSE. See the GNU
//===	General Public License for more details.
//===
//===	You should have received a copy of the GNU General Public License
//===	along with this program; if not, write to the Free Software
//===	Foundation, Inc., 51 Franklin St, Fifth Floor, Boston, MA 02110-1301, USA
//===
//===	Contact: Jeroen Ticheler - FAO - Viale delle Terme di Caracalla 2,
//===	Rome - Italy. email: geonetwork@osgeo.org
//==============================================================================

package org.fao.geonet.services.user;

import com.google.common.collect.Sets;
import jeeves.server.ServiceConfig;
import org.fao.geonet.domain.Profile;
import org.fao.geonet.domain.User;
import org.fao.geonet.domain.User_;
import org.fao.geonet.domain.responses.UserList;
import org.fao.geonet.repository.GroupRepository;
import org.fao.geonet.repository.SortUtils;
import org.fao.geonet.repository.UserGroupRepository;
import org.fao.geonet.repository.UserRepository;
import org.springframework.beans.factory.annotation.Autowired;
import org.springframework.context.ConfigurableApplicationContext;
import org.springframework.data.jpa.domain.Specifications;
import org.springframework.http.MediaType;
import org.springframework.security.access.AccessDeniedException;
import org.springframework.security.authentication.AuthenticationCredentialsNotFoundException;
import org.springframework.security.core.GrantedAuthority;
import org.springframework.security.core.context.SecurityContext;
import org.springframework.security.core.context.SecurityContextHolder;
import org.springframework.stereotype.Controller;
import org.springframework.web.bind.annotation.RequestMapping;
import org.springframework.web.bind.annotation.ResponseBody;

import java.util.Collection;
import java.util.Collections;
import java.util.HashSet;
import java.util.Set;
import javax.persistence.EntityManager;
import javax.persistence.PersistenceContext;

import static org.fao.geonet.repository.specification.UserGroupSpecs.hasProfile;
import static org.fao.geonet.repository.specification.UserGroupSpecs.hasUserId;

//=============================================================================

/**
 * Retrieves all users in the system
 */
@Controller("admin.user.list")
public class List {
<<<<<<< HEAD
	// --------------------------------------------------------------------------
	// ---
	// --- Init
	// ---
	// --------------------------------------------------------------------------

	public void init(String appPath, ServiceConfig params) throws Exception {
	}

	// --------------------------------------------------------------------------
	// ---
	// --- Service
	// ---
	// --------------------------------------------------------------------------

	@RequestMapping(value = "/{lang}/admin.user.list", produces = {
			MediaType.APPLICATION_XML_VALUE, MediaType.APPLICATION_JSON_VALUE })
	public @ResponseBody
	UserList exec() throws Exception {
=======
    // --------------------------------------------------------------------------
    // ---
    // --- Init
    // ---
    // --------------------------------------------------------------------------

    public void init(String appPath, ServiceConfig params) throws Exception {
    }

    // --------------------------------------------------------------------------
    // ---
    // --- Service
    // ---
    // --------------------------------------------------------------------------

    @RequestMapping(value = "/{lang}/admin.user.list", produces = {
            MediaType.APPLICATION_XML_VALUE, MediaType.APPLICATION_JSON_VALUE })
    public @ResponseBody
    UserList exec() throws Exception {
>>>>>>> 1820fa9e
        final SecurityContext context = SecurityContextHolder.getContext();
        if (context == null || context.getAuthentication() == null) {
            throw new AuthenticationCredentialsNotFoundException("User needs to log in");
        }
        User me = userRepository.findOneByUsername(context.getAuthentication().getName());

        if (me == null) {
            throw new AccessDeniedException(SecurityContextHolder.class.getSimpleName() + " has a user that is not in the database: " +
                                            context.getAuthentication());
        }

<<<<<<< HEAD
		Set<Integer> hsMyGroups = getGroups(me.getId(), me.getProfile());

		Collection<? extends GrantedAuthority> roles = me.getAuthorities();

		Set<String> profileSet = Sets.newHashSet();

		for (GrantedAuthority rol : roles) {
			profileSet.add(rol.getAuthority());
		}

		// --- retrieve all users
		final java.util.List<User> all = userRepository.findAll(SortUtils
				.createSort(User_.username));

		// --- now filter them

		java.util.Set<Integer> usersToRemove = new HashSet<Integer>();

		if (!profileSet.contains(Profile.Administrator.name())) {

			for (User user : all) {
				int userId = user.getId();
				Profile profile = user.getProfile();

				// TODO is this already equivalent to ID?
				if (user.getUsername().equals(context.getAuthentication().getName())) {
					// user is permitted to access his/her own user information
					continue;
				}
				Set<Integer> userGroups = getGroups(userId, profile);
				// Is user belong to one of the current user admin group?
				boolean isInCurrentUserAdminGroups = false;
				for (Integer userGroup : userGroups) {
					if (hsMyGroups.contains(userGroup)) {
						isInCurrentUserAdminGroups = true;
						break;
					}
				}
				// if (!hsMyGroups.containsAll(userGroups))
				if (!isInCurrentUserAdminGroups) {
					usersToRemove.add(user.getId());
				}

				if (!profileSet.contains(profile.name())) {
					usersToRemove.add(user.getId());
				}
			}
		}
		UserList res = new UserList();

		for (User u : Collections.unmodifiableList(all)) {
			if (!usersToRemove.contains(u.getId())) {
				res.addUser(u);
			}
		}

		
		return res;
	}

	// --------------------------------------------------------------------------
	// ---
	// --- Private methods
	// ---
	// --------------------------------------------------------------------------

	private Set<Integer> getGroups(final int id, final Profile profile)
			throws Exception {
		Set<Integer> hs = new HashSet<Integer>();

		if (profile == Profile.Administrator) {
			hs.addAll(groupRepository.findIds());
		} else if (profile == Profile.UserAdmin) {
			hs.addAll(userGroupRepo.findGroupIds(Specifications.where(
					hasProfile(profile)).and(hasUserId(id))));
		} else {
			hs.addAll(userGroupRepo.findGroupIds(hasUserId(id)));
		}

		return hs;
	}

	@Autowired
	private ConfigurableApplicationContext jeevesApplicationContext;
	@PersistenceContext
	private EntityManager entityManager;
	@Autowired
	private GroupRepository groupRepository;
	@Autowired
	private UserGroupRepository userGroupRepo;
	@Autowired
	private UserRepository userRepository;
=======
        Set<Integer> hsMyGroups = getGroups(me.getId(), me.getProfile());

        Collection<? extends GrantedAuthority> roles = me.getAuthorities();

        Set<String> profileSet = Sets.newHashSet();

        for (GrantedAuthority rol : roles) {
            profileSet.add(rol.getAuthority());
        }

        // --- retrieve all users
        final java.util.List<User> all = userRepository.findAll(SortUtils
                .createSort(User_.username));

        // --- now filter them

        java.util.Set<Integer> usersToRemove = new HashSet<Integer>();

        if (!profileSet.contains(Profile.Administrator.name())) {

            for (User user : all) {
                int userId = user.getId();
                Profile profile = user.getProfile();

                // TODO is this already equivalent to ID?
                if (user.getUsername().equals(context.getAuthentication().getName())) {
                    // user is permitted to access his/her own user information
                    continue;
                }
                Set<Integer> userGroups = getGroups(userId, profile);
                // Is user belong to one of the current user admin group?
                boolean isInCurrentUserAdminGroups = false;
                for (Integer userGroup : userGroups) {
                    if (hsMyGroups.contains(userGroup)) {
                        isInCurrentUserAdminGroups = true;
                        break;
                    }
                }
                // if (!hsMyGroups.containsAll(userGroups))
                if (!isInCurrentUserAdminGroups) {
                    usersToRemove.add(user.getId());
                }

                if (!profileSet.contains(profile.name())) {
                    usersToRemove.add(user.getId());
                }
            }
        }
        UserList res = new UserList();

        for (User u : Collections.unmodifiableList(all)) {
            if (!usersToRemove.contains(u.getId())) {
                res.addUser(u);
            }
        }


        return res;
    }

    // --------------------------------------------------------------------------
    // ---
    // --- Private methods
    // ---
    // --------------------------------------------------------------------------

    private Set<Integer> getGroups(final int id, final Profile profile)
            throws Exception {
        Set<Integer> hs = new HashSet<Integer>();

        if (profile == Profile.Administrator) {
            hs.addAll(groupRepository.findIds());
        } else if (profile == Profile.UserAdmin) {
            hs.addAll(userGroupRepo.findGroupIds(Specifications.where(
                    hasProfile(profile)).and(hasUserId(id))));
        } else {
            hs.addAll(userGroupRepo.findGroupIds(hasUserId(id)));
        }

        return hs;
    }

    @Autowired
    private ConfigurableApplicationContext jeevesApplicationContext;
    @PersistenceContext
    private EntityManager entityManager;
    @Autowired
    private GroupRepository groupRepository;
    @Autowired
    private UserGroupRepository userGroupRepo;
    @Autowired
    private UserRepository userRepository;
>>>>>>> 1820fa9e

}

// =============================================================================
<|MERGE_RESOLUTION|>--- conflicted
+++ resolved
@@ -63,15 +63,14 @@
  */
 @Controller("admin.user.list")
 public class List {
-<<<<<<< HEAD
-	// --------------------------------------------------------------------------
-	// ---
-	// --- Init
-	// ---
-	// --------------------------------------------------------------------------
+    // --------------------------------------------------------------------------
+    // ---
+    // --- Init
+    // ---
+    // --------------------------------------------------------------------------
 
-	public void init(String appPath, ServiceConfig params) throws Exception {
-	}
+    public void init(String appPath, ServiceConfig params) throws Exception {
+    }
 
 	// --------------------------------------------------------------------------
 	// ---
@@ -83,27 +82,6 @@
 			MediaType.APPLICATION_XML_VALUE, MediaType.APPLICATION_JSON_VALUE })
 	public @ResponseBody
 	UserList exec() throws Exception {
-=======
-    // --------------------------------------------------------------------------
-    // ---
-    // --- Init
-    // ---
-    // --------------------------------------------------------------------------
-
-    public void init(String appPath, ServiceConfig params) throws Exception {
-    }
-
-    // --------------------------------------------------------------------------
-    // ---
-    // --- Service
-    // ---
-    // --------------------------------------------------------------------------
-
-    @RequestMapping(value = "/{lang}/admin.user.list", produces = {
-            MediaType.APPLICATION_XML_VALUE, MediaType.APPLICATION_JSON_VALUE })
-    public @ResponseBody
-    UserList exec() throws Exception {
->>>>>>> 1820fa9e
         final SecurityContext context = SecurityContextHolder.getContext();
         if (context == null || context.getAuthentication() == null) {
             throw new AuthenticationCredentialsNotFoundException("User needs to log in");
@@ -115,7 +93,6 @@
                                             context.getAuthentication());
         }
 
-<<<<<<< HEAD
 		Set<Integer> hsMyGroups = getGroups(me.getId(), me.getProfile());
 
 		Collection<? extends GrantedAuthority> roles = me.getAuthorities();
@@ -176,99 +153,6 @@
 		return res;
 	}
 
-	// --------------------------------------------------------------------------
-	// ---
-	// --- Private methods
-	// ---
-	// --------------------------------------------------------------------------
-
-	private Set<Integer> getGroups(final int id, final Profile profile)
-			throws Exception {
-		Set<Integer> hs = new HashSet<Integer>();
-
-		if (profile == Profile.Administrator) {
-			hs.addAll(groupRepository.findIds());
-		} else if (profile == Profile.UserAdmin) {
-			hs.addAll(userGroupRepo.findGroupIds(Specifications.where(
-					hasProfile(profile)).and(hasUserId(id))));
-		} else {
-			hs.addAll(userGroupRepo.findGroupIds(hasUserId(id)));
-		}
-
-		return hs;
-	}
-
-	@Autowired
-	private ConfigurableApplicationContext jeevesApplicationContext;
-	@PersistenceContext
-	private EntityManager entityManager;
-	@Autowired
-	private GroupRepository groupRepository;
-	@Autowired
-	private UserGroupRepository userGroupRepo;
-	@Autowired
-	private UserRepository userRepository;
-=======
-        Set<Integer> hsMyGroups = getGroups(me.getId(), me.getProfile());
-
-        Collection<? extends GrantedAuthority> roles = me.getAuthorities();
-
-        Set<String> profileSet = Sets.newHashSet();
-
-        for (GrantedAuthority rol : roles) {
-            profileSet.add(rol.getAuthority());
-        }
-
-        // --- retrieve all users
-        final java.util.List<User> all = userRepository.findAll(SortUtils
-                .createSort(User_.username));
-
-        // --- now filter them
-
-        java.util.Set<Integer> usersToRemove = new HashSet<Integer>();
-
-        if (!profileSet.contains(Profile.Administrator.name())) {
-
-            for (User user : all) {
-                int userId = user.getId();
-                Profile profile = user.getProfile();
-
-                // TODO is this already equivalent to ID?
-                if (user.getUsername().equals(context.getAuthentication().getName())) {
-                    // user is permitted to access his/her own user information
-                    continue;
-                }
-                Set<Integer> userGroups = getGroups(userId, profile);
-                // Is user belong to one of the current user admin group?
-                boolean isInCurrentUserAdminGroups = false;
-                for (Integer userGroup : userGroups) {
-                    if (hsMyGroups.contains(userGroup)) {
-                        isInCurrentUserAdminGroups = true;
-                        break;
-                    }
-                }
-                // if (!hsMyGroups.containsAll(userGroups))
-                if (!isInCurrentUserAdminGroups) {
-                    usersToRemove.add(user.getId());
-                }
-
-                if (!profileSet.contains(profile.name())) {
-                    usersToRemove.add(user.getId());
-                }
-            }
-        }
-        UserList res = new UserList();
-
-        for (User u : Collections.unmodifiableList(all)) {
-            if (!usersToRemove.contains(u.getId())) {
-                res.addUser(u);
-            }
-        }
-
-
-        return res;
-    }
-
     // --------------------------------------------------------------------------
     // ---
     // --- Private methods
@@ -301,7 +185,6 @@
     private UserGroupRepository userGroupRepo;
     @Autowired
     private UserRepository userRepository;
->>>>>>> 1820fa9e
 
 }
 
