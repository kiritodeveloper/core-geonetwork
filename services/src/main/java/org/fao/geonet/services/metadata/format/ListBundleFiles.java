//==============================================================================
//===	Copyright (C) 2001-2008 Food and Agriculture Organization of the
//===	United Nations (FAO-UN), United Nations World Food Programme (WFP)
//===	and United Nations Environment Programme (UNEP)
//===
//===	This program is free software; you can redistribute it and/or modify
//===	it under the terms of the GNU General Public License as published by
//===	the Free Software Foundation; either version 2 of the License, or (at
//===	your option) any later version.
//===
//===	This program is distributed in the hope that it will be useful, but
//===	WITHOUT ANY WARRANTY; without even the implied warranty of
//===	MERCHANTABILITY or FITNESS FOR A PARTICULAR PURPOSE. See the GNU
//===	General Public License for more details.
//===
//===	You should have received a copy of the GNU General Public License
//===	along with this program; if not, write to the Free Software
//===	Foundation, Inc., 51 Franklin St, Fifth Floor, Boston, MA 02110-1301, USA
//===
//===	Contact: Jeroen Ticheler - FAO - Viale delle Terme di Caracalla 2,
//===	Rome - Italy. email: geonetwork@osgeo.org
//==============================================================================

package org.fao.geonet.services.metadata.format;

import jeeves.interfaces.Service;
import jeeves.server.context.ServiceContext;
import org.fao.geonet.Constants;
import org.fao.geonet.Util;
import org.fao.geonet.constants.Params;
import org.fao.geonet.kernel.GeonetworkDataDirectory;
import org.fao.geonet.kernel.SchemaManager;
import org.jdom.Element;

import java.io.IOException;
import java.net.URLEncoder;
import java.nio.file.DirectoryStream;
import java.nio.file.Files;
import java.nio.file.Path;

/**
 * Allows a user to set the xsl used for displaying metadata.
 * 
 * @author jeichar
 */
public class ListBundleFiles extends AbstractFormatService implements Service {

    public Element exec(Element params, ServiceContext context) throws Exception {

        String xslid = Util.getParam(params, Params.ID);
        String schema = Util.getParam(params, Params.SCHEMA, null);
        File schemaDir = null;
        if (schema != null) {
            schemaDir = new File(context.getBean(SchemaManager.class).getSchemaDir(schema));
        }

<<<<<<< HEAD
        File formatDir = getAndVerifyFormatDir(context.getBean(GeonetworkDataDirectory.class), Params.ID, xslid, schemaDir).getCanonicalFile();
=======
        Path formatDir = getAndVerifyFormatDir(Params.ID, xslid).toAbsolutePath().normalize();
>>>>>>> 1b9d12e2

        Element result = new Element("bundleFiles");
        makeTree("", formatDir, result);

        return result;
    }

    private void makeTree(String parentId, Path dir, Element result) throws IOException {
        try (DirectoryStream<Path> files = Files.newDirectoryStream(dir)) {
            for (Path file : files) {
                String name = URLEncoder.encode(file.getFileName().toString(), Constants.ENCODING);
                Element element;
                String id = parentId + "/" + file.getFileName();
                if (Files.isDirectory(file) && legalFile(file)) {
                    element = new Element("dir");
                    makeTree(id, file, element);
                    if (element.getChildren().size() > 0) {
                        element.setAttribute("leaf", "false");
                        element.setAttribute("text", file.getFileName().toString()).setAttribute("path", id).setAttribute("name", name);
                        result.addContent(element);
                    }
                } else if (isEditibleFileType(file) && legalFile(file)) {
                    element = new Element("file");
                    element.setAttribute("leaf", "true");
                    element.setAttribute("text", file.getFileName().toString()).setAttribute("path", id).setAttribute("name", name);
                    result.addContent(element);
                }
            }
        }
    }
	private final static String[] extensions = {"properties", "xml", "xsl", "css", ".js"};

    private boolean isEditibleFileType(Path f) {
		Path fileName = f.getFileName();
		for (String ext : extensions) {
			if(fileName.endsWith("."+ext)) return true;
		}
		
		return fileName.toString().equalsIgnoreCase("README");
	}

	private boolean legalFile(Path f) throws IOException {
        return !f.getFileName().startsWith(".") && !Files.isHidden(f) && Files.isReadable(f) && Files.isWritable(f);
    }

<<<<<<< HEAD
=======
    @Override
    public void init(Path appPath, ServiceConfig params) throws Exception {
        super.init(appPath, params);
    }
>>>>>>> 1b9d12e2

}<|MERGE_RESOLUTION|>--- conflicted
+++ resolved
@@ -49,16 +49,12 @@
 
         String xslid = Util.getParam(params, Params.ID);
         String schema = Util.getParam(params, Params.SCHEMA, null);
-        File schemaDir = null;
+        Path schemaDir = null;
         if (schema != null) {
-            schemaDir = new File(context.getBean(SchemaManager.class).getSchemaDir(schema));
+            schemaDir = context.getBean(SchemaManager.class).getSchemaDir(schema);
         }
 
-<<<<<<< HEAD
-        File formatDir = getAndVerifyFormatDir(context.getBean(GeonetworkDataDirectory.class), Params.ID, xslid, schemaDir).getCanonicalFile();
-=======
-        Path formatDir = getAndVerifyFormatDir(Params.ID, xslid).toAbsolutePath().normalize();
->>>>>>> 1b9d12e2
+        Path formatDir = getAndVerifyFormatDir(context.getBean(GeonetworkDataDirectory.class), Params.ID, xslid, schemaDir).toRealPath();
 
         Element result = new Element("bundleFiles");
         makeTree("", formatDir, result);
@@ -104,12 +100,5 @@
         return !f.getFileName().startsWith(".") && !Files.isHidden(f) && Files.isReadable(f) && Files.isWritable(f);
     }
 
-<<<<<<< HEAD
-=======
-    @Override
-    public void init(Path appPath, ServiceConfig params) throws Exception {
-        super.init(appPath, params);
-    }
->>>>>>> 1b9d12e2
 
 }