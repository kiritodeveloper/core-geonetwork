//=============================================================================
//===	Copyright (C) 2001-2007 Food and Agriculture Organization of the
//===	United Nations (FAO-UN), United Nations World Food Programme (WFP)
//===	and United Nations Environment Programme (UNEP)
//===
//===	This program is free software; you can redistribute it and/or modify
//===	it under the terms of the GNU General Public License as published by
//===	the Free Software Foundation; either version 2 of the License, or (at
//===	your option) any later version.
//===
//===	This program is distributed in the hope that it will be useful, but
//===	WITHOUT ANY WARRANTY; without even the implied warranty of
//===	MERCHANTABILITY or FITNESS FOR A PARTICULAR PURPOSE. See the GNU
//===	General Public License for more details.
//===
//===	You should have received a copy of the GNU General Public License
//===	along with this program; if not, write to the Free Software
//===	Foundation, Inc., 51 Franklin St, Fifth Floor, Boston, MA 02110-1301, USA
//===
//===	Contact: Jeroen Ticheler - FAO - Viale delle Terme di Caracalla 2,
//===	Rome - Italy. email: geonetwork@osgeo.org
//==============================================================================

package org.fao.geonet.services.resources;

<<<<<<< HEAD
=======
import org.fao.geonet.ZipUtil;
import org.fao.geonet.domain.*;
import org.fao.geonet.exceptions.BadParameterEx;
import org.fao.geonet.exceptions.ResourceNotFoundEx;
import jeeves.interfaces.Service;
import jeeves.server.ServiceConfig;
import jeeves.server.UserSession;
import jeeves.server.context.ServiceContext;
import org.fao.geonet.repository.GroupRepository;
import org.fao.geonet.repository.MetadataRepository;
import org.fao.geonet.repository.UserRepository;
import org.fao.geonet.services.resources.handlers.IResourceDownloadHandler;
import org.fao.geonet.utils.BinaryFile;
import org.fao.geonet.Util;
import org.fao.geonet.utils.FilePathChecker;
import org.fao.geonet.utils.IO;
import org.fao.geonet.utils.Xml;
>>>>>>> 68ac67a9
import org.fao.geonet.GeonetContext;
import org.fao.geonet.Util;
import org.fao.geonet.ZipUtil;
import org.fao.geonet.constants.Geonet;
import org.fao.geonet.constants.Params;
import org.fao.geonet.domain.Group;
import org.fao.geonet.domain.Metadata;
import org.fao.geonet.domain.OperationAllowed;
import org.fao.geonet.domain.ReservedOperation;
import org.fao.geonet.domain.User;
import org.fao.geonet.exceptions.BadParameterEx;
import org.fao.geonet.exceptions.MetadataNotFoundEx;
import org.fao.geonet.exceptions.ResourceNotFoundEx;
import org.fao.geonet.kernel.DataManager;
import org.fao.geonet.kernel.mef.MEFLib;
import org.fao.geonet.kernel.setting.SettingManager;
import org.fao.geonet.lib.Lib;
import org.fao.geonet.repository.GroupRepository;
import org.fao.geonet.repository.MetadataRepository;
import org.fao.geonet.repository.OperationAllowedRepository;
import org.fao.geonet.repository.UserRepository;
import org.fao.geonet.services.Utils;
import org.fao.geonet.services.resources.handlers.IResourceDownloadHandler;
import org.fao.geonet.util.MailSender;
import org.fao.geonet.utils.BinaryFile;
import org.fao.geonet.utils.IO;
import org.fao.geonet.utils.Xml;
import org.jdom.Element;

import java.io.File;
import java.io.FileNotFoundException;
import java.io.IOException;
import java.io.OutputStream;
import java.net.MalformedURLException;
import java.net.URL;
import java.nio.file.DirectoryStream;
import java.nio.file.FileSystem;
import java.nio.file.Files;
import java.nio.file.Path;
import java.text.SimpleDateFormat;
import java.util.Calendar;
import java.util.Date;
import java.util.List;

import jeeves.interfaces.Service;
import jeeves.server.ServiceConfig;
import jeeves.server.UserSession;
import jeeves.server.context.ServiceContext;

//=============================================================================

<<<<<<< HEAD
/**
 * Sends the resource to the client in a zip archive with metadata and license
 */

public class DownloadArchive implements Service {
    private static String FS = File.separator;
    private Path stylePath;

    //----------------------------------------------------------------------------
    //---
    //--- Init
    //---
    //----------------------------------------------------------------------------

    private static String now() {
        Calendar cal = Calendar.getInstance();
        SimpleDateFormat sdf = new SimpleDateFormat("yyyy-MM-dd HH:mm:ss");
        return sdf.format(cal.getTime());
    }

    //----------------------------------------------------------------------------
    //---
    //--- Service
    //---
    //----------------------------------------------------------------------------

    public void init(Path appPath, ServiceConfig params) throws Exception {
        this.stylePath = appPath.resolve(Geonet.Path.STYLESHEETS);
    }

    //----------------------------------------------------------------------------
    //---
    //--- Private Methods
    //---
    //----------------------------------------------------------------------------

    public Element exec(Element params, ServiceContext context) throws Exception {
        SimpleDateFormat sdf = new SimpleDateFormat("yyyy-MM-dd HH:mm:ss");
        GeonetContext gc = (GeonetContext) context.getHandlerContext(Geonet.CONTEXT_NAME);
        DataManager dm = gc.getBean(DataManager.class);
        UserSession session = context.getUserSession();

        String id = Utils.getIdentifierFromParameters(params, context);
        String access = Util.getParam(params, Params.ACCESS, Params.Access.PUBLIC);

        //--- resource required is public (thumbnails)
        if (access.equals(Params.Access.PUBLIC)) {
            Path dir = Lib.resource.getDir(context, access, id);
            String fname = Util.getParam(params, Params.FNAME);

            if (fname.contains("..")) {
                throw new BadParameterEx("Invalid character found in resource name.", fname);
            }

            Path file = dir.resolve(fname);
            return BinaryFile.encode(200, file, false).getElement();
        }

        //--- from here on resource required is private datafile(s)

        //--- check if disclaimer for this metadata has been displayed
        Element elData = (Element) session.getProperty(Geonet.Session.FILE_DISCLAIMER);
        if (elData == null) {
            return new Element("response");
        } else {
            String idAllowed = elData.getChildText(Geonet.Elem.ID);
            if (idAllowed == null || !idAllowed.equals(id)) {
                return new Element("response");
            }
        }

        //--- check whether notify is required
        boolean doNotify = false;
        Lib.resource.checkPrivilege(context, id, ReservedOperation.download);
        doNotify = true;

        //--- set username for emails and logs
        String username = session.getUsername();
        if (username == null) username = "internet";
        String userId = session.getUserId();

        //--- get feedback/reason for download info passed in & record in 'entered'
=======
/** Sends the resource to the client in a zip archive with metadata and license
  */

public class DownloadArchive implements Service
{
	private static String FS = File.separator;
	private Path stylePath;

	//----------------------------------------------------------------------------
	//---
	//--- Init
	//---
	//----------------------------------------------------------------------------

	public void init(Path appPath, ServiceConfig params) throws Exception {
		this.stylePath = appPath.resolve(Geonet.Path.STYLESHEETS);
	}

	//----------------------------------------------------------------------------
	//---
	//--- Service
	//---
	//----------------------------------------------------------------------------

	public Element exec(Element params, ServiceContext context) throws Exception
	{
		SimpleDateFormat sdf = new SimpleDateFormat("yyyy-MM-dd HH:mm:ss");
		GeonetContext gc = (GeonetContext) context.getHandlerContext(Geonet.CONTEXT_NAME);
		DataManager   dm   = gc.getBean(DataManager.class);
		UserSession session = context.getUserSession();

		String id = Utils.getIdentifierFromParameters(params, context);
		String access = Util.getParam(params, Params.ACCESS, Params.Access.PUBLIC);

		//--- resource required is public (thumbnails)
		if (access.equals(Params.Access.PUBLIC)) { 
			Path dir = Lib.resource.getDir(context, access, id);
			String fname = Util.getParam(params, Params.FNAME);

			FilePathChecker.verify(fname);

			Path file = dir.resolve(fname);
			return BinaryFile.encode(200, file, false).getElement();
		}

		//--- from here on resource required is private datafile(s)

		//--- check if disclaimer for this metadata has been displayed
		Element elData = (Element) session.getProperty(Geonet.Session.FILE_DISCLAIMER);
		if (elData == null) {
			return new Element("response");
		} else {
			String idAllowed = elData.getChildText(Geonet.Elem.ID);
			if (idAllowed == null || !idAllowed.equals(id)) {
				return new Element("response");
			}
		}

		//--- check whether notify is required
		boolean doNotify = false;
		Lib.resource.checkPrivilege(context, id, ReservedOperation.download);
		doNotify = true;

		//--- set username for emails and logs
		String username = session.getUsername();
		if (username == null) username = "internet";
		String userId  = session.getUserId();

		//--- get feedback/reason for download info passed in & record in 'entered'
>>>>>>> 68ac67a9
//		String name     = Util.getParam(params, Params.NAME);
//		String org      = Util.getParam(params, Params.ORG);
//		String email    = Util.getParam(params, Params.EMAIL);
//		String comments = Util.getParam(params, Params.COMMENTS);
        Element entered = new Element("entered").addContent(params.cloneContent());

        //--- get logged in user details & record in 'userdetails'
        Element userDetails = new Element("userdetails");
        if (!username.equals("internet")) {
            final User user = context.getBean(UserRepository.class).findOne(userId);
            if (user != null) {
                userDetails.addContent(user.asXml());
            }
        }

        //--- get metadata info
        Metadata info = context.getBean(MetadataRepository.class).findOne(id);

        // set up zip output stream
        Path zFile = Files.createTempFile(username + "_" + info.getUuid(), ".zip");
        try (FileSystem zipFs = ZipUtil.openZipFs(zFile)) {
            //--- now add the files chosen from the interface and record in 'downloaded'
            Element downloaded = new Element("downloaded");
            Path dir = Lib.resource.getDir(context, access, id);

            @SuppressWarnings("unchecked")
            List<Element> files = params.getChildren(Params.FNAME);
            for (Element elem : files) {
                String fname = elem.getText();

                try {
                    FilePathChecker.verify(fname);
                } catch (Exception ex) {
                    continue;
                }

                Path file = dir.resolve(fname);
                if (!Files.exists(file))
                    throw new ResourceNotFoundEx(file.toAbsolutePath().normalize().toString());

                Element fileInfo = new Element("file");

                BinaryFile details = BinaryFile.encode(200, file.toAbsolutePath().normalize(), false);
                String remoteURL = details.getElement().getAttributeValue("remotepath");
                if (remoteURL != null) {
                    if (context.isDebugEnabled())
                        context.debug("Downloading " + remoteURL + " to archive " + zFile.getFileName());
                    fileInfo.setAttribute("size", "unknown");
                    fileInfo.setAttribute("datemodified", "unknown");
                    fileInfo.setAttribute("name", remoteURL);
                    notifyAndLog(doNotify, id, info.getUuid(), access, username, remoteURL + " (local config: " + file.toAbsolutePath()
                        .normalize() + ")", context);
                    fname = details.getElement().getAttributeValue("remotefile");
                } else {
                    if (context.isDebugEnabled())
                        context.debug("Writing " + fname + " to archive " + zFile.getFileName());
                    fileInfo.setAttribute("size", Files.size(file) + "");
                    fileInfo.setAttribute("name", fname);
                    Date date = new Date(Files.getLastModifiedTime(file).toMillis());
                    fileInfo.setAttribute("datemodified", sdf.format(date));
                    notifyAndLog(doNotify, id, info.getUuid(), access, username, file.toAbsolutePath().normalize().toString(), context);
                }
                final Path dest = zipFs.getPath(fname);
                try (OutputStream zos = Files.newOutputStream(dest)) {
                    details.write(zos);
                }
                downloaded.addContent(fileInfo);
            }

            //--- get metadata
            boolean forEditing = false, withValidationErrors = false, keepXlinkAttributes = false;
            Element elMd = dm.getMetadata(context, id, forEditing, withValidationErrors, keepXlinkAttributes);

            if (elMd == null)
                throw new MetadataNotFoundEx("Metadata not found - deleted?");

            //--- manage the download hook
            IResourceDownloadHandler downloadHook = (IResourceDownloadHandler) context.getApplicationContext().getBean
                ("resourceDownloadHandler");
            Element response = downloadHook.onDownloadMultiple(context, params, Integer.parseInt(id), files);

            // Return null to do the default processing. TODO: Check to move the code to the default hook.
            if (response != null) {
                return response;

            } else {
                //--- transform record into brief version
                Path briefXslt = stylePath.resolve(Geonet.File.METADATA_BRIEF);
                Element elBrief = Xml.transform(elMd, briefXslt);

                //--- create root element for passing all the info we've gathered
                //--- to license annex xslt generator
                Element root = new Element("root");
                elBrief.setAttribute("changedate", info.getDataInfo().getChangeDate().getDateAndTime());
                elBrief.setAttribute("currdate", now());
                root.addContent(elBrief);
                root.addContent(downloaded);
                root.addContent(entered);
                root.addContent(userDetails);
                if (context.isDebugEnabled())
                    context.debug("Passed to metadata-license-annex.xsl:\n " + Xml.getString(root));

                //--- create the license annex html file using the info in root element and
                //--- add it to the zip stream
                Path licenseAnnexXslt = stylePath.resolve(Geonet.File.LICENSE_ANNEX_XSL);
                try (OutputStream las = Files.newOutputStream(zipFs.getPath(Geonet.File.LICENSE_ANNEX))) {
                    Xml.transform(root, licenseAnnexXslt, las);
                }

                //--- if a license is specified include any license files mirrored locally
                //--- for inclusion
                includeLicenseFiles(context, zipFs, root);

                //--- export the metadata as a partial mef/zip file and add that to the zip
                //--- stream FIXME: some refactoring required here to avoid metadata
                //--- being read yet again(!) from the database by the MEF exporter
                Path outmef = MEFLib.doExport(context, info.getUuid(), MEFLib.Format.PARTIAL.toString(), false, true, true);
                final Path toPath = zipFs.getPath("metadata.zip");
                Files.copy(outmef, toPath);
            }
            return BinaryFile.encode(200, zFile.toAbsolutePath().normalize(), true).getElement();
        }
    }

    //----------------------------------------------------------------------------

    private void includeLicenseFiles(ServiceContext context,
                                     FileSystem zipFs, Element root) throws Exception,
        MalformedURLException, FileNotFoundException, IOException {
        Element license = Xml.selectElement(root, "metadata/*/licenseLink");
        if (license != null) {
            String licenseURL = license.getText();
            if (context.isDebugEnabled())
                context.debug("license URL = " + licenseURL);

            Path licenseFilesDir = getLicenseFilesPath(licenseURL, context);
            if (context.isDebugEnabled())
                context.debug(" licenseFilesPath = " + licenseFilesDir);

            if (licenseFilesDir != null && Files.exists(licenseFilesDir)) {
                try (DirectoryStream<Path> paths = Files.newDirectoryStream(licenseFilesDir)) {
                    for (Path licenseFile : paths) {
                        if (context.isDebugEnabled()) {
                            context.debug("adding " + licenseFile + " to zip file");
                        }
                        Files.copy(licenseFile, zipFs.getPath(licenseFile.getFileName().toString()));
                    }
                }
            }
        }
    }

    //----------------------------------------------------------------------------

    private Path getLicenseFilesPath(String licenseURL, ServiceContext context) throws MalformedURLException {
        // TODO: Ideally this method should probably read an xml file to map
        // license url's to the sub-directory containing mirrored files
        // but for the moment we'll just use the url path to identify this

        //--- Get license files subdirectory for license
        URL url = new URL(licenseURL);
        String licenseFilesPath = url.getHost() + url.getPath();
        if (context.isDebugEnabled())
            context.debug("licenseFilesPath= " + licenseFilesPath);

        //--- Get local mirror directory for license files
        Path path = context.getAppPath();

        GeonetContext gc = (GeonetContext) context.getHandlerContext(Geonet.CONTEXT_NAME);
        ServiceConfig configHandler = gc.getBean(ServiceConfig.class);
        String licenseDirAsString = configHandler.getValue(Geonet.Config.LICENSE_DIR);
        if (licenseDirAsString == null) return null;

        Path licenseDir = IO.toPath(licenseDirAsString);
        if (!licenseDir.isAbsolute()) licenseDir = path.resolve(licenseDir);

        if (context.isDebugEnabled()) {
            context.debug("licenseDir = " + licenseDir);
        }

        //--- return license files directory
        return licenseDir.resolve(licenseFilesPath);
    }

    //----------------------------------------------------------------------------

    private void notifyAndLog(boolean doNotify, String id, String uuid, String access, String username, String theFile, ServiceContext context) throws Exception {

        GeonetContext gc = (GeonetContext) context.getHandlerContext(Geonet.CONTEXT_NAME);
        SettingManager sm = gc.getBean(SettingManager.class);
        DataManager dm = gc.getBean(DataManager.class);

        //--- increase metadata popularity
        if (access.equals(Params.Access.PRIVATE)) {
            dm.increasePopularity(context, id);
        }

        //--- send email notification
        if (doNotify) {

            String site = sm.getSiteId();
            String host = sm.getValue("system/feedback/mailServer/host");
            String port = sm.getValue("system/feedback/mailServer/port");
            String from = sm.getValue("system/feedback/email");

            String fromDescr = "GeoNetwork administrator";

            String dateTime = now();
            context.info("DOWNLOADED:" + theFile + "," + id + "," + uuid + "," + context.getIpAddress() + "," + username);

            if (host.trim().length() == 0 || from.trim().length() == 0) {
                if (context.isDebugEnabled()) {
                    context.debug("Skipping email notification");
                }
            } else {
                if (context.isDebugEnabled()) {
                    context.debug("Sending email notification for file : " + theFile);
                }

                OperationAllowedRepository opAllowedRepo = context.getBean(OperationAllowedRepository.class);
                List<OperationAllowed> opsAllowed = opAllowedRepo.findByMetadataId(id);

                final GroupRepository groupRepository = context.getBean(GroupRepository.class);

                for (OperationAllowed opAllowed : opsAllowed) {
                    Group group = groupRepository.findOne(opAllowed.getId().getGroupId());
                    String name = group.getName();
                    String email = group.getEmail();

                    if (email.trim().length() != 0) {
                        String subject = "File " + theFile + " has been downloaded at " + dateTime;
                        String message = "GeoNetwork (site: " + site + ") notifies you, as supervisor of group " + name
                            + " that data file " + theFile
                            + " attached to metadata record with id number " + id
                            + " (uuid: " + uuid + ")"
                            + " has been downloaded from address " + context.getIpAddress()
                            + " by user " + username
                            + ".";

                        try {
                            MailSender sender = new MailSender(context);
                            sender.send(host, Integer.parseInt(port),
                                sm.getValue("system/feedback/mailServer/username"),
                                sm.getValue("system/feedback/mailServer/password"),
                                sm.getValueAsBool("system/feedback/mailServer/ssl"),
                                sm.getValueAsBool("system/feedback/mailServer/tls"),
                                sm.getValueAsBool("system/feedback/mailServer/ingoreSslCertificateErrors", false),
                                from, fromDescr, email, null, subject, message);
                        } catch (Exception e) {
                            e.printStackTrace();
                        }
                    }
                }
            }
        }
    }

}

//=============================================================================
<|MERGE_RESOLUTION|>--- conflicted
+++ resolved
@@ -23,28 +23,9 @@
 
 package org.fao.geonet.services.resources;
 
-<<<<<<< HEAD
-=======
-import org.fao.geonet.ZipUtil;
-import org.fao.geonet.domain.*;
-import org.fao.geonet.exceptions.BadParameterEx;
-import org.fao.geonet.exceptions.ResourceNotFoundEx;
-import jeeves.interfaces.Service;
-import jeeves.server.ServiceConfig;
-import jeeves.server.UserSession;
-import jeeves.server.context.ServiceContext;
-import org.fao.geonet.repository.GroupRepository;
-import org.fao.geonet.repository.MetadataRepository;
-import org.fao.geonet.repository.UserRepository;
-import org.fao.geonet.services.resources.handlers.IResourceDownloadHandler;
-import org.fao.geonet.utils.BinaryFile;
+import org.fao.geonet.GeonetContext;
 import org.fao.geonet.Util;
 import org.fao.geonet.utils.FilePathChecker;
-import org.fao.geonet.utils.IO;
-import org.fao.geonet.utils.Xml;
->>>>>>> 68ac67a9
-import org.fao.geonet.GeonetContext;
-import org.fao.geonet.Util;
 import org.fao.geonet.ZipUtil;
 import org.fao.geonet.constants.Geonet;
 import org.fao.geonet.constants.Params;
@@ -94,7 +75,6 @@
 
 //=============================================================================
 
-<<<<<<< HEAD
 /**
  * Sends the resource to the client in a zip archive with metadata and license
  */
@@ -145,13 +125,11 @@
             Path dir = Lib.resource.getDir(context, access, id);
             String fname = Util.getParam(params, Params.FNAME);
 
-            if (fname.contains("..")) {
-                throw new BadParameterEx("Invalid character found in resource name.", fname);
-            }
-
-            Path file = dir.resolve(fname);
-            return BinaryFile.encode(200, file, false).getElement();
-        }
+			FilePathChecker.verify(fname);
+
+			Path file = dir.resolve(fname);
+			return BinaryFile.encode(200, file, false).getElement();
+		}
 
         //--- from here on resource required is private datafile(s)
 
@@ -177,77 +155,6 @@
         String userId = session.getUserId();
 
         //--- get feedback/reason for download info passed in & record in 'entered'
-=======
-/** Sends the resource to the client in a zip archive with metadata and license
-  */
-
-public class DownloadArchive implements Service
-{
-	private static String FS = File.separator;
-	private Path stylePath;
-
-	//----------------------------------------------------------------------------
-	//---
-	//--- Init
-	//---
-	//----------------------------------------------------------------------------
-
-	public void init(Path appPath, ServiceConfig params) throws Exception {
-		this.stylePath = appPath.resolve(Geonet.Path.STYLESHEETS);
-	}
-
-	//----------------------------------------------------------------------------
-	//---
-	//--- Service
-	//---
-	//----------------------------------------------------------------------------
-
-	public Element exec(Element params, ServiceContext context) throws Exception
-	{
-		SimpleDateFormat sdf = new SimpleDateFormat("yyyy-MM-dd HH:mm:ss");
-		GeonetContext gc = (GeonetContext) context.getHandlerContext(Geonet.CONTEXT_NAME);
-		DataManager   dm   = gc.getBean(DataManager.class);
-		UserSession session = context.getUserSession();
-
-		String id = Utils.getIdentifierFromParameters(params, context);
-		String access = Util.getParam(params, Params.ACCESS, Params.Access.PUBLIC);
-
-		//--- resource required is public (thumbnails)
-		if (access.equals(Params.Access.PUBLIC)) { 
-			Path dir = Lib.resource.getDir(context, access, id);
-			String fname = Util.getParam(params, Params.FNAME);
-
-			FilePathChecker.verify(fname);
-
-			Path file = dir.resolve(fname);
-			return BinaryFile.encode(200, file, false).getElement();
-		}
-
-		//--- from here on resource required is private datafile(s)
-
-		//--- check if disclaimer for this metadata has been displayed
-		Element elData = (Element) session.getProperty(Geonet.Session.FILE_DISCLAIMER);
-		if (elData == null) {
-			return new Element("response");
-		} else {
-			String idAllowed = elData.getChildText(Geonet.Elem.ID);
-			if (idAllowed == null || !idAllowed.equals(id)) {
-				return new Element("response");
-			}
-		}
-
-		//--- check whether notify is required
-		boolean doNotify = false;
-		Lib.resource.checkPrivilege(context, id, ReservedOperation.download);
-		doNotify = true;
-
-		//--- set username for emails and logs
-		String username = session.getUsername();
-		if (username == null) username = "internet";
-		String userId  = session.getUserId();
-
-		//--- get feedback/reason for download info passed in & record in 'entered'
->>>>>>> 68ac67a9
 //		String name     = Util.getParam(params, Params.NAME);
 //		String org      = Util.getParam(params, Params.ORG);
 //		String email    = Util.getParam(params, Params.EMAIL);
