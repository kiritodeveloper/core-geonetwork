--- conflicted
+++ resolved
@@ -23,12 +23,8 @@
 
 package org.fao.geonet.services.feedback;
 
-import jeeves.interfaces.Service;
-import jeeves.server.ServiceConfig;
-import jeeves.server.context.ServiceContext;
-
+import org.fao.geonet.GeonetContext;
 import org.fao.geonet.Util;
-import org.fao.geonet.GeonetContext;
 import org.fao.geonet.constants.Geonet;
 import org.fao.geonet.constants.Params;
 import org.fao.geonet.kernel.setting.SettingManager;
@@ -38,54 +34,13 @@
 
 import java.nio.file.Path;
 
+import jeeves.interfaces.Service;
+import jeeves.server.ServiceConfig;
+import jeeves.server.context.ServiceContext;
+
 //=============================================================================
 
-<<<<<<< HEAD
-/** Stores the feedback from a user into the database and sends an e-mail
-  */
 
-public class Insert implements Service
-{
-	//--------------------------------------------------------------------------
-	//---
-	//--- Init
-	//---
-	//--------------------------------------------------------------------------
-
-	public void init(Path appPath, ServiceConfig params) throws Exception {}
-
-	//--------------------------------------------------------------------------
-	//---
-	//--- Service
-	//---
-	//--------------------------------------------------------------------------
-
-	public Element exec(Element params, final ServiceContext context) throws Exception
-	{
-		GeonetContext  gc = (GeonetContext) context.getHandlerContext(Geonet.CONTEXT_NAME);
-		SettingManager sm = gc.getBean(SettingManager.class);
-
-		String name     = Util.getParam(params, Params.NAME);
-		String org      = Util.getParam(params, Params.ORG);
-		String email    = Util.getParam(params, Params.EMAIL);
-		String comments = Util.getParam(params, Params.COMMENTS);
-		String subject  = Util.getParam(params, Params.SUBJECT, "New feedback");  // TODO : i18n
-
-		String host = sm.getValue(Settings.SYSTEM_FEEDBACK_MAILSERVER_HOST);
-		String to   = sm.getValue(Settings.SYSTEM_FEEDBACK_EMAIL);
-
-		MailSender sender = new MailSender(context);
-		sender.send(host,
-		        sm.getValueAsInt(Settings.SYSTEM_FEEDBACK_MAILSERVER_PORT),
-		        sm.getValue(Settings.SYSTEM_FEEDBACK_MAILSERVER_USERNAME),
-		        sm.getValue(Settings.SYSTEM_FEEDBACK_MAILSERVER_PASSWORD),
-		        sm.getValueAsBool(Settings.SYSTEM_FEEDBACK_MAILSERVER_SSL),
-				sm.getValueAsBool(Settings.SYSTEM_FEEDBACK_MAILSERVER_TLS),
-		        email, name +" ("+org+")", to, null, subject, comments);
-
-		return new Element("response").addContent(params.cloneContent());
-	}
-=======
 /**
  * Stores the feedback from a user into the database and sends an e-mail
  */
@@ -116,22 +71,18 @@
         String comments = Util.getParam(params, Params.COMMENTS);
         String subject = Util.getParam(params, Params.SUBJECT, "New feedback");  // TODO : i18n
 
-        String host = sm.getValue("system/feedback/mailServer/host");
-        String to = sm.getValue("system/feedback/email");
+        String host = sm.getValue(Settings.SYSTEM_FEEDBACK_MAILSERVER_HOST);
+        String to = sm.getValue(Settings.SYSTEM_FEEDBACK_EMAIL);
 
         MailSender sender = new MailSender(context);
         sender.send(host,
-            sm.getValueAsInt("system/feedback/mailServer/port"),
-            sm.getValue("system/feedback/mailServer/username"),
-            sm.getValue("system/feedback/mailServer/password"),
-            sm.getValueAsBool("system/feedback/mailServer/ssl"),
-            sm.getValueAsBool("system/feedback/mailServer/tls"),
+            sm.getValueAsInt(Settings.SYSTEM_FEEDBACK_MAILSERVER_PORT),
+            sm.getValue(Settings.SYSTEM_FEEDBACK_MAILSERVER_USERNAME),
+            sm.getValue(Settings.SYSTEM_FEEDBACK_MAILSERVER_PASSWORD),
+            sm.getValueAsBool(Settings.SYSTEM_FEEDBACK_MAILSERVER_SSL),
+            sm.getValueAsBool(Settings.SYSTEM_FEEDBACK_MAILSERVER_TLS),
             email, name + " (" + org + ")", to, null, subject, comments);
 
         return new Element("response").addContent(params.cloneContent());
     }
->>>>>>> 8f8044c8
-}
-
-//=============================================================================
-
+}