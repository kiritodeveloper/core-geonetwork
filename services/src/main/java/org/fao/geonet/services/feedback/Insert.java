--- conflicted
+++ resolved
@@ -23,19 +23,15 @@
 
 package org.fao.geonet.services.feedback;
 
-<<<<<<< HEAD
-=======
 import java.nio.file.Path;
 import java.util.LinkedList;
 import java.util.List;
 
->>>>>>> 195e76a4
 import org.fao.geonet.GeonetContext;
 import org.fao.geonet.Util;
 import org.fao.geonet.constants.Geonet;
 import org.fao.geonet.constants.Params;
 import org.fao.geonet.kernel.setting.SettingManager;
-import org.fao.geonet.kernel.setting.Settings;
 import org.fao.geonet.util.MailSender;
 import org.fao.geonet.util.MailUtil;
 import org.jdom.Element;
@@ -44,12 +40,7 @@
 import jeeves.server.ServiceConfig;
 import jeeves.server.context.ServiceContext;
 
-import jeeves.interfaces.Service;
-import jeeves.server.ServiceConfig;
-import jeeves.server.context.ServiceContext;
-
 //=============================================================================
-
 
 /**
  * Stores the feedback from a user into the database and sends an e-mail
@@ -96,23 +87,6 @@
         String metadataOrganization = Util.getParam(params,
                 "metadataOrganization", "-");
 
-<<<<<<< HEAD
-        String host = sm.getValue(Settings.SYSTEM_FEEDBACK_MAILSERVER_HOST);
-        String to = sm.getValue(Settings.SYSTEM_FEEDBACK_EMAIL);
-
-        MailSender sender = new MailSender(context);
-        sender.send(host,
-            sm.getValueAsInt(Settings.SYSTEM_FEEDBACK_MAILSERVER_PORT),
-            sm.getValue(Settings.SYSTEM_FEEDBACK_MAILSERVER_USERNAME),
-            sm.getValue(Settings.SYSTEM_FEEDBACK_MAILSERVER_PASSWORD),
-            sm.getValueAsBool(Settings.SYSTEM_FEEDBACK_MAILSERVER_SSL),
-            sm.getValueAsBool(Settings.SYSTEM_FEEDBACK_MAILSERVER_TLS),
-            email, name + " (" + org + ")", to, null, subject, comments);
-
-        return new Element("response").addContent(params.cloneContent());
-    }
-}
-=======
         String to = sm.getValue("system/feedback/email");
 
         List<String> toAddress = new LinkedList<String>();
@@ -147,5 +121,4 @@
     }
 }
 
-// =============================================================================
->>>>>>> 195e76a4
+// =============================================================================