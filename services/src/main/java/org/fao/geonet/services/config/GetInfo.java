--- conflicted
+++ resolved
@@ -51,21 +51,11 @@
 import jeeves.server.context.ServiceContext;
 
 /**
-<<<<<<< HEAD
- * Retrieve various type of information about the system (eg. Java version, XSLT
- * transformer factory, Lucene index properties). Usually these properties could not
- * be set from the web interface and some of them could be updated in configuration
- * file.
- *
- * @author francois
- *
-=======
  * Retrieve various type of information about the system (eg. Java version, XSLT transformer
  * factory, Lucene index properties). Usually these properties could not be set from the web
  * interface and some of them could be updated in configuration file.
  *
  * @author francois
->>>>>>> 8f8044c8
  */
 @Deprecated
 public class GetInfo implements Service {
@@ -193,19 +183,10 @@
     }
 
     /**
-<<<<<<< HEAD
-	 * Compute information about database.
-	 *
-	 * @param context
-	 */
-	private void loadDatabaseInfo(ServiceContext context) throws SQLException {
-		String dbURL = null;
-=======
      * Compute information about database.
      */
     private void loadDatabaseInfo(ServiceContext context) throws SQLException {
         String dbURL = null;
->>>>>>> 8f8044c8
 
         Connection connection = null;
         try {
@@ -233,24 +214,6 @@
                 connection.close();
             }
         }
-<<<<<<< HEAD
-		databaseProperties.put("db.url", dbURL);
-
-	}
-
-
-	/**
-	 * Add HashMap content to an Element.
-	 *
-	 * @param el
-	 * @param h
-	 */
-	private void addToElement(Element el, HashMap<String, String> h) {
-		for (Map.Entry<String, String>entry : h.entrySet()) {
-			el.addContent(new Element(entry.getKey()).setText(entry.getValue()));
-		}
-	}
-=======
         databaseProperties.put("db.url", dbURL);
 
     }
@@ -264,5 +227,4 @@
             el.addContent(new Element(entry.getKey()).setText(entry.getValue()));
         }
     }
->>>>>>> 8f8044c8
 }