//=============================================================================
//===	Copyright (C) 2010 Food and Agriculture Organization of the
//===	United Nations (FAO-UN), United Nations World Food Programme (WFP)
//===	and United Nations Environment Programme (UNEP)
//===
//===	This program is free software; you can redistribute it and/or modify
//===	it under the terms of the GNU General Public License as published by
//===	the Free Software Foundation; either version 2 of the License, or (at
//===	your option) any later version.
//===
//===	This program is distributed in the hope that it will be useful, but
//===	WITHOUT ANY WARRANTY; without even the implied warranty of
//===	MERCHANTABILITY or FITNESS FOR A PARTICULAR PURPOSE. See the GNU
//===	General Public License for more details.
//===
//===	You should have received a copy of the GNU General Public License
//===	along with this program; if not, write to the Free Software
//===	Foundation, Inc., 51 Franklin St, Fifth Floor, Boston, MA 02110-1301, USA
//===
//===	Contact: Jeroen Ticheler - FAO - Viale delle Terme di Caracalla 2,
//===	Rome - Italy. email: geonetwork@osgeo.org
//==============================================================================
package org.fao.geonet.services.config;

import org.apache.commons.dbcp.BasicDataSource;
import org.fao.geonet.GeonetContext;
import org.fao.geonet.constants.Geonet;
import org.fao.geonet.kernel.setting.SettingManager;
import org.fao.geonet.solr.SolrConfig;
import org.fao.geonet.utils.TransformerFactoryFactory;
import org.jdom.Element;

import java.io.IOException;
import java.nio.file.Path;
import java.sql.Connection;
import java.sql.SQLException;
import java.util.HashMap;
import java.util.Map;
import java.util.Properties;

import javax.sql.DataSource;
import javax.xml.transform.TransformerFactory;

import jeeves.interfaces.Service;
import jeeves.server.ServiceConfig;
import jeeves.server.context.ServiceContext;

/**
<<<<<<< HEAD
 * Retrieve various type of information about the system (eg. Java version, XSLT
 * transformer factory, Lucene index properties). Usually these properties could not
 * be set from the web interface and some of them could be updated in configuration
 * file.
 *
 * @author francois
 *
=======
 * Retrieve various type of information about the system (eg. Java version, XSLT transformer
 * factory, Lucene index properties). Usually these properties could not be set from the web
 * interface and some of them could be updated in configuration file.
 *
 * @author francois
>>>>>>> 8f8044c8
 */
public class GetInfo implements Service {
    final Properties properties = System.getProperties();
    private HashMap<String, String> catProperties = new HashMap<String, String>();
    private HashMap<String, String> indexProperties = new HashMap<String, String>();
    private HashMap<String, String> systemProperties = new HashMap<String, String>();
    private HashMap<String, String> databaseProperties = new HashMap<String, String>();

    public void init(Path appPath, ServiceConfig params) throws Exception {
    }

    public Element exec(Element params, ServiceContext context)
        throws Exception {
        GeonetContext gc = (GeonetContext) context
            .getHandlerContext(Geonet.CONTEXT_NAME);

        loadSystemInfo();
        loadCatalogueInfo(gc);
        loadIndexInfo(context);
        loadDatabaseInfo(context);

        Element system = gc.getBean(SettingManager.class).getAllAsXML(true);

        Element main = new Element("main");
        addToElement(main, systemProperties);

        Element index = new Element("index");
        addToElement(index, indexProperties);

        Element cat = new Element("catalogue");
        addToElement(cat, catProperties);

        Element db = new Element("database");
        addToElement(db, databaseProperties);

        Element info = new Element("info");
        info.addContent(system);
        info.addContent(cat);
        info.addContent(main);
        info.addContent(index);
        info.addContent(db);

        return info;
    }

    /**
     * Load catalogue properties.
     */
    private void loadCatalogueInfo(final GeonetContext gc) {
        ServiceConfig sc = gc.getBean(ServiceConfig.class);

        String[] props = {Geonet.Config.DATA_DIR, Geonet.Config.CODELIST_DIR,
            Geonet.Config.CONFIG_DIR, Geonet.Config.SCHEMAPLUGINS_DIR,
            Geonet.Config.SUBVERSION_PATH, Geonet.Config.RESOURCES_DIR,
            Geonet.Config.FORMATTER_PATH, Geonet.Config.BACKUP_DIR};

        for (String prop : props) {
            catProperties.put("data." + prop, sc.getValue(prop));
        }
    }


    /**
     * Compute information about the current system.
     */
    private void loadSystemInfo() {
        systemProperties.put("java.version",
            properties.getProperty("java.version"));
        systemProperties.put("java.vm.name",
            properties.getProperty("java.vm.name"));
        systemProperties.put("java.vm.vendor",
            properties.getProperty("java.vm.vendor"));

        systemProperties.put("os.name", properties.getProperty("os.name"));
        systemProperties.put("os.arch", properties.getProperty("os.arch"));

        try {
            TransformerFactory transFact = TransformerFactoryFactory.getTransformerFactory();
            systemProperties.put("xslt.factory", transFact.getClass().getName());
            systemProperties.put("system.xslt.factory", System.getProperty("javax.xml.transform.TransformerFactory"));
        } catch (Exception e) {
            systemProperties.put("xslt.factory", "Exception:" + e.getMessage());
        }

        long freeMem = Runtime.getRuntime().freeMemory() / 1024;
        long totMem = Runtime.getRuntime().totalMemory() / 1024;
        systemProperties.put("mem.free", "" + freeMem);
        systemProperties.put("mem.total", "" + totMem);

    }

<<<<<<< HEAD
	/**
	 * Compute information about Solr index.
	 *
     * @param context
     */
	private void loadIndexInfo(ServiceContext context) throws IOException {
        final SolrConfig solrConfig = context.getBean(SolrConfig.class);
		indexProperties.put("index.url", solrConfig.getSolrServerUrl());
		indexProperties.put("index.core", solrConfig.getSolrServerCore());
	}

    /**
	 * Compute information about database.
	 *
	 * @param context
	 */
	private void loadDatabaseInfo(ServiceContext context) throws SQLException {
		String dbURL = null;
=======
    /**
     * Compute information about Lucene index.
     */
    private void loadIndexInfo(ServiceContext context) throws IOException {
        final GeonetworkDataDirectory dataDirectory = context.getBean(GeonetworkDataDirectory.class);
        Path luceneDir = dataDirectory.getLuceneDir();
        indexProperties.put("index.path", luceneDir.toAbsolutePath().normalize().toString());
        Path lDir = dataDirectory.getSpatialIndexPath();
        if (Files.exists(luceneDir)) {
            long size = sizeOfDirectory(luceneDir) / 1024;
            indexProperties.put("index.size", "" + size); // lucene + Shapefile
            // if exist
        }

        if (Files.exists(lDir)) {
            long size = sizeOfDirectory(lDir) / 1024;
            indexProperties.put("index.size.lucene", "" + size);
        }
        indexProperties.put("index.lucene.config", context.getBean(LuceneConfig.class).toString());
    }

    private long sizeOfDirectory(Path lDir) throws IOException {
        final long[] size = new long[]{0};
        Files.walkFileTree(lDir, new SimpleFileVisitor<Path>() {
            @Override
            public FileVisitResult visitFile(Path file, BasicFileAttributes attrs) throws IOException {
                size[0] += Files.size(file);
                return FileVisitResult.CONTINUE;
            }
        });

        return size[0];
    }

    /**
     * Compute information about database.
     */
    private void loadDatabaseInfo(ServiceContext context) throws SQLException {
        String dbURL = null;
>>>>>>> 8f8044c8

        Connection connection = null;
        try {
            connection = context.getBean(DataSource.class).getConnection();
            dbURL = connection.getMetaData().getURL();
            databaseProperties.put("db.openattempt", "Database Opened Successfully");


            if (connection instanceof BasicDataSource) {
                BasicDataSource basicDataSource = (BasicDataSource) connection;
                try {
                    databaseProperties.put("db.numactive", "" + basicDataSource.getNumActive());
                    databaseProperties.put("db.numidle", "" + basicDataSource.getNumIdle());
                    databaseProperties.put("db.maxactive", "" + basicDataSource.getMaxActive());
                } catch (Exception e) {
                    databaseProperties.put("db.statserror", "Failed to get stats on database connections. Error is: " + e.getMessage());
                }
            }

        } catch (Exception e) {
            databaseProperties.put("db.openattempt", "Failed to open database connection, Check config.xml db file configuration. Error" +
                " is: " + e.getMessage());
        } finally {
            if (connection != null) {
                connection.close();
            }
        }
<<<<<<< HEAD
		databaseProperties.put("db.url", dbURL);

	}


	/**
	 * Add HashMap content to an Element.
	 *
	 * @param el
	 * @param h
	 */
	private void addToElement(Element el, HashMap<String, String> h) {
		for (Map.Entry<String, String>entry : h.entrySet()) {
			el.addContent(new Element(entry.getKey()).setText(entry.getValue()));
		}
	}
=======
        databaseProperties.put("db.url", dbURL);

    }


    /**
     * Add HashMap content to an Element.
     */
    private void addToElement(Element el, HashMap<String, String> h) {
        for (Map.Entry<String, String> entry : h.entrySet()) {
            el.addContent(new Element(entry.getKey()).setText(entry.getValue()));
        }
    }
>>>>>>> 8f8044c8
}<|MERGE_RESOLUTION|>--- conflicted
+++ resolved
@@ -46,21 +46,11 @@
 import jeeves.server.context.ServiceContext;
 
 /**
-<<<<<<< HEAD
- * Retrieve various type of information about the system (eg. Java version, XSLT
- * transformer factory, Lucene index properties). Usually these properties could not
- * be set from the web interface and some of them could be updated in configuration
- * file.
- *
- * @author francois
- *
-=======
  * Retrieve various type of information about the system (eg. Java version, XSLT transformer
  * factory, Lucene index properties). Usually these properties could not be set from the web
  * interface and some of them could be updated in configuration file.
  *
  * @author francois
->>>>>>> 8f8044c8
  */
 public class GetInfo implements Service {
     final Properties properties = System.getProperties();
@@ -152,58 +142,13 @@
 
     }
 
-<<<<<<< HEAD
-	/**
-	 * Compute information about Solr index.
-	 *
-     * @param context
-     */
-	private void loadIndexInfo(ServiceContext context) throws IOException {
-        final SolrConfig solrConfig = context.getBean(SolrConfig.class);
-		indexProperties.put("index.url", solrConfig.getSolrServerUrl());
-		indexProperties.put("index.core", solrConfig.getSolrServerCore());
-	}
-
     /**
-	 * Compute information about database.
-	 *
-	 * @param context
-	 */
-	private void loadDatabaseInfo(ServiceContext context) throws SQLException {
-		String dbURL = null;
-=======
-    /**
-     * Compute information about Lucene index.
+     * Compute information about Solr index.
      */
     private void loadIndexInfo(ServiceContext context) throws IOException {
-        final GeonetworkDataDirectory dataDirectory = context.getBean(GeonetworkDataDirectory.class);
-        Path luceneDir = dataDirectory.getLuceneDir();
-        indexProperties.put("index.path", luceneDir.toAbsolutePath().normalize().toString());
-        Path lDir = dataDirectory.getSpatialIndexPath();
-        if (Files.exists(luceneDir)) {
-            long size = sizeOfDirectory(luceneDir) / 1024;
-            indexProperties.put("index.size", "" + size); // lucene + Shapefile
-            // if exist
-        }
-
-        if (Files.exists(lDir)) {
-            long size = sizeOfDirectory(lDir) / 1024;
-            indexProperties.put("index.size.lucene", "" + size);
-        }
-        indexProperties.put("index.lucene.config", context.getBean(LuceneConfig.class).toString());
-    }
-
-    private long sizeOfDirectory(Path lDir) throws IOException {
-        final long[] size = new long[]{0};
-        Files.walkFileTree(lDir, new SimpleFileVisitor<Path>() {
-            @Override
-            public FileVisitResult visitFile(Path file, BasicFileAttributes attrs) throws IOException {
-                size[0] += Files.size(file);
-                return FileVisitResult.CONTINUE;
-            }
-        });
-
-        return size[0];
+        final SolrConfig solrConfig = context.getBean(SolrConfig.class);
+        indexProperties.put("index.url", solrConfig.getSolrServerUrl());
+        indexProperties.put("index.core", solrConfig.getSolrServerCore());
     }
 
     /**
@@ -211,7 +156,6 @@
      */
     private void loadDatabaseInfo(ServiceContext context) throws SQLException {
         String dbURL = null;
->>>>>>> 8f8044c8
 
         Connection connection = null;
         try {
@@ -239,24 +183,6 @@
                 connection.close();
             }
         }
-<<<<<<< HEAD
-		databaseProperties.put("db.url", dbURL);
-
-	}
-
-
-	/**
-	 * Add HashMap content to an Element.
-	 *
-	 * @param el
-	 * @param h
-	 */
-	private void addToElement(Element el, HashMap<String, String> h) {
-		for (Map.Entry<String, String>entry : h.entrySet()) {
-			el.addContent(new Element(entry.getKey()).setText(entry.getValue()));
-		}
-	}
-=======
         databaseProperties.put("db.url", dbURL);
 
     }
@@ -270,5 +196,4 @@
             el.addContent(new Element(entry.getKey()).setText(entry.getValue()));
         }
     }
->>>>>>> 8f8044c8
 }