/*
 * =============================================================================
 * ===	Copyright (C) 2001-2016 Food and Agriculture Organization of the
 * ===	United Nations (FAO-UN), United Nations World Food Programme (WFP)
 * ===	and United Nations Environment Programme (UNEP)
 * ===
 * ===	This program is free software; you can redistribute it and/or modify
 * ===	it under the terms of the GNU General Public License as published by
 * ===	the Free Software Foundation; either version 2 of the License, or (at
 * ===	your option) any later version.
 * ===
 * ===	This program is distributed in the hope that it will be useful, but
 * ===	WITHOUT ANY WARRANTY; without even the implied warranty of
 * ===	MERCHANTABILITY or FITNESS FOR A PARTICULAR PURPOSE. See the GNU
 * ===	General Public License for more details.
 * ===
 * ===	You should have received a copy of the GNU General Public License
 * ===	along with this program; if not, write to the Free Software
 * ===	Foundation, Inc., 51 Franklin St, Fifth Floor, Boston, MA 02110-1301, USA
 * ===
 * ===	Contact: Jeroen Ticheler - FAO - Viale delle Terme di Caracalla 2,
 * ===	Rome - Italy. email: geonetwork@osgeo.org
 * ==============================================================================
 */

package org.fao.geonet.guiapi.search;

import com.fasterxml.jackson.databind.ObjectMapper;
import org.apache.commons.io.IOUtils;
import org.apache.commons.lang.StringUtils;
import org.fao.geonet.ApplicationContextHolder;
import org.fao.geonet.constants.Geonet;
import org.fao.geonet.kernel.GeonetworkDataDirectory;
import org.fao.geonet.kernel.setting.SettingManager;
import org.fao.geonet.utils.BinaryFile;
import org.fao.geonet.utils.Log;
import org.fao.geonet.utils.Xml;
import org.jdom.Element;
import org.springframework.beans.factory.annotation.Autowired;
import org.springframework.context.ApplicationContext;
import org.springframework.stereotype.Component;

import javax.servlet.ServletOutputStream;
import javax.servlet.ServletResponse;
import javax.servlet.http.HttpServletResponse;
import java.io.IOException;
import java.nio.file.Files;
import java.nio.file.Path;
import java.text.SimpleDateFormat;
import java.util.Calendar;
import java.util.HashMap;
import java.util.Map;

/**
 * Utility to mimic what Jeeves was doing
 */
@Component
public class XsltResponseWriter {
    @Autowired
    GeonetworkDataDirectory dataDirectory;

    public static final String TRANSLATIONS = "translations";
    Element xml;
<<<<<<< HEAD
    public XsltResponseWriter(String envTagName) {
=======
    public XsltResponseWriter(String serviceName) {
>>>>>>> 1b99d715
        SettingManager settingManager = ApplicationContextHolder.get().getBean(SettingManager.class);
        String url = settingManager.getBaseURL();
        Element gui = new Element("gui");
        gui.addContent(new Element("url").setText(
            url.substring(0, url.length() - 1)
        ));
        gui.addContent(new Element("nodeUrl").setText(settingManager.getNodeURL()));
        gui.addContent(new Element("baseUrl").setText(settingManager.getBaseURL()));
        gui.addContent(new Element("serverUrl").setText(settingManager.getServerURL()));
        // TODO: set language based on header
        gui.addContent(new Element("language").setText("eng"));


        Element settings = settingManager.getAllAsXML(true);
        settings.setName(StringUtils.isNotEmpty(envTagName) ? envTagName : "systemConfig");
        gui.addContent(settings);
        gui.addContent(new Element("reqService").setText(serviceName));

        Element translations = new Element(TRANSLATIONS);

        this.xml = new Element("root")
                        .addContent(gui)
                        .addContent(translations);
    }

    public XsltResponseWriter withXml(Element xml) {
        this.xml.addContent(xml);
        return this;
    }
    Path xsl;
    public XsltResponseWriter withXsl(String xsl) {
        ApplicationContext applicationContext = ApplicationContextHolder.get();
        GeonetworkDataDirectory dataDirectory = applicationContext.getBean(GeonetworkDataDirectory.class);
        Path xslt = dataDirectory.getWebappDir().resolve(xsl);
        this.xsl = xslt;
        return this;
    }
    Map<String, Object> xslParams = new HashMap<>();
    public XsltResponseWriter withParam(String k, Object v) {
        this.xslParams.put(k, v);
        return this;
    }
    public XsltResponseWriter withParams(Map<String, Object> params) {
        this.xslParams.putAll(params);
        return this;
    }
    public Element asElement() throws Exception {
        return Xml.transform(xml, xsl, xslParams);
    }
    public String asHtml() throws Exception {
        return Xml.getString(asElement());
    }
    public void asPdf(HttpServletResponse response, String documentName) throws Exception {
        GeonetworkDataDirectory dataDirectory = ApplicationContextHolder.get().getBean(GeonetworkDataDirectory.class);
        Path file = Xml.transformFOP(dataDirectory.getUploadDir(), xml, xsl.toString());

//        // Checks for a parameter documentFileName with the document file name,
//        // otherwise uses a default value
        if (StringUtils.isEmpty(documentName)) {
            documentName = "document.pdf";
        } else {
            if (!documentName.endsWith(".pdf")) {
                documentName = documentName + ".pdf";
            }

            Calendar c = Calendar.getInstance();

            documentName = documentName.replace("{year}", c.get(Calendar.YEAR) + "");
            documentName = documentName.replace("{month}", c.get(Calendar.MONTH) + "");
            documentName = documentName.replace("{day}", c.get(Calendar.DAY_OF_MONTH) + "");

            SimpleDateFormat dateFormat = new SimpleDateFormat("yyyyMMdd");
            SimpleDateFormat datetimeFormat = new SimpleDateFormat("yyyyMMddHHmmss");

            documentName = documentName.replace("{date}", dateFormat.format(c.getTime()));
            documentName = documentName.replace("{datetime}", datetimeFormat.format(c.getTime()));
        }

        response.setContentType("application/pdf");
        response.addHeader("Content-Disposition", "attachment; filename=" + documentName);
        response.setContentLength((int) file.toFile().length());
        response.getOutputStream().write(Files.readAllBytes(file));
        response.getOutputStream().flush();

    }

    public XsltResponseWriter withJson(String json) {
        ApplicationContext applicationContext = ApplicationContextHolder.get();
        GeonetworkDataDirectory dataDirectory = applicationContext.getBean(GeonetworkDataDirectory.class);
        Path jsonPath = dataDirectory.getWebappDir().resolve(json);
        ObjectMapper mapper = new ObjectMapper();

        try {
            Map<String, String> values = mapper.readValue(jsonPath.toFile(), Map.class);
            Element element = this.xml.getChild(TRANSLATIONS);
            values.forEach((k, v) -> element.addContent(new Element(k).setText(v)));
        } catch (IOException e) {
            Log.warning(Geonet.SEARCH_ENGINE, String.format(
                "Can't find JSON file '%s'.", jsonPath.toString()
            ));
        }

        return this;
    }

}<|MERGE_RESOLUTION|>--- conflicted
+++ resolved
@@ -61,11 +61,7 @@
 
     public static final String TRANSLATIONS = "translations";
     Element xml;
-<<<<<<< HEAD
-    public XsltResponseWriter(String envTagName) {
-=======
-    public XsltResponseWriter(String serviceName) {
->>>>>>> 1b99d715
+    public XsltResponseWriter(String envTagName, String serviceName) {
         SettingManager settingManager = ApplicationContextHolder.get().getBean(SettingManager.class);
         String url = settingManager.getBaseURL();
         Element gui = new Element("gui");
