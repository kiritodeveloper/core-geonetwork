/*
 * =============================================================================
 * ===	Copyright (C) 2001-2016 Food and Agriculture Organization of the
 * ===	United Nations (FAO-UN), United Nations World Food Programme (WFP)
 * ===	and United Nations Environment Programme (UNEP)
 * ===
 * ===	This program is free software; you can redistribute it and/or modify
 * ===	it under the terms of the GNU General Public License as published by
 * ===	the Free Software Foundation; either version 2 of the License, or (at
 * ===	your option) any later version.
 * ===
 * ===	This program is distributed in the hope that it will be useful, but
 * ===	WITHOUT ANY WARRANTY; without even the implied warranty of
 * ===	MERCHANTABILITY or FITNESS FOR A PARTICULAR PURPOSE. See the GNU
 * ===	General Public License for more details.
 * ===
 * ===	You should have received a copy of the GNU General Public License
 * ===	along with this program; if not, write to the Free Software
 * ===	Foundation, Inc., 51 Franklin St, Fifth Floor, Boston, MA 02110-1301, USA
 * ===
 * ===	Contact: Jeroen Ticheler - FAO - Viale delle Terme di Caracalla 2,
 * ===	Rome - Italy. email: geonetwork@osgeo.org
 * ==============================================================================
 */

package org.fao.geonet.guiapi.search;

import com.fasterxml.jackson.databind.ObjectMapper;
import org.apache.commons.lang.StringUtils;
import org.fao.geonet.ApplicationContextHolder;
import org.fao.geonet.constants.Geonet;
import org.fao.geonet.kernel.GeonetworkDataDirectory;
import org.fao.geonet.kernel.setting.SettingManager;
import org.fao.geonet.utils.Log;
import org.fao.geonet.utils.Xml;
import org.jdom.Element;
import org.springframework.beans.factory.annotation.Autowired;
import org.springframework.context.ApplicationContext;
import org.springframework.stereotype.Component;

import javax.servlet.http.HttpServletResponse;
import java.io.IOException;
import java.nio.file.Files;
import java.nio.file.Path;
import java.text.SimpleDateFormat;
import java.util.Calendar;
import java.util.HashMap;
import java.util.Map;

/**
 * Utility to mimic what Jeeves was doing
 */
@Component
public class XsltResponseWriter {
    public static final String TRANSLATIONS = "translations";
    @Autowired
    GeonetworkDataDirectory dataDirectory;
    Element xml;
<<<<<<< HEAD
    Path xsl;
    Map<String, Object> xslParams = new HashMap<>();

    public XsltResponseWriter(String envTagName) {
=======
    public XsltResponseWriter(String envTagName, String serviceName) {
>>>>>>> 18833b91
        SettingManager settingManager = ApplicationContextHolder.get().getBean(SettingManager.class);
        String url = settingManager.getBaseURL();
        Element gui = new Element("gui");
        gui.addContent(new Element("url").setText(
            url.substring(0, url.length() - 1)
        ));
        gui.addContent(new Element("nodeUrl").setText(settingManager.getNodeURL()));
        gui.addContent(new Element("baseUrl").setText(settingManager.getBaseURL()));
        gui.addContent(new Element("serverUrl").setText(settingManager.getServerURL()));
        // TODO: set language based on header
        gui.addContent(new Element("language").setText("eng"));


        Element settings = settingManager.getAllAsXML(true);
        settings.setName(StringUtils.isNotEmpty(envTagName) ? envTagName : "systemConfig");
        gui.addContent(settings);
        gui.addContent(new Element("reqService").setText(serviceName));

        Element translations = new Element(TRANSLATIONS);

        this.xml = new Element("root")
            .addContent(gui)
            .addContent(translations);
    }

    public XsltResponseWriter withXml(Element xml) {
        this.xml.addContent(xml);
        return this;
    }

    public XsltResponseWriter withXsl(String xsl) {
        ApplicationContext applicationContext = ApplicationContextHolder.get();
        GeonetworkDataDirectory dataDirectory = applicationContext.getBean(GeonetworkDataDirectory.class);
        Path xslt = dataDirectory.getWebappDir().resolve(xsl);
        this.xsl = xslt;
        return this;
    }

    public XsltResponseWriter withParam(String k, Object v) {
        this.xslParams.put(k, v);
        return this;
    }

    public XsltResponseWriter withParams(Map<String, Object> params) {
        this.xslParams.putAll(params);
        return this;
    }

    public Element asElement() throws Exception {
        return Xml.transform(xml, xsl, xslParams);
    }

    public String asHtml() throws Exception {
        return Xml.getString(asElement());
    }

    public void asPdf(HttpServletResponse response, String documentName) throws Exception {
        GeonetworkDataDirectory dataDirectory = ApplicationContextHolder.get().getBean(GeonetworkDataDirectory.class);
        Path file = Xml.transformFOP(dataDirectory.getUploadDir(), xml, xsl.toString());

//        // Checks for a parameter documentFileName with the document file name,
//        // otherwise uses a default value
        if (StringUtils.isEmpty(documentName)) {
            documentName = "document.pdf";
        } else {
            if (!documentName.endsWith(".pdf")) {
                documentName = documentName + ".pdf";
            }

            Calendar c = Calendar.getInstance();

            documentName = documentName.replace("{year}", c.get(Calendar.YEAR) + "");
            documentName = documentName.replace("{month}", c.get(Calendar.MONTH) + "");
            documentName = documentName.replace("{day}", c.get(Calendar.DAY_OF_MONTH) + "");

            SimpleDateFormat dateFormat = new SimpleDateFormat("yyyyMMdd");
            SimpleDateFormat datetimeFormat = new SimpleDateFormat("yyyyMMddHHmmss");

            documentName = documentName.replace("{date}", dateFormat.format(c.getTime()));
            documentName = documentName.replace("{datetime}", datetimeFormat.format(c.getTime()));
        }

        response.setContentType("application/pdf");
        response.addHeader("Content-Disposition", "attachment; filename=" + documentName);
        response.setContentLength((int) file.toFile().length());
        response.getOutputStream().write(Files.readAllBytes(file));
        response.getOutputStream().flush();

    }

    public XsltResponseWriter withJson(String json) {
        ApplicationContext applicationContext = ApplicationContextHolder.get();
        GeonetworkDataDirectory dataDirectory = applicationContext.getBean(GeonetworkDataDirectory.class);
        Path jsonPath = dataDirectory.getWebappDir().resolve(json);
        ObjectMapper mapper = new ObjectMapper();

        try {
            Map<String, String> values = mapper.readValue(jsonPath.toFile(), Map.class);
            Element element = this.xml.getChild(TRANSLATIONS);
            values.forEach((k, v) -> element.addContent(new Element(k).setText(v)));
        } catch (IOException e) {
            Log.warning(Geonet.SEARCH_ENGINE, String.format(
                "Can't find JSON file '%s'.", jsonPath.toString()
            ));
        }

        return this;
    }

}<|MERGE_RESOLUTION|>--- conflicted
+++ resolved
@@ -56,14 +56,10 @@
     @Autowired
     GeonetworkDataDirectory dataDirectory;
     Element xml;
-<<<<<<< HEAD
     Path xsl;
     Map<String, Object> xslParams = new HashMap<>();
 
-    public XsltResponseWriter(String envTagName) {
-=======
     public XsltResponseWriter(String envTagName, String serviceName) {
->>>>>>> 18833b91
         SettingManager settingManager = ApplicationContextHolder.get().getBean(SettingManager.class);
         String url = settingManager.getBaseURL();
         Element gui = new Element("gui");
