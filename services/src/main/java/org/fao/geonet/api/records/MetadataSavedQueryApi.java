/*
 * Copyright (C) 2001-2016 Food and Agriculture Organization of the
 * United Nations (FAO-UN), United Nations World Food Programme (WFP)
 * and United Nations Environment Programme (UNEP)
 *
 * This program is free software; you can redistribute it and/or modify
 * it under the terms of the GNU General Public License as published by
 * the Free Software Foundation; either version 2 of the License, or (at
 * your option) any later version.
 *
 * This program is distributed in the hope that it will be useful, but
 * WITHOUT ANY WARRANTY; without even the implied warranty of
 * MERCHANTABILITY or FITNESS FOR A PARTICULAR PURPOSE. See the GNU
 * General Public License for more details.
 *
 * You should have received a copy of the GNU General Public License
 * along with this program; if not, write to the Free Software
 * Foundation, Inc., 51 Franklin St, Fifth Floor, Boston, MA 02110-1301, USA
 *
 * Contact: Jeroen Ticheler - FAO - Viale delle Terme di Caracalla 2,
 * Rome - Italy. email: geonetwork@osgeo.org
 */

package org.fao.geonet.api.records;

<<<<<<< HEAD
import org.fao.geonet.ApplicationContextHolder;
import org.fao.geonet.api.API;
=======
import io.swagger.annotations.*;
import org.fao.geonet.api.API;
import org.fao.geonet.api.ApiParams;
import org.fao.geonet.api.ApiUtils;
>>>>>>> 9b4925c2
import org.fao.geonet.api.exception.NoResultsFoundException;
import org.fao.geonet.api.exception.ResourceNotFoundException;
import org.fao.geonet.domain.Metadata;
import org.fao.geonet.kernel.SchemaManager;
import org.fao.geonet.kernel.schema.MetadataSchema;
import org.fao.geonet.kernel.schema.SavedQuery;
import org.fao.geonet.kernel.schema.SchemaPlugin;
<<<<<<< HEAD
import org.fao.geonet.repository.MetadataRepository;
=======
>>>>>>> 9b4925c2
import org.fao.geonet.utils.Log;
import org.fao.geonet.utils.Xml;
import org.jdom.*;
import org.springframework.beans.factory.annotation.Autowired;
import org.springframework.http.HttpStatus;
import org.springframework.http.MediaType;
import org.springframework.stereotype.Service;
import org.springframework.web.bind.annotation.PathVariable;
import org.springframework.web.bind.annotation.RequestBody;
import org.springframework.web.bind.annotation.RequestMapping;
import org.springframework.web.bind.annotation.RequestMethod;
import org.springframework.web.bind.annotation.ResponseBody;
import org.springframework.web.bind.annotation.ResponseStatus;

import java.util.ArrayList;
import java.util.HashMap;
import java.util.Iterator;
import java.util.List;

<<<<<<< HEAD
import io.swagger.annotations.Api;
import io.swagger.annotations.ApiOperation;
import io.swagger.annotations.ApiParam;
=======
import javax.servlet.http.HttpServletRequest;
import java.util.*;
>>>>>>> 9b4925c2

import static org.fao.geonet.api.ApiParams.API_CLASS_RECORD_OPS;
import static org.fao.geonet.api.ApiParams.API_CLASS_RECORD_TAG;

/**
 * Created by francois on 29/01/16.
 */
@Service
@RequestMapping(value = {
<<<<<<< HEAD
    "/api/metadata/{metadataUuid}",
    "/api/" + API.VERSION_0_1 + "/metadata/{metadataUuid}"
})
@Api(value = "metadata",
    tags = "metadata",
    description = "Metadata operations")
=======
    "/api/records/{metadataUuid}",
    "/api/" + API.VERSION_0_1 + "/records/{metadataUuid}"
})
@Api(value = API_CLASS_RECORD_TAG,
    tags = API_CLASS_RECORD_TAG,
    description = API_CLASS_RECORD_OPS)
>>>>>>> 9b4925c2
public class MetadataSavedQueryApi {
    private static final String LOG_MODULE = "MetadataApi";

    @Autowired
    private SchemaManager schemaManager;


    @ApiOperation(value = "List saved queries for this metadata",
        nickname = "getMetadataSavedQueries")
    @RequestMapping(value = "/query",
        method = RequestMethod.GET,
        produces = MediaType.APPLICATION_JSON_VALUE)
    @ResponseBody
    @ResponseStatus(HttpStatus.OK)
    @ApiResponses(value = {
        @ApiResponse(code = 200, message = "Saved query available."),
        @ApiResponse(code = 403, message = ApiParams.API_RESPONSE_NOT_ALLOWED_CAN_VIEW)
    })
    public List<SavedQuery> getSavedQueries(
<<<<<<< HEAD
        @ApiParam(value = "The metadata UUID",
            required = true,
            example = "43d7c186-2187-4bcd-8843-41e575a5ef56")
        @PathVariable final String metadataUuid
    ) throws ResourceNotFoundException {
        ConfigurableApplicationContext appContext = ApplicationContextHolder.get();
        MetadataRepository metadataRepository = appContext.getBean(MetadataRepository.class);

        Metadata metadata = metadataRepository.findOneByUuid(metadataUuid);
        if (metadata == null) {
            throw new ResourceNotFoundException(String.format(
                "Metadata '%s' not found.",
                metadataUuid));
        }

=======
        @ApiParam(
            value = ApiParams.API_PARAM_RECORD_UUID,
            required = true)
        @PathVariable final String metadataUuid,
        HttpServletRequest request
    ) throws Exception {
        Metadata metadata = ApiUtils.canViewRecord(metadataUuid, request);
>>>>>>> 9b4925c2
        String schemaIdentifier = metadata.getDataInfo().getSchemaId();
        SchemaPlugin schemaPlugin = schemaManager.getSchema(schemaIdentifier).getSchemaPlugin();
        if (schemaPlugin == null) {
            return new ArrayList<>();
        }
        try {
            MetadataSchema schema = schemaManager.getSchema(schemaIdentifier);
            return schema.getSchemaPlugin().getSavedQueries();
        } catch (IllegalArgumentException e) {
            return new ArrayList<>();
        }
    }


    // TODO: Api is query xpath
<<<<<<< HEAD
    @ApiOperation(value = "Apply a saved query for this metadata",
        nickname = "getMetadataSavedQueries",
        notes = "All parameters will be substituted to the XPath query. eg. {{protocol}} in the XPath expression will be replaced by the protocol parameter provided in the request body.")
    @RequestMapping(value = "/query/{savedQuery}",
        method = RequestMethod.POST,
        consumes = MediaType.APPLICATION_JSON_VALUE)
    @ResponseBody
    @ResponseStatus(value = HttpStatus.OK)
    public String applyQuery(
=======
    @ApiOperation(
        value = "Apply a saved query for this metadata",
        nickname = "getMetadataSavedQueries",
        notes = "All parameters will be substituted to the XPath query. " +
            "eg. {{protocol}} in the XPath expression will be replaced by " +
            "the protocol parameter provided in the request body.")
    @RequestMapping(
        value = "/query/{savedQuery}",
        method = RequestMethod.POST,
        consumes = MediaType.APPLICATION_JSON_VALUE,
        produces = MediaType.APPLICATION_JSON_VALUE
    )
    @ResponseBody
    @ResponseStatus(value = HttpStatus.OK)
    @ApiResponses(value = {
        @ApiResponse(code = 200, message = "List of matching elements. " +
            "If element are nodes, then they are returned as string."),
        @ApiResponse(code = 403, message = ApiParams.API_RESPONSE_NOT_ALLOWED_CAN_VIEW)
    })
    public Map<String, String> applyQuery(
>>>>>>> 9b4925c2
        @ApiParam(value = "The metadata UUID",
            required = true,
            example = "43d7c186-2187-4bcd-8843-41e575a5ef56")
        @PathVariable final String metadataUuid,
        @ApiParam(value = "The saved query to apply",
            required = true,
            example = "wfs-indexing-config")
        @PathVariable final String savedQuery,
<<<<<<< HEAD
        @ApiParam(value = "The query parameters")
        @RequestBody(required = false) final HashMap<String, String> parameters) throws Exception {

        ConfigurableApplicationContext appContext = ApplicationContextHolder.get();
        MetadataRepository metadataRepository = appContext.getBean(MetadataRepository.class);

        Metadata metadata = metadataRepository.findOneByUuid(metadataUuid);
        if (metadata == null) {
            throw new ResourceNotFoundException(String.format(
                "Metadata '%s' not found.",
                metadataUuid));
        }
=======
        HttpServletRequest request,
        @ApiParam(value = "The query parameters")
        @RequestBody(required = false) final HashMap<String, String> parameters) throws Exception {

        Metadata metadata = ApiUtils.canViewRecord(metadataUuid, request);
>>>>>>> 9b4925c2

        String schemaIdentifier = metadata.getDataInfo().getSchemaId();
        SchemaPlugin schemaPlugin = schemaManager.getSchema(schemaIdentifier).getSchemaPlugin();
        if (schemaPlugin == null) {
            throw new ResourceNotFoundException(String.format(
                "Saved query '%s' for schema '%s' not found.",
                savedQuery, schemaIdentifier));
        }

        SavedQuery query = schemaPlugin.getSavedQuery(savedQuery);
        if (query == null) {
            throw new ResourceNotFoundException(String.format(
                "Saved query '%s' for schema '%s' not found. Available queries are '%s'.",
                savedQuery, schemaIdentifier, schemaPlugin.getSavedQueries()));
        }


        String xpath = query.getXpath();
        if (Log.isDebugEnabled(LOG_MODULE)) {
            Log.debug(LOG_MODULE, String.format(
                "Saved query XPath: %s", xpath));
        }
        if (parameters != null) {
            Iterator<String> parametersIterator = parameters.keySet().iterator();
            while (parametersIterator.hasNext()) {
                String parameter = parametersIterator.next();
                xpath = xpath.replaceAll("\\{\\{" + parameter + "\\}\\}", parameters.get(parameter));
            }
        }
        if (Log.isDebugEnabled(LOG_MODULE)) {
            Log.debug(LOG_MODULE, String.format(
                "Saved query XPath after URL parameters substitution %s", xpath));
        }


        Map<String, String> response = new HashMap<>();
        try {
<<<<<<< HEAD
            final Element matchingElement =
                (Element) Xml.selectSingle(metadata.getXmlData(false),
                    xpath,
                    new ArrayList<>(schemaPlugin.getNamespaces()));

=======
            ArrayList<Namespace> nss = new ArrayList<>(schemaPlugin.getNamespaces());
            final List<?> matchingElement = Xml.selectNodes(metadata.getXmlData(false),
                xpath,
                nss);
            int counter = 0;
            String queryCleanValues = query.getCleanValues();
>>>>>>> 9b4925c2
            if (matchingElement != null) {
                for (Object o : matchingElement) {
                    String key = String.valueOf(counter), value = null;
                    if (o instanceof Element) {
                        Element e = (Element) o;
                        if (query.getLabel() != null) {
                            String label = Xml.selectString(e, query.getLabel(), nss);
                            if (label != null) {
                                key = label;
                            }
                        }


                        if (queryCleanValues != null) {
                            final List<?> valuesToClean = Xml.selectNodes(e,
                                queryCleanValues,
                                nss);
                            if (valuesToClean != null) {
                                for (Object v : valuesToClean) {
                                    if (v instanceof Element) {
                                        ((Element) v).setText("");
                                    } else if (v instanceof Attribute) {
                                        ((Attribute) v).setValue("");
                                    } else if (v instanceof Text) {
                                        ((Text) v).setText("");
                                    }
                                }
                            }
                        }

                        value = Xml.getString(e);
                    } else if (o instanceof Attribute) {
                        value = ((Attribute) o).getValue();
                    } else if (o instanceof Text) {
                        value = ((Text) o).getText();
                    }

                    response.put(key, value);
                    counter++;
                }
            }
            if (response.size() > 0) {
                return response;
            }
            throw new NoResultsFoundException(String.format(
                "No results found in metadata '%s' for query '%s'.",
                metadataUuid, xpath));
        } catch (JDOMException e) {
            throw new IllegalArgumentException(String.format(
                "Error in query: %s. Saved query parameters are '%s'.",
                e.getMessage(), query.getParameters()));
        }
    }
}<|MERGE_RESOLUTION|>--- conflicted
+++ resolved
@@ -23,15 +23,10 @@
 
 package org.fao.geonet.api.records;
 
-<<<<<<< HEAD
-import org.fao.geonet.ApplicationContextHolder;
-import org.fao.geonet.api.API;
-=======
 import io.swagger.annotations.*;
 import org.fao.geonet.api.API;
 import org.fao.geonet.api.ApiParams;
 import org.fao.geonet.api.ApiUtils;
->>>>>>> 9b4925c2
 import org.fao.geonet.api.exception.NoResultsFoundException;
 import org.fao.geonet.api.exception.ResourceNotFoundException;
 import org.fao.geonet.domain.Metadata;
@@ -39,10 +34,6 @@
 import org.fao.geonet.kernel.schema.MetadataSchema;
 import org.fao.geonet.kernel.schema.SavedQuery;
 import org.fao.geonet.kernel.schema.SchemaPlugin;
-<<<<<<< HEAD
-import org.fao.geonet.repository.MetadataRepository;
-=======
->>>>>>> 9b4925c2
 import org.fao.geonet.utils.Log;
 import org.fao.geonet.utils.Xml;
 import org.jdom.*;
@@ -50,26 +41,10 @@
 import org.springframework.http.HttpStatus;
 import org.springframework.http.MediaType;
 import org.springframework.stereotype.Service;
-import org.springframework.web.bind.annotation.PathVariable;
-import org.springframework.web.bind.annotation.RequestBody;
-import org.springframework.web.bind.annotation.RequestMapping;
-import org.springframework.web.bind.annotation.RequestMethod;
-import org.springframework.web.bind.annotation.ResponseBody;
-import org.springframework.web.bind.annotation.ResponseStatus;
-
-import java.util.ArrayList;
-import java.util.HashMap;
-import java.util.Iterator;
-import java.util.List;
-
-<<<<<<< HEAD
-import io.swagger.annotations.Api;
-import io.swagger.annotations.ApiOperation;
-import io.swagger.annotations.ApiParam;
-=======
+import org.springframework.web.bind.annotation.*;
+
 import javax.servlet.http.HttpServletRequest;
 import java.util.*;
->>>>>>> 9b4925c2
 
 import static org.fao.geonet.api.ApiParams.API_CLASS_RECORD_OPS;
 import static org.fao.geonet.api.ApiParams.API_CLASS_RECORD_TAG;
@@ -79,21 +54,12 @@
  */
 @Service
 @RequestMapping(value = {
-<<<<<<< HEAD
-    "/api/metadata/{metadataUuid}",
-    "/api/" + API.VERSION_0_1 + "/metadata/{metadataUuid}"
-})
-@Api(value = "metadata",
-    tags = "metadata",
-    description = "Metadata operations")
-=======
     "/api/records/{metadataUuid}",
     "/api/" + API.VERSION_0_1 + "/records/{metadataUuid}"
 })
 @Api(value = API_CLASS_RECORD_TAG,
     tags = API_CLASS_RECORD_TAG,
     description = API_CLASS_RECORD_OPS)
->>>>>>> 9b4925c2
 public class MetadataSavedQueryApi {
     private static final String LOG_MODULE = "MetadataApi";
 
@@ -113,23 +79,6 @@
         @ApiResponse(code = 403, message = ApiParams.API_RESPONSE_NOT_ALLOWED_CAN_VIEW)
     })
     public List<SavedQuery> getSavedQueries(
-<<<<<<< HEAD
-        @ApiParam(value = "The metadata UUID",
-            required = true,
-            example = "43d7c186-2187-4bcd-8843-41e575a5ef56")
-        @PathVariable final String metadataUuid
-    ) throws ResourceNotFoundException {
-        ConfigurableApplicationContext appContext = ApplicationContextHolder.get();
-        MetadataRepository metadataRepository = appContext.getBean(MetadataRepository.class);
-
-        Metadata metadata = metadataRepository.findOneByUuid(metadataUuid);
-        if (metadata == null) {
-            throw new ResourceNotFoundException(String.format(
-                "Metadata '%s' not found.",
-                metadataUuid));
-        }
-
-=======
         @ApiParam(
             value = ApiParams.API_PARAM_RECORD_UUID,
             required = true)
@@ -137,7 +86,6 @@
         HttpServletRequest request
     ) throws Exception {
         Metadata metadata = ApiUtils.canViewRecord(metadataUuid, request);
->>>>>>> 9b4925c2
         String schemaIdentifier = metadata.getDataInfo().getSchemaId();
         SchemaPlugin schemaPlugin = schemaManager.getSchema(schemaIdentifier).getSchemaPlugin();
         if (schemaPlugin == null) {
@@ -153,17 +101,6 @@
 
 
     // TODO: Api is query xpath
-<<<<<<< HEAD
-    @ApiOperation(value = "Apply a saved query for this metadata",
-        nickname = "getMetadataSavedQueries",
-        notes = "All parameters will be substituted to the XPath query. eg. {{protocol}} in the XPath expression will be replaced by the protocol parameter provided in the request body.")
-    @RequestMapping(value = "/query/{savedQuery}",
-        method = RequestMethod.POST,
-        consumes = MediaType.APPLICATION_JSON_VALUE)
-    @ResponseBody
-    @ResponseStatus(value = HttpStatus.OK)
-    public String applyQuery(
-=======
     @ApiOperation(
         value = "Apply a saved query for this metadata",
         nickname = "getMetadataSavedQueries",
@@ -184,7 +121,6 @@
         @ApiResponse(code = 403, message = ApiParams.API_RESPONSE_NOT_ALLOWED_CAN_VIEW)
     })
     public Map<String, String> applyQuery(
->>>>>>> 9b4925c2
         @ApiParam(value = "The metadata UUID",
             required = true,
             example = "43d7c186-2187-4bcd-8843-41e575a5ef56")
@@ -193,26 +129,11 @@
             required = true,
             example = "wfs-indexing-config")
         @PathVariable final String savedQuery,
-<<<<<<< HEAD
-        @ApiParam(value = "The query parameters")
-        @RequestBody(required = false) final HashMap<String, String> parameters) throws Exception {
-
-        ConfigurableApplicationContext appContext = ApplicationContextHolder.get();
-        MetadataRepository metadataRepository = appContext.getBean(MetadataRepository.class);
-
-        Metadata metadata = metadataRepository.findOneByUuid(metadataUuid);
-        if (metadata == null) {
-            throw new ResourceNotFoundException(String.format(
-                "Metadata '%s' not found.",
-                metadataUuid));
-        }
-=======
         HttpServletRequest request,
         @ApiParam(value = "The query parameters")
         @RequestBody(required = false) final HashMap<String, String> parameters) throws Exception {
 
         Metadata metadata = ApiUtils.canViewRecord(metadataUuid, request);
->>>>>>> 9b4925c2
 
         String schemaIdentifier = metadata.getDataInfo().getSchemaId();
         SchemaPlugin schemaPlugin = schemaManager.getSchema(schemaIdentifier).getSchemaPlugin();
@@ -250,20 +171,12 @@
 
         Map<String, String> response = new HashMap<>();
         try {
-<<<<<<< HEAD
-            final Element matchingElement =
-                (Element) Xml.selectSingle(metadata.getXmlData(false),
-                    xpath,
-                    new ArrayList<>(schemaPlugin.getNamespaces()));
-
-=======
             ArrayList<Namespace> nss = new ArrayList<>(schemaPlugin.getNamespaces());
             final List<?> matchingElement = Xml.selectNodes(metadata.getXmlData(false),
                 xpath,
                 nss);
             int counter = 0;
             String queryCleanValues = query.getCleanValues();
->>>>>>> 9b4925c2
             if (matchingElement != null) {
                 for (Object o : matchingElement) {
                     String key = String.valueOf(counter), value = null;
