--- conflicted
+++ resolved
@@ -40,15 +40,9 @@
     private Geometry geometry;
 
     public MetadataRegion(Id mdId, String id, Geometry geometry) {
-<<<<<<< HEAD
-        super("metadata" + mdId.getIdentifiedId() + ":" + id, Collections.emptyMap(), MetadataRegionDAO.CATEGORY_NAME,
-            Collections.emptyMap(), true,
-            new ReferencedEnvelope(geometry.getEnvelopeInternal(), WGS84));
-=======
         super("metadata" + mdId.getIdentifiedId() + ":" + id, Collections.<String, String>emptyMap(), MetadataRegionDAO.CATEGORY_NAME,
             Collections.<String, String>emptyMap(), true,
             geometry != null ? new ReferencedEnvelope(geometry.getEnvelopeInternal(), WGS84) : null);
->>>>>>> ed7e9bc5
         this.geometry = geometry;
     }
 
