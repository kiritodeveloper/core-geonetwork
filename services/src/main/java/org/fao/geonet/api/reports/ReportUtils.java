/*
 * Copyright (C) 2001-2016 Food and Agriculture Organization of the
 * United Nations (FAO-UN), United Nations World Food Programme (WFP)
 * and United Nations Environment Programme (UNEP)
 *
 * This program is free software; you can redistribute it and/or modify
 * it under the terms of the GNU General Public License as published by
 * the Free Software Foundation; either version 2 of the License, or (at
 * your option) any later version.
 *
 * This program is distributed in the hope that it will be useful, but
 * WITHOUT ANY WARRANTY; without even the implied warranty of
 * MERCHANTABILITY or FITNESS FOR A PARTICULAR PURPOSE. See the GNU
 * General Public License for more details.
 *
 * You should have received a copy of the GNU General Public License
 * along with this program; if not, write to the Free Software
 * Foundation, Inc., 51 Franklin St, Fifth Floor, Boston, MA 02110-1301, USA
 *
 * Contact: Jeroen Ticheler - FAO - Viale delle Terme di Caracalla 2,
 * Rome - Italy. email: geonetwork@osgeo.org
 */

package org.fao.geonet.api.reports;

import com.google.common.collect.ImmutableSet;
import jeeves.server.context.ServiceContext;
import org.apache.commons.lang.NotImplementedException;
import org.fao.geonet.GeonetContext;
import org.fao.geonet.constants.Geonet;
import org.fao.geonet.domain.Profile;
import org.fao.geonet.domain.ReservedGroup;
import org.fao.geonet.kernel.AccessManager;
<<<<<<< HEAD
=======
import org.fao.geonet.kernel.search.LuceneSearcher;
import org.fao.geonet.utils.Log;
>>>>>>> 63ace3d0

import java.util.HashSet;
import java.util.List;
import java.util.Set;


/**
 * Report utility methods.
 *
 * @author Jose García
 */
public final class ReportUtils {

    /**
     * Constructor.
     */
    private ReportUtils() {

    }


    /**
     * Obtains a list of valid groups to apply in filter query
     * taken from requested groups.
     *
     * @param context Service context.
     * @param groups Requested list of groups to filter.
     * @return List of valid groups to apply in filter query.
     * @throws Exception Exception retrieving the list of groups for the filter.
     */
    public static Set<Integer> groupsForFilter(
            final ServiceContext context,
            final List<Integer> groups) throws Exception {

        Set<Integer> requestedGroups;

        if (groups == null) {
            requestedGroups = new HashSet<>();
        } else {
            requestedGroups = ImmutableSet.copyOf(groups);
        }

        Profile userProfile = context.getUserSession().getProfile();

        if (userProfile != null
                && userProfile.equals(Profile.Administrator)) {
            return requestedGroups;
        } else {
            GeonetContext gc = (GeonetContext) context
                .getHandlerContext(Geonet.CONTEXT_NAME);
            AccessManager am = gc.getBean(AccessManager.class);
            Set<Integer> userGroups = am.getUserGroups(context.getUserSession(),
                    context.getIpAddress(), false);

            // Remove special groups
            userGroups.remove(ReservedGroup.guest.getId());
            userGroups.remove(ReservedGroup.all.getId());
            userGroups.remove(ReservedGroup.intranet.getId());

            // If no specific group requested, filter by user groups
            if (requestedGroups.isEmpty()) {
                return userGroups;

            } else {
                // Remove not allowed groups from request
                Set<Integer> filterRequestedGroups = new HashSet<>();

                for (Integer gr : requestedGroups) {
                    if (userGroups.contains(gr)) {
                        filterRequestedGroups.add(gr);
                    }
                }

                if (!filterRequestedGroups.isEmpty()) {
                    return filterRequestedGroups;
                } else {
                    // If no specific group requested, filter by user groups
                    return userGroups;
                }
            }
        }
    }


    /**
     * Retrieves a metadata title from the Lucene index.
     *
     * @param context Service context.
     * @param metadataId Metadata identifier.
     * @return Metadata title.
     */
    public static String retrieveMetadataTitle(final ServiceContext context,
                                               final int metadataId) {
        return retrieveMetadataIndexField(context, metadataId, "_defaultTitle");
    }


    /**
     * Retrieves a metadata uuid from the Lucene index.
     *
     * @param context Service context.
     * @param metadataId Metadata identifier.
     * @return Metadata uuid.
     */
    public static String retrieveMetadataUuid(final ServiceContext context,
                                              final int metadataId) {
        return retrieveMetadataIndexField(context, metadataId, "_uuid");
    }


    /**
     * Retrieves a metadata value from the Lucene index.
     *
     * Duplicated with XslUtil - to refactor.
     *
     * TODO / TODOES
     *
     * @param context Service context.
     * @param metadataId Metadata identifier.
     * @param fieldName Lucene field name.
     * @return Field value.
     */
    private static String retrieveMetadataIndexField(
            final ServiceContext context,
            final int metadataId,
            final String fieldName) {
        String value = "";

<<<<<<< HEAD
        throw new NotImplementedException("Not implemented in ES");
//        try {
//
//            value = LuceneSearcher.getMetadataFromIndexById(
//                    context.getLanguage(),
//                    metadataId + "",
//                    fieldName);
//
//            if (value == null) {
//                value = "";
//            }
//        } catch (Exception ex) {
//            ex.printStackTrace();
//        }

//        return value;
=======
        try {
            value = LuceneSearcher.getMetadataFromIndexById(
                    context.getLanguage(),
                    metadataId + "",
                    fieldName);

            if (value == null) {
                value = "";
            }
        } catch (Exception ex) {
            Log.error(Geonet.GEONETWORK, ex.getMessage(), ex);
        }

        return value;
>>>>>>> 63ace3d0
    }
}<|MERGE_RESOLUTION|>--- conflicted
+++ resolved
@@ -31,15 +31,11 @@
 import org.fao.geonet.domain.Profile;
 import org.fao.geonet.domain.ReservedGroup;
 import org.fao.geonet.kernel.AccessManager;
-<<<<<<< HEAD
-=======
-import org.fao.geonet.kernel.search.LuceneSearcher;
-import org.fao.geonet.utils.Log;
->>>>>>> 63ace3d0
 
 import java.util.HashSet;
 import java.util.List;
 import java.util.Set;
+
 
 
 /**
@@ -164,7 +160,6 @@
             final String fieldName) {
         String value = "";
 
-<<<<<<< HEAD
         throw new NotImplementedException("Not implemented in ES");
 //        try {
 //
@@ -181,21 +176,5 @@
 //        }
 
 //        return value;
-=======
-        try {
-            value = LuceneSearcher.getMetadataFromIndexById(
-                    context.getLanguage(),
-                    metadataId + "",
-                    fieldName);
-
-            if (value == null) {
-                value = "";
-            }
-        } catch (Exception ex) {
-            Log.error(Geonet.GEONETWORK, ex.getMessage(), ex);
-        }
-
-        return value;
->>>>>>> 63ace3d0
     }
 }