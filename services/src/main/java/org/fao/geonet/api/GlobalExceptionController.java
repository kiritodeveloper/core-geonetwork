/*
 * Copyright (C) 2001-2016 Food and Agriculture Organization of the
 * United Nations (FAO-UN), United Nations World Food Programme (WFP)
 * and United Nations Environment Programme (UNEP)
 *
 * This program is free software; you can redistribute it and/or modify
 * it under the terms of the GNU General Public License as published by
 * the Free Software Foundation; either version 2 of the License, or (at
 * your option) any later version.
 *
 * This program is distributed in the hope that it will be useful, but
 * WITHOUT ANY WARRANTY; without even the implied warranty of
 * MERCHANTABILITY or FITNESS FOR A PARTICULAR PURPOSE. See the GNU
 * General Public License for more details.
 *
 * You should have received a copy of the GNU General Public License
 * along with this program; if not, write to the Free Software
 * Foundation, Inc., 51 Franklin St, Fifth Floor, Boston, MA 02110-1301, USA
 *
 * Contact: Jeroen Ticheler - FAO - Viale delle Terme di Caracalla 2,
 * Rome - Italy. email: geonetwork@osgeo.org
 */

package org.fao.geonet.api;

<<<<<<< HEAD
import org.fao.geonet.api.exception.NoResultsFoundException;
=======
>>>>>>> d75c9ea3
import org.fao.geonet.api.exception.ResourceAlreadyExistException;
import org.fao.geonet.api.exception.ResourceNotFoundException;
import org.fao.geonet.exceptions.UserNotFoundEx;
import org.springframework.http.HttpStatus;
import org.springframework.web.bind.MissingServletRequestParameterException;
import org.springframework.web.bind.UnsatisfiedServletRequestParameterException;
import org.springframework.web.bind.annotation.ControllerAdvice;
import org.springframework.web.bind.annotation.ExceptionHandler;
import org.springframework.web.bind.annotation.ResponseBody;
import org.springframework.web.bind.annotation.ResponseStatus;
import org.springframework.web.multipart.MaxUploadSizeExceededException;
import org.springframework.web.multipart.MultipartException;

import java.io.FileNotFoundException;
import java.util.LinkedHashMap;
import java.util.MissingResourceException;

/**
 */
@ControllerAdvice
public class GlobalExceptionController {

    @ResponseBody
    @ResponseStatus(HttpStatus.UNAUTHORIZED)
    @ExceptionHandler({
        SecurityException.class
    })
    public Object unauthorizedHandler(final Exception exception) {
        return new LinkedHashMap<String, String>() {{
            put("code", "unauthorized");
            put("message", exception.getClass().getSimpleName());
            put("description", exception.getMessage());
        }};
    }

    @ResponseBody
    @ResponseStatus(HttpStatus.BAD_REQUEST)
    @ExceptionHandler({
        MaxUploadSizeExceededException.class
    })
    public Object maxFileExceededHandler(final Exception exception) {
        return new LinkedHashMap<String, String>() {{
            put("code", "max_file_exceeded");
            put("message", exception.getClass().getSimpleName());
            put("description", exception.getMessage());
        }};
    }

    @ResponseBody
    @ResponseStatus(HttpStatus.NOT_FOUND)
    @ExceptionHandler({
<<<<<<< HEAD
            FileNotFoundException.class,
            NoResultsFoundException.class})
    public Object NotFoundHandler(final Exception exception) {
=======
        FileNotFoundException.class})
    public Object fileNotFoundHandler(final Exception exception) {
>>>>>>> d75c9ea3
        return new LinkedHashMap<String, String>() {{
            put("code", "not_found");
            put("message", exception.getClass().getSimpleName());
            put("description", exception.getMessage());
        }};
    }

    @ResponseBody
    @ResponseStatus(HttpStatus.BAD_REQUEST)
    @ExceptionHandler({
        UserNotFoundEx.class,
        ResourceNotFoundException.class})
    public Object resourceNotFoundHandler(final Exception exception) {
        return new LinkedHashMap<String, String>() {{
            put("code", "resource_not_found");
            put("message", exception.getClass().getSimpleName());
            put("description", exception.getMessage());
        }};
    }

    @ResponseBody
    @ResponseStatus(HttpStatus.BAD_REQUEST)
    @ExceptionHandler({
        ResourceAlreadyExistException.class})
    public Object resourceAlreadyExistHandler(final Exception exception) {
        return new LinkedHashMap<String, String>() {{
            put("code", "resource_already_exist");
            put("message", exception.getClass().getSimpleName());
            put("description", exception.getMessage());
        }};
    }

    @ResponseBody
    @ResponseStatus(HttpStatus.BAD_REQUEST)
    @ExceptionHandler(MissingServletRequestParameterException.class)
    public Object missingParameterHandler(final Exception exception) {
        return new LinkedHashMap<String, String>() {{
            put("code", "required_parameter_missing");
            put("message", exception.getClass().getSimpleName());
            put("description", exception.getMessage());
        }};
    }

    @ResponseBody
    @ResponseStatus(HttpStatus.BAD_REQUEST)
    @ExceptionHandler({
        UnsatisfiedServletRequestParameterException.class,
        IllegalArgumentException.class,
        MultipartException.class
    })
    public Object unsatisfiedParameterHandler(final Exception exception) {
        return new LinkedHashMap<String, String>() {{
            put("code", "unsatisfied_request_parameter");
            put("message", exception.getClass().getSimpleName());
            put("description", exception.getMessage());
        }};
    }

    @ResponseBody
    @ResponseStatus(HttpStatus.BAD_REQUEST)
    @ExceptionHandler({
        MissingResourceException.class
    })
    public Object missingResourceHandler(final Exception exception) {
        return new LinkedHashMap<String, String>() {{
            put("code", "missing_resource_parameter");
            put("message", exception.getClass().getSimpleName());
            put("description", exception.getMessage());
        }};
    }
}<|MERGE_RESOLUTION|>--- conflicted
+++ resolved
@@ -23,10 +23,7 @@
 
 package org.fao.geonet.api;
 
-<<<<<<< HEAD
 import org.fao.geonet.api.exception.NoResultsFoundException;
-=======
->>>>>>> d75c9ea3
 import org.fao.geonet.api.exception.ResourceAlreadyExistException;
 import org.fao.geonet.api.exception.ResourceNotFoundException;
 import org.fao.geonet.exceptions.UserNotFoundEx;
@@ -78,14 +75,9 @@
     @ResponseBody
     @ResponseStatus(HttpStatus.NOT_FOUND)
     @ExceptionHandler({
-<<<<<<< HEAD
             FileNotFoundException.class,
             NoResultsFoundException.class})
     public Object NotFoundHandler(final Exception exception) {
-=======
-        FileNotFoundException.class})
-    public Object fileNotFoundHandler(final Exception exception) {
->>>>>>> d75c9ea3
         return new LinkedHashMap<String, String>() {{
             put("code", "not_found");
             put("message", exception.getClass().getSimpleName());
