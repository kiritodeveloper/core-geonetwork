/*
 * Copyright (C) 2001-2016 Food and Agriculture Organization of the
 * United Nations (FAO-UN), United Nations World Food Programme (WFP)
 * and United Nations Environment Programme (UNEP)
 *
 * This program is free software; you can redistribute it and/or modify
 * it under the terms of the GNU General Public License as published by
 * the Free Software Foundation; either version 2 of the License, or (at
 * your option) any later version.
 *
 * This program is distributed in the hope that it will be useful, but
 * WITHOUT ANY WARRANTY; without even the implied warranty of
 * MERCHANTABILITY or FITNESS FOR A PARTICULAR PURPOSE. See the GNU
 * General Public License for more details.
 *
 * You should have received a copy of the GNU General Public License
 * along with this program; if not, write to the Free Software
 * Foundation, Inc., 51 Franklin St, Fifth Floor, Boston, MA 02110-1301, USA
 *
 * Contact: Jeroen Ticheler - FAO - Viale delle Terme di Caracalla 2,
 * Rome - Italy. email: geonetwork@osgeo.org
 */

package org.fao.geonet.api;

import org.fao.geonet.api.exception.GeoPublisherException;
import org.fao.geonet.api.exception.NoResultsFoundException;
import org.fao.geonet.api.exception.ResourceAlreadyExistException;
import org.fao.geonet.api.exception.ResourceNotFoundException;
import org.fao.geonet.exceptions.ServiceNotAllowedEx;
import org.fao.geonet.exceptions.UserNotFoundEx;
import org.fao.geonet.exceptions.XSDValidationErrorEx;
import org.springframework.http.HttpStatus;
import org.springframework.http.converter.HttpMessageNotReadableException;
import org.springframework.web.bind.MissingServletRequestParameterException;
import org.springframework.web.bind.UnsatisfiedServletRequestParameterException;
import org.springframework.web.bind.annotation.ControllerAdvice;
import org.springframework.web.bind.annotation.ExceptionHandler;
import org.springframework.web.bind.annotation.ResponseBody;
import org.springframework.web.bind.annotation.ResponseStatus;
import org.springframework.web.multipart.MaxUploadSizeExceededException;
import org.springframework.web.multipart.MultipartException;

import java.io.FileNotFoundException;
import java.util.MissingResourceException;

/**
 */
@ControllerAdvice
public class GlobalExceptionController {

    @ResponseBody
    @ResponseStatus(HttpStatus.UNAUTHORIZED)
    @ExceptionHandler({
        ServiceNotAllowedEx.class
    })
    public Object unauthorizedHandler(final Exception exception) {
        return new ApiError("unauthorized", exception.getClass().getSimpleName(), exception.getMessage());
    }

    @ResponseBody
    @ResponseStatus(HttpStatus.BAD_REQUEST)
    @ExceptionHandler({
        MaxUploadSizeExceededException.class
    })
    public ApiError maxFileExceededHandler(final Exception exception) {
        return new ApiError("max_file_exceeded", exception.getClass().getSimpleName(), exception.getMessage());
    }

    @ResponseBody
    @ResponseStatus(HttpStatus.BAD_REQUEST)
    @ExceptionHandler({
        HttpMessageNotReadableException.class
    })
    public ApiError runtimeExceptionHandler(final Exception exception) {
        return new ApiError("runtime_exception", exception.getClass().getSimpleName(), exception.getMessage());
    }

    @ResponseBody
    @ResponseStatus(HttpStatus.NOT_FOUND)
    @ExceptionHandler({
        FileNotFoundException.class,
<<<<<<< HEAD
        NoResultsFoundException.class})
    public Object NotFoundHandler(final Exception exception) {
        return new LinkedHashMap<String, String>() {{
            put("code", "not_found");
            put("message", exception.getClass().getSimpleName());
            put("description", exception.getMessage());
        }};
=======
        GeoPublisherException.class,
        NoResultsFoundException.class})
    public ApiError NotFoundHandler(final Exception exception) {
        return new ApiError("not_found", exception.getClass().getSimpleName(), exception.getMessage());
>>>>>>> 9b4925c2
    }

    @ResponseBody
    @ResponseStatus(HttpStatus.NOT_FOUND)
    @ExceptionHandler({
        UserNotFoundEx.class,
        ResourceNotFoundException.class})
    public ApiError resourceNotFoundHandler(final Exception exception) {
        return new ApiError("resource_not_found", exception.getClass().getSimpleName(), exception.getMessage());
    }

    @ResponseBody
    @ResponseStatus(HttpStatus.BAD_REQUEST)
    @ExceptionHandler({
        ResourceAlreadyExistException.class})
    public ApiError resourceAlreadyExistHandler(final Exception exception) {
        return new ApiError("resource_already_exist", exception.getClass().getSimpleName(), exception.getMessage());
    }

    @ResponseBody
    @ResponseStatus(HttpStatus.BAD_REQUEST)
    @ExceptionHandler(MissingServletRequestParameterException.class)
    public ApiError missingParameterHandler(final Exception exception) {
        return new ApiError("required_parameter_missing", exception.getClass().getSimpleName(), exception.getMessage());
    }

    @ResponseBody
    @ResponseStatus(HttpStatus.BAD_REQUEST)
    @ExceptionHandler({
        UnsatisfiedServletRequestParameterException.class,
        IllegalArgumentException.class,
        XSDValidationErrorEx.class,
        MultipartException.class
    })
    public ApiError unsatisfiedParameterHandler(final Exception exception) {
        return new ApiError("unsatisfied_request_parameter", exception.getClass().getSimpleName(),
            exception.getMessage());
    }

    @ResponseBody
    @ResponseStatus(HttpStatus.BAD_REQUEST)
    @ExceptionHandler({
        MissingResourceException.class
    })
    public ApiError missingResourceHandler(final Exception exception) {
        return new ApiError("missing_resource_parameter", exception.getClass().getSimpleName(),
            exception.getMessage());
    }
}<|MERGE_RESOLUTION|>--- conflicted
+++ resolved
@@ -80,20 +80,10 @@
     @ResponseStatus(HttpStatus.NOT_FOUND)
     @ExceptionHandler({
         FileNotFoundException.class,
-<<<<<<< HEAD
-        NoResultsFoundException.class})
-    public Object NotFoundHandler(final Exception exception) {
-        return new LinkedHashMap<String, String>() {{
-            put("code", "not_found");
-            put("message", exception.getClass().getSimpleName());
-            put("description", exception.getMessage());
-        }};
-=======
         GeoPublisherException.class,
         NoResultsFoundException.class})
     public ApiError NotFoundHandler(final Exception exception) {
         return new ApiError("not_found", exception.getClass().getSimpleName(), exception.getMessage());
->>>>>>> 9b4925c2
     }
 
     @ResponseBody
