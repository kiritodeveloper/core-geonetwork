--- conflicted
+++ resolved
@@ -110,19 +110,12 @@
     @Autowired
     SettingManager settingManager;
 
-<<<<<<< HEAD
+    @Value("${metadata.extentApi.disableFullUrlBackgroundMapServices:true}")
+    private boolean disableFullUrlBackgroundMapServices;
+
     @io.swagger.v3.oas.annotations.Operation(
         summary = "Get record extents as image",
         description = API_EXTENT_DESCRIPTION)
-=======
-    @Value("${metadata.extentApi.disableFullUrlBackgroundMapServices:true}")
-    private boolean disableFullUrlBackgroundMapServices;
-
-    @ApiOperation(
-        value = "Get all record extents as image",
-        notes = API_EXTENT_DESCRIPTION,
-        nickname = "getAllRecordExtents")
->>>>>>> 09f07775
     @RequestMapping(
         value = "/{metadataUuid}/extents.png",
         produces = {
