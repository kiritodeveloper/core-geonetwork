--- conflicted
+++ resolved
@@ -484,12 +484,7 @@
             int rows,
         HttpServletRequest request) throws Exception {
 
-<<<<<<< HEAD
-
         AbstractMetadata md;
-=======
-        Metadata md;
->>>>>>> 11fa3f3f
         try{
             md = ApiUtils.canViewRecord(metadataUuid, request);
         } catch (SecurityException e) {
