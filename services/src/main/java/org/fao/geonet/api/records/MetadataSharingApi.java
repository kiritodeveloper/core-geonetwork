--- conflicted
+++ resolved
@@ -297,14 +297,8 @@
         }
 
         List<GroupOperations> privileges = sharing.getPrivileges();
-<<<<<<< HEAD
-        setOperations(sharing, dataManager, context, appContext, metadata, operationMap, privileges, ApiUtils.getUserSession(session).getUserIdAsInt(), request);
+        setOperations(sharing, dataManager, context, appContext, metadata, operationMap, privileges, ApiUtils.getUserSession(session).getUserIdAsInt(), null, request);
         dataManager.indexMetadata(String.valueOf(metadata.getId()), true);
-=======
-        setOperations(sharing, dataManager, context, appContext, metadata, operationMap, privileges,
-            ApiUtils.getUserSession(session).getUserIdAsInt(), null, request);
-        dataManager.indexMetadata(String.valueOf(metadata.getId()), true, null);
->>>>>>> 63ace3d0
     }
 
     @ApiOperation(
@@ -477,33 +471,6 @@
         }
     }
 
-<<<<<<< HEAD
-    /**
-     * For privileges to ALL group, check if it's allowed or not to publish invalid metadata.
-     *
-     * @param context
-     * @param dm
-     * @param metadata
-     * @return
-     * @throws Exception
-     */
-    private boolean canPublishToAllGroup(ServiceContext context, DataManager dm, AbstractMetadata metadata) throws Exception {
-        boolean hasValidation =
-            (metadataValidationRepository.count(MetadataValidationSpecs.hasMetadataId(metadata.getId())) > 0);
-
-        if (!hasValidation) {
-            validator.doValidate(metadata, context.getLanguage());
-            dm.indexMetadata(metadata.getId() + "", true);
-        }
-
-        boolean isInvalid =
-            (metadataValidationRepository.count(MetadataValidationSpecs.isInvalidAndRequiredForMetadata(metadata.getId())) > 0);
-
-        return !isInvalid;
-    }
-
-=======
->>>>>>> 63ace3d0
     @ApiOperation(
         value = "Get record sharing settings",
         notes = "Return current sharing options for a record.",
@@ -997,7 +964,7 @@
 
             if (!hasValidation) {
                 validator.doValidate(metadata, context.getLanguage());
-                dm.indexMetadata(metadata.getId() + "", true, null);
+                dm.indexMetadata(metadata.getId() + "", true);
             }
 
             boolean isInvalid =
@@ -1064,7 +1031,7 @@
         List<GroupOperations> privileges = sharing.getPrivileges();
         setOperations(sharing, dataManager, context, appContext, metadata, operationMap, privileges,
             ApiUtils.getUserSession(session).getUserIdAsInt(), null, request);
-        dataManager.indexMetadata(String.valueOf(metadata.getId()), true, null);
+        dataManager.indexMetadata(String.valueOf(metadata.getId()), true);
     }
 
 
