/*
 * Copyright (C) 2001-2016 Food and Agriculture Organization of the
 * United Nations (FAO-UN), United Nations World Food Programme (WFP)
 * and United Nations Environment Programme (UNEP)
 *
 * This program is free software; you can redistribute it and/or modify
 * it under the terms of the GNU General Public License as published by
 * the Free Software Foundation; either version 2 of the License, or (at
 * your option) any later version.
 *
 * This program is distributed in the hope that it will be useful, but
 * WITHOUT ANY WARRANTY; without even the implied warranty of
 * MERCHANTABILITY or FITNESS FOR A PARTICULAR PURPOSE. See the GNU
 * General Public License for more details.
 *
 * You should have received a copy of the GNU General Public License
 * along with this program; if not, write to the Free Software
 * Foundation, Inc., 51 Franklin St, Fifth Floor, Boston, MA 02110-1301, USA
 *
 * Contact: Jeroen Ticheler - FAO - Viale delle Terme di Caracalla 2,
 * Rome - Italy. email: geonetwork@osgeo.org
 */

package org.fao.geonet.api.regions.metadata;

<<<<<<< HEAD
import com.google.common.base.Optional;
import jeeves.server.context.ServiceContext;
import org.fao.geonet.ApplicationContextHolder;
=======
import java.nio.file.Path;
import java.util.ArrayList;
import java.util.Collection;
import java.util.Collections;
import java.util.Iterator;
import java.util.List;

import org.jdom.Namespace;
import org.locationtech.jts.geom.Geometry;
import org.locationtech.jts.geom.MultiPolygon;
import org.locationtech.jts.geom.Polygon;
>>>>>>> ed7e9bc5
import org.fao.geonet.GeonetContext;
import org.fao.geonet.api.regions.MetadataRegion;
import org.fao.geonet.constants.Geonet;
import org.fao.geonet.domain.ISODate;
import org.fao.geonet.domain.Metadata;
import org.fao.geonet.domain.ReservedOperation;
import org.fao.geonet.kernel.DataManager;
import org.fao.geonet.kernel.datamanager.IMetadataSchemaUtils;
import org.fao.geonet.kernel.datamanager.IMetadataUtils;
import org.fao.geonet.kernel.region.Region;
import org.fao.geonet.kernel.region.Request;
import org.fao.geonet.kernel.search.spatial.ErrorHandler;
import org.fao.geonet.lib.Lib;
<<<<<<< HEAD
import org.fao.geonet.repository.MetadataRepository;
=======
import org.fao.geonet.services.Utils;
import org.fao.geonet.api.regions.MetadataRegion;
import org.fao.geonet.util.GMLParsers;
>>>>>>> ed7e9bc5
import org.fao.geonet.utils.Log;
import org.fao.geonet.utils.Xml;
import org.geotools.xsd.Parser;
import org.jdom.Element;
import org.jdom.filter.Filter;
import org.locationtech.jts.geom.*;

import java.nio.file.Path;
import java.util.*;

<<<<<<< HEAD
=======
import jeeves.server.context.ServiceContext;
import org.opengis.referencing.crs.CoordinateReferenceSystem;
import org.opengis.referencing.operation.MathTransform;
>>>>>>> ed7e9bc5

/**
 * TODO: A polygon may be exclusion and in such case should be substracted from the overall extent?
 */
public class MetadataRegionSearchRequest extends Request {

    public static final String PREFIX = "metadata:";
    private static final FindByNodeName EXTENT_FINDER = new FindByNodeName("EX_BoundingPolygon", "EX_GeographicBoundingBox", "polygon");
    ServiceContext context;
    private String id;
    private String label;
    private final GeometryFactory factory;

    public MetadataRegionSearchRequest(ServiceContext context, GeometryFactory factory) {
        this.context = context;
        this.factory = factory;
    }

    @Override
    public Request label(String labelParam) {
        this.label = labelParam;
        return this;
    }

    @Override
    public Request categoryId(String categoryIdParam) {
        return this;
    }

    @Override
    public Request maxRecords(int maxRecordsParam) {
        return this;
    }

    @Override
    public Collection<Region> execute() throws Exception {
        if (label == null && id == null || (id != null && !id.startsWith(PREFIX))) {
            return Collections.emptySet();
        }
        List<Region> regions = new ArrayList<Region>();
        if (label != null) {
            loadAll(regions, Id.create(label));
        } else if (id != null) {
            String[] parts = id.split(":", 3);
            String mdId = parts[1];
            loadSpatialExtent(regions, Id.create(mdId));
            if (regions.size() > 1) {
                regions = Collections.singletonList(regions.get(0));
            }
        }
        return regions;
    }

    private void loadAll(List<Region> regions, Id id) throws Exception {
        Element metadata = findMetadata(id, false);
        if (metadata != null) {
            Iterator<?> extents = null;
            extents = descentOrSelf(metadata);
            while (extents.hasNext()) {
                Object object = extents.next();
                if (object instanceof Element) {
                    regions.add(parseRegion(id, (Element) object));
                }
            }
        }
    }

    private void loadSpatialExtent(List<Region> regions, Id id) throws Exception {
        Element metadata = findMetadata(id, false);
        if (metadata != null) {
            Path schemaDir = getSchemaDir(id);
<<<<<<< HEAD
            MultiPolygon geom = GeomUtils.getSpatialExtent(schemaDir, metadata, parsers,
                new SpatialExtentErrorHandler());
=======
            MultiPolygon geom = SpatialIndexWriter.getSpatialExtent(schemaDir, metadata, new SpatialExtentErrorHandler());
>>>>>>> ed7e9bc5
            MetadataRegion region = new MetadataRegion(id, null, geom);
            regions.add(region);
        }
    }

    Iterator<?> descentOrSelf(Element metadata) {
        Iterator<?> extents;
        if (EXTENT_FINDER.matches(metadata)) {
            extents = Collections.singletonList(metadata).iterator();
        } else {
            extents = metadata.getDescendants(EXTENT_FINDER);
        }
        return extents;
    }

    private double getCoordinateValue(String coord, Element bbox) {
        Element coordElement = bbox.getChild(coord, bbox.getNamespace());
        if (coordElement != null) {
            List children = coordElement.getChildren();
            if (children.size() == 1 && children.get(0) instanceof Element) {
                return Double.parseDouble(((Element) children.get(0)).getText());
            }
        }
        return 0;
    };

    Region parseRegion(Id mdId, Element extentObj) throws Exception {
        GeonetContext gc = (GeonetContext) context.getHandlerContext(Geonet.CONTEXT_NAME);
        gc.getBean(DataManager.class).getEditLib().removeEditingInfo(extentObj);

        String id = null;
        Geometry geometry = null;
        Namespace objNamespace = extentObj.getNamespace();
        if ("polygon".equals(extentObj.getName())) {
            String gml = Xml.getString(extentObj);
<<<<<<< HEAD
            geometry = GeomUtils.parseGml(parsers[0], gml);
        } else if ("EX_BoundingPolygon".equals(extentObj.getName())) {
            String gml = Xml.getString(extentObj.getChild("polygon", Geonet.Namespaces.GMD));
            geometry = GeomUtils.parseGml(parsers[0], gml);
=======
            geometry = SpatialIndexWriter.parseGml(getParser(extentObj), gml);
        } else if ("EX_BoundingPolygon".equals(extentObj.getName())) {
            Element polygon = extentObj.getChild("polygon", objNamespace);
            String gml = Xml.getString(polygon);
            geometry = SpatialIndexWriter.parseGml(getParser(polygon), gml);

            Element xmlGeom = (Element) polygon.getChildren().get(0);
            String srs = xmlGeom.getAttributeValue("srsName");
            CoordinateReferenceSystem sourceCRS = DefaultGeographicCRS.WGS84;

            if (srs != null && !(srs.equals(""))) sourceCRS = CRS.decode(srs);
            // if we have an srs and its not WGS84 then transform to WGS84
            if (!CRS.equalsIgnoreMetadata(sourceCRS, DefaultGeographicCRS.WGS84)) {
                MathTransform tform = CRS.findMathTransform(sourceCRS, DefaultGeographicCRS.WGS84);
                geometry = (MultiPolygon) JTS.transform(geometry, tform);
            }
>>>>>>> ed7e9bc5
        } else if ("EX_GeographicBoundingBox".equals(extentObj.getName())) {
            double minx = getCoordinateValue("westBoundLongitude", extentObj);
            double maxx = getCoordinateValue("eastBoundLongitude", extentObj);
            double miny = getCoordinateValue("southBoundLatitude", extentObj);
            double maxy = getCoordinateValue("northBoundLatitude", extentObj);
            geometry = factory.toGeometry(new Envelope(minx, maxx, miny, maxy));
        }

        if (geometry != null) {
            Element element = extentObj.getChild("element", Geonet.Namespaces.GEONET);
            if (element != null) {
                id = element.getAttributeValue("ref");
            }
            return new MetadataRegion(mdId, id, geometry);
        } else {
            return null;
        }
    }

    private Parser getParser(Element polygon) {
        try {
            return GMLParsers.create(((Element) polygon.getChildren().get(0)));
        } catch (Exception e) {
            return GMLParsers.createGML();
        }
    }

    private Element findMetadata(Id id, boolean includeEditData) throws Exception {
        final DataManager dataManager = context.getBean(DataManager.class);
        String mdId = id.getMdId();
        try {
            if (context.getBean(IMetadataUtils.class).exists(Integer.parseInt(mdId))) {
                Lib.resource.checkPrivilege(context, mdId, ReservedOperation.view);

                return dataManager.getMetadata(context, mdId, includeEditData, false, true);
            } else {
                return null;
            }
        } catch (NumberFormatException e) {
            return null;
        }

    }

    private Path getSchemaDir(Id id) throws Exception {
        final DataManager dataManager = context.getBean(DataManager.class);
        String mdId = id.getMdId();
        String schemaId = dataManager.getMetadataSchema(mdId);
        final IMetadataSchemaUtils schemaUtils = context.getBean(IMetadataSchemaUtils.class);
        return schemaUtils.getSchemaDir(schemaId);
    }

    @Override
    public Request id(String regionId) {
        this.id = regionId;
        return this;
    }

    @Override
    public Optional<Long> getLastModified() throws Exception {
        if (id.startsWith(MetadataRegionSearchRequest.PREFIX)) {
            String[] idParts = id.substring(MetadataRegionSearchRequest.PREFIX.length()).split(":");
            final String mdId = MetadataRegionSearchRequest.Id.create(idParts[0]).getMdId();

            if (mdId != null) {
                Metadata metadata = ApplicationContextHolder.get().getBean(MetadataRepository.class).findOneById(Integer.valueOf(mdId));

                final ISODate docChangeDate = metadata.getDataInfo().getChangeDate();
                if (docChangeDate != null) {
                    return Optional.of(docChangeDate.toDate().getTime());
                }
            }
        }
        return Optional.absent();
    }

    public static abstract class Id {

        protected String id;
        private final String prefix;

        public Id(String prefix, String id) {
            this.id = id;
            this.prefix = prefix;
        }

        static Id create(String id) {
            return new MdId(id);
        }

        /**
         * Convert ID to the id for looking up the metadata in the database
         */
        public abstract String getMdId() throws Exception;

        /**
         * Strip the identifier from the id and return the id
         */
        abstract String getId();

        public String getIdentifiedId() {
            return prefix + id;
        }
    }

    public static class MdId extends Id {

        private static final String PREFIX = "@id";

        public MdId(String id) {
            super(PREFIX, id.substring(PREFIX.length()));
        }

        @Override
        public String getMdId() {
            return id;
        }

        @Override
        public String getId() {
            return id;
        }

    }

    private static final class FindByNodeName implements Filter {
        private static final long serialVersionUID = 1L;
        private final String[] names;

        public FindByNodeName(String... names) {
            this.names = names;
        }

        @Override
        public boolean matches(Object obj) {
            if (obj instanceof Element) {
                Element el = (Element) obj;
                for (String name : this.names) {
                    if (el.getName().equals(name)) {
                        return true;
                    }
                }
            }
            return false;
        }
    }

    private class SpatialExtentErrorHandler implements ErrorHandler {
        @Override
        public void handleParseException(Exception e, String gml) {
            Log.error(Geonet.SPATIAL, "Failed to convert gml to jts object: " + gml + "\n\t" + e.getMessage(), e);
        }

        @Override
        public void handleBuildException(Exception e, List<Polygon> polygons) {
            Log.error(Geonet.SPATIAL, "Failed to create a MultiPolygon from: " + polygons, e);
        }
    }
}<|MERGE_RESOLUTION|>--- conflicted
+++ resolved
@@ -23,23 +23,10 @@
 
 package org.fao.geonet.api.regions.metadata;
 
-<<<<<<< HEAD
 import com.google.common.base.Optional;
+import com.google.common.collect.Lists;
 import jeeves.server.context.ServiceContext;
 import org.fao.geonet.ApplicationContextHolder;
-=======
-import java.nio.file.Path;
-import java.util.ArrayList;
-import java.util.Collection;
-import java.util.Collections;
-import java.util.Iterator;
-import java.util.List;
-
-import org.jdom.Namespace;
-import org.locationtech.jts.geom.Geometry;
-import org.locationtech.jts.geom.MultiPolygon;
-import org.locationtech.jts.geom.Polygon;
->>>>>>> ed7e9bc5
 import org.fao.geonet.GeonetContext;
 import org.fao.geonet.api.regions.MetadataRegion;
 import org.fao.geonet.constants.Geonet;
@@ -51,31 +38,26 @@
 import org.fao.geonet.kernel.datamanager.IMetadataUtils;
 import org.fao.geonet.kernel.region.Region;
 import org.fao.geonet.kernel.region.Request;
+import org.fao.geonet.kernel.schema.MetadataSchema;
 import org.fao.geonet.kernel.search.spatial.ErrorHandler;
 import org.fao.geonet.lib.Lib;
-<<<<<<< HEAD
 import org.fao.geonet.repository.MetadataRepository;
-=======
-import org.fao.geonet.services.Utils;
-import org.fao.geonet.api.regions.MetadataRegion;
 import org.fao.geonet.util.GMLParsers;
->>>>>>> ed7e9bc5
 import org.fao.geonet.utils.Log;
 import org.fao.geonet.utils.Xml;
+import org.geotools.geometry.jts.JTS;
+import org.geotools.referencing.CRS;
+import org.geotools.referencing.crs.DefaultGeographicCRS;
 import org.geotools.xsd.Parser;
 import org.jdom.Element;
+import org.jdom.Namespace;
 import org.jdom.filter.Filter;
 import org.locationtech.jts.geom.*;
+import org.opengis.referencing.crs.CoordinateReferenceSystem;
+import org.opengis.referencing.operation.MathTransform;
 
 import java.nio.file.Path;
 import java.util.*;
-
-<<<<<<< HEAD
-=======
-import jeeves.server.context.ServiceContext;
-import org.opengis.referencing.crs.CoordinateReferenceSystem;
-import org.opengis.referencing.operation.MathTransform;
->>>>>>> ed7e9bc5
 
 /**
  * TODO: A polygon may be exclusion and in such case should be substracted from the overall extent?
@@ -121,12 +103,46 @@
         } else if (id != null) {
             String[] parts = id.split(":", 3);
             String mdId = parts[1];
-            loadSpatialExtent(regions, Id.create(mdId));
+            String id;
+            if (parts.length > 2) {
+                id = parts[2];
+                loadOnly(regions, Id.create(mdId), id);
+            } else {
+                loadSpatialExtent(regions, Id.create(mdId));
+            }
             if (regions.size() > 1) {
                 regions = Collections.singletonList(regions.get(0));
             }
         }
         return regions;
+    }
+
+    private void loadOnly(List<Region> regions, Id mdId, String id) throws Exception {
+        if (id.startsWith("@xpath")) {
+            Element metadata = findMetadata(mdId, false);
+            if (metadata != null) {
+                String xpath = id.substring("@xpath".length());
+                DataManager dataManager = ApplicationContextHolder.get().getBean(DataManager.class);
+                String schemaId = dataManager.getMetadataSchema(mdId.getId());
+                MetadataSchema schema = dataManager.getSchema(schemaId);
+                final Element geomEl = Xml.selectElement(metadata, xpath, schema.getNamespaces());
+                if (geomEl != null) {
+                    findContainingGmdEl(regions, mdId, geomEl);
+                }
+            }
+        }
+    }
+
+    boolean findContainingGmdEl(List<Region> regions, Id mdId, Element el) throws Exception {
+        Element parent = el;
+        while (parent != null) {
+            if (EXTENT_FINDER.matches(parent)) {
+                regions.add(parseRegion(mdId, parent));
+                return true;
+            }
+            parent = parent.getParentElement();
+        }
+        return false;
     }
 
     private void loadAll(List<Region> regions, Id id) throws Exception {
@@ -147,12 +163,8 @@
         Element metadata = findMetadata(id, false);
         if (metadata != null) {
             Path schemaDir = getSchemaDir(id);
-<<<<<<< HEAD
-            MultiPolygon geom = GeomUtils.getSpatialExtent(schemaDir, metadata, parsers,
+            MultiPolygon geom = GeomUtils.getSpatialExtent(schemaDir, metadata,
                 new SpatialExtentErrorHandler());
-=======
-            MultiPolygon geom = SpatialIndexWriter.getSpatialExtent(schemaDir, metadata, new SpatialExtentErrorHandler());
->>>>>>> ed7e9bc5
             MetadataRegion region = new MetadataRegion(id, null, geom);
             regions.add(region);
         }
@@ -188,17 +200,11 @@
         Namespace objNamespace = extentObj.getNamespace();
         if ("polygon".equals(extentObj.getName())) {
             String gml = Xml.getString(extentObj);
-<<<<<<< HEAD
-            geometry = GeomUtils.parseGml(parsers[0], gml);
-        } else if ("EX_BoundingPolygon".equals(extentObj.getName())) {
-            String gml = Xml.getString(extentObj.getChild("polygon", Geonet.Namespaces.GMD));
-            geometry = GeomUtils.parseGml(parsers[0], gml);
-=======
-            geometry = SpatialIndexWriter.parseGml(getParser(extentObj), gml);
+            geometry = GeomUtils.parseGml(getParser(extentObj), gml);
         } else if ("EX_BoundingPolygon".equals(extentObj.getName())) {
             Element polygon = extentObj.getChild("polygon", objNamespace);
             String gml = Xml.getString(polygon);
-            geometry = SpatialIndexWriter.parseGml(getParser(polygon), gml);
+            geometry = GeomUtils.parseGml(getParser(polygon), gml);
 
             Element xmlGeom = (Element) polygon.getChildren().get(0);
             String srs = xmlGeom.getAttributeValue("srsName");
@@ -210,7 +216,6 @@
                 MathTransform tform = CRS.findMathTransform(sourceCRS, DefaultGeographicCRS.WGS84);
                 geometry = (MultiPolygon) JTS.transform(geometry, tform);
             }
->>>>>>> ed7e9bc5
         } else if ("EX_GeographicBoundingBox".equals(extentObj.getName())) {
             double minx = getCoordinateValue("westBoundLongitude", extentObj);
             double maxx = getCoordinateValue("eastBoundLongitude", extentObj);
