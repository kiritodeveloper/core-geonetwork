--- conflicted
+++ resolved
@@ -23,15 +23,12 @@
 
 package org.fao.geonet.api.records.rdf;
 
-import jeeves.server.ServiceConfig;
 import jeeves.server.context.ServiceContext;
-
 import org.apache.commons.lang.NotImplementedException;
 import org.fao.geonet.GeonetContext;
 import org.fao.geonet.constants.Geonet;
 import org.fao.geonet.kernel.search.EsSearchManager;
 import org.fao.geonet.kernel.search.MetaSearcher;
-import org.fao.geonet.kernel.search.SearcherType;
 import org.fao.geonet.services.util.SearchDefaults;
 import org.fao.geonet.utils.Log;
 import org.fao.geonet.utils.Xml;
@@ -62,39 +59,23 @@
 
     public List search(ServiceContext context) throws Exception {
         GeonetContext gc = (GeonetContext) context.getHandlerContext(Geonet.CONTEXT_NAME);
-<<<<<<< HEAD
         EsSearchManager searchMan = gc.getBean(EsSearchManager.class);
         throw new NotImplementedException("Not implemented in ES");
+//
+//        SearchManager searchMan = gc.getBean(SearchManager.class);
 //        searcher = searchMan.newSearcher(SearcherType.LUCENE, Geonet.File.SEARCH_LUCENE);
 //
 //        ServiceConfig config = new ServiceConfig();
 //
+//
 //        searcher.search(context, searchRequest, config);
 //
-//        Element presentRequest = new Element("request");
-//        presentRequest.addContent(new Element("fast").setText("true"));
-//        presentRequest.addContent(new Element("from").setText("1"));
-//        presentRequest.addContent(new Element("to").setText(searcher.getSize() + ""));
-//        presentRequest.addContent(new Element(Geonet.SearchResult.FAST).setText("true"));
-//        presentRequest.addContent(new Element(Geonet.SearchResult.BUILD_SUMMARY).setText("false"));
+//        numberMatched = searcher.getSize();
+//        _versionToken = searcher.getVersionToken();
 //
-//        return searcher.present(context, presentRequest, config).getChildren();
-=======
-        SearchManager searchMan = gc.getBean(SearchManager.class);
-        searcher = searchMan.newSearcher(SearcherType.LUCENE, Geonet.File.SEARCH_LUCENE);
-
-        ServiceConfig config = new ServiceConfig();
-
-      
-        searcher.search(context, searchRequest, config);
-        
-        numberMatched = searcher.getSize();
-        _versionToken = searcher.getVersionToken(); 
-        
-        searchRequest.addContent(new Element(Geonet.SearchResult.BUILD_SUMMARY).setText("false"));
-                  
-        return searcher.present(context, searchRequest, config).getChildren();
->>>>>>> 70c2afba
+//        searchRequest.addContent(new Element(Geonet.SearchResult.BUILD_SUMMARY).setText("false"));
+//
+//        return searcher.present(context, searchRequest, config).getChildren();
     }
 
     public void close() {
