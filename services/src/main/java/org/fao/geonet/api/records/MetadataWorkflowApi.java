--- conflicted
+++ resolved
@@ -61,12 +61,8 @@
 import org.fao.geonet.kernel.datamanager.IMetadataStatus;
 import org.fao.geonet.kernel.metadata.StatusActions;
 import org.fao.geonet.kernel.metadata.StatusActionsFactory;
-<<<<<<< HEAD
-=======
-import org.fao.geonet.kernel.search.LuceneSearcher;
 import org.fao.geonet.kernel.setting.SettingManager;
 import org.fao.geonet.kernel.setting.Settings;
->>>>>>> 63ace3d0
 import org.fao.geonet.repository.MetadataStatusRepository;
 import org.fao.geonet.repository.SortUtils;
 import org.fao.geonet.repository.StatusValueRepository;
@@ -99,6 +95,7 @@
 
 import static org.fao.geonet.api.ApiParams.*;
 
+
 @RequestMapping(value = { "/{portal}/api/records", "/{portal}/api/" + API.VERSION_0_1 + "/records" })
 @Api(value = API_CLASS_RECORD_TAG, tags = API_CLASS_RECORD_TAG, description = API_CLASS_RECORD_OPS)
 @Controller("recordWorkflow")
@@ -274,7 +271,6 @@
         listOfStatusChange.add(metadataStatus);
         sa.onStatusChange(listOfStatusChange);
 
-<<<<<<< HEAD
         //--- reindex metadata
         metadataIndexer.indexMetadata(String.valueOf(metadata.getId()), true);
     }
@@ -288,14 +284,6 @@
         value = "/{metadataUuid}/status/{statusId:[0-9]+}.{userId:[0-9]+}.{changeDate}/close",
         method = RequestMethod.PUT
     )
-=======
-        // --- reindex metadata
-        metadataIndexer.indexMetadata(String.valueOf(metadata.getId()), true, null);
-    }
-
-    @ApiOperation(value = "Close a record task", notes = "", nickname = "closeTask")
-    @RequestMapping(value = "/{metadataUuid}/status/{statusId:[0-9]+}.{userId:[0-9]+}.{changeDate}/close", method = RequestMethod.PUT)
->>>>>>> 63ace3d0
     @PreAuthorize("hasRole('Editor')")
     @ApiResponses(value = { @ApiResponse(code = 204, message = "Task closed."),
             @ApiResponse(code = 404, message = "Status not found."),
@@ -355,7 +343,6 @@
     @ResponseStatus(value = HttpStatus.OK)
     @ResponseBody
     public List<MetadataStatusResponse> getStatusByType(
-<<<<<<< HEAD
         @ApiParam(value = "One or more types to retrieve (ie. worflow, event, task). Default is all.",
             required = false)
         @RequestParam(required = false)
@@ -393,18 +380,6 @@
         @RequestParam(required = false, defaultValue = "100")
             Integer size,
         HttpServletRequest request) throws Exception {
-=======
-            @ApiParam(value = "One or more types to retrieve (ie. worflow, event, task). Default is all.", required = false) @RequestParam(required = false) StatusValueType[] type,
-            @ApiParam(value = "All event details including XML changes. Responses are bigger. Default is false", required = false) @RequestParam(required = false) boolean details,
-            @ApiParam(value = "One or more event author. Default is all.", required = false) @RequestParam(required = false) Integer[] author,
-            @ApiParam(value = "One or more event owners. Default is all.", required = false) @RequestParam(required = false) Integer[] owner,
-            @ApiParam(value = "One or more record identifier. Default is all.", required = false) @RequestParam(required = false) Integer[] record,
-            @ApiParam(value = "Start date", required = false) @RequestParam(required = false) String dateFrom,
-            @ApiParam(value = "End date", required = false) @RequestParam(required = false) String dateTo,
-            @ApiParam(value = "From page", required = false) @RequestParam(required = false, defaultValue = "0") Integer from,
-            @ApiParam(value = "Number of records to return", required = false) @RequestParam(required = false, defaultValue = "100") Integer size,
-            HttpServletRequest request) throws Exception {
->>>>>>> 63ace3d0
         ServiceContext context = ApiUtils.createServiceContext(request);
 
         Sort sortByStatusChangeDate = SortUtils.createSort(Sort.Direction.DESC, MetadataStatus_.id,
@@ -415,7 +390,6 @@
         if ((type != null && type.length > 0) || (author != null && author.length > 0)
             || (owner != null && owner.length > 0) || (record != null && record.length > 0)) {
             metadataStatuses = metadataStatusRepository.searchStatus(
-<<<<<<< HEAD
                 type != null && type.length > 0 ? Arrays.asList(type) : null,
                 author != null && author.length > 0 ? Arrays.asList(author) : null,
                 owner != null && owner.length > 0 ? Arrays.asList(owner) : null,
@@ -423,12 +397,6 @@
                 dateFrom, dateTo,
                 pageRequest
             );
-=======
-                    type != null && type.length > 0 ? Arrays.asList(type) : null,
-                    author != null && author.length > 0 ? Arrays.asList(author) : null,
-                    owner != null && owner.length > 0 ? Arrays.asList(owner) : null,
-                    record != null && record.length > 0 ? Arrays.asList(record) : null, dateFrom, dateTo, pageRequest);
->>>>>>> 63ace3d0
         } else {
             metadataStatuses = metadataStatusRepository.findAll(pageRequest).getContent();
         }
@@ -466,14 +434,8 @@
     }
 
     /**
-<<<<<<< HEAD
      * Build a list of status with additional information about users
      * (author and owner of the status change).
-=======
-     * Build a list of status with additional information about users (author and
-     * owner of the status change).
-     *
->>>>>>> 63ace3d0
      */
     @NotNull
     private List<MetadataStatusResponse> buildMetadataStatusResponses(List<MetadataStatus> listOfStatus,
@@ -521,15 +483,10 @@
             if (title == null) {
                 try {
                     // Collect metadata titles. For now we use Lucene
-<<<<<<< HEAD
                     // TODOES
 //                    title = LuceneSearcher.getMetadataFromIndexById(language,
 //                        s.getId().getMetadataId() + "", "title");
 //                    titles.put(s.getId().getMetadataId(), title);
-=======
-                    title = LuceneSearcher.getMetadataFromIndexById(language, s.getId().getMetadataId() + "", "title");
-                    titles.put(s.getId().getMetadataId(), title);
->>>>>>> 63ace3d0
                 } catch (Exception e1) {
                 }
             }
@@ -543,7 +500,6 @@
 
     private String extractCurrentStatus(MetadataStatus s) {
         switch (Integer.toString(s.getStatusValue().getId())) {
-<<<<<<< HEAD
             case StatusValue.Events.ATTACHMENTADDED:
                 return s.getCurrentState();
             case StatusValue.Events.RECORDOWNERCHANGE:
@@ -564,35 +520,11 @@
                 return s.getCurrentState().equals("1") ? "OK" : "KO";
             default:
                 return "";
-=======
-        case StatusValue.Events.ATTACHMENTADDED:
-            return s.getCurrentState();
-        case StatusValue.Events.RECORDOWNERCHANGE:
-            return ObjectJSONUtils.extractFieldFromJSONString(s.getCurrentState(), "owner", "name");
-        case StatusValue.Events.RECORDGROUPOWNERCHANGE:
-            return ObjectJSONUtils.extractFieldFromJSONString(s.getCurrentState(), "owner", "name");
-        case StatusValue.Events.RECORDPROCESSINGCHANGE:
-            return ObjectJSONUtils.extractFieldFromJSONString(s.getCurrentState(), "process");
-        case StatusValue.Events.RECORDCATEGORYCHANGE:
-            List<String> categories = ObjectJSONUtils.extractListOfFieldFromJSONString(s.getCurrentState(), "category",
-                    "name");
-            StringBuffer categoriesAsString = new StringBuffer("[ ");
-            for (String categoryName : categories) {
-                categoriesAsString.append(categoryName + " ");
-            }
-            categoriesAsString.append("]");
-            return categoriesAsString.toString();
-        case StatusValue.Events.RECORDVALIDATIONTRIGGERED:
-            return s.getCurrentState().equals("1") ? "OK" : "KO";
-        default:
-            return "";
->>>>>>> 63ace3d0
         }
     }
 
     private String extractPreviousStatus(MetadataStatus s) {
         switch (Integer.toString(s.getStatusValue().getId())) {
-<<<<<<< HEAD
             case StatusValue.Events.ATTACHMENTDELETED:
                 return s.getPreviousState();
             case StatusValue.Events.RECORDOWNERCHANGE:
@@ -601,17 +533,6 @@
                 return ObjectJSONUtils.extractFieldFromJSONString(s.getPreviousState(), "owner", "name");
             default:
                 return "";
-=======
-        case StatusValue.Events.ATTACHMENTDELETED:
-            return s.getPreviousState();
-        case StatusValue.Events.RECORDOWNERCHANGE:
-            return ObjectJSONUtils.extractFieldFromJSONString(s.getPreviousState(), "owner", "name");
-        case StatusValue.Events.RECORDGROUPOWNERCHANGE:
-            return ObjectJSONUtils.extractFieldFromJSONString(s.getPreviousState(), "owner", "name");
-        default:
-            return "";
->>>>>>> 63ace3d0
-        }
-    }
-
+        }
+    }
 }