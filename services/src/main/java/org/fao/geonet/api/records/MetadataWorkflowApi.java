--- conflicted
+++ resolved
@@ -107,14 +107,10 @@
     @Autowired
     StatusActionsFactory statusActionFactory;
 
-<<<<<<< HEAD
+    @Autowired
+    IMetadataUtils metadataUtils;
+
     @io.swagger.v3.oas.annotations.Operation(summary = "Get record status history", description = "")
-=======
-    @Autowired
-    IMetadataUtils metadataUtils;
-
-    @ApiOperation(value = "Get record status history", notes = "", nickname = "getRecordStatusHistory")
->>>>>>> 18833b91
     @RequestMapping(value = "/{metadataUuid}/status", produces = MediaType.APPLICATION_JSON_VALUE, method = RequestMethod.GET)
     @ResponseStatus(value = HttpStatus.OK)
     @ResponseBody
