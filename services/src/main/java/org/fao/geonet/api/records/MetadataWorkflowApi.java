--- conflicted
+++ resolved
@@ -23,28 +23,17 @@
 
 package org.fao.geonet.api.records;
 
-<<<<<<< HEAD
 import io.swagger.v3.oas.annotations.Parameter;
 import io.swagger.v3.oas.annotations.responses.ApiResponse;
 import io.swagger.v3.oas.annotations.responses.ApiResponses;
 import io.swagger.v3.oas.annotations.tags.Tag;
+import jeeves.server.UserSession;
 import jeeves.server.context.ServiceContext;
 import jeeves.services.ReadWriteController;
-=======
-import static org.fao.geonet.api.ApiParams.API_CLASS_RECORD_OPS;
-import static org.fao.geonet.api.ApiParams.API_CLASS_RECORD_TAG;
-import static org.fao.geonet.api.ApiParams.API_PARAM_RECORD_UUID;
-import static org.springframework.data.jpa.domain.Specifications.where;
-
-import java.util.*;
-
-import javax.servlet.http.HttpServletRequest;
-import javax.servlet.http.HttpSession;
-
-import org.apache.commons.lang.ArrayUtils;
->>>>>>> 3fd0c872
-import org.apache.commons.lang.StringUtils;
+import org.apache.commons.lang3.ArrayUtils;
+import org.apache.commons.lang3.StringUtils;
 import org.fao.geonet.ApplicationContextHolder;
+import org.fao.geonet.api.API;
 import org.fao.geonet.api.ApiParams;
 import org.fao.geonet.api.ApiUtils;
 import org.fao.geonet.api.exception.FeatureNotEnabledException;
@@ -54,10 +43,8 @@
 import org.fao.geonet.api.records.model.MetadataStatusResponse;
 import org.fao.geonet.api.records.model.MetadataWorkflowStatusResponse;
 import org.fao.geonet.api.tools.i18n.LanguageUtils;
-<<<<<<< HEAD
-=======
 import org.fao.geonet.constants.Edit;
->>>>>>> 3fd0c872
+import org.fao.geonet.constants.Geonet;
 import org.fao.geonet.domain.*;
 import org.fao.geonet.domain.utils.ObjectJSONUtils;
 import org.fao.geonet.events.history.RecordRestoredEvent;
@@ -69,10 +56,10 @@
 import org.fao.geonet.kernel.datamanager.IMetadataUtils;
 import org.fao.geonet.kernel.metadata.StatusActions;
 import org.fao.geonet.kernel.metadata.StatusActionsFactory;
+import org.fao.geonet.kernel.search.EsSearchManager;
 import org.fao.geonet.kernel.setting.SettingManager;
 import org.fao.geonet.kernel.setting.Settings;
 import org.fao.geonet.repository.*;
-import org.fao.geonet.repository.specification.UserGroupSpecs;
 import org.fao.geonet.utils.Log;
 import org.fao.geonet.utils.Xml;
 import org.jdom.Element;
@@ -82,41 +69,17 @@
 import org.springframework.context.ApplicationContext;
 import org.springframework.data.domain.PageRequest;
 import org.springframework.data.domain.Sort;
-import org.springframework.data.jpa.domain.Specifications;
 import org.springframework.http.HttpStatus;
 import org.springframework.http.MediaType;
 import org.springframework.security.access.prepost.PreAuthorize;
 import org.springframework.stereotype.Controller;
-<<<<<<< HEAD
 import org.springframework.web.bind.annotation.*;
 
 import javax.servlet.http.HttpServletRequest;
+import javax.servlet.http.HttpSession;
 import java.util.*;
 
 import static org.fao.geonet.api.ApiParams.*;
-
-
-=======
-import org.springframework.web.bind.annotation.PathVariable;
-import org.springframework.web.bind.annotation.RequestBody;
-import org.springframework.web.bind.annotation.RequestMapping;
-import org.springframework.web.bind.annotation.RequestMethod;
-import org.springframework.web.bind.annotation.RequestParam;
-import org.springframework.web.bind.annotation.ResponseBody;
-import org.springframework.web.bind.annotation.ResponseStatus;
-
-import com.sun.istack.NotNull;
-
-import io.swagger.annotations.Api;
-import io.swagger.annotations.ApiOperation;
-import io.swagger.annotations.ApiParam;
-import io.swagger.annotations.ApiResponse;
-import io.swagger.annotations.ApiResponses;
-import jeeves.server.UserSession;
-import jeeves.server.context.ServiceContext;
-import jeeves.services.ReadWriteController;
-import springfox.documentation.annotations.ApiIgnore;
->>>>>>> 3fd0c872
 
 @RequestMapping(value = {"/{portal}/api/records"})
 @Tag(name = API_CLASS_RECORD_TAG, description = API_CLASS_RECORD_OPS)
@@ -163,31 +126,25 @@
     @Autowired
     IMetadataUtils metadataUtils;
 
-<<<<<<< HEAD
-    @io.swagger.v3.oas.annotations.Operation(summary = "Get record status history", description = "")
-=======
-    @Autowired
-    private UserGroupRepository userGroupRepository;
+    @Autowired
+    private EsSearchManager searchManager;
 
     @Autowired
     private MetadataRepository metadataRepository;
-
-    @Autowired
-    private MetadataCategoryRepository metadataCategoryRepository;
 
     // The restore function currently supports these states
     static final Integer[] supportedRestoreStatuses = {
-            Integer.parseInt(StatusValue.Events.RECORDUPDATED),
-            Integer.parseInt(StatusValue.Events.RECORDPROCESSINGCHANGE),
-            Integer.parseInt(StatusValue.Events.RECORDDELETED),
-            Integer.parseInt(StatusValue.Events.RECORDRESTORED)};
+        Integer.parseInt(StatusValue.Events.RECORDUPDATED),
+        Integer.parseInt(StatusValue.Events.RECORDPROCESSINGCHANGE),
+        Integer.parseInt(StatusValue.Events.RECORDDELETED),
+        Integer.parseInt(StatusValue.Events.RECORDRESTORED)};
 
     private enum State {
         BEFORE, AFTER
     }
 
-    @ApiOperation(value = "Get record status history", notes = "", nickname = "getRecordStatusHistory")
->>>>>>> 3fd0c872
+
+    @io.swagger.v3.oas.annotations.Operation(summary = "Get record status history", description = "")
     @RequestMapping(value = "/{metadataUuid}/status", produces = MediaType.APPLICATION_JSON_VALUE, method = RequestMethod.GET)
     @ResponseStatus(value = HttpStatus.OK)
     @ResponseBody
@@ -201,13 +158,8 @@
 
         String sortField = SortUtils.createPath(MetadataStatus_.changeDate);
 
-<<<<<<< HEAD
-        List<MetadataStatus> listOfStatus = metadataStatusRepository.findAllById_MetadataId(metadata.getId(),
+        List<MetadataStatus> listOfStatus = metadataStatusRepository.findAllByMetadataId(metadata.getId(),
             Sort.by(sortOrder, sortField));
-=======
-        List<MetadataStatus> listOfStatus = metadataStatusRepository.findAllByMetadataId(metadata.getId(),
-                new Sort(sortOrder, sortField));
->>>>>>> 3fd0c872
 
         List<MetadataStatusResponse> response = buildMetadataStatusResponses(listOfStatus, details,
             context.getLanguage());
@@ -231,13 +183,8 @@
 
         String sortField = SortUtils.createPath(MetadataStatus_.changeDate);
 
-<<<<<<< HEAD
-        List<MetadataStatus> listOfStatus = metadataStatusRepository.findAllByIdAndByType(metadata.getId(), type,
+        List<MetadataStatus> listOfStatus = metadataStatusRepository.findAllByMetadataIdAndByType(metadata.getId(), type,
             Sort.by(sortOrder, sortField));
-=======
-        List<MetadataStatus> listOfStatus = metadataStatusRepository.findAllByMetadataIdAndByType(metadata.getId(), type,
-                new Sort(sortOrder, sortField));
->>>>>>> 3fd0c872
 
         List<MetadataStatusResponse> response = buildMetadataStatusResponses(listOfStatus, details,
             context.getLanguage());
@@ -248,17 +195,10 @@
 
     @io.swagger.v3.oas.annotations.Operation(summary = "Get last workflow status for a record", description = "")
     @RequestMapping(value = "/{metadataUuid}/status/workflow/last", method = RequestMethod.GET, produces = {
-<<<<<<< HEAD
         MediaType.APPLICATION_JSON_VALUE})
     @PreAuthorize("hasAuthority('Editor')")
     @ApiResponses(value = {@ApiResponse(responseCode = "200", description = "Record status."),
         @ApiResponse(responseCode = "403", description = ApiParams.API_RESPONSE_NOT_ALLOWED_CAN_EDIT)})
-=======
-            MediaType.APPLICATION_JSON_VALUE})
-    @PreAuthorize("hasRole('Editor')")
-    @ApiResponses(value = {@ApiResponse(code = 200, message = "Record status."),
-            @ApiResponse(code = 403, message = ApiParams.API_RESPONSE_NOT_ALLOWED_CAN_EDIT)})
->>>>>>> 3fd0c872
     @ResponseStatus(HttpStatus.OK)
     @ResponseBody
     public MetadataWorkflowStatusResponse getStatus(
@@ -295,17 +235,10 @@
 
     @io.swagger.v3.oas.annotations.Operation(summary = "Set the record status", description = "")
     @RequestMapping(value = "/{metadataUuid}/status", method = RequestMethod.PUT)
-<<<<<<< HEAD
     @PreAuthorize("hasAuthority('Editor')")
     @ApiResponses(value = {@ApiResponse(responseCode = "204", description = "Status updated."),
         @ApiResponse(responseCode = "400", description = "Metadata workflow not enabled."),
         @ApiResponse(responseCode = "403", description = ApiParams.API_RESPONSE_NOT_ALLOWED_CAN_EDIT)})
-=======
-    @PreAuthorize("hasRole('Editor')")
-    @ApiResponses(value = {@ApiResponse(code = 204, message = "Status updated."),
-            @ApiResponse(code = 400, message = "Metadata workflow not enabled."),
-            @ApiResponse(code = 403, message = ApiParams.API_RESPONSE_NOT_ALLOWED_CAN_EDIT)})
->>>>>>> 3fd0c872
     @ResponseStatus(HttpStatus.NO_CONTENT)
     public void setStatus(@Parameter(description = API_PARAM_RECORD_UUID, required = true) @PathVariable String metadataUuid,
                           @Parameter(description = "Metadata status", required = true) @RequestBody(required = true) MetadataStatusParameter status,
@@ -353,8 +286,6 @@
         //--- reindex metadata
         metadataIndexer.indexMetadata(String.valueOf(metadata.getId()), true);
     }
-
-<<<<<<< HEAD
 
     @io.swagger.v3.oas.annotations.Operation(
         summary = "Close a record task",
@@ -367,14 +298,6 @@
     @ApiResponses(value = {@ApiResponse(responseCode = "204", description = "Task closed."),
         @ApiResponse(responseCode = "404", description = "Status not found."),
         @ApiResponse(responseCode = "403", description = ApiParams.API_RESPONSE_NOT_ALLOWED_CAN_EDIT)})
-=======
-    @ApiOperation(value = "Close a record task", notes = "", nickname = "closeTask")
-    @RequestMapping(value = "/{metadataUuid}/status/{statusId:[0-9]+}.{userId:[0-9]+}.{changeDate}/close", method = RequestMethod.PUT)
-    @PreAuthorize("hasRole('Editor')")
-    @ApiResponses(value = {@ApiResponse(code = 204, message = "Task closed."),
-            @ApiResponse(code = 404, message = "Status not found."),
-            @ApiResponse(code = 403, message = ApiParams.API_RESPONSE_NOT_ALLOWED_CAN_EDIT)})
->>>>>>> 3fd0c872
     @ResponseStatus(HttpStatus.NO_CONTENT)
     public void closeTask(@Parameter(description = API_PARAM_RECORD_UUID, required = true) @PathVariable String metadataUuid,
                           @Parameter(description = "Status identifier", required = true) @PathVariable int statusId,
@@ -385,13 +308,8 @@
         AbstractMetadata metadata = ApiUtils.canEditRecord(metadataUuid, request);
 
         MetadataStatus metadataStatus = metadataStatusRepository
-<<<<<<< HEAD
-            .findById(new MetadataStatusId().setMetadataId(metadata.getId()).setStatusId(statusId).setUserId(userId)
-                .setChangeDate(new ISODate(changeDate))).get();
-=======
                 .findOneByMetadataIdAndStatusValue_IdAndUserIdAndChangeDate(metadata.getId(), statusId, userId, new ISODate(changeDate));
 
->>>>>>> 3fd0c872
         if (metadataStatus != null) {
             metadataStatusRepository.update(metadataStatus.getId(),
                 entity -> entity.setCloseDate(new ISODate(closeDate)));
@@ -404,17 +322,10 @@
 
     @io.swagger.v3.oas.annotations.Operation(summary = "Delete a record status", description = "")
     @RequestMapping(value = "/{metadataUuid}/status/{statusId:[0-9]+}.{userId:[0-9]+}.{changeDate}", method = RequestMethod.DELETE)
-<<<<<<< HEAD
     @PreAuthorize("hasAuthority('Administrator')")
     @ApiResponses(value = {@ApiResponse(responseCode = "204", description = "Status removed."),
         @ApiResponse(responseCode = "404", description = "Status not found."),
         @ApiResponse(responseCode = "403", description = ApiParams.API_RESPONSE_NOT_ALLOWED_ONLY_ADMIN)})
-=======
-    @PreAuthorize("hasRole('Administrator')")
-    @ApiResponses(value = {@ApiResponse(code = 204, message = "Status removed."),
-            @ApiResponse(code = 404, message = "Status not found."),
-            @ApiResponse(code = 403, message = ApiParams.API_RESPONSE_NOT_ALLOWED_ONLY_ADMIN)})
->>>>>>> 3fd0c872
     @ResponseStatus(HttpStatus.NO_CONTENT)
     public void deleteRecordStatus(
         @Parameter(description = API_PARAM_RECORD_UUID, required = true) @PathVariable String metadataUuid,
@@ -424,18 +335,10 @@
         HttpServletRequest request) throws Exception {
         AbstractMetadata metadata = ApiUtils.canEditRecord(metadataUuid, request);
 
-<<<<<<< HEAD
-        Optional<MetadataStatus> metadataStatus = metadataStatusRepository
-            .findById(new MetadataStatusId().setMetadataId(metadata.getId()).setStatusId(statusId).setUserId(userId)
-                .setChangeDate(new ISODate(changeDate)));
-        if (metadataStatus.isPresent()) {
-            metadataStatusRepository.delete(metadataStatus.get());
-=======
         MetadataStatus metadataStatus = metadataStatusRepository
-                .findOneByMetadataIdAndStatusValue_IdAndUserIdAndChangeDate(metadata.getId(), statusId, userId, new ISODate(changeDate));
+            .findOneByMetadataIdAndStatusValue_IdAndUserIdAndChangeDate(metadata.getId(), statusId, userId, new ISODate(changeDate));
         if (metadataStatus != null) {
             metadataStatusRepository.delete(metadataStatus);
->>>>>>> 3fd0c872
             // TODO: Reindex record ?
         } else {
             throw new ResourceNotFoundException(
@@ -446,7 +349,6 @@
 
     @io.swagger.v3.oas.annotations.Operation(summary = "Delete all record status", description = "")
     @RequestMapping(value = "/{metadataUuid}/status", method = RequestMethod.DELETE)
-<<<<<<< HEAD
     @PreAuthorize("hasAuthority('Administrator')")
     @ApiResponses(value = {@ApiResponse(responseCode = "204", description = "Status removed."),
         @ApiResponse(responseCode = "404", description = "Status not found."),
@@ -455,16 +357,6 @@
     public void deleteAllRecordStatus(
         @Parameter(description = API_PARAM_RECORD_UUID, required = true) @PathVariable String metadataUuid,
         HttpServletRequest request) throws Exception {
-=======
-    @PreAuthorize("hasRole('Administrator')")
-    @ApiResponses(value = {@ApiResponse(code = 204, message = "Status removed."),
-            @ApiResponse(code = 404, message = "Status not found."),
-            @ApiResponse(code = 403, message = ApiParams.API_RESPONSE_NOT_ALLOWED_ONLY_ADMIN)})
-    @ResponseStatus(HttpStatus.NO_CONTENT)
-    public void deleteAllRecordStatus(
-            @ApiParam(value = API_PARAM_RECORD_UUID, required = true) @PathVariable String metadataUuid,
-            HttpServletRequest request) throws Exception {
->>>>>>> 3fd0c872
         AbstractMetadata metadata = ApiUtils.canEditRecord(metadataUuid, request);
         metadataStatusRepository.deleteAllById_MetadataId(metadata.getId());
     }
@@ -473,7 +365,6 @@
     @RequestMapping(produces = MediaType.APPLICATION_JSON_VALUE, method = RequestMethod.GET, path = "/status/search")
     @ResponseStatus(value = HttpStatus.OK)
     @ResponseBody
-<<<<<<< HEAD
     public List<MetadataStatusResponse> getWorkflowStatusByType(
         @Parameter(description = "One or more types to retrieve (ie. worflow, event, task). Default is all.",
             required = false)
@@ -494,7 +385,15 @@
         @Parameter(description = "One or more record identifier. Default is all.",
             required = false)
         @RequestParam(required = false)
+            Integer[] id,
+        @Parameter(description = "One or more metadata record identifier. Default is all.",
+            required = false)
+        @RequestParam(required = false)
             Integer[] record,
+        @Parameter(description = "One or more metadata uuid. Default is all.",
+            required = false)
+        @RequestParam(required = false)
+            String[] uuid,
         @Parameter(description = "Start date",
             required = false)
         @RequestParam(required = false)
@@ -514,39 +413,9 @@
         HttpServletRequest request) throws Exception {
         ServiceContext context = ApiUtils.createServiceContext(request);
 
-        Sort sortByStatusChangeDate = SortUtils.createSort(Sort.Direction.DESC, MetadataStatus_.id,
-            MetadataStatusId_.changeDate);
+        Sort sortByStatusChangeDate = SortUtils.createSort(Sort.Direction.DESC, MetadataStatus_.changeDate).and(SortUtils.createSort(Sort.Direction.DESC, MetadataStatus_.id));
+
         final PageRequest pageRequest = PageRequest.of(from, size, sortByStatusChangeDate);
-
-        List<MetadataStatus> metadataStatuses;
-        if ((type != null && type.length > 0) || (author != null && author.length > 0)
-            || (owner != null && owner.length > 0) || (record != null && record.length > 0)) {
-            metadataStatuses = metadataStatusRepository.searchStatus(
-                type != null && type.length > 0 ? Arrays.asList(type) : null,
-                author != null && author.length > 0 ? Arrays.asList(author) : null,
-                owner != null && owner.length > 0 ? Arrays.asList(owner) : null,
-                record != null && record.length > 0 ? Arrays.asList(record) : null,
-                dateFrom, dateTo,
-                pageRequest
-            );
-=======
-    public List<MetadataStatusResponse> getStatusByType(
-            @ApiParam(value = "One or more types to retrieve (ie. worflow, event, task). Default is all.", required = false) @RequestParam(required = false) StatusValueType[] type,
-            @ApiParam(value = "All event details including XML changes. Responses are bigger. Default is false", required = false) @RequestParam(required = false) boolean details,
-            @ApiParam(value = "One or more event author. Default is all.", required = false) @RequestParam(required = false) Integer[] author,
-            @ApiParam(value = "One or more event owners. Default is all.", required = false) @RequestParam(required = false) Integer[] owner,
-            @ApiParam(value = "One or more record identifier. Default is all.", required = false) @RequestParam(required = false) Integer[] id,
-            @ApiParam(value = "One or more metadata record identifier. Default is all.", required = false) @RequestParam(required = false) Integer[] record,
-            @ApiParam(value = "One or more metadata uuid. Default is all.", required = false) @RequestParam(required = false) String[] uuid,
-            @ApiParam(value = "Start date", required = false) @RequestParam(required = false) String dateFrom,
-            @ApiParam(value = "End date", required = false) @RequestParam(required = false) String dateTo,
-            @ApiParam(value = "From page", required = false) @RequestParam(required = false, defaultValue = "0") Integer from,
-            @ApiParam(value = "Number of records to return", required = false) @RequestParam(required = false, defaultValue = "100") Integer size,
-            HttpServletRequest request) throws Exception {
-        ServiceContext context = ApiUtils.createServiceContext(request);
-
-        Sort sortByStatusChangeDate = SortUtils.createSort(Sort.Direction.DESC, MetadataStatus_.changeDate).and(SortUtils.createSort(Sort.Direction.DESC, MetadataStatus_.id));
-        final PageRequest pageRequest = new PageRequest(from, size, sortByStatusChangeDate);
 
         List<MetadataStatus> metadataStatuses;
         if ((id != null && id.length > 0) ||
@@ -562,7 +431,6 @@
                     author != null && author.length > 0 ? Arrays.asList(author) : null,
                     owner != null && owner.length > 0 ? Arrays.asList(owner) : null,
                     record != null && record.length > 0 ? Arrays.asList(record) : null, dateFrom, dateTo, pageRequest);
->>>>>>> 3fd0c872
         } else {
             metadataStatuses = metadataStatusRepository.findAll(pageRequest).getContent();
         }
@@ -573,19 +441,8 @@
     /**
      * Convert request parameter to a metadata status.
      */
-<<<<<<< HEAD
-    public MetadataStatus convertParameter(int id, MetadataStatusParameter parameter, int author) throws Exception {
+    private MetadataStatus convertParameter(int id, String uuid, MetadataStatusParameter parameter, int author) throws Exception {
         StatusValue statusValue = statusValueRepository.findById(parameter.getStatus()).get();
-
-        MetadataStatus metadataStatus = new MetadataStatus();
-
-        MetadataStatusId mdStatusId = new MetadataStatusId().setStatusId(parameter.getStatus()).setMetadataId(id)
-            .setChangeDate(new ISODate()).setUserId(author);
-
-        metadataStatus.setId(mdStatusId);
-=======
-    private MetadataStatus convertParameter(int id, String uuid, MetadataStatusParameter parameter, int author) throws Exception {
-        StatusValue statusValue = statusValueRepository.findOne(parameter.getStatus());
 
         MetadataStatus metadataStatus = new MetadataStatus();
 
@@ -593,7 +450,6 @@
         metadataStatus.setUuid(uuid);
         metadataStatus.setChangeDate(new ISODate());
         metadataStatus.setUserId(author);
->>>>>>> 3fd0c872
         metadataStatus.setStatusValue(statusValue);
 
         if (parameter.getChangeMessage() != null) {
@@ -611,30 +467,28 @@
         return metadataStatus;
     }
 
-    @ApiOperation(
-            value = "Get saved content from the status record before changes",
-            notes = "",
-            nickname = "showStatusBefore")
+    @io.swagger.v3.oas.annotations.Operation(
+        summary = "Get saved content from the status record before changes",
+        description = "")
     @RequestMapping(
             value = "/{metadataUuid}/status/{statusId:[0-9]+}.{userId:[0-9]+}.{changeDate}/before",
             method = RequestMethod.GET,
             produces = {
                     MediaType.APPLICATION_XML_VALUE
             })
-
     @PreAuthorize("hasRole('Editor')")
     @ApiResponses(value = {
-            @ApiResponse(code = 200, message = "Previous version of the record."),
-            @ApiResponse(code = 403, message = ApiParams.API_RESPONSE_NOT_ALLOWED_CAN_EDIT)
+            @ApiResponse(responseCode = "200", description = "Previous version of the record."),
+            @ApiResponse(responseCode = "403", description = ApiParams.API_RESPONSE_NOT_ALLOWED_CAN_EDIT)
     })
     @ResponseStatus(HttpStatus.OK)
     @ResponseBody
     public String showStatusBefore(
-            @ApiParam(value = API_PARAM_RECORD_UUID, required = true) @PathVariable String metadataUuid,
-            @ApiParam(value = "Status identifier", required = true) @PathVariable int statusId,
-            @ApiParam(value = "User identifier", required = true) @PathVariable int userId,
-            @ApiParam(value = "Change date", required = true) @PathVariable String changeDate,
-            @ApiIgnore @ApiParam(hidden = true) HttpSession httpSession, HttpServletRequest request
+        @Parameter(description = API_PARAM_RECORD_UUID, required = true) @PathVariable String metadataUuid,
+        @Parameter(description = "Status identifier", required = true) @PathVariable int statusId,
+        @Parameter(description = "User identifier", required = true) @PathVariable int userId,
+        @Parameter(description = "Change date", required = true) @PathVariable String changeDate,
+        @Parameter(hidden = true) HttpSession httpSession, HttpServletRequest request
     )
             throws Exception {
 
@@ -644,10 +498,9 @@
 
     }
 
-    @ApiOperation(
-            value = "Get saved content from the status record after changes",
-            notes = "",
-            nickname = "showStatusAfter")
+    @io.swagger.v3.oas.annotations.Operation(
+        summary = "Get saved content from the status record after changes"
+    )
     @RequestMapping(value = "/{metadataUuid}/status/{statusId:[0-9]+}.{userId:[0-9]+}.{changeDate}/after",
             method = RequestMethod.GET,
             produces = {
@@ -656,17 +509,17 @@
 
     @PreAuthorize("hasRole('Editor')")
     @ApiResponses(value = {
-            @ApiResponse(code = 200, message = "Version of the record after changes."),
-            @ApiResponse(code = 403, message = ApiParams.API_RESPONSE_NOT_ALLOWED_CAN_EDIT)
+            @ApiResponse(responseCode = "200", description = "Version of the record after changes."),
+            @ApiResponse(responseCode = "403", description = ApiParams.API_RESPONSE_NOT_ALLOWED_CAN_EDIT)
     })
     @ResponseStatus(HttpStatus.OK)
     @ResponseBody
     public String showStatusAfter(
-            @ApiParam(value = API_PARAM_RECORD_UUID, required = true) @PathVariable String metadataUuid,
-            @ApiParam(value = "Status identifier", required = true) @PathVariable int statusId,
-            @ApiParam(value = "User identifier", required = true) @PathVariable int userId,
-            @ApiParam(value = "Change date", required = true) @PathVariable String changeDate,
-            @ApiIgnore @ApiParam(hidden = true) HttpSession httpSession, HttpServletRequest request
+            @Parameter(description = API_PARAM_RECORD_UUID, required = true) @PathVariable String metadataUuid,
+            @Parameter(description = "Status identifier", required = true) @PathVariable int statusId,
+            @Parameter(description = "User identifier", required = true) @PathVariable int userId,
+            @Parameter(description = "Change date", required = true) @PathVariable String changeDate,
+            @Parameter(hidden = true) HttpSession httpSession, HttpServletRequest request
     )
             throws Exception {
 
@@ -675,27 +528,25 @@
         return getValidatedStateText(metadataStatus, State.AFTER, request, httpSession);
     }
 
-    @ApiOperation(
-            value = "Restore saved content from a status record",
-            notes = "",
-            nickname = "restoreAtStatusSave")
+    @io.swagger.v3.oas.annotations.Operation(
+        summary = "Restore saved content from a status record")
     @RequestMapping(
             value = "/{metadataUuid}/status/{statusId:[0-9]+}.{userId:[0-9]+}.{changeDate}/restore",
             method = RequestMethod.POST
             )
     @PreAuthorize("hasRole('Editor')")
     @ApiResponses(value = {
-            @ApiResponse(code = 200, message = "Record restored."),
-            @ApiResponse(code = 403, message = ApiParams.API_RESPONSE_NOT_ALLOWED_CAN_EDIT)
+            @ApiResponse(responseCode = "200", description = "Record restored."),
+            @ApiResponse(responseCode = "403", description = ApiParams.API_RESPONSE_NOT_ALLOWED_CAN_EDIT)
     })
     @ResponseStatus(HttpStatus.OK)
     @ResponseBody
     public void restoreAtStatusSave(
-            @ApiParam(value = API_PARAM_RECORD_UUID, required = true) @PathVariable String metadataUuid,
-            @ApiParam(value = "Status identifier", required = true) @PathVariable int statusId,
-            @ApiParam(value = "User identifier", required = true) @PathVariable int userId,
-            @ApiParam(value = "Change date", required = true) @PathVariable String changeDate,
-            @ApiIgnore @ApiParam(hidden = true) HttpSession httpSession, HttpServletRequest request
+            @Parameter(description = API_PARAM_RECORD_UUID, required = true) @PathVariable String metadataUuid,
+            @Parameter(description = "Status identifier", required = true) @PathVariable int statusId,
+            @Parameter(description = "User identifier", required = true) @PathVariable int userId,
+            @Parameter(description = "Change date", required = true) @PathVariable String changeDate,
+            @Parameter(hidden = true) HttpSession httpSession, HttpServletRequest request
     )
             throws Exception {
 
@@ -759,7 +610,7 @@
             recoveredMetadataId = reloadRecord(metadataStatus, element, iMetadataManager, httpSession, request);
         }
 
-        dataManager.indexMetadata(String.valueOf(recoveredMetadataId), true, null);
+        dataManager.indexMetadata(String.valueOf(recoveredMetadataId), true);
 
         UserSession session = ApiUtils.getUserSession(request.getSession());
         if (session != null) {
@@ -772,13 +623,8 @@
     }
 
     /**
-<<<<<<< HEAD
-     * Build a list of status with additional information about users
-     * (author and owner of the status change).
-=======
      * Build a list of status with additional information about users (author and
      * owner of the status change).
->>>>>>> 3fd0c872
      */
     private List<MetadataStatusResponse> buildMetadataStatusResponses(List<MetadataStatus> listOfStatus,
                                                                       boolean details, String language) {
@@ -789,13 +635,8 @@
 
         // Collect all user info
         for (MetadataStatus s : listOfStatus) {
-<<<<<<< HEAD
-            if (listOfUsers.get(s.getId().getUserId()) == null) {
-                listOfUsers.put(s.getId().getUserId(), userRepository.findById(s.getId().getUserId()).get());
-=======
             if (listOfUsers.get(s.getUserId()) == null) {
-                listOfUsers.put(s.getUserId(), userRepository.findOne(s.getUserId()));
->>>>>>> 3fd0c872
+                listOfUsers.put(s.getUserId(), userRepository.findById(s.getUserId()).get());
             }
             if (s.getOwner() != null && listOfUsers.get(s.getOwner()) == null) {
                 listOfUsers.put(s.getOwner(), userRepository.findById(s.getOwner()).get());
@@ -823,31 +664,17 @@
             }
 
             if (s.getStatusValue().getType().equals(StatusValueType.event)) {
-                status.setCurrentStatus(extractCurrentStatus(s));
-                status.setPreviousStatus(extractPreviousStatus(s));
-            }
-
-<<<<<<< HEAD
-            String title = titles.get(s.getId().getMetadataId());
-            if (title == null) {
-                try {
-                    // Collect metadata titles. For now we use Lucene
-                    // TODOES
-//                    title = LuceneSearcher.getMetadataFromIndexById(language,
-//                        s.getId().getMetadataId() + "", "title");
-//                    titles.put(s.getId().getMetadataId(), title);
-                } catch (Exception e1) {
-                }
-=======
+                status.setCurrentState(extractCurrentStatus(s));
+                status.setPreviousState(extractPreviousStatus(s));
+            }
 
             if (s.getTitles() != null && s.getTitles().size() > 0) {
                 // Locate language title based on language which is a 3 char code
                 // First look for exact match. otherwise look for 2 char code and if still not found then default to first occurrence
                 status.setTitle(
-                        s.getTitles().getOrDefault(language,
-                                s.getTitles().getOrDefault(language.substring(0, 2),
-                                        s.getTitles().entrySet().iterator().next().getValue())));
->>>>>>> 3fd0c872
+                    s.getTitles().getOrDefault(language,
+                        s.getTitles().getOrDefault(language.substring(0, 2),
+                            s.getTitles().entrySet().iterator().next().getValue())));
             }
             // If title was not stored in database then try to get it from the index.
             // Titles may be missing in database if it is older data or if the extract-titles.xsl does not exists/fails for schema plugin
@@ -855,8 +682,13 @@
                 String title = titles.get(s.getMetadataId());
                 if (title == null) {
                     try {
-                        // Collect metadata titles. For now we use Lucene
-                        title = LuceneSearcher.getMetadataFromIndexById(language, s.getMetadataId() + "", "title");
+                        Set<String> fields = new HashSet<>();
+                        String titleField = "resourceTitleObject";
+                        fields.add(titleField);
+                        Optional<Metadata> metadata = metadataRepository.findById(s.getMetadataId());
+                        final Map<String, String> values =
+                            searchManager.getFieldsValues(metadata.get().getUuid(), fields);
+                        title = values.get(titleField);
                         titles.put(s.getMetadataId(), title);
                     } catch (Exception e1) {
                     }
@@ -883,12 +715,8 @@
             case StatusValue.Events.RECORDPROCESSINGCHANGE:
                 return ObjectJSONUtils.extractFieldFromJSONString(s.getCurrentState(), "process");
             case StatusValue.Events.RECORDCATEGORYCHANGE:
-<<<<<<< HEAD
-                List<String> categories = ObjectJSONUtils.extractListOfFieldFromJSONString(s.getCurrentState(), "category", "name");
-=======
                 List<String> categories = ObjectJSONUtils.extractListOfFieldFromJSONString(s.getCurrentState(), "category",
                         "name");
->>>>>>> 3fd0c872
                 StringBuffer categoriesAsString = new StringBuffer("[ ");
                 for (String categoryName : categories) {
                     categoriesAsString.append(categoryName + " ");
@@ -914,8 +742,6 @@
                 return "";
         }
     }
-<<<<<<< HEAD
-=======
 
     private void checkCanViewStatus(String metadata, MetadataStatus metadataStatus, HttpSession httpSession, HttpServletRequest request) throws Exception {
         Element xmlElement = null;
@@ -1085,5 +911,4 @@
 
         return StateText;
     }
->>>>>>> 3fd0c872
 }