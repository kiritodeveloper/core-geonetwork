/*
 * Copyright (C) 2001-2016 Food and Agriculture Organization of the
 * United Nations (FAO-UN), United Nations World Food Programme (WFP)
 * and United Nations Environment Programme (UNEP)
 *
 * This program is free software; you can redistribute it and/or modify
 * it under the terms of the GNU General Public License as published by
 * the Free Software Foundation; either version 2 of the License, or (at
 * your option) any later version.
 *
 * This program is distributed in the hope that it will be useful, but
 * WITHOUT ANY WARRANTY; without even the implied warranty of
 * MERCHANTABILITY or FITNESS FOR A PARTICULAR PURPOSE. See the GNU
 * General Public License for more details.
 *
 * You should have received a copy of the GNU General Public License
 * along with this program; if not, write to the Free Software
 * Foundation, Inc., 51 Franklin St, Fifth Floor, Boston, MA 02110-1301, USA
 *
 * Contact: Jeroen Ticheler - FAO - Viale delle Terme di Caracalla 2,
 * Rome - Italy. email: geonetwork@osgeo.org
 */

package org.fao.geonet.api.records.editing;

import static jeeves.guiservices.session.Get.getSessionAsXML;
import static org.fao.geonet.api.ApiParams.API_CLASS_RECORD_OPS;
import static org.fao.geonet.api.ApiParams.API_CLASS_RECORD_TAG;
import static org.fao.geonet.api.ApiParams.API_PARAM_RECORD_UUID;
import static org.fao.geonet.repository.specification.OperationAllowedSpecs.hasGroupId;
import static org.fao.geonet.repository.specification.OperationAllowedSpecs.hasMetadataId;
import static org.fao.geonet.repository.specification.OperationAllowedSpecs.hasOperation;
import static org.springframework.data.jpa.domain.Specifications.where;

import java.io.IOException;
import java.nio.file.Path;
import java.sql.SQLException;
import java.util.Enumeration;
import java.util.HashMap;
import java.util.Map;

import javax.servlet.http.HttpServletRequest;
import javax.servlet.http.HttpServletResponse;
import javax.servlet.http.HttpSession;

import org.apache.commons.io.FilenameUtils;
import org.apache.commons.lang.StringUtils;
import org.fao.geonet.ApplicationContextHolder;
import org.fao.geonet.api.API;
import org.fao.geonet.api.ApiParams;
import org.fao.geonet.api.ApiUtils;
import org.fao.geonet.api.exception.NotAllowedException;
import org.fao.geonet.api.records.model.Direction;
import org.fao.geonet.api.tools.i18n.LanguageUtils;
import org.fao.geonet.constants.Geonet;
import org.fao.geonet.constants.Params;
import org.fao.geonet.domain.AbstractMetadata;
import org.fao.geonet.domain.MetadataType;
import org.fao.geonet.domain.Profile;
import org.fao.geonet.domain.ReservedGroup;
import org.fao.geonet.domain.ReservedOperation;
import org.fao.geonet.domain.StatusValue;
import org.fao.geonet.events.history.RecordUpdatedEvent;
import org.fao.geonet.kernel.DataManager;
import org.fao.geonet.kernel.EditLib;
import org.fao.geonet.kernel.GeonetworkDataDirectory;
import org.fao.geonet.kernel.SchemaManager;
import org.fao.geonet.kernel.ThesaurusManager;
import org.fao.geonet.kernel.datamanager.IMetadataUtils;
import org.fao.geonet.kernel.datamanager.IMetadataValidator;
import org.fao.geonet.kernel.datamanager.base.BaseMetadataStatus;
import org.fao.geonet.kernel.metadata.StatusActions;
import org.fao.geonet.kernel.metadata.StatusActionsFactory;
import org.fao.geonet.kernel.setting.SettingManager;
import org.fao.geonet.kernel.setting.Settings;
import org.fao.geonet.repository.MetadataValidationRepository;
import org.fao.geonet.repository.OperationAllowedRepository;
import org.fao.geonet.repository.specification.MetadataValidationSpecs;
import org.fao.geonet.utils.Log;
import org.fao.geonet.utils.Xml;
import org.jdom.Element;
import org.jdom.JDOMException;
import org.jdom.output.XMLOutputter;
import org.springframework.beans.factory.annotation.Autowired;
import org.springframework.context.ApplicationContext;
import org.springframework.http.HttpStatus;
import org.springframework.http.MediaType;
import org.springframework.security.access.prepost.PreAuthorize;
import org.springframework.stereotype.Controller;
import org.springframework.web.bind.annotation.PathVariable;
import org.springframework.web.bind.annotation.RequestMapping;
import org.springframework.web.bind.annotation.RequestMethod;
import org.springframework.web.bind.annotation.RequestParam;
import org.springframework.web.bind.annotation.ResponseBody;
import org.springframework.web.bind.annotation.ResponseStatus;

import io.swagger.annotations.Api;
import io.swagger.annotations.ApiOperation;
import io.swagger.annotations.ApiParam;
import io.swagger.annotations.ApiResponse;
import io.swagger.annotations.ApiResponses;
import jeeves.server.UserSession;
import jeeves.server.context.ServiceContext;
import jeeves.server.dispatchers.guiservices.XmlFile;
import jeeves.services.ReadWriteController;
import springfox.documentation.annotations.ApiIgnore;

@RequestMapping(value = { "/{portal}/api/records", "/{portal}/api/" + API.VERSION_0_1 + "/records" })
@Api(value = API_CLASS_RECORD_TAG, tags = API_CLASS_RECORD_TAG, description = API_CLASS_RECORD_OPS)
@Controller("recordEditing")
@PreAuthorize("hasRole('Editor')")
@ReadWriteController
public class MetadataEditingApi {

    @Autowired
    LanguageUtils languageUtils;

    @ApiOperation(value = "Edit a record", notes = "Return HTML form for editing.", nickname = "editor")
    @RequestMapping(value = "/{metadataUuid}/editor", method = RequestMethod.GET, consumes = {
            MediaType.ALL_VALUE }, produces = { MediaType.APPLICATION_XML_VALUE })
    @PreAuthorize("hasRole('Editor')")
    @ResponseStatus(HttpStatus.OK)
    @ApiResponses(value = { @ApiResponse(code = 200, message = "The editor form."),
            @ApiResponse(code = 403, message = ApiParams.API_RESPONSE_NOT_ALLOWED_CAN_EDIT) })
    public void startEditing(
            @ApiParam(value = API_PARAM_RECORD_UUID, required = true) @PathVariable String metadataUuid,
            @ApiParam(value = "Tab") @RequestParam(defaultValue = "simple") String currTab,
            @RequestParam(defaultValue = "false") boolean withAttributes,
            @ApiIgnore @ApiParam(hidden = true) HttpSession session,
            @ApiIgnore @ApiParam(hidden = true) @RequestParam Map<String, String> allRequestParams,
            HttpServletRequest request, HttpServletResponse response) throws Exception {
        AbstractMetadata metadata = ApiUtils.canEditRecord(metadataUuid, request);

        boolean showValidationErrors = false;

        ServiceContext context = ApiUtils.createServiceContext(request);
        ApplicationContext applicationContext = ApplicationContextHolder.get();
<<<<<<< HEAD
        if (starteditingsession) {
            IMetadataUtils dm = applicationContext.getBean(IMetadataUtils.class);
            Integer id2 = dm.startEditingSession(context, String.valueOf(metadata.getId()));
            
            //Maybe we are redirected to another metadata?
            if(id2 != metadata.getId()) {
                
                StringBuilder sb = new StringBuilder("?");
                
                Enumeration<String> parameters = request.getParameterNames();
                
                //As this editor will redirect, make sure there is something to go 
                // back that makes sense and prevent a loop:
                boolean hasPreviousURL = false;
                
                while(parameters.hasMoreElements()) {
                    String key = parameters.nextElement();
                    sb.append(key + "=" + request.getParameter(key) + "%26");
                    if(key.equalsIgnoreCase("redirectUrl")) {
                        hasPreviousURL = true;
                    }
                }
                
                if(!hasPreviousURL) {
                    sb.append("redirectUrl=catalog.edit");
                }
                
                Element el = new Element("script");
                el.setText("window.location.hash = decodeURIComponent(\"#/metadata/" + id2 + sb.toString() + "\")");
                return el;
=======

        // Start editing session
        IMetadataUtils dm = applicationContext.getBean(IMetadataUtils.class);
        Integer id2 = dm.startEditingSession(context, String.valueOf(metadata.getId()));

        // Maybe we are redirected to another metadata?
        if (id2 != metadata.getId()) {

            StringBuilder sb = new StringBuilder("?");

            Enumeration<String> parameters = request.getParameterNames();

            // As this editor will redirect, make sure there is something to go
            // back that makes sense and prevent a loop:
            boolean hasPreviousURL = false;

            while (parameters.hasMoreElements()) {
                String key = parameters.nextElement();
                sb.append(key + "=" + request.getParameter(key) + "%26");
                if (key.equalsIgnoreCase("redirectUrl")) {
                    hasPreviousURL = true;
                }
            }

            if (!hasPreviousURL) {
                sb.append("redirectUrl=catalog.edit");
>>>>>>> 63ace3d0
            }

            Element el = new Element("script");
            el.setText("window.location.hash = decodeURIComponent(\"#/metadata/" + id2 + sb.toString() + "\")");
            String elStr = Xml.getString(el);
            response.getWriter().print(elStr);
        }
        // End of start editing session

        Element elMd = new AjaxEditUtils(context).getMetadataEmbedded(context, String.valueOf(metadata.getId()), true,
                showValidationErrors);
        buildEditorForm(currTab, session, allRequestParams, request, elMd, metadata.getDataInfo().getSchemaId(),
                context, applicationContext, false, false, response);
    }

    @ApiOperation(value = "Save edits", notes = "Save the HTML form content.", nickname = "saveEdits")
    @RequestMapping(value = "/{metadataUuid}/editor", method = RequestMethod.POST, consumes = {
            MediaType.ALL_VALUE }, produces = { MediaType.APPLICATION_XML_VALUE })
    @PreAuthorize("hasRole('Editor')")
    @ResponseStatus(HttpStatus.OK)
<<<<<<< HEAD
    @ApiResponses(value = {
        @ApiResponse(code = 200, message = "The editor form."),
        @ApiResponse(code = 403, message = ApiParams.API_RESPONSE_NOT_ALLOWED_CAN_EDIT)
    })
    @ResponseBody
    public Element saveEdits(
        @ApiParam(value = API_PARAM_RECORD_UUID,
            required = true)
        @PathVariable
            String metadataUuid,
        @ApiParam(
            value = "Tab"
        )
            @RequestParam(
                defaultValue = "simple"
            )
            String tab,
        @RequestParam(
            defaultValue = "false"
        )
            boolean withAttributes,
        @RequestParam(
            defaultValue = "false"
        )
            boolean withValidationErrors,
        @RequestParam(
            defaultValue = "false"
        )
            boolean minor,
        @ApiParam(
            value = "Save current edits."
        )
        @RequestParam(
            defaultValue = "false"
        )
            boolean commit,
        @ApiParam(
            value = "Save and terminate session."
        )
        @RequestParam(
            defaultValue = "false"
        )
            boolean terminate,
        @ApiParam(
            value = "Record as XML. TODO: rename xml"
        )
        @RequestParam(
            defaultValue = ""
        )
            String data,
        @ApiIgnore
        @ApiParam(hidden = true)
        @RequestParam
            Map<String,String> allRequestParams,
        HttpServletRequest request,
        @ApiIgnore
        @ApiParam(hidden = true)
            HttpSession httpSession
        ) throws Exception {
=======
    @ApiResponses(value = { @ApiResponse(code = 200, message = "The editor form."),
            @ApiResponse(code = 403, message = ApiParams.API_RESPONSE_NOT_ALLOWED_CAN_EDIT) })
    public void saveEdits(@ApiParam(value = API_PARAM_RECORD_UUID, required = true) @PathVariable String metadataUuid,
            @ApiParam(value = "Tab") @RequestParam(defaultValue = "simple") String tab,
            @RequestParam(defaultValue = "false") boolean withAttributes,
            @RequestParam(defaultValue = "false") boolean withValidationErrors,
            @RequestParam(defaultValue = "false") boolean minor,
            @ApiParam(value = "Submit for review directly after save.") @RequestParam(defaultValue = StatusValue.Status.DRAFT) String status,
            @ApiParam(value = "Save current edits.") @RequestParam(defaultValue = "false") boolean commit,
            @ApiParam(value = "Save and terminate session.") @RequestParam(defaultValue = "false") boolean terminate,
            @ApiParam(value = "Record as XML. TODO: rename xml") @RequestParam(defaultValue = "") String data,
            @ApiIgnore @ApiParam(hidden = true) @RequestParam Map<String, String> allRequestParams,
            HttpServletRequest request, HttpServletResponse response,
            @ApiIgnore @ApiParam(hidden = true) HttpSession httpSession) throws Exception {
>>>>>>> 63ace3d0

        Log.trace(Geonet.DATA_MANAGER, "Saving metadata editing with UUID " + metadataUuid);
        AbstractMetadata metadata = ApiUtils.canEditRecord(metadataUuid, request);
        ServiceContext context = ApiUtils.createServiceContext(request);
        AjaxEditUtils ajaxEditUtils = new AjaxEditUtils(context);
        // ajaxEditUtils.preprocessUpdate(allRequestParams, context);

        ApplicationContext applicationContext = ApplicationContextHolder.get();
        DataManager dataMan = applicationContext.getBean(DataManager.class);
        UserSession session = ApiUtils.getUserSession(httpSession);
        IMetadataValidator validator = applicationContext.getBean(IMetadataValidator.class);
        BaseMetadataStatus statusRepository = ApplicationContextHolder.get().getBean(BaseMetadataStatus.class);
        String id = String.valueOf(metadata.getId());
        Log.trace(Geonet.DATA_MANAGER, " > ID of the record to edit: " + id);
        String isTemplate = allRequestParams.get(Params.TEMPLATE);
        SettingManager sm = context.getBean(SettingManager.class);
        // boolean finished = config.getValue(Params.FINISHED, "no").equals("yes");
        // boolean forget = config.getValue(Params.FORGET, "no").equals("yes");
        // boolean commit = config.getValue(Params.START_EDITING_SESSION,
        // "no").equals("yes");
        boolean isEditor = session.getProfile().equals(Profile.Editor);
        boolean isReviewer = session.getProfile().equals(Profile.Reviewer);
        boolean isAdmin = session.getProfile().equals(Profile.Administrator);
        ;

        // Checks when workflow enabled if the user is allowed
        boolean isEnabledWorkflow = sm.getValueAsBool(Settings.METADATA_WORKFLOW_ENABLE);
        if (isEnabledWorkflow && isEditor && !statusRepository.canEditorEdit(metadata.getId())) {
            throw new NotAllowedException("Editing is allowed only in Draft state for the current profile.");
        }

        // TODO: Use map only to avoid this conversion
        Log.trace(Geonet.DATA_MANAGER, " > Getting parameters from request");
        Element params = new Element("request");
        Map<String, String> forwardedParams = new HashMap<>();
        for (Map.Entry<String, String> e : allRequestParams.entrySet()) {
            params.addContent(new Element(e.getKey()).setText(e.getValue()));
            if (!e.getKey().startsWith("_")) {
                forwardedParams.put(e.getKey(), e.getValue());
            }
        }

<<<<<<< HEAD
        if(Log.isTraceEnabled(Geonet.DATA_MANAGER)) {
            Log.trace(Geonet.DATA_MANAGER, " > Setting type of record " 
                            + MetadataType.lookup(isTemplate));
=======
        if (Log.isTraceEnabled(Geonet.DATA_MANAGER)) {
            Log.trace(Geonet.DATA_MANAGER, " > Setting type of record " + MetadataType.lookup(isTemplate));
>>>>>>> 63ace3d0
        }
        int iLocalId = Integer.parseInt(id);
        Log.trace(Geonet.DATA_MANAGER, " > Id is " + iLocalId);
        dataMan.setTemplateExt(iLocalId, MetadataType.lookup(isTemplate));

<<<<<<< HEAD
        //--- use StatusActionsFactory and StatusActions class to possibly
        //--- change status as a result of this edit (use onEdit method)
=======
        // --- use StatusActionsFactory and StatusActions class to possibly
        // --- change status as a result of this edit (use onEdit method)
>>>>>>> 63ace3d0
        Log.trace(Geonet.DATA_MANAGER, " > Trigger status actions based on this edit");
        StatusActionsFactory saf = context.getBean(StatusActionsFactory.class);
        StatusActions sa = saf.createStatusActions(context);
        sa.onEdit(iLocalId, minor);
        Element beforeMetadata = dataMan.getMetadata(context, String.valueOf(metadata.getId()), false, false, false);

        if (StringUtils.isNotEmpty(data)) {
            Log.trace(Geonet.DATA_MANAGER, " > Updating metadata through data manager");
            Element md = Xml.loadString(data, false);
            String changeDate = null;
            boolean updateDateStamp = !minor;
            boolean ufo = true;
            boolean index = true;
            dataMan.updateMetadata(context, id, md, withValidationErrors, ufo, index, context.getLanguage(), changeDate,
                    updateDateStamp);

            XMLOutputter outp = new XMLOutputter();
            String xmlBefore = outp.outputString(beforeMetadata);
            String xmlAfter = outp.outputString(md);
            new RecordUpdatedEvent(Long.parseLong(id), session.getUserIdAsInt(), xmlBefore, xmlAfter)
                    .publish(applicationContext);
        } else {
            Log.trace(Geonet.DATA_MANAGER, " > Updating contents");
            ajaxEditUtils.updateContent(params, false, true);

            Element afterMetadata = dataMan.getMetadata(context, String.valueOf(metadata.getId()), false, false, false);
            XMLOutputter outp = new XMLOutputter();
            String xmlBefore = outp.outputString(beforeMetadata);
            String xmlAfter = outp.outputString(afterMetadata);
            new RecordUpdatedEvent(Long.parseLong(id), session.getUserIdAsInt(), xmlBefore, xmlAfter)
                    .publish(applicationContext);
        }

        // -----------------------------------------------------------------------
        // --- update element and return status
        // Element elResp = new Element(Jeeves.Elem.RESPONSE);
        // elResp.addContent(new Element(Geonet.Elem.ID).setText(id));
        // elResp.addContent(new Element(Geonet.Elem.SHOWVALIDATIONERRORS)
        // .setText(String.valueOf(withValidationErrors)));
        //// boolean justCreated = Util.getParam(params, Params.JUST_CREATED, null) !=
        // null;
        //// if (justCreated) {
        //// elResp.addContent(new Element(Geonet.Elem.JUSTCREATED).setText("true"));
        //// }
        // elResp.addContent(new
        // Element(Params.MINOREDIT).setText(String.valueOf(minor)));

        // --- if finished then remove the XML from the session
        if ((commit) && (!terminate)) {
            return;
        }
        if (terminate) {
            Log.trace(Geonet.DATA_MANAGER, " > Closing editor");
<<<<<<< HEAD
            SettingManager sm = context.getBean(SettingManager.class);
=======
>>>>>>> 63ace3d0

            boolean forceValidationOnMdSave = sm.getValueAsBool("metadata/workflow/forceValidationOnMdSave");

            boolean reindex = false;

            // Save validation if the forceValidationOnMdSave is enabled
            if (forceValidationOnMdSave) {
                validator.doValidate(metadata, context.getLanguage());
                reindex = true;
            }

            // Automatically change the workflow state after save
            if (isEnabledWorkflow) {
                if (status.equals(StatusValue.Status.SUBMITTED)) {
                    // Only editors can submit a record
                    if (isEditor || isAdmin) {
                        Integer changeToStatus = Integer.parseInt(StatusValue.Status.SUBMITTED);
                        statusRepository.changeCurrentStatus(session.getUserIdAsInt(), metadata.getId(),
                                changeToStatus);
                    } else {
                        throw new SecurityException(String.format("Only users with editor profile can submit."));
                    }
                }
                if (status.equals(StatusValue.Status.APPROVED)) {
                    // Only reviewers can approve
                    if (isReviewer || isAdmin) {
                        Integer changeToStatus = Integer.parseInt(StatusValue.Status.APPROVED);
                        statusRepository.changeCurrentStatus(session.getUserIdAsInt(), metadata.getId(),
                                changeToStatus);
                    } else {
                        throw new SecurityException(String.format("Only users with review profile can approve."));
                    }
                }
            }

            boolean automaticUnpublishInvalidMd = sm.getValueAsBool("metadata/workflow/automaticUnpublishInvalidMd");
            boolean isUnpublished = false;

            // Unpublish the metadata automatically if the setting
            // automaticUnpublishInvalidMd is enabled and
            // the metadata becomes invalid
            if (automaticUnpublishInvalidMd) {
                final OperationAllowedRepository operationAllowedRepo = context
                        .getBean(OperationAllowedRepository.class);

                boolean isPublic = (operationAllowedRepo.count(where(hasMetadataId(id))
                        .and(hasOperation(ReservedOperation.view)).and(hasGroupId(ReservedGroup.all.getId()))) > 0);

                if (isPublic) {
                    final MetadataValidationRepository metadataValidationRepository = context
                            .getBean(MetadataValidationRepository.class);

                    boolean isInvalid = (metadataValidationRepository
                            .count(MetadataValidationSpecs.isInvalidAndRequiredForMetadata(Integer.parseInt(id))) > 0);

                    if (isInvalid) {
                        isUnpublished = true;
                        operationAllowedRepo
                                .deleteAll(where(hasMetadataId(id)).and(hasGroupId(ReservedGroup.all.getId())));
                    }

                    reindex = true;
                }

            }

            if (reindex) {
                Log.trace(Geonet.DATA_MANAGER, " > Reindexing record");
<<<<<<< HEAD
                dataMan.indexMetadata(id, true);
=======
                dataMan.indexMetadata(id, true, null);
>>>>>>> 63ace3d0
            }

            ajaxEditUtils.removeMetadataEmbedded(session, id);
            dataMan.endEditingSession(id, session);
            if (isUnpublished) {
                throw new IllegalStateException(String.format("Record saved but as it was invalid at the end of "
                        + "the editing session. The public record '%s' was unpublished.", metadata.getUuid()));
            } else {
                return;
            }
        }

        // if (!finished && !forget && commit) {
        // dataMan.startEditingSession(context, id);
        // }
        Element elMd = new AjaxEditUtils(context).getMetadataEmbedded(context, String.valueOf(id), true,
                withValidationErrors);

        buildEditorForm(tab, httpSession, forwardedParams, request, elMd, metadata.getDataInfo().getSchemaId(), context,
                applicationContext, false, false, response);

    }

    @ApiOperation(value = "Cancel edits", notes = "Cancel current editing session.", nickname = "cancelEdits")
    @RequestMapping(value = "/{metadataUuid}/editor", method = RequestMethod.DELETE, consumes = {
            MediaType.ALL_VALUE }, produces = { MediaType.APPLICATION_XML_VALUE })
    @PreAuthorize("hasRole('Editor')")
    @ResponseStatus(HttpStatus.NO_CONTENT)
    @ApiResponses(value = { @ApiResponse(code = 204, message = "Editing session cancelled."),
            @ApiResponse(code = 403, message = ApiParams.API_RESPONSE_NOT_ALLOWED_CAN_EDIT) })
    @ResponseBody
    public void cancelEdits(@ApiParam(value = API_PARAM_RECORD_UUID, required = true) @PathVariable String metadataUuid,
            @ApiIgnore @ApiParam(hidden = true) @RequestParam Map<String, String> allRequestParams,
            HttpServletRequest request, @ApiIgnore @ApiParam(hidden = true) HttpSession httpSession) throws Exception {
        AbstractMetadata metadata = ApiUtils.canEditRecord(metadataUuid, request);

        ApplicationContext applicationContext = ApplicationContextHolder.get();
        DataManager dataMan = applicationContext.getBean(DataManager.class);
        ServiceContext context = ApiUtils.createServiceContext(request);
        dataMan.cancelEditingSession(context, String.valueOf(metadata.getId()));
    }

    @ApiOperation(value = "Add element", notes = "", nickname = "addElement")
    @RequestMapping(value = "/{metadataUuid}/editor/elements", method = RequestMethod.PUT, consumes = {
            MediaType.ALL_VALUE }, produces = { MediaType.APPLICATION_XML_VALUE })
    @PreAuthorize("hasRole('Editor')")
    @ResponseStatus(HttpStatus.OK)
    @ApiResponses(value = { @ApiResponse(code = 200, message = "Element added."),
            @ApiResponse(code = 403, message = ApiParams.API_RESPONSE_NOT_ALLOWED_CAN_EDIT) })
    public void addElement(@ApiParam(value = API_PARAM_RECORD_UUID, required = true) @PathVariable String metadataUuid,
            @ApiParam(value = "Reference of the insertion point.", required = true) @RequestParam String ref,
            @ApiParam(value = "Name of the element to add (with prefix)", required = true) @RequestParam String name,
            @ApiParam(value = "Use geonet:attribute for attributes or child name.", required = false) @RequestParam(required = false) String child,
            @ApiParam(value = "Should attributes be shown on the editor snippet?", required = false) @RequestParam(defaultValue = "false") boolean displayAttributes,
            @ApiIgnore @ApiParam(hidden = true) @RequestParam Map<String, String> allRequestParams,
            HttpServletRequest request, HttpServletResponse response,
            @ApiIgnore @ApiParam(hidden = true) HttpSession httpSession) throws Exception {
        AbstractMetadata metadata = ApiUtils.canEditRecord(metadataUuid, request);

        ApplicationContext applicationContext = ApplicationContextHolder.get();
        ServiceContext context = ApiUtils.createServiceContext(request);

        // -- build the element to be added
        // -- Here we do mark the element that is added
        // -- then we traverse up the tree to the root
        // -- clone from the root and return the clone
        // -- this is done so that the style sheets have
        // -- access to important information like the
        // -- document language and other locales
        // -- this is important for multilingual editing
        // --
        // -- Note that the metadata-embedded.xsl stylesheet
        // -- only applies the templating to the added element, not to
        // -- the entire metadata so performance should not be a big issue
        Element elResp = new AjaxEditUtils(context).addElementEmbedded(ApiUtils.getUserSession(httpSession),
                String.valueOf(metadata.getId()), ref, name, child);
        EditLib.tagForDisplay(elResp);
        Element md = (Element) findRoot(elResp).clone();
        EditLib.removeDisplayTag(elResp);

        buildEditorForm(allRequestParams.get("currTab"), httpSession, allRequestParams, request, md,
                metadata.getDataInfo().getSchemaId(), context, applicationContext, true, true, response);
    }

    @ApiOperation(value = "Reorder element", notes = "", nickname = "reorderElement")
    @RequestMapping(value = "/{metadataUuid}/editor/elements/{direction}", method = RequestMethod.PUT, consumes = {
            MediaType.ALL_VALUE }, produces = { MediaType.APPLICATION_XML_VALUE })
    @PreAuthorize("hasRole('Editor')")
    @ResponseStatus(HttpStatus.CREATED)
    @ApiResponses(value = { @ApiResponse(code = 201, message = "Element reordered."),
            @ApiResponse(code = 403, message = ApiParams.API_RESPONSE_NOT_ALLOWED_CAN_EDIT) })
    @ResponseBody
    public void addElement(@ApiParam(value = API_PARAM_RECORD_UUID, required = true) @PathVariable String metadataUuid,
            @ApiParam(value = "Reference of the element to move.", required = true) @RequestParam String ref,
            @ApiParam(value = "Direction", required = true) @PathVariable Direction direction,
            @ApiParam(value = "Should attributes be shown on the editor snippet?", required = false) @RequestParam(defaultValue = "false") boolean displayAttributes,
            @ApiIgnore @ApiParam(hidden = true) @RequestParam Map<String, String> allRequestParams,
            HttpServletRequest request, @ApiIgnore @ApiParam(hidden = true) HttpSession httpSession) throws Exception {
        AbstractMetadata metadata = ApiUtils.canEditRecord(metadataUuid, request);
        ServiceContext context = ApiUtils.createServiceContext(request);

        new AjaxEditUtils(context).swapElementEmbedded(ApiUtils.getUserSession(httpSession),
                String.valueOf(metadata.getId()), ref, direction == Direction.down);
    }

    @ApiOperation(value = "Delete element", notes = "", nickname = "deleteElement")
    @RequestMapping(value = "/{metadataUuid}/editor/elements", method = RequestMethod.DELETE, consumes = {
            MediaType.ALL_VALUE }, produces = { MediaType.APPLICATION_XML_VALUE })
    @PreAuthorize("hasRole('Editor')")
    @ResponseStatus(HttpStatus.NO_CONTENT)
    @ApiResponses(value = { @ApiResponse(code = 204, message = "Element removed."),
            @ApiResponse(code = 403, message = ApiParams.API_RESPONSE_NOT_ALLOWED_CAN_EDIT) })
    @ResponseBody
    public void deleteElement(
            @ApiParam(value = API_PARAM_RECORD_UUID, required = true) @PathVariable String metadataUuid,
            @ApiParam(value = "Reference of the element to remove.", required = true) @RequestParam String[] ref,
            @ApiParam(value = "Name of the parent.", required = true) @RequestParam String parent,
            @ApiParam(value = "Should attributes be shown on the editor snippet?", required = false) @RequestParam(defaultValue = "false") boolean displayAttributes,
            HttpServletRequest request, @ApiIgnore @ApiParam(hidden = true) HttpSession httpSession) throws Exception {
        AbstractMetadata metadata = ApiUtils.canEditRecord(metadataUuid, request);
        ServiceContext context = ApiUtils.createServiceContext(request);

        String id = String.valueOf(metadata.getId());

        for (int i = 0; i < ref.length; i++) {
            new AjaxEditUtils(context).deleteElementEmbedded(ApiUtils.getUserSession(httpSession), id, ref[i], parent);
        }
    }

    @ApiOperation(value = "Delete attribute", notes = "", nickname = "deleteAttribute")
    @RequestMapping(value = "/{metadataUuid}/editor/attributes", method = RequestMethod.DELETE, consumes = {
            MediaType.ALL_VALUE }, produces = { MediaType.APPLICATION_XML_VALUE })
    @PreAuthorize("hasRole('Editor')")
    @ResponseStatus(HttpStatus.NO_CONTENT)
    @ApiResponses(value = { @ApiResponse(code = 204, message = "Attribute removed."),
            @ApiResponse(code = 403, message = ApiParams.API_RESPONSE_NOT_ALLOWED_CAN_EDIT) })
    @ResponseBody
    public void deleteAttribute(
            @ApiParam(value = API_PARAM_RECORD_UUID, required = true) @PathVariable String metadataUuid,
            @ApiParam(value = "Reference of the attribute to remove.", required = true) @RequestParam String ref,
            @ApiParam(value = "Should attributes be shown on the editor snippet?", required = false) @RequestParam(defaultValue = "false") boolean displayAttributes,
            HttpServletRequest request, @ApiIgnore @ApiParam(hidden = true) HttpSession httpSession) throws Exception {
        AbstractMetadata metadata = ApiUtils.canEditRecord(metadataUuid, request);
        ServiceContext context = ApiUtils.createServiceContext(request);

        new AjaxEditUtils(context).deleteAttributeEmbedded(ApiUtils.getUserSession(httpSession),
                String.valueOf(metadata.getId()), ref);
    }

    private Element findRoot(Element element) {
        if (element.isRootElement() || element.getParentElement() == null)
            return element;
        return findRoot(element.getParentElement());
    }

    /**
     * This is a lightweight representation of the legacy Jeeves XML processed by
     * XSLT. Only element required for the editor are created.
     */
    private void buildEditorForm(String tab, HttpSession session, Map<String, String> allRequestParams,
            HttpServletRequest request, Element xml, String schema, ServiceContext context,
            ApplicationContext applicationContext, boolean isEmbedded, boolean embedded, HttpServletResponse response)
            throws Exception {

        UserSession userSession = ApiUtils.getUserSession(session);
        Element root = buildResourceDocument(applicationContext, context, userSession);
        root.addContent(xml);
        Element gui = root.getChild("gui");
        gui.addContent(new Element("currTab").setText(tab));
        // This flag is used to generate top tool bar or not
        gui.addContent(new Element("reqService").setText(embedded ? "embedded" : "md.edit"));
        String iso3langCode = languageUtils.getIso3langCode(request.getLocales());
        gui.addContent(new Element("language").setText(iso3langCode));
        gui.addContent(getSchemaStrings(schema, context));

        Element requestParams = new Element("request");
        for (Map.Entry<String, String> e : allRequestParams.entrySet()) {
            requestParams.addContent(new Element(e.getKey()).setText(e.getValue()));
        }
        root.addContent(requestParams);

        GeonetworkDataDirectory dataDirectory = applicationContext.getBean(GeonetworkDataDirectory.class);
        Path xslt = dataDirectory.getWebappDir()
                .resolve(isEmbedded ? "xslt/ui-metadata/edit/edit-embedded.xsl" : "xslt/ui-metadata/edit/edit.xsl");
        Xml.transformXml(root, xslt, response.getOutputStream());
    }

    private Element buildResourceDocument(ApplicationContext applicationContext, ServiceContext context,
            UserSession userSession) throws JDOMException, SQLException, IOException {
        // <gui>
        // Unused now
        // <xml name="strings" file="xml/strings.xml"/>
        // Unused now
        // <call name="isolanguages"
        // class="org.fao.geonet.guiservices.isolanguages.Get"/>
        // <call name="session" class="jeeves.guiservices.session.Get"/>
        // <call name="env" class="org.fao.geonet.guiservices.util.Env"/>
        // <call name="systemConfig" class="org.fao.geonet.services.config.Get"/>
        // <call name="results"
        // class="org.fao.geonet.guiservices.search.GetResultsInfo"/>
        // <call name="schemalist" class="org.fao.geonet.guiservices.schemas.Get"/>
        // <call name="svnmanager"
        // class="org.fao.geonet.guiservices.util.GetSvnDetails"/>
        //
        // <!-- this service adds labels and codelists from all schemas -->
        // <call name="schemas"
        // class="org.fao.geonet.guiservices.schemas.GetSchemaInfo"/>
        // </gui>

        Element root = new Element("root");
        Element gui = new Element("gui");
        gui.addContent(applicationContext.getBean(SettingManager.class).getAllAsXML(true));
        gui.addContent(getSessionAsXML(userSession));

        ThesaurusManager th = applicationContext.getBean(ThesaurusManager.class);
        gui.addContent(new Element("thesaurus").addContent(th.buildResultfromThTable(context)));
        // TODO: Add request parameters
        // <output sheet="../xslt/ui-metadata/edit/edit.xsl">
        // <call name="thesaurus" class=".services.thesaurus.GetList"/>
        // <call name="currTab" class=".guiservices.util.GetCurrentMDTab"/>
        // <xml name="i18n" file="xml/i18n.xml"/>
        root.addContent(gui);
        return root;
    }

    @Autowired
    SchemaManager schemaManager;

    public Element getSchemaStrings(String schemaToLoad, ServiceContext context) throws Exception {
        Element schemas = new Element("schemas");

        for (String schema : schemaManager.getSchemas()) {
            // Load schema and schema dependency localization files
            if (schema.equals(schemaToLoad) || schemaToLoad.startsWith(schema)
                    || schemaManager.getDependencies(schemaToLoad).contains(schema)) {
                try {
                    Map<String, XmlFile> schemaInfo = schemaManager.getSchemaInfo(schema);

                    for (Map.Entry<String, XmlFile> entry : schemaInfo.entrySet()) {
                        XmlFile xf = entry.getValue();
                        String fname = entry.getKey();
                        Element response = xf.exec(new Element("junk"), context);
                        response.setName(FilenameUtils.removeExtension(fname));
                        response.removeAttribute("noNamespaceSchemaLocation", Geonet.Namespaces.XSI);
                        Element schemaElem = new Element(schema);
                        schemaElem.addContent(response);
                        schemas.addContent(schemaElem);
                    }
                } catch (Exception e) {
                    context.error("Failed to load localization file for schema " + schema + ": " + e.getMessage());
                    context.error(e);
                }
            }
        }
        return schemas;
    }
}<|MERGE_RESOLUTION|>--- conflicted
+++ resolved
@@ -135,38 +135,6 @@
 
         ServiceContext context = ApiUtils.createServiceContext(request);
         ApplicationContext applicationContext = ApplicationContextHolder.get();
-<<<<<<< HEAD
-        if (starteditingsession) {
-            IMetadataUtils dm = applicationContext.getBean(IMetadataUtils.class);
-            Integer id2 = dm.startEditingSession(context, String.valueOf(metadata.getId()));
-            
-            //Maybe we are redirected to another metadata?
-            if(id2 != metadata.getId()) {
-                
-                StringBuilder sb = new StringBuilder("?");
-                
-                Enumeration<String> parameters = request.getParameterNames();
-                
-                //As this editor will redirect, make sure there is something to go 
-                // back that makes sense and prevent a loop:
-                boolean hasPreviousURL = false;
-                
-                while(parameters.hasMoreElements()) {
-                    String key = parameters.nextElement();
-                    sb.append(key + "=" + request.getParameter(key) + "%26");
-                    if(key.equalsIgnoreCase("redirectUrl")) {
-                        hasPreviousURL = true;
-                    }
-                }
-                
-                if(!hasPreviousURL) {
-                    sb.append("redirectUrl=catalog.edit");
-                }
-                
-                Element el = new Element("script");
-                el.setText("window.location.hash = decodeURIComponent(\"#/metadata/" + id2 + sb.toString() + "\")");
-                return el;
-=======
 
         // Start editing session
         IMetadataUtils dm = applicationContext.getBean(IMetadataUtils.class);
@@ -193,7 +161,6 @@
 
             if (!hasPreviousURL) {
                 sb.append("redirectUrl=catalog.edit");
->>>>>>> 63ace3d0
             }
 
             Element el = new Element("script");
@@ -214,13 +181,12 @@
             MediaType.ALL_VALUE }, produces = { MediaType.APPLICATION_XML_VALUE })
     @PreAuthorize("hasRole('Editor')")
     @ResponseStatus(HttpStatus.OK)
-<<<<<<< HEAD
     @ApiResponses(value = {
         @ApiResponse(code = 200, message = "The editor form."),
         @ApiResponse(code = 403, message = ApiParams.API_RESPONSE_NOT_ALLOWED_CAN_EDIT)
     })
     @ResponseBody
-    public Element saveEdits(
+    public void saveEdits(
         @ApiParam(value = API_PARAM_RECORD_UUID,
             required = true)
         @PathVariable
@@ -245,6 +211,10 @@
         )
             boolean minor,
         @ApiParam(
+            value = "Submit for review directly after save.")
+        @RequestParam(defaultValue = StatusValue.Status.DRAFT)
+            String status,
+        @ApiParam(
             value = "Save current edits."
         )
         @RequestParam(
@@ -270,26 +240,11 @@
         @RequestParam
             Map<String,String> allRequestParams,
         HttpServletRequest request,
+        HttpServletResponse response,
         @ApiIgnore
         @ApiParam(hidden = true)
             HttpSession httpSession
         ) throws Exception {
-=======
-    @ApiResponses(value = { @ApiResponse(code = 200, message = "The editor form."),
-            @ApiResponse(code = 403, message = ApiParams.API_RESPONSE_NOT_ALLOWED_CAN_EDIT) })
-    public void saveEdits(@ApiParam(value = API_PARAM_RECORD_UUID, required = true) @PathVariable String metadataUuid,
-            @ApiParam(value = "Tab") @RequestParam(defaultValue = "simple") String tab,
-            @RequestParam(defaultValue = "false") boolean withAttributes,
-            @RequestParam(defaultValue = "false") boolean withValidationErrors,
-            @RequestParam(defaultValue = "false") boolean minor,
-            @ApiParam(value = "Submit for review directly after save.") @RequestParam(defaultValue = StatusValue.Status.DRAFT) String status,
-            @ApiParam(value = "Save current edits.") @RequestParam(defaultValue = "false") boolean commit,
-            @ApiParam(value = "Save and terminate session.") @RequestParam(defaultValue = "false") boolean terminate,
-            @ApiParam(value = "Record as XML. TODO: rename xml") @RequestParam(defaultValue = "") String data,
-            @ApiIgnore @ApiParam(hidden = true) @RequestParam Map<String, String> allRequestParams,
-            HttpServletRequest request, HttpServletResponse response,
-            @ApiIgnore @ApiParam(hidden = true) HttpSession httpSession) throws Exception {
->>>>>>> 63ace3d0
 
         Log.trace(Geonet.DATA_MANAGER, "Saving metadata editing with UUID " + metadataUuid);
         AbstractMetadata metadata = ApiUtils.canEditRecord(metadataUuid, request);
@@ -332,26 +287,17 @@
             }
         }
 
-<<<<<<< HEAD
-        if(Log.isTraceEnabled(Geonet.DATA_MANAGER)) {
-            Log.trace(Geonet.DATA_MANAGER, " > Setting type of record " 
-                            + MetadataType.lookup(isTemplate));
-=======
+
         if (Log.isTraceEnabled(Geonet.DATA_MANAGER)) {
             Log.trace(Geonet.DATA_MANAGER, " > Setting type of record " + MetadataType.lookup(isTemplate));
->>>>>>> 63ace3d0
         }
         int iLocalId = Integer.parseInt(id);
         Log.trace(Geonet.DATA_MANAGER, " > Id is " + iLocalId);
         dataMan.setTemplateExt(iLocalId, MetadataType.lookup(isTemplate));
 
-<<<<<<< HEAD
-        //--- use StatusActionsFactory and StatusActions class to possibly
-        //--- change status as a result of this edit (use onEdit method)
-=======
+
         // --- use StatusActionsFactory and StatusActions class to possibly
         // --- change status as a result of this edit (use onEdit method)
->>>>>>> 63ace3d0
         Log.trace(Geonet.DATA_MANAGER, " > Trigger status actions based on this edit");
         StatusActionsFactory saf = context.getBean(StatusActionsFactory.class);
         StatusActions sa = saf.createStatusActions(context);
@@ -405,10 +351,6 @@
         }
         if (terminate) {
             Log.trace(Geonet.DATA_MANAGER, " > Closing editor");
-<<<<<<< HEAD
-            SettingManager sm = context.getBean(SettingManager.class);
-=======
->>>>>>> 63ace3d0
 
             boolean forceValidationOnMdSave = sm.getValueAsBool("metadata/workflow/forceValidationOnMdSave");
 
@@ -477,11 +419,7 @@
 
             if (reindex) {
                 Log.trace(Geonet.DATA_MANAGER, " > Reindexing record");
-<<<<<<< HEAD
                 dataMan.indexMetadata(id, true);
-=======
-                dataMan.indexMetadata(id, true, null);
->>>>>>> 63ace3d0
             }
 
             ajaxEditUtils.removeMetadataEmbedded(session, id);
