--- conflicted
+++ resolved
@@ -266,19 +266,14 @@
         if (formatType == null) {
             formatType = FormatType.xml;
         }
-<<<<<<< HEAD
-
-        final ServiceContext context = createServiceContext(locale.getISO3Language(),
-            formatType, request.getNativeRequest(HttpServletRequest.class));
-        AbstractMetadata metadata = ApiUtils.canViewRecord(metadataUuid, servletRequest);
-=======
+        
         final String language = LanguageUtils.locale2gnCode(locale.getISO3Language());
         final ServiceContext context = createServiceContext(
             language,
             formatType,
             request.getNativeRequest(HttpServletRequest.class));
-        Metadata metadata = ApiUtils.canViewRecord(metadataUuid, servletRequest);
->>>>>>> 91f9c516
+        AbstractMetadata metadata = ApiUtils.canViewRecord(metadataUuid, servletRequest);
+
 
         Boolean hideWithheld = true;
 //        final boolean hideWithheld = Boolean.TRUE.equals(hide_withheld) ||
@@ -655,15 +650,10 @@
     public Pair<Element, AbstractMetadata> getMetadata(ServiceContext context, int id,
                                                Boolean hide_withheld) throws Exception {
 
-<<<<<<< HEAD
         AbstractMetadata md = loadMetadata(context.getBean(IMetadataUtils.class), id);
-        Element metadata = context.getBean(XmlSerializer.class).removeHiddenElements(false, md, false);
-=======
         XmlSerializer serializer = context.getBean(XmlSerializer.class);
         boolean doXLinks = serializer.resolveXLinks();
 
-        Metadata md = loadMetadata(context.getBean(MetadataRepository.class), id);
->>>>>>> 91f9c516
 
         Element metadata = serializer.removeHiddenElements(false, md, false);
         if (doXLinks) Processor.processXLink(metadata, context);
