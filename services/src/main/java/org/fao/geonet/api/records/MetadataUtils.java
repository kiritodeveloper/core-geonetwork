/*
 * Copyright (C) 2001-2016 Food and Agriculture Organization of the
 * United Nations (FAO-UN), United Nations World Food Programme (WFP)
 * and United Nations Environment Programme (UNEP)
 *
 * This program is free software; you can redistribute it and/or modify
 * it under the terms of the GNU General Public License as published by
 * the Free Software Foundation; either version 2 of the License, or (at
 * your option) any later version.
 *
 * This program is distributed in the hope that it will be useful, but
 * WITHOUT ANY WARRANTY; without even the implied warranty of
 * MERCHANTABILITY or FITNESS FOR A PARTICULAR PURPOSE. See the GNU
 * General Public License for more details.
 *
 * You should have received a copy of the GNU General Public License
 * along with this program; if not, write to the Free Software
 * Foundation, Inc., 51 Franklin St, Fifth Floor, Boston, MA 02110-1301, USA
 *
 * Contact: Jeroen Ticheler - FAO - Viale delle Terme di Caracalla 2,
 * Rome - Italy. email: geonetwork@osgeo.org
 */

package org.fao.geonet.api.records;

import com.google.common.base.Joiner;
import com.google.common.collect.ImmutableMap;
import com.google.common.collect.ImmutableSet;
import jeeves.server.context.ServiceContext;
import org.elasticsearch.action.search.SearchResponse;
import org.elasticsearch.search.SearchHit;
import org.fao.geonet.ApplicationContextHolder;
import org.fao.geonet.Constants;
import org.fao.geonet.GeonetContext;
import org.fao.geonet.api.records.model.related.RelatedItemType;
import org.fao.geonet.constants.Geonet;
import org.fao.geonet.domain.AbstractMetadata;
import org.fao.geonet.domain.ReservedOperation;
import org.fao.geonet.kernel.DataManager;
import org.fao.geonet.kernel.SchemaManager;
import org.fao.geonet.kernel.datamanager.IMetadataValidator;
import org.fao.geonet.kernel.mef.MEFLib;
import org.fao.geonet.kernel.schema.AssociatedResource;
import org.fao.geonet.kernel.schema.AssociatedResourcesSchemaPlugin;
import org.fao.geonet.kernel.schema.SchemaPlugin;
import org.fao.geonet.kernel.search.EsSearchManager;
import org.fao.geonet.lib.Lib;
<<<<<<< HEAD
=======
import org.fao.geonet.repository.MetadataValidationRepository;
import org.fao.geonet.repository.specification.MetadataValidationSpecs;
import org.fao.geonet.services.metadata.Show;
>>>>>>> 63ace3d0
import org.fao.geonet.services.relations.Get;
import org.fao.geonet.utils.BinaryFile;
import org.fao.geonet.utils.IO;
import org.fao.geonet.utils.Log;
import org.jdom.Content;
import org.jdom.Element;
import org.springframework.context.ApplicationContext;

import java.io.InputStream;
import java.io.OutputStream;
import java.io.UnsupportedEncodingException;
import java.net.URLEncoder;
import java.nio.file.Files;
import java.nio.file.Path;
import java.util.ArrayList;
import java.util.Arrays;
import java.util.Date;
import java.util.HashSet;
import java.util.List;
import java.util.Map;
import java.util.Set;

/**
 *
 */
public class MetadataUtils {
    public static final boolean forEditing = false, withValidationErrors = false, keepXlinkAttributes = false;


    public static Element getRelated(ServiceContext context, int iId, String uuid,
                                     RelatedItemType[] type,
                                     int from_, int to_, boolean fast_)
        throws Exception {
        final String id = String.valueOf(iId);
        final String from = "" + from_;
        final String to = "" + to_;
        final String fast = "" + fast_;
        GeonetContext gc = (GeonetContext) context.getHandlerContext(Geonet.CONTEXT_NAME);
        DataManager dm = gc.getBean(DataManager.class);
        Element relatedRecords = new Element("relations");

        if (type == null || type.length == 0) {
            type = RelatedItemType.class.getEnumConstants();
        }
        List<RelatedItemType> listOfTypes = new ArrayList<RelatedItemType>(Arrays.asList(type));

        Element md = dm.getMetadata(context, id, forEditing, withValidationErrors, keepXlinkAttributes);

        String schemaIdentifier = dm.getMetadataSchema(id);
        SchemaPlugin instance = SchemaManager.getSchemaPlugin(schemaIdentifier);
        AssociatedResourcesSchemaPlugin schemaPlugin = null;
        if (instance instanceof AssociatedResourcesSchemaPlugin) {
            schemaPlugin = (AssociatedResourcesSchemaPlugin) instance;
        }

        // Search for children of this record
        if (listOfTypes.size() == 0 ||
            listOfTypes.contains(RelatedItemType.children)) {
            relatedRecords.addContent(search(uuid, "children", context, from, to, fast));
        }

        // Get parent record from this record
        if (schemaPlugin != null && (listOfTypes.size() == 0 ||
            listOfTypes.contains(RelatedItemType.parent))) {
            Set<String> listOfUUIDs = schemaPlugin.getAssociatedParentUUIDs(md);
            if (listOfUUIDs.size() > 0) {
                String joinedUUIDs = Joiner.on(" or ").join(listOfUUIDs);
                relatedRecords.addContent(search(joinedUUIDs, "parent", context, from, to, fast));
            }
        }

        // Get aggregates from this record
        if (schemaPlugin != null && (listOfTypes.size() == 0 ||
            listOfTypes.contains(RelatedItemType.siblings))) {
            Element response = new Element("response");

            Set<AssociatedResource> listOfAssociatedResources = schemaPlugin.getAssociatedResourcesUUIDs(md);

            if (listOfAssociatedResources != null) {
                for (AssociatedResource resource : listOfAssociatedResources) {
                    Element sibContent = getRecord(resource.getUuid(), context, dm);
                    if (sibContent != null) {
                        Element sibling = new Element("sibling");
                        sibling.setAttribute("initiative", resource.getInitiativeType());
                        sibling.setAttribute("association", resource.getAssociationType());
                        response.addContent(sibling.addContent(sibContent));
                    }
                }
            }
            relatedRecords.addContent(new Element("siblings").addContent(response));
        }

        // Search for records where an aggregate point to this record
        if (listOfTypes.size() == 0 ||
            listOfTypes.contains(RelatedItemType.associated)) {
            relatedRecords.addContent(search(uuid, "associated", context, from, to, fast));
        }

        // Search for services
        if (listOfTypes.size() == 0 ||
            listOfTypes.contains(RelatedItemType.services)) {
            relatedRecords.addContent(search(uuid, "services", context, from, to, fast));
        }

        // Related record from uuiref attributes in metadata record
        if (schemaPlugin != null && (
            listOfTypes.size() == 0 ||
                listOfTypes.contains(RelatedItemType.datasets) ||
                listOfTypes.contains(RelatedItemType.fcats) ||
                listOfTypes.contains(RelatedItemType.sources)
        )) {
            // Get datasets related to service search
            if (listOfTypes.size() == 0 ||
                listOfTypes.contains(RelatedItemType.datasets)) {
                Set<String> listOfUUIDs = schemaPlugin.getAssociatedDatasetUUIDs(md);
                if (listOfUUIDs != null && listOfUUIDs.size() > 0) {
                    String joinedUUIDs = Joiner.on(" or ").join(listOfUUIDs);
                    relatedRecords.addContent(search(joinedUUIDs, "datasets", context, from, to, fast));
                }
            }
            // if source, return source datasets defined in the current record
            if (listOfTypes.size() == 0 ||
                listOfTypes.contains(RelatedItemType.sources)) {
                Set<String> listOfUUIDs = schemaPlugin.getAssociatedSourceUUIDs(md);
                if (listOfUUIDs != null && listOfUUIDs.size() > 0) {
                    String joinedUUIDs = Joiner.on(" or ").join(listOfUUIDs);
                    relatedRecords.addContent(search(joinedUUIDs, "sources", context, from, to, fast));
                }
            }
            // if fcat
            if (listOfTypes.size() == 0 ||
                listOfTypes.contains(RelatedItemType.fcats)) {
                Set<String> listOfUUIDs = schemaPlugin.getAssociatedFeatureCatalogueUUIDs(md);
                Element fcat = null;

                if (listOfUUIDs != null && listOfUUIDs.size() > 0) {

                    fcat = new Element("fcats");

                    for (String fcat_uuid : listOfUUIDs) {
                        Element metadata = new Element("metadata");
                        Element response = new Element("response");
                        Element current = getRecord(fcat_uuid, context, dm);
                        metadata.addContent(current);
                        response.addContent(metadata);
                        fcat.addContent(response);
                    }
                }

                if (fcat != null) {
                    relatedRecords.addContent(fcat);
                }
            }
        }

        //
        if (listOfTypes.size() == 0 ||
            listOfTypes.contains(RelatedItemType.hassources)) {
            // Return records where this record is a source dataset
            relatedRecords.addContent(search(uuid, "hassources", context, from, to, fast));
        }

        // Relation table is preserved for backward compatibility but should not be used anymore.
        if (listOfTypes.size() == 0 ||
            listOfTypes.contains(RelatedItemType.related)) {
            // Related records could be feature catalogue defined in relation table
            relatedRecords.addContent(new Element("related").addContent(Get.getRelation(iId, "full", context)));
            // Or feature catalogue define in feature catalogue citation
            relatedRecords.addContent(search(uuid, "hasfeaturecats", context, from, to, fast));
        }

        // XSL transformation is used on the metadata record to extract
        // distribution information or thumbnails
        if (md != null && (listOfTypes.size() == 0 ||
            listOfTypes.contains(RelatedItemType.onlines) ||
            listOfTypes.contains(RelatedItemType.thumbnails))) {
            relatedRecords.addContent(new Element("metadata").addContent((Content) md.clone()));
        }

        return relatedRecords;
    }


    private static Map<String, String> relatedIndexFields;
    private static Set<String> documentFields;

    static {
        relatedIndexFields = ImmutableMap.<String, String>builder()
            .put("children", "parentUuid")
            .put("services", "recordOperateOn")
            .put("hasfeaturecats", "hasfeaturecat")
            .put("hassources", "hassources")
            .put("associated", "agg_associated")
            .put("datasets", "uuid")
            .put("fcats", "uuid")
            .put("sources", "uuid")
            .put("parent", "uuid")
            .build();

        documentFields = ImmutableSet.<String>builder()
            .add(Geonet.IndexFieldNames.ID)
            .add(Geonet.IndexFieldNames.UUID)
            .add(Geonet.IndexFieldNames.RESOURCETITLE)
            .add(Geonet.IndexFieldNames.RESOURCEABSTRACT).build();
    }

    private static Element search(String uuid, String type, ServiceContext context, String from, String to, String fast) throws Exception {
        ApplicationContext applicationContext = ApplicationContextHolder.get();
        EsSearchManager searchMan = applicationContext.getBean(EsSearchManager.class);

        if (Log.isDebugEnabled(Geonet.SEARCH_ENGINE))
            Log.debug(Geonet.SEARCH_ENGINE, "Searching for: " + type);

        // TODOES Limit fields in the response
        final SearchResponse result = searchMan.query(
            String.format("+%s:%s", relatedIndexFields.get(type), uuid), documentFields);

        Element typeResponse = new Element(type);
        if (result.getHits().getTotalHits().value > 0) {
            // Build the old search service response format
            Element response = new Element("response");
            Arrays.asList(result.getHits().getHits()).forEach(e -> {
                Element record = new Element("metadata");
                final Map<String, Object> source = e.getSourceAsMap();
                record.addContent(new Element("id").setText((String)source.get(Geonet.IndexFieldNames.ID)));
                record.addContent(new Element("uuid").setText((String)source.get(Geonet.IndexFieldNames.UUID)));
                record.addContent(new Element("title").setText((String)source.get(Geonet.IndexFieldNames.RESOURCETITLE)));
                record.addContent(new Element("abstract").setText((String)source.get(Geonet.IndexFieldNames.RESOURCEABSTRACT)));
                response.addContent(record);
            });
            typeResponse.addContent(response);
        } else {
        }
        return typeResponse;
    }

    /**
     * Run a Lucene query expression and return a list of UUIDs.
     *
     * @param query
     * @return List of UUIDs to export
     */
    public static Set<String> getUuidsToExport(String query) throws Exception {
        ApplicationContext applicationContext = ApplicationContextHolder.get();
        EsSearchManager searchMan = applicationContext.getBean(EsSearchManager.class);

        Set<String> uuids = new HashSet<>();
        Set<String> field = new HashSet<>(1);
        field.add(Geonet.IndexFieldNames.UUID);
        final SearchResponse result = searchMan.query(query);
        if (result.getHits().getTotalHits().value > 0) {
            final SearchHit[] elements = result.getHits().getHits();
            Arrays.asList(elements).forEach(e -> uuids.add((String) e.getSourceAsMap().get(Geonet.IndexFieldNames.UUID)));
        }
        Log.info(Geonet.MEF, "  Found " + uuids.size() + " record(s).");
        return uuids;
    }

    /**
     * TODO-API : replace by ApiUtils.
     */
    private static Element getRecord(String uuid, ServiceContext context, DataManager dm) {
        Element content = null;
        try {
            String id = dm.getMetadataId(uuid);
            Lib.resource.checkPrivilege(context, id, ReservedOperation.view);
            content = dm.getMetadata(context, id, forEditing, withValidationErrors, keepXlinkAttributes);
        } catch (Exception e) {
            if (Log.isDebugEnabled(Geonet.SEARCH_ENGINE))
                Log.debug(Geonet.SEARCH_ENGINE, "Metadata " + uuid + " record is not visible for user.");
        }
        return content;
    }

    public static void backupRecord(AbstractMetadata metadata, ServiceContext context) {
        Log.trace(Geonet.DATA_MANAGER, "Backing up record " + metadata.getId());
        Path outDir = Lib.resource.getRemovedDir(metadata.getId());
        Path outFile;
        try {
            // When metadata records contains character not supported by filesystem
            // it may be an issue. eg. acri-st.fr/96443
            outFile = outDir.resolve(URLEncoder.encode(metadata.getUuid(), Constants.ENCODING) + ".zip");
        } catch (UnsupportedEncodingException e1) {
            outFile = outDir.resolve(String.format(
                "backup-%s-%s.mef",
                new Date(), metadata.getUuid()));
        }

        Path file = null;
        try {
            file = MEFLib.doExport(context, metadata.getUuid(), "full", false, true, false, false, true);
            Files.createDirectories(outDir);
            try (InputStream is = IO.newInputStream(file);
                 OutputStream os = Files.newOutputStream(outFile)) {
                BinaryFile.copy(is, os);
            }
        } catch (Exception e) {
            Log.error(Geonet.GEONETWORK,"Backup record. Error: " + e.getMessage(), e);
        } finally {
            if (file == null) {
                IO.deleteFile(file, false, Geonet.MEF);
            }
        }
    }


    /**
     * Returns the metadata validation status from the database, calculating/storing the validation if not stored.
     *
     * @param metadata
     * @param context
     * @return
     */
    public static boolean retrieveMetadataValidationStatus(AbstractMetadata metadata, ServiceContext context) throws Exception {
        MetadataValidationRepository metadataValidationRepository = context.getBean(MetadataValidationRepository.class);
        IMetadataValidator validator = context.getBean(IMetadataValidator.class);
        DataManager dataManager = context.getBean(DataManager.class);

        boolean hasValidation =
            (metadataValidationRepository.count(MetadataValidationSpecs.hasMetadataId(metadata.getId())) > 0);

        if (!hasValidation) {
            validator.doValidate(metadata, context.getLanguage());
            dataManager.indexMetadata(metadata.getId() + "", true, null);
        }

        boolean isInvalid =
            (metadataValidationRepository.count(MetadataValidationSpecs.isInvalidAndRequiredForMetadata(metadata.getId())) > 0);

        return isInvalid;
    }
}<|MERGE_RESOLUTION|>--- conflicted
+++ resolved
@@ -45,12 +45,8 @@
 import org.fao.geonet.kernel.schema.SchemaPlugin;
 import org.fao.geonet.kernel.search.EsSearchManager;
 import org.fao.geonet.lib.Lib;
-<<<<<<< HEAD
-=======
 import org.fao.geonet.repository.MetadataValidationRepository;
 import org.fao.geonet.repository.specification.MetadataValidationSpecs;
-import org.fao.geonet.services.metadata.Show;
->>>>>>> 63ace3d0
 import org.fao.geonet.services.relations.Get;
 import org.fao.geonet.utils.BinaryFile;
 import org.fao.geonet.utils.IO;
@@ -374,7 +370,7 @@
 
         if (!hasValidation) {
             validator.doValidate(metadata, context.getLanguage());
-            dataManager.indexMetadata(metadata.getId() + "", true, null);
+            dataManager.indexMetadata(metadata.getId() + "", true);
         }
 
         boolean isInvalid =
