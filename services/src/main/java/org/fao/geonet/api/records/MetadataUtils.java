/*
 * Copyright (C) 2001-2016 Food and Agriculture Organization of the
 * United Nations (FAO-UN), United Nations World Food Programme (WFP)
 * and United Nations Environment Programme (UNEP)
 *
 * This program is free software; you can redistribute it and/or modify
 * it under the terms of the GNU General Public License as published by
 * the Free Software Foundation; either version 2 of the License, or (at
 * your option) any later version.
 *
 * This program is distributed in the hope that it will be useful, but
 * WITHOUT ANY WARRANTY; without even the implied warranty of
 * MERCHANTABILITY or FITNESS FOR A PARTICULAR PURPOSE. See the GNU
 * General Public License for more details.
 *
 * You should have received a copy of the GNU General Public License
 * along with this program; if not, write to the Free Software
 * Foundation, Inc., 51 Franklin St, Fifth Floor, Boston, MA 02110-1301, USA
 *
 * Contact: Jeroen Ticheler - FAO - Viale delle Terme di Caracalla 2,
 * Rome - Italy. email: geonetwork@osgeo.org
 */

package org.fao.geonet.api.records;

import com.google.common.base.Joiner;
import jeeves.server.context.ServiceContext;
import org.elasticsearch.action.search.SearchResponse;
import org.elasticsearch.search.SearchHit;
import org.fao.geonet.ApplicationContextHolder;
import org.fao.geonet.Constants;
import org.fao.geonet.GeonetContext;
import org.fao.geonet.api.records.model.related.RelatedItemType;
import org.fao.geonet.constants.Geonet;
import org.fao.geonet.domain.AbstractMetadata;
import org.fao.geonet.domain.ReservedOperation;
import org.fao.geonet.kernel.DataManager;
import org.fao.geonet.kernel.SchemaManager;
import org.fao.geonet.kernel.datamanager.IMetadataValidator;
import org.fao.geonet.kernel.mef.MEFLib;
import org.fao.geonet.kernel.schema.AssociatedResource;
import org.fao.geonet.kernel.schema.AssociatedResourcesSchemaPlugin;
import org.fao.geonet.kernel.schema.SchemaPlugin;
import org.fao.geonet.kernel.search.EsSearchManager;
import org.fao.geonet.kernel.setting.SettingInfo;
import org.fao.geonet.lib.Lib;
import org.fao.geonet.repository.MetadataValidationRepository;
import org.fao.geonet.repository.specification.MetadataValidationSpecs;
import org.fao.geonet.services.relations.Get;
import org.fao.geonet.utils.BinaryFile;
import org.fao.geonet.utils.IO;
import org.fao.geonet.utils.Log;
import org.jdom.Content;
import org.jdom.Element;
import org.slf4j.Logger;
import org.slf4j.LoggerFactory;
import org.springframework.context.ApplicationContext;

import java.io.InputStream;
import java.io.OutputStream;
import java.io.UnsupportedEncodingException;
import java.net.URLEncoder;
import java.nio.file.Files;
import java.nio.file.Path;
import java.util.ArrayList;
import java.util.Arrays;
import java.util.Date;
import java.util.HashSet;
import java.util.List;
import java.util.Map;
import java.util.Set;

import static org.fao.geonet.kernel.search.EsSearchManager.FIELDLIST_CORE;
import static org.fao.geonet.kernel.search.EsSearchManager.relatedIndexFields;


/**
 *
 */
public class MetadataUtils {
    public static final boolean forEditing = false, withValidationErrors = false, keepXlinkAttributes = false;

    private static final Logger LOGGER = LoggerFactory.getLogger(Geonet.SEARCH_ENGINE);

    public static Element getRelated(ServiceContext context, int iId, String uuid,
                                     RelatedItemType[] type,
                                     int from_, int to_, boolean fast_)
        throws Exception {
        final String id = String.valueOf(iId);
        final String from = "" + from_;
        final String to = "" + to_;
        final String fast = "" + fast_;
        GeonetContext gc = (GeonetContext) context.getHandlerContext(Geonet.CONTEXT_NAME);
        DataManager dm = gc.getBean(DataManager.class);
        Element relatedRecords = new Element("relations");

        if (type == null || type.length == 0) {
            type = RelatedItemType.class.getEnumConstants();
        }
        List<RelatedItemType> listOfTypes = new ArrayList<RelatedItemType>(Arrays.asList(type));

        Element md = dm.getMetadata(context, id, forEditing, withValidationErrors, keepXlinkAttributes);

        String schemaIdentifier = dm.getMetadataSchema(id);
        SchemaPlugin instance = SchemaManager.getSchemaPlugin(schemaIdentifier);
        AssociatedResourcesSchemaPlugin schemaPlugin = null;
        if (instance instanceof AssociatedResourcesSchemaPlugin) {
            schemaPlugin = (AssociatedResourcesSchemaPlugin) instance;
        }

        // Search for children of this record
        if (listOfTypes.size() == 0 ||
            listOfTypes.contains(RelatedItemType.children)) {
            relatedRecords.addContent(search(uuid, "children", context, from, to, fast, null));
        }

        // Get parent record from this record
        if (schemaPlugin != null && (listOfTypes.size() == 0 ||
            listOfTypes.contains(RelatedItemType.parent))) {
            Set<String> listOfUUIDs = schemaPlugin.getAssociatedParentUUIDs(md);
            if (listOfUUIDs.size() > 0) {
                String joinedUUIDs = Joiner.on(" or ").join(listOfUUIDs);
                relatedRecords.addContent(search(joinedUUIDs, "parent", context, from, to, fast, null));
            }
        }

        // Brothers and sisters are not returned by default
        // It is only on demand and output as siblings.
        if (schemaPlugin != null && listOfTypes.contains(RelatedItemType.brothersAndSisters)) {
            Set<String> listOfUUIDs = schemaPlugin.getAssociatedParentUUIDs(md);
            if (listOfUUIDs.size() > 0) {
                String joinedUUIDs = Joiner.on(" or ").join(listOfUUIDs);
                relatedRecords.addContent(search(joinedUUIDs, RelatedItemType.brothersAndSisters.value(), context, from, to, fast, uuid));
            }
        }

        // Get aggregates from this record
        if (schemaPlugin != null && (listOfTypes.size() == 0 ||
            listOfTypes.contains(RelatedItemType.siblings))) {
            Element response = new Element("response");

            Set<AssociatedResource> listOfAssociatedResources = schemaPlugin.getAssociatedResourcesUUIDs(md);

            if (listOfAssociatedResources != null) {
                for (AssociatedResource resource : listOfAssociatedResources) {
                    Element sibContent = getRecord(resource.getUuid(), context, dm);
                    if (sibContent != null) {
                        Element sibling = new Element("sibling");
                        sibling.setAttribute("initiative", resource.getInitiativeType());
                        sibling.setAttribute("association", resource.getAssociationType());
                        response.addContent(sibling.addContent(sibContent));
                    }
                }
            }
            relatedRecords.addContent(new Element("siblings").addContent(response));
        }

        // Search for records where an aggregate point to this record
        if (listOfTypes.size() == 0 ||
            listOfTypes.contains(RelatedItemType.associated)) {
            relatedRecords.addContent(search(uuid, "associated", context, from, to, fast, null));
        }

        // Search for services
        if (listOfTypes.size() == 0 ||
            listOfTypes.contains(RelatedItemType.services)) {
            relatedRecords.addContent(search(uuid, "services", context, from, to, fast, null));
        }

        // Related record from uuiref attributes in metadata record
        if (schemaPlugin != null && (
            listOfTypes.size() == 0 ||
                listOfTypes.contains(RelatedItemType.datasets) ||
                listOfTypes.contains(RelatedItemType.fcats) ||
                listOfTypes.contains(RelatedItemType.sources)
        )) {
            // Get datasets related to service search
            if (listOfTypes.size() == 0 ||
                listOfTypes.contains(RelatedItemType.datasets)) {
                Set<String> listOfUUIDs = schemaPlugin.getAssociatedDatasetUUIDs(md);
                if (listOfUUIDs != null && listOfUUIDs.size() > 0) {
                    String joinedUUIDs = Joiner.on(" or ").join(listOfUUIDs);
                    relatedRecords.addContent(search(joinedUUIDs, "datasets", context, from, to, fast, null));
                }
            }
            // if source, return source datasets defined in the current record
            if (listOfTypes.size() == 0 ||
                listOfTypes.contains(RelatedItemType.sources)) {
                Set<String> listOfUUIDs = schemaPlugin.getAssociatedSourceUUIDs(md);
                if (listOfUUIDs != null && listOfUUIDs.size() > 0) {
                    String joinedUUIDs = Joiner.on(" or ").join(listOfUUIDs);
                    relatedRecords.addContent(search(joinedUUIDs, "sources", context, from, to, fast, null));
                }
            }
            // if fcat
            if (listOfTypes.size() == 0 ||
                listOfTypes.contains(RelatedItemType.fcats)) {
                Set<String> listOfUUIDs = schemaPlugin.getAssociatedFeatureCatalogueUUIDs(md);
                Element fcat = null;

                if (listOfUUIDs != null && listOfUUIDs.size() > 0) {

                    fcat = new Element("fcats");

                    for (String fcat_uuid : listOfUUIDs) {
                        Element metadata = new Element("metadata");
                        Element response = new Element("response");
                        Element current = getRecord(fcat_uuid, context, dm);
                        if (current != null) {
                            metadata.addContent(current);
                        } else {
                            LOGGER.error("Feature catalogue with UUID {} referenced in {} was not found.", fcat_uuid, uuid);
                        }
                        response.addContent(metadata);
                        fcat.addContent(response);
                    }
                }

                if (fcat != null) {
                    relatedRecords.addContent(fcat);
                }
            }
        }

        //
        if (listOfTypes.size() == 0 ||
            listOfTypes.contains(RelatedItemType.hassources)) {
            // Return records where this record is a source dataset
            relatedRecords.addContent(search(uuid, "hassources", context, from, to, fast, null));
        }

        // Relation table is preserved for backward compatibility but should not be used anymore.
        if (listOfTypes.size() == 0 ||
            listOfTypes.contains(RelatedItemType.related)) {
            // Related records could be feature catalogue defined in relation table
            relatedRecords.addContent(new Element("related").addContent(Get.getRelation(iId, "full", context)));
            // Or feature catalogue define in feature catalogue citation
            relatedRecords.addContent(search(uuid, "hasfeaturecats", context, from, to, fast, null));
        }

        // XSL transformation is used on the metadata record to extract
        // distribution information or thumbnails
        if (md != null && (listOfTypes.size() == 0 ||
            listOfTypes.contains(RelatedItemType.onlines) ||
            listOfTypes.contains(RelatedItemType.thumbnails))) {
            relatedRecords.addContent(new Element("metadata").addContent((Content) md.clone()));
        }

        return relatedRecords;
    }


<<<<<<< HEAD
    private static Element search(String uuid, String type, ServiceContext context, String from, String to, String fast) throws Exception {
        ApplicationContext applicationContext = ApplicationContextHolder.get();
        EsSearchManager searchMan = applicationContext.getBean(EsSearchManager.class);
=======
    private static Element search(String uuid, String type, ServiceContext context, String from, String to, String fast, String exclude) throws Exception {
        GeonetContext gc = (GeonetContext) context.getHandlerContext(Geonet.CONTEXT_NAME);
        SearchManager searchMan = gc.getBean(SearchManager.class);
>>>>>>> 2119a1de

        if (Log.isDebugEnabled(Geonet.SEARCH_ENGINE))
            Log.debug(Geonet.SEARCH_ENGINE, "Searching for: " + type);

<<<<<<< HEAD
        int fromValue = Integer.parseInt(from);
        int toValue = Integer.parseInt(to);

        final SearchResponse result = searchMan.query(
            String.format("+%s:%s", relatedIndexFields.get(type), uuid), null, FIELDLIST_CORE, fromValue, (toValue -fromValue));

        Element typeResponse = new Element(type);
        if (result.getHits().getTotalHits().value > 0) {
            // Build the old search service response format
            Element response = new Element("response");
            Arrays.asList(result.getHits().getHits()).forEach(e -> {
                Element record = new Element("metadata");
                final Map<String, Object> source = e.getSourceAsMap();
                record.addContent(new Element("id").setText((String)source.get(Geonet.IndexFieldNames.ID)));
                record.addContent(new Element("uuid").setText((String)source.get(Geonet.IndexFieldNames.UUID)));
                record.addContent(new Element("title").setText((String)source.get(Geonet.IndexFieldNames.RESOURCETITLE)));
                record.addContent(new Element("abstract").setText((String)source.get(Geonet.IndexFieldNames.RESOURCEABSTRACT)));
                response.addContent(record);
            });
            typeResponse.addContent(response);
        } else {
=======
        try (MetaSearcher searcher = searchMan.newSearcher(SearcherType.LUCENE, Geonet.File.SEARCH_LUCENE)) {
            // Creating parameters for search, fast only to retrieve uuid
            Element parameters = new Element(Jeeves.Elem.REQUEST);
            if ("children".equals(type))
                parameters.addContent(new Element("parentUuid").setText(uuid));
            else if ("brothersAndSisters".equals(type)) {
                parameters.addContent(new Element("parentUuid").setText(uuid));
            } else if ("services".equals(type))
                parameters.addContent(new Element("operatesOn").setText(uuid));
            else if ("hasfeaturecats".equals(type))
                parameters.addContent(new Element("hasfeaturecat").setText(uuid));
            else if ("hassources".equals(type))
                parameters.addContent(new Element("hassource").setText(uuid));
            else if ("associated".equals(type)) {
                parameters.addContent(new Element("agg_associated").setText(uuid));
                parameters.addContent(new Element(Geonet.SearchResult.EXTRA_DUMP_FIELDS).setText("agg_*"));
            }
            else if ("datasets".equals(type) || "fcats".equals(type) ||
                "sources".equals(type) || "siblings".equals(type) ||
                "parent".equals(type))
                parameters.addContent(new Element("uuid").setText(uuid));

            if (exclude != null) {
                parameters.addContent(new Element("without__uuid").setText(exclude));
            }

            parameters.addContent(new Element("fast").addContent("index"));
            parameters.addContent(new Element("sortBy").addContent("title"));
            parameters.addContent(new Element("sortOrder").addContent("reverse"));
            parameters.addContent(new Element("buildSummary").addContent("false"));
            parameters.addContent(new Element("from").addContent(from));
            parameters.addContent(new Element("to").addContent(to));

            ServiceConfig config = new ServiceConfig();
            searcher.search(context, parameters, config);

            Element response = new Element(type.equals("brothersAndSisters") ? "siblings" : type);
            Element relatedElement = searcher.present(context, parameters, config);
            response.addContent(relatedElement);
            return response;
>>>>>>> 2119a1de
        }
        return typeResponse;
    }

    /**
     * Run a Lucene query expression and return a list of UUIDs.
     *
     * @param query
     * @return List of UUIDs to export
     */
    public static Set<String> getUuidsToExport(String query) throws Exception {
        ApplicationContext applicationContext = ApplicationContextHolder.get();
        EsSearchManager searchMan = applicationContext.getBean(EsSearchManager.class);

        Set<String> uuids = new HashSet<>();
        Set<String> field = new HashSet<>(1);
        field.add(Geonet.IndexFieldNames.UUID);

        int from = 0;
        SettingInfo si = applicationContext.getBean(SettingInfo.class);
        int size = Integer.parseInt(si.getSelectionMaxRecords());

        final SearchResponse result = searchMan.query(query, null, from, size);
        if (result.getHits().getTotalHits().value > 0) {
            final SearchHit[] elements = result.getHits().getHits();
            Arrays.asList(elements).forEach(e -> uuids.add((String) e.getSourceAsMap().get(Geonet.IndexFieldNames.UUID)));
        }
        Log.info(Geonet.MEF, "  Found " + uuids.size() + " record(s).");
        return uuids;
    }

    /**
     * TODO-API : replace by ApiUtils.
     */
    private static Element getRecord(String uuid, ServiceContext context, DataManager dm) {
        Element content = null;
        try {
            String id = dm.getMetadataId(uuid);
            Lib.resource.checkPrivilege(context, id, ReservedOperation.view);
            content = dm.getMetadata(context, id, forEditing, withValidationErrors, keepXlinkAttributes);
        } catch (Exception e) {
            if (Log.isDebugEnabled(Geonet.SEARCH_ENGINE))
                Log.debug(Geonet.SEARCH_ENGINE, "Metadata " + uuid + " record is not visible for user.");
        }
        return content;
    }

    public static void backupRecord(AbstractMetadata metadata, ServiceContext context) {
        Log.trace(Geonet.DATA_MANAGER, "Backing up record " + metadata.getId());
        Path outDir = Lib.resource.getRemovedDir(metadata.getId());
        Path outFile;
        try {
            // When metadata records contains character not supported by filesystem
            // it may be an issue. eg. acri-st.fr/96443
            outFile = outDir.resolve(URLEncoder.encode(metadata.getUuid(), Constants.ENCODING) + ".zip");
        } catch (UnsupportedEncodingException e1) {
            outFile = outDir.resolve(String.format(
                "backup-%s-%s.mef",
                new Date(), metadata.getUuid()));
        }

        Path file = null;
        try {
            file = MEFLib.doExport(context, metadata.getUuid(), "full", false, true, false, false, true);
            Files.createDirectories(outDir);
            try (InputStream is = IO.newInputStream(file);
                 OutputStream os = Files.newOutputStream(outFile)) {
                BinaryFile.copy(is, os);
            }
        } catch (Exception e) {
            Log.error(Geonet.GEONETWORK,"Backup record. Error: " + e.getMessage(), e);
        } finally {
            if (file == null) {
                IO.deleteFile(file, false, Geonet.MEF);
            }
        }
    }


    /**
     * Returns the metadata validation status from the database, calculating/storing the validation if not stored.
     *
     * @param metadata
     * @param context
     * @return
     */
    public static boolean retrieveMetadataValidationStatus(AbstractMetadata metadata, ServiceContext context) throws Exception {
        MetadataValidationRepository metadataValidationRepository = context.getBean(MetadataValidationRepository.class);
        IMetadataValidator validator = context.getBean(IMetadataValidator.class);
        DataManager dataManager = context.getBean(DataManager.class);

        boolean hasValidation =
            (metadataValidationRepository.count(MetadataValidationSpecs.hasMetadataId(metadata.getId())) > 0);

        if (!hasValidation) {
            validator.doValidate(metadata, context.getLanguage());
            dataManager.indexMetadata(metadata.getId() + "", true);
        }

        boolean isInvalid =
            (metadataValidationRepository.count(MetadataValidationSpecs.isInvalidAndRequiredForMetadata(metadata.getId())) > 0);

        return isInvalid;
    }
}<|MERGE_RESOLUTION|>--- conflicted
+++ resolved
@@ -250,25 +250,23 @@
     }
 
 
-<<<<<<< HEAD
-    private static Element search(String uuid, String type, ServiceContext context, String from, String to, String fast) throws Exception {
+    private static Element search(String uuid, String type, ServiceContext context, String from, String to, String fast, String exclude) throws Exception {
         ApplicationContext applicationContext = ApplicationContextHolder.get();
         EsSearchManager searchMan = applicationContext.getBean(EsSearchManager.class);
-=======
-    private static Element search(String uuid, String type, ServiceContext context, String from, String to, String fast, String exclude) throws Exception {
-        GeonetContext gc = (GeonetContext) context.getHandlerContext(Geonet.CONTEXT_NAME);
-        SearchManager searchMan = gc.getBean(SearchManager.class);
->>>>>>> 2119a1de
 
         if (Log.isDebugEnabled(Geonet.SEARCH_ENGINE))
             Log.debug(Geonet.SEARCH_ENGINE, "Searching for: " + type);
 
-<<<<<<< HEAD
         int fromValue = Integer.parseInt(from);
         int toValue = Integer.parseInt(to);
 
+        String excludeQuery = "";
+        if (exclude != null) {
+            excludeQuery = String.format(" -uuid:%s", exclude);
+        }
+
         final SearchResponse result = searchMan.query(
-            String.format("+%s:%s", relatedIndexFields.get(type), uuid), null, FIELDLIST_CORE, fromValue, (toValue -fromValue));
+            String.format("+%s:%s%s", relatedIndexFields.get(type), uuid, excludeQuery), null, FIELDLIST_CORE, fromValue, (toValue -fromValue));
 
         Element typeResponse = new Element(type);
         if (result.getHits().getTotalHits().value > 0) {
@@ -284,49 +282,6 @@
                 response.addContent(record);
             });
             typeResponse.addContent(response);
-        } else {
-=======
-        try (MetaSearcher searcher = searchMan.newSearcher(SearcherType.LUCENE, Geonet.File.SEARCH_LUCENE)) {
-            // Creating parameters for search, fast only to retrieve uuid
-            Element parameters = new Element(Jeeves.Elem.REQUEST);
-            if ("children".equals(type))
-                parameters.addContent(new Element("parentUuid").setText(uuid));
-            else if ("brothersAndSisters".equals(type)) {
-                parameters.addContent(new Element("parentUuid").setText(uuid));
-            } else if ("services".equals(type))
-                parameters.addContent(new Element("operatesOn").setText(uuid));
-            else if ("hasfeaturecats".equals(type))
-                parameters.addContent(new Element("hasfeaturecat").setText(uuid));
-            else if ("hassources".equals(type))
-                parameters.addContent(new Element("hassource").setText(uuid));
-            else if ("associated".equals(type)) {
-                parameters.addContent(new Element("agg_associated").setText(uuid));
-                parameters.addContent(new Element(Geonet.SearchResult.EXTRA_DUMP_FIELDS).setText("agg_*"));
-            }
-            else if ("datasets".equals(type) || "fcats".equals(type) ||
-                "sources".equals(type) || "siblings".equals(type) ||
-                "parent".equals(type))
-                parameters.addContent(new Element("uuid").setText(uuid));
-
-            if (exclude != null) {
-                parameters.addContent(new Element("without__uuid").setText(exclude));
-            }
-
-            parameters.addContent(new Element("fast").addContent("index"));
-            parameters.addContent(new Element("sortBy").addContent("title"));
-            parameters.addContent(new Element("sortOrder").addContent("reverse"));
-            parameters.addContent(new Element("buildSummary").addContent("false"));
-            parameters.addContent(new Element("from").addContent(from));
-            parameters.addContent(new Element("to").addContent(to));
-
-            ServiceConfig config = new ServiceConfig();
-            searcher.search(context, parameters, config);
-
-            Element response = new Element(type.equals("brothersAndSisters") ? "siblings" : type);
-            Element relatedElement = searcher.present(context, parameters, config);
-            response.addContent(relatedElement);
-            return response;
->>>>>>> 2119a1de
         }
         return typeResponse;
     }
