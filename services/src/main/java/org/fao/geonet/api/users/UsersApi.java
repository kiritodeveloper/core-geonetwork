/*
 * Copyright (C) 2001-2016 Food and Agriculture Organization of the
 * United Nations (FAO-UN), United Nations World Food Programme (WFP)
 * and United Nations Environment Programme (UNEP)
 *
 * This program is free software; you can redistribute it and/or modify
 * it under the terms of the GNU General Public License as published by
 * the Free Software Foundation; either version 2 of the License, or (at
 * your option) any later version.
 *
 * This program is distributed in the hope that it will be useful, but
 * WITHOUT ANY WARRANTY; without even the implied warranty of
 * MERCHANTABILITY or FITNESS FOR A PARTICULAR PURPOSE. See the GNU
 * General Public License for more details.
 *
 * You should have received a copy of the GNU General Public License
 * along with this program; if not, write to the Free Software
 * Foundation, Inc., 51 Franklin St, Fifth Floor, Boston, MA 02110-1301, USA
 *
 * Contact: Jeroen Ticheler - FAO - Viale delle Terme di Caracalla 2,
 * Rome - Italy. email: geonetwork@osgeo.org
 */

package org.fao.geonet.api.users;

<<<<<<< HEAD
import io.swagger.v3.oas.annotations.Parameter;
import io.swagger.v3.oas.annotations.responses.ApiResponse;
import io.swagger.v3.oas.annotations.responses.ApiResponses;
import io.swagger.v3.oas.annotations.tags.Tag;
=======
import io.swagger.annotations.*;
>>>>>>> 0e7a4a34
import jeeves.server.UserSession;
import org.apache.commons.collections.CollectionUtils;
import org.apache.commons.lang.StringUtils;
import org.fao.geonet.ApplicationContextHolder;
import org.fao.geonet.api.API;
import org.fao.geonet.api.ApiParams;
import org.fao.geonet.api.ApiUtils;
import org.fao.geonet.api.users.model.UserDto;
import org.fao.geonet.constants.Params;
import org.fao.geonet.domain.*;
import org.fao.geonet.exceptions.UserNotFoundEx;
import org.fao.geonet.kernel.DataManager;
import org.fao.geonet.kernel.datamanager.IMetadataUtils;
<<<<<<< HEAD
=======
import org.fao.geonet.kernel.setting.SettingManager;
>>>>>>> 0e7a4a34
import org.fao.geonet.repository.*;
import org.fao.geonet.repository.specification.MetadataSpecs;
import org.fao.geonet.repository.specification.UserGroupSpecs;
import org.fao.geonet.repository.specification.UserSpecs;
import org.fao.geonet.util.PasswordUtil;
import org.springframework.beans.factory.annotation.Autowired;
<<<<<<< HEAD
import org.springframework.data.jpa.domain.Specification;
=======
import org.springframework.beans.factory.annotation.Value;
import org.springframework.data.jpa.domain.Specifications;
>>>>>>> 0e7a4a34
import org.springframework.http.HttpStatus;
import org.springframework.http.MediaType;
import org.springframework.http.ResponseEntity;
import org.springframework.security.access.prepost.PreAuthorize;
import org.springframework.stereotype.Controller;
import org.springframework.ui.ModelMap;
import org.springframework.web.bind.annotation.*;
<<<<<<< HEAD
=======
import org.springframework.web.servlet.ModelAndView;
import springfox.documentation.annotations.ApiIgnore;
>>>>>>> 0e7a4a34

import javax.imageio.ImageIO;
import javax.servlet.ServletRequest;
<<<<<<< HEAD
=======
import javax.servlet.http.HttpServletResponse;
>>>>>>> 0e7a4a34
import javax.servlet.http.HttpSession;
import javax.xml.bind.DatatypeConverter;
import java.awt.image.BufferedImage;
import java.io.IOException;
import java.net.URL;
import java.security.MessageDigest;
import java.security.NoSuchAlgorithmException;
import java.util.*;

import static org.fao.geonet.kernel.setting.Settings.SYSTEM_USERS_IDENTICON;
import static org.fao.geonet.repository.specification.UserGroupSpecs.hasProfile;
import static org.fao.geonet.repository.specification.UserGroupSpecs.hasUserId;
import static org.springframework.data.jpa.domain.Specification.where;

@RequestMapping(value = {
    "/{portal}/api/users"
})
@Tag(name = "users",
    description = "User operations")
@Controller("users")
public class UsersApi {

    @Autowired
    SettingManager settingManager;

    @Autowired
    UserRepository userRepository;

    @Autowired
    GroupRepository groupRepository;

    @Autowired
    UserGroupRepository userGroupRepository;

    @Autowired
    UserSavedSelectionRepository userSavedSelectionRepository;

    @Autowired
    DataManager dataManager;

    private BufferedImage pixel;

    public UsersApi() {
        pixel = new BufferedImage(1, 1, BufferedImage.TYPE_INT_ARGB);
        pixel.setRGB(0, 0, (0xFF));
    }


    @io.swagger.v3.oas.annotations.Operation(
        summary = "Get users",
        description = "")
    @RequestMapping(
        produces = MediaType.APPLICATION_JSON_VALUE,
        method = RequestMethod.GET)
    @ResponseStatus(value = HttpStatus.OK)
    @PreAuthorize("isAuthenticated()")
    @ResponseBody
    public List<User> getUsers(
        @Parameter(hidden = true)
            HttpSession httpSession
    ) throws Exception {
        UserSession session = ApiUtils.getUserSession(httpSession);
        Profile profile = session.getProfile();

        if (profile == Profile.Administrator) {
            return userRepository.findAll(SortUtils.createSort(User_.name));
        } else if (profile != Profile.UserAdmin) {
            return userRepository.findAll(UserSpecs.hasUserId(session.getUserIdAsInt()));
        } else if (profile == Profile.UserAdmin) {
            int userId = session.getUserIdAsInt();
            final List<Integer> userGroupIds =
                getGroupIds(userId);

            List<User> allUsers = userRepository.findAll(SortUtils.createSort(User_.name));

            // Filter users which are not in current user admin groups
            allUsers.removeIf(u -> !userGroupIds.containsAll(getGroupIds(u.getId())) ||
                u.getProfile().equals(Profile.Administrator));
//              TODO-API: Check why there was this check on profiles ?
//                    if (!profileSet.contains(profile))
//                        alToRemove.add(elRec);

            return allUsers;
        }

        return null;
    }


    @io.swagger.v3.oas.annotations.Operation(
        summary = "Get user",
        description = "")
    @RequestMapping(
        value = "/{userIdentifier}",
        produces = MediaType.APPLICATION_JSON_VALUE,
        method = RequestMethod.GET)
    @ResponseStatus(value = HttpStatus.OK)
    @PreAuthorize("isAuthenticated()")
    @ResponseBody
    public User getUser(
        @Parameter(
            description = "User identifier."
        )
        @PathVariable
            Integer userIdentifier,
        @Parameter(hidden = true)
            HttpSession httpSession

    ) throws Exception {
        UserSession session = ApiUtils.getUserSession(httpSession);
        Profile myProfile = session.getProfile();
        String myUserId = session.getUserId();

        if (myProfile.equals(Profile.Administrator) || myProfile.equals(Profile.UserAdmin) ||
            myUserId.equals(Integer.toString(userIdentifier))) {
            Optional<User> user = userRepository.findById(userIdentifier);

            if (!user.isPresent()) {
                throw new UserNotFoundEx(Integer.toString(userIdentifier));
            }

            if (!(myUserId.equals(Integer.toString(userIdentifier))) && myProfile == Profile.UserAdmin) {

                //--- retrieve session user groups and check to see whether this user is
                //--- allowed to get this info
                List<Integer> adminlist = userGroupRepository.findGroupIds(where(hasUserId(Integer.parseInt(myUserId))).or(hasUserId
                    (userIdentifier)));
                if (adminlist.isEmpty()) {
                    throw new IllegalArgumentException("You don't have rights to do this because the user you want to edit is not part of your group");
                }
            }

            return user.get();
        } else {
            throw new IllegalArgumentException("You don't have rights to do this");
        }

    }

<<<<<<< HEAD
    @io.swagger.v3.oas.annotations.Operation(
        summary = "Delete a user",
        description = "Deletes a catalog user by identifier.")
=======

    @ApiOperation(
        value = "Get user identicon",
        notes = "",
        nickname = "getUserIdentIcon")
    @RequestMapping(
        value = "/{userIdentifier}.png",
        produces = MediaType.IMAGE_PNG_VALUE,
        method = RequestMethod.GET)
    @ResponseBody
    public void getUser(
        @ApiParam(
            value = "User identifier."
        )
        @PathVariable
            Integer userIdentifier,
        @ApiParam(
            value = "Size."
        )
        @RequestParam(defaultValue = "18")
            Integer size,
        @ApiIgnore
            HttpServletResponse response
    ) throws IOException {
        String identiconType = settingManager.getValue(SYSTEM_USERS_IDENTICON);
        if (identiconType != null && identiconType.startsWith("gravatar")) {
            try {
                User user = userRepository.findOne(userIdentifier);
                if (user == null) {
                    throw new UserNotFoundEx(Integer.toString(userIdentifier));
                }

                String[] config = identiconType.split(":");
                String dParameter = config.length > 1 ? config[1] : null;
                String fParameter = config.length == 3 ? config[2] : null;

                String email = user.getEmail() != null ? user.getEmail() : "";
                MessageDigest md = MessageDigest.getInstance("MD5");
                byte[] hash = md.digest(email.getBytes());
                URL url = new URL("https://gravatar.com/avatar/" +
                    DatatypeConverter.printHexBinary(hash).toLowerCase() +
                    "?s=" + size +
                    (dParameter ==  null ? "" : "&d=" + dParameter) +
                    (fParameter ==  null ? "" : "&f=" + fParameter)
                );
                BufferedImage image = ImageIO.read(url);
                response.setStatus(HttpStatus.OK.value());
                ImageIO.write(image, "PNG", response.getOutputStream());
            } catch (NoSuchAlgorithmException e) {
                ImageIO.write(pixel, "PNG", response.getOutputStream());
            }
        } else {
            ImageIO.write(pixel, "PNG", response.getOutputStream());
        }
    }

    @ApiOperation(
        value = "Delete a user",
        notes = "Deletes a catalog user by identifier.",
        nickname = "deleteUser")
>>>>>>> 0e7a4a34
    @RequestMapping(value = "/{userIdentifier}",
        produces = MediaType.APPLICATION_JSON_VALUE,
        method = RequestMethod.DELETE)
    @ResponseStatus(value = HttpStatus.OK)
    @PreAuthorize("hasAuthority('UserAdmin') or hasRole('Administrator')")
    @ResponseBody
    public ResponseEntity<String> deleteUser(
        @Parameter(
            description = "User identifier."
        )
        @PathVariable
            Integer userIdentifier,
        @Parameter(hidden = true)
            ServletRequest request,
        @Parameter(hidden = true)
            HttpSession httpSession
    ) throws Exception {
        UserSession session = ApiUtils.getUserSession(httpSession);
        Profile myProfile = session.getProfile();
        String myUserId = session.getUserId();


        if (myUserId == null || myUserId.equals(Integer.toString(userIdentifier))) {
            throw new IllegalArgumentException(
                "You cannot delete yourself from the user database");
        }


        if (myProfile == Profile.UserAdmin) {
            final Integer iMyUserId = Integer.parseInt(myUserId);
            final List<Integer> groupIdsSessionUser = userGroupRepository
                .findGroupIds(where(hasUserId(iMyUserId)));

            final List<Integer> groupIdsUserToDelete = userGroupRepository
                .findGroupIds(where(hasUserId(userIdentifier)));

            if (CollectionUtils.intersection(groupIdsSessionUser, groupIdsUserToDelete).isEmpty()) {
                throw new IllegalArgumentException(
                    "You don't have rights to delete this user because the user is not part of your group");
            }
        }
        // Before processing DELETE check that the user is not referenced
        // elsewhere in the GeoNetwork database - an exception is thrown if
        // this is the case
        if (dataManager.isUserMetadataOwner(userIdentifier)) {
            IMetadataUtils metadataRepository = ApplicationContextHolder.get().getBean(IMetadataUtils.class);
            final long numUserRecords = metadataRepository.count(MetadataSpecs.isOwnedByUser(userIdentifier));
            throw new IllegalArgumentException(
                String.format(
                    "Cannot delete a user that is also metadata owner of %d record(s) (can be records, templates, subtemplates). Change owner of those records or remove them first.",
                    numUserRecords));
        }

        if (dataManager.isUserMetadataStatus(userIdentifier)) {
            throw new IllegalArgumentException(
                "Cannot delete a user that has set a metadata status");
        }

        userGroupRepository.deleteAllByIdAttribute(UserGroupId_.userId,
            Arrays.asList(userIdentifier));

        userSavedSelectionRepository.deleteAllByUser(userIdentifier);

        try {
            userRepository.deleteById(userIdentifier);
        } catch (org.springframework.dao.EmptyResultDataAccessException ex) {
            throw new UserNotFoundEx(Integer.toString(userIdentifier));
        }

        return new ResponseEntity(HttpStatus.NO_CONTENT);
    }

    @io.swagger.v3.oas.annotations.Operation(
        summary = "Check if a user property already exist",
        description = ""
        //       authorizations = {
        //           @Authorization(value = "basicAuth")
        //      })
    )
    @RequestMapping(
        value = "/properties/{property}",
        method = RequestMethod.GET
    )
    @ResponseStatus(value = HttpStatus.OK)
    @PreAuthorize("hasAuthority('UserAdmin')")
    @ApiResponses(value = {
        @ApiResponse(responseCode = "200", description = "Property does not exist."),
        @ApiResponse(responseCode = "404", description = "A property with that value already exist."),
        @ApiResponse(responseCode = "403", description = ApiParams.API_RESPONSE_NOT_ALLOWED_ONLY_USER_ADMIN)
    })
    public ResponseEntity<HttpStatus> checkUserPropertyExist(
        @Parameter(
            description = "The user property to check"
        )
        @PathVariable
            String property,
        @Parameter(
            description = "The value to search"
        )
        @RequestParam
            String exist) {
        if ("userid".equals(property)) {
            if (userRepository.count(where(UserSpecs.hasUserName(exist))) > 0) {
                return new ResponseEntity<>(HttpStatus.OK);
            }
        } else if ("email".equals(property)) {
            if (userRepository.count(where(UserSpecs.hasEmail(exist))) > 0) {
                return new ResponseEntity<>(HttpStatus.OK);
            }
        } else {
            throw new IllegalArgumentException(String.format("Property '%s' is not supported. You can only check username and email"));
        }
        return new ResponseEntity<>(HttpStatus.NOT_FOUND);
    }


    @io.swagger.v3.oas.annotations.Operation(
        summary = "Creates a user",
        description = "Creates a catalog user.")
    @RequestMapping(
        produces = MediaType.APPLICATION_JSON_VALUE,
        method = RequestMethod.PUT)
    @ResponseStatus(value = HttpStatus.OK)
    @PreAuthorize("hasAuthority('UserAdmin') or hasRole('Administrator')")
    @ResponseBody
    public ResponseEntity<String> createUser(
        @Parameter(
            name = "user"
        )
        @RequestBody
            UserDto userDto,
        @Parameter(hidden = true)
            ServletRequest request,
        @Parameter(hidden = true)
            HttpSession httpSession
    ) throws Exception {
        Profile profile = Profile.findProfileIgnoreCase(userDto.getProfile());
        UserSession session = ApiUtils.getUserSession(httpSession);
        Profile myProfile = session.getProfile();

        if (profile == Profile.Administrator) {
            checkIfAtLeastOneAdminIsEnabled(userDto, userRepository);
        }

        // TODO: CheckAccessRights

        if (!myProfile.getAll().contains(profile)) {
            throw new IllegalArgumentException(
                "Trying to set profile to " + profile
                    + " max profile permitted is: " + myProfile);
        }

        if (StringUtils.isEmpty(userDto.getUsername())) {
            throw new IllegalArgumentException(Params.USERNAME
                + " is a required parameter for "
                + Params.Operation.NEWUSER + " " + "operation");
        }

        List<User> existingUsers = userRepository.findByUsernameIgnoreCase(userDto.getUsername());
        if (!existingUsers.isEmpty()) {
            throw new IllegalArgumentException("Users with username "
                + userDto.getUsername() + " ignore case already exists");
        }

        List<GroupElem> groups = new LinkedList<>();

        groups.addAll(processGroups(userDto.getGroupsRegisteredUser(), Profile.RegisteredUser));
        groups.addAll(processGroups(userDto.getGroupsEditor(), Profile.Editor));
        groups.addAll(processGroups(userDto.getGroupsReviewer(), Profile.Reviewer));
        groups.addAll(processGroups(userDto.getGroupsUserAdmin(), Profile.UserAdmin));

        User user = new User();
        user.getSecurity().setPassword(
            PasswordUtil.encoder(ApplicationContextHolder.get()).encode(
                userDto.getPassword()));

        fillUserFromParams(user, userDto);

        user = userRepository.save(user);
        setUserGroups(user, groups);

        return new ResponseEntity(HttpStatus.NO_CONTENT);
    }

    @io.swagger.v3.oas.annotations.Operation(
        summary = "Update a user",
        description = "Updates a catalog user.")
    @RequestMapping(value = "/{userIdentifier}",
        produces = MediaType.APPLICATION_JSON_VALUE,
        method = RequestMethod.PUT)
    @ResponseStatus(value = HttpStatus.OK)
    @PreAuthorize("isAuthenticated()")
    @ResponseBody
    public ResponseEntity<String> updateUser(
        @Parameter(
            description = "User identifier."
        )
        @PathVariable
            Integer userIdentifier,
        @Parameter(
            name = "user"
        )
        @RequestBody
            UserDto userDto,
        @Parameter(hidden = true)
            ServletRequest request,
        @Parameter(hidden = true)
            HttpSession httpSession
    ) throws Exception {

        Profile profile = Profile.findProfileIgnoreCase(userDto.getProfile());

        UserSession session = ApiUtils.getUserSession(httpSession);
        Profile myProfile = session.getProfile();
        String myUserId = session.getUserId();

        if (myProfile != Profile.Administrator && myProfile != Profile.UserAdmin && !myUserId.equals(Integer.toString(userIdentifier))) {
            throw new IllegalArgumentException("You don't have rights to do this");
        }

        if (profile == Profile.Administrator) {
            checkIfAtLeastOneAdminIsEnabled(userDto, userRepository);
        }

        // TODO: CheckAccessRights

        User user = userRepository.findById(userIdentifier).get();
        if (user == null) {
            throw new IllegalArgumentException("No user found with id: "
                + userDto.getId());
        }

        // Check no duplicated username and if we are adding a duplicate existing name with other case combination
        List<User> usersWithUsernameIgnoreCase = userRepository.findByUsernameIgnoreCase(userDto.getUsername());
        if (usersWithUsernameIgnoreCase.size() != 0 &&
            (!usersWithUsernameIgnoreCase.stream().anyMatch(u -> u.getId() == userIdentifier)
                || usersWithUsernameIgnoreCase.stream().anyMatch(u ->
                u.getUsername().equals(userDto.getUsername()) && u.getId() != userIdentifier)
            )) {
            throw new IllegalArgumentException(String.format(
                "Another user with username '%s' ignore case already exists", user.getUsername()));
        }


        if (!myProfile.getAll().contains(profile)) {
            throw new IllegalArgumentException(
                "Trying to set profile to " + profile
                    + " max profile permitted is: " + myProfile);
        }

        List<GroupElem> groups = new LinkedList<>();

        groups.addAll(processGroups(userDto.getGroupsRegisteredUser(), Profile.RegisteredUser));
        groups.addAll(processGroups(userDto.getGroupsEditor(), Profile.Editor));
        groups.addAll(processGroups(userDto.getGroupsReviewer(), Profile.Reviewer));
        groups.addAll(processGroups(userDto.getGroupsUserAdmin(), Profile.UserAdmin));

        //If it is a useradmin updating,
        //maybe we don't know all the groups the user is part of
        if (!myProfile.equals(Profile.Administrator)) {
            List<Integer> myUserAdminGroups = userGroupRepository.findGroupIds(Specification.where(
                hasProfile(myProfile)).and(hasUserId(Integer.parseInt(myUserId))));

            List<UserGroup> usergroups =
                userGroupRepository.findAll(Specification.where(
                    hasUserId(Integer.parseInt(userDto.getId()))));

            //keep unknown groups as is
            for (UserGroup ug : usergroups) {
                if (!myUserAdminGroups.contains(ug.getGroup().getId())) {
                    groups.add(new GroupElem(ug.getProfile().name(),
                        ug.getGroup().getId()));
                }
            }
        }

        fillUserFromParams(user, userDto);

        user = userRepository.save(user);
        setUserGroups(user, groups);

        return new ResponseEntity(HttpStatus.NO_CONTENT);
    }

    @io.swagger.v3.oas.annotations.Operation(
        summary = "Resets user password",
        description = "Resets the user password.")
    @RequestMapping(value = "/{userIdentifier}/actions/forget-password",
        produces = MediaType.APPLICATION_JSON_VALUE,
        method = RequestMethod.POST)
    @ResponseStatus(value = HttpStatus.OK)
    @PreAuthorize("isAuthenticated()")
    @ResponseBody
    public ResponseEntity<String> resetUserPassword(
        @Parameter(
            description = "User identifier."
        )
        @PathVariable
            Integer userIdentifier,
        @Parameter(
            description = "Password to change."
        )
        @RequestParam(value = Params.PASSWORD) String password,
        @Parameter(
            description = "Password to change (repeat)."
        )
        @RequestParam(value = Params.PASSWORD + "2") String password2,
        @Parameter(hidden = true)
            ServletRequest request,
        @Parameter(hidden = true)
            HttpSession httpSession
    ) throws Exception {

        if (!password.equals(password2)) {
            throw new IllegalArgumentException("Passwords should be equal");
        }

        UserSession session = ApiUtils.getUserSession(httpSession);
        Profile myProfile = session.getProfile();
        String myUserId = session.getUserId();

        if (myProfile != Profile.Administrator && myProfile != Profile.UserAdmin && !myUserId.equals(Integer.toString(userIdentifier))) {
            throw new IllegalArgumentException("You don't have rights to do this");
        }

        Optional<User> user = userRepository.findById(userIdentifier);
        if (!user.isPresent()) {
            throw new UserNotFoundEx(Integer.toString(userIdentifier));
        }

        String passwordHash = PasswordUtil.encoder(ApplicationContextHolder.get()).encode(
            password);
        user.get().getSecurity().setPassword(passwordHash);
        user.get().getSecurity().getSecurityNotifications().remove(UserSecurityNotification.UPDATE_HASH_REQUIRED);
        userRepository.save(user.get());

        return new ResponseEntity(HttpStatus.NO_CONTENT);
    }

    @io.swagger.v3.oas.annotations.Operation(
        summary = "Retrieve user groups",
        description = "Retrieve the user groups.")
    @RequestMapping(value = "/{userIdentifier}/groups",
        produces = MediaType.APPLICATION_JSON_VALUE,
        method = RequestMethod.GET
    )
    @ResponseStatus(value = HttpStatus.OK)
    @PreAuthorize("isAuthenticated()")
    @ResponseBody
    public List<UserGroup> retrieveUserGroups(
        @Parameter(
            description = "User identifier."
        )
        @PathVariable
            Integer userIdentifier,
        @Parameter(hidden = true)
            ServletRequest request,
        @Parameter(hidden = true)
            HttpSession httpSession
    ) throws Exception {
        UserSession session = ApiUtils.getUserSession(httpSession);
        Profile myProfile = session.getProfile();
        String myUserId = session.getUserId();

        if (myProfile == Profile.Administrator || myProfile == Profile.UserAdmin || myUserId.equals(Integer.toString(userIdentifier))) {
            // -- get the profile of the user id supplied
            User user = userRepository.findById(userIdentifier).get();
            if (user == null) {
                throw new IllegalArgumentException("user " + userIdentifier + " doesn't exist");
            }

            String userProfile = user.getProfile().name();

            List<UserGroup> userGroups;

            if (myProfile == Profile.Administrator && userProfile.equals(Profile.Administrator.name())) {
                // Return all groups for administrator.
                // TODO: Check if a better option returning instead of UserGroup a customised GroupDTO
                // containing all group properties and user profile
                userGroups = new ArrayList<UserGroup>();

                List<Group> groups = groupRepository.findAll();

                for (Group g : groups) {
                    UserGroup ug = new UserGroup();
                    UserGroupId ugId = new UserGroupId();
                    ugId.setProfile(Profile.Administrator);
                    ugId.setGroupId(g.getId());
                    ugId.setUserId(userIdentifier);

                    ug.setGroup(g);
                    ug.setUser(user);
                    ug.setProfile(Profile.Administrator);
                    ug.setId(ugId);

                    userGroups.add(ug);
                }
            } else {
                if (!(myUserId.equals(Integer.toString(userIdentifier))) && myProfile == Profile.UserAdmin) {

                    //--- retrieve session user groups and check to see whether this user is
                    //--- allowed to get this info
                    List<Integer> adminList = userGroupRepository.findGroupIds(where(UserGroupSpecs.hasUserId(Integer.parseInt(myUserId)))
                        .or(UserGroupSpecs.hasUserId(userIdentifier)));
                    if (adminList.isEmpty()) {
                        throw new SecurityException("You don't have rights to do this because the user you want is not part of your group");
                    }
                }

                //--- retrieve user groups of the user id supplied
                userGroups = userGroupRepository.findAll(UserGroupSpecs.hasUserId(userIdentifier));
            }

            return userGroups;
        } else {
            throw new SecurityException("You don't have rights to do get the groups for this user");
        }
    }

    private List<Integer> getGroupIds(int userId) {
        return userGroupRepository.findGroupIds(hasUserId(userId));
    }

    private void setUserGroups(final User user, List<GroupElem> userGroups)
        throws Exception {

        Collection<UserGroup> all = userGroupRepository.findAll(UserGroupSpecs
            .hasUserId(user.getId()));

        // Have a quick reference of existing groups and profiles for this user
        Set<String> listOfAddedProfiles = new HashSet<String>();
        for (UserGroup ug : all) {
            String key = ug.getProfile().name() + ug.getGroup().getId();
            listOfAddedProfiles.add(key);
        }

        // We start removing all old usergroup objects. We will remove the
        // explicitly defined for this call
        Collection<UserGroup> toRemove = new ArrayList<UserGroup>();
        toRemove.addAll(all);

        // New pairs of group-profile we need to add
        Collection<UserGroup> toAdd = new ArrayList<UserGroup>();

        // For each of the parameters on the request, make sure the group is
        // updated.
        for (GroupElem element : userGroups) {
            Integer groupId = element.getId();
            Group group = groupRepository.findById(groupId).get();
            String profile = element.getProfile();
            // The user has a new group and profile

            // Combine all groups editor and reviewer groups
            if (profile.equals(Profile.Reviewer.name())) {
                final UserGroup userGroup = new UserGroup().setGroup(group)
                    .setProfile(Profile.Editor).setUser(user);
                String key = Profile.Editor.toString() + group.getId();
                if (!listOfAddedProfiles.contains(key)) {
                    toAdd.add(userGroup);
                    listOfAddedProfiles.add(key);
                }

                // If the user is already part of this group with this profile,
                // leave it alone:
                for (UserGroup g : all) {
                    if (g.getGroup().getId() == groupId
                        && g.getProfile().equals(Profile.Editor)) {
                        toRemove.remove(g);
                    }
                }
            }

            final UserGroup userGroup = new UserGroup().setGroup(group)
                .setProfile(Profile.findProfileIgnoreCase(profile))
                .setUser(user);
            String key = profile + group.getId();
            if (!listOfAddedProfiles.contains(key)) {
                toAdd.add(userGroup);
                listOfAddedProfiles.add(key);

            }

            // If the user is already part of this group with this profile,
            // leave it alone:
            for (UserGroup g : all) {
                if (g.getGroup().getId() == groupId
                    && g.getProfile().name().equalsIgnoreCase(profile)) {
                    toRemove.remove(g);
                }
            }
        }

        // Remove deprecated usergroups (if any)
        userGroupRepository.deleteAll(toRemove);

        // Add only new usergroups (if any)
        userGroupRepository.saveAll(toAdd);

    }


    private List<GroupElem> processGroups(List<String> groupsToProcessList, Profile profile) {
        List<GroupElem> groups = new LinkedList<GroupElem>();
        for (String g : groupsToProcessList) {
            groups.add(new GroupElem(profile.name(), Integer.parseInt(g)));
        }

        return groups;
    }


    private void fillUserFromParams(User user, UserDto userDto) {
        user.setEnabled(userDto.isEnabled());

        if (StringUtils.isNotEmpty(userDto.getUsername())) {
            user.setUsername(userDto.getUsername());
        }

        user.setProfile(Profile.valueOf(userDto.getProfile()));
        user.setName(userDto.getName());
        user.setSurname(userDto.getSurname());
        user.setOrganisation(userDto.getOrganisation());
        user.setName(userDto.getName());
        user.setKind(userDto.getKind());

        if (!userDto.getAddresses().isEmpty()) {
//            Trigger constraint exception.
//            Updating only the first (as only one supported on client side)
//            user.getAddresses().clear();
//            for (Address address : userDto.getAddresses()) {
//                address.setZip(null);
//                user.getAddresses().add(address);
//            }

            // Updating only the first (as only one supported on client side)
            // TODO: Support multiple addresses
            Set<Address> userAddresses = user.getAddresses();
            Address userAddress;

            if (userAddresses.isEmpty()) {
                userAddress = new Address();
                userAddresses.add(userAddress);
            } else {
                userAddress = (Address) userAddresses.toArray()[0];
            }

            for (Address address : userDto.getAddresses()) {
                userAddress.setAddress(address.getAddress());
                userAddress.setCity(address.getCity());
                userAddress.setCountry(address.getCountry());
                userAddress.setState(address.getState());
                userAddress.setZip(address.getZip());
            }
        }

        if (!userDto.getEmailAddresses().isEmpty()) {
            user.getEmailAddresses().clear();
            for (String mail : userDto.getEmailAddresses()) {
                user.getEmailAddresses().add(mail);
            }
        }
    }

    /**
     * Check if removing userDto from the admins there are still at least one user administrator in the system. .
     *
     * @param userDto        the user to check.
     * @param userRepository user repository to retrieve users from.
     * @throws IllegalArgumentException thrown if userDto is the last administrator user in the system.
     */
    private void checkIfAtLeastOneAdminIsEnabled(UserDto userDto, UserRepository userRepository) {
        // Check at least 1 administrator is enabled
        if (StringUtils.isNotEmpty(userDto.getId()) && (!userDto.isEnabled())) {
            List<User> adminEnabledList = userRepository.findAll(
                Specification.where(UserSpecs.hasProfile(Profile.Administrator)).and(UserSpecs.hasEnabled(true)));
            if (adminEnabledList.size() == 1) {
                User adminUser = adminEnabledList.get(0);
                if (adminUser.getId() == Integer.parseInt(userDto.getId())) {
                    throw new IllegalArgumentException(
                        "Trying to disable all administrator users is not allowed");
                }
            }
        }
    }
}


class GroupElem {

    private final String profile;
    private final Integer id;

    public GroupElem(String profile, Integer id) {
        this.id = id;
        this.profile = profile;
    }

    public String getProfile() {
        return profile;
    }

    public Integer getId() {
        return id;
    }
}<|MERGE_RESOLUTION|>--- conflicted
+++ resolved
@@ -23,19 +23,14 @@
 
 package org.fao.geonet.api.users;
 
-<<<<<<< HEAD
 import io.swagger.v3.oas.annotations.Parameter;
 import io.swagger.v3.oas.annotations.responses.ApiResponse;
 import io.swagger.v3.oas.annotations.responses.ApiResponses;
 import io.swagger.v3.oas.annotations.tags.Tag;
-=======
-import io.swagger.annotations.*;
->>>>>>> 0e7a4a34
 import jeeves.server.UserSession;
 import org.apache.commons.collections.CollectionUtils;
 import org.apache.commons.lang.StringUtils;
 import org.fao.geonet.ApplicationContextHolder;
-import org.fao.geonet.api.API;
 import org.fao.geonet.api.ApiParams;
 import org.fao.geonet.api.ApiUtils;
 import org.fao.geonet.api.users.model.UserDto;
@@ -44,41 +39,24 @@
 import org.fao.geonet.exceptions.UserNotFoundEx;
 import org.fao.geonet.kernel.DataManager;
 import org.fao.geonet.kernel.datamanager.IMetadataUtils;
-<<<<<<< HEAD
-=======
 import org.fao.geonet.kernel.setting.SettingManager;
->>>>>>> 0e7a4a34
 import org.fao.geonet.repository.*;
 import org.fao.geonet.repository.specification.MetadataSpecs;
 import org.fao.geonet.repository.specification.UserGroupSpecs;
 import org.fao.geonet.repository.specification.UserSpecs;
 import org.fao.geonet.util.PasswordUtil;
 import org.springframework.beans.factory.annotation.Autowired;
-<<<<<<< HEAD
 import org.springframework.data.jpa.domain.Specification;
-=======
-import org.springframework.beans.factory.annotation.Value;
-import org.springframework.data.jpa.domain.Specifications;
->>>>>>> 0e7a4a34
 import org.springframework.http.HttpStatus;
 import org.springframework.http.MediaType;
 import org.springframework.http.ResponseEntity;
 import org.springframework.security.access.prepost.PreAuthorize;
 import org.springframework.stereotype.Controller;
-import org.springframework.ui.ModelMap;
 import org.springframework.web.bind.annotation.*;
-<<<<<<< HEAD
-=======
-import org.springframework.web.servlet.ModelAndView;
-import springfox.documentation.annotations.ApiIgnore;
->>>>>>> 0e7a4a34
 
 import javax.imageio.ImageIO;
 import javax.servlet.ServletRequest;
-<<<<<<< HEAD
-=======
 import javax.servlet.http.HttpServletResponse;
->>>>>>> 0e7a4a34
 import javax.servlet.http.HttpSession;
 import javax.xml.bind.DatatypeConverter;
 import java.awt.image.BufferedImage;
@@ -218,40 +196,34 @@
 
     }
 
-<<<<<<< HEAD
     @io.swagger.v3.oas.annotations.Operation(
-        summary = "Delete a user",
-        description = "Deletes a catalog user by identifier.")
-=======
-
-    @ApiOperation(
-        value = "Get user identicon",
-        notes = "",
-        nickname = "getUserIdentIcon")
+        summary = "Get user identicon",
+        description = "")
     @RequestMapping(
         value = "/{userIdentifier}.png",
         produces = MediaType.IMAGE_PNG_VALUE,
         method = RequestMethod.GET)
     @ResponseBody
     public void getUser(
-        @ApiParam(
-            value = "User identifier."
+        @Parameter(
+            description = "User identifier."
         )
         @PathVariable
             Integer userIdentifier,
-        @ApiParam(
-            value = "Size."
+        @Parameter(
+            description = "Size."
         )
         @RequestParam(defaultValue = "18")
             Integer size,
-        @ApiIgnore
+        @Parameter(hidden = true)
             HttpServletResponse response
     ) throws IOException {
         String identiconType = settingManager.getValue(SYSTEM_USERS_IDENTICON);
         if (identiconType != null && identiconType.startsWith("gravatar")) {
             try {
-                User user = userRepository.findOne(userIdentifier);
-                if (user == null) {
+                Optional<User> user = userRepository.findById(userIdentifier);
+
+                if (!user.isPresent()) {
                     throw new UserNotFoundEx(Integer.toString(userIdentifier));
                 }
 
@@ -259,7 +231,7 @@
                 String dParameter = config.length > 1 ? config[1] : null;
                 String fParameter = config.length == 3 ? config[2] : null;
 
-                String email = user.getEmail() != null ? user.getEmail() : "";
+                String email = user.get().getEmail() != null ? user.get().getEmail() : "";
                 MessageDigest md = MessageDigest.getInstance("MD5");
                 byte[] hash = md.digest(email.getBytes());
                 URL url = new URL("https://gravatar.com/avatar/" +
@@ -279,11 +251,9 @@
         }
     }
 
-    @ApiOperation(
-        value = "Delete a user",
-        notes = "Deletes a catalog user by identifier.",
-        nickname = "deleteUser")
->>>>>>> 0e7a4a34
+    @io.swagger.v3.oas.annotations.Operation(
+        summary = "Delete a user",
+        description = "Deletes a catalog user by identifier.")
     @RequestMapping(value = "/{userIdentifier}",
         produces = MediaType.APPLICATION_JSON_VALUE,
         method = RequestMethod.DELETE)
