/*
 * Copyright (C) 2001-2016 Food and Agriculture Organization of the
 * United Nations (FAO-UN), United Nations World Food Programme (WFP)
 * and United Nations Environment Programme (UNEP)
 *
 * This program is free software; you can redistribute it and/or modify
 * it under the terms of the GNU General Public License as published by
 * the Free Software Foundation; either version 2 of the License, or (at
 * your option) any later version.
 *
 * This program is distributed in the hope that it will be useful, but
 * WITHOUT ANY WARRANTY; without even the implied warranty of
 * MERCHANTABILITY or FITNESS FOR A PARTICULAR PURPOSE. See the GNU
 * General Public License for more details.
 *
 * You should have received a copy of the GNU General Public License
 * along with this program; if not, write to the Free Software
 * Foundation, Inc., 51 Franklin St, Fifth Floor, Boston, MA 02110-1301, USA
 *
 * Contact: Jeroen Ticheler - FAO - Viale delle Terme di Caracalla 2,
 * Rome - Italy. email: geonetwork@osgeo.org
 */

package org.fao.geonet.api.records;

import com.fasterxml.jackson.core.JsonProcessingException;
import com.google.common.collect.Lists;
import com.google.common.collect.Maps;
import io.swagger.annotations.Api;
import io.swagger.annotations.ApiOperation;
import io.swagger.annotations.ApiParam;
import io.swagger.annotations.ApiResponse;
import io.swagger.annotations.ApiResponses;
import jeeves.server.UserSession;
import jeeves.server.context.ServiceContext;
import jeeves.services.ReadWriteController;
import org.apache.commons.codec.binary.Base64;
import org.apache.commons.io.FileUtils;
import org.apache.commons.lang.StringUtils;
import org.fao.geonet.ApplicationContextHolder;
import org.fao.geonet.api.API;
import org.fao.geonet.api.ApiParams;
import org.fao.geonet.api.ApiUtils;
import org.fao.geonet.api.exception.ResourceNotFoundException;
import org.fao.geonet.api.processing.report.SimpleMetadataProcessingReport;
import org.fao.geonet.constants.Geonet;
import org.fao.geonet.constants.Params;
import org.fao.geonet.domain.AbstractMetadata;
import org.fao.geonet.domain.ISODate;
import org.fao.geonet.domain.Metadata;
import org.fao.geonet.domain.MetadataCategory;
import org.fao.geonet.domain.MetadataType;
import org.fao.geonet.domain.Pair;
import org.fao.geonet.domain.Profile;
import org.fao.geonet.domain.ReservedGroup;
import org.fao.geonet.domain.ReservedOperation;
import org.fao.geonet.domain.UserGroup;
import org.fao.geonet.domain.utils.ObjectJSONUtils;
import org.fao.geonet.events.history.RecordCreateEvent;
import org.fao.geonet.events.history.RecordImportedEvent;
import org.fao.geonet.exceptions.BadParameterEx;
import org.fao.geonet.exceptions.XSDValidationErrorEx;
import org.fao.geonet.kernel.AccessManager;
import org.fao.geonet.kernel.DataManager;
import org.fao.geonet.kernel.GeonetworkDataDirectory;
import org.fao.geonet.kernel.SchemaManager;
import org.fao.geonet.kernel.datamanager.IMetadataManager;
import org.fao.geonet.kernel.datamanager.IMetadataUtils;
import org.fao.geonet.kernel.mef.Importer;
import org.fao.geonet.kernel.mef.MEFLib;
import org.fao.geonet.kernel.search.EsSearchManager;
import org.fao.geonet.kernel.setting.SettingManager;
import org.fao.geonet.kernel.setting.Settings;
import org.fao.geonet.lib.Lib;
import org.fao.geonet.repository.MetadataDraftRepository;
import org.fao.geonet.repository.MetadataRepository;
import org.fao.geonet.repository.Updater;
import org.fao.geonet.repository.UserGroupRepository;
import org.fao.geonet.repository.specification.UserGroupSpecs;
import org.fao.geonet.utils.FilePathChecker;
import org.fao.geonet.utils.IO;
import org.fao.geonet.utils.Log;
import org.fao.geonet.utils.Xml;
import org.jdom.Element;
import org.jdom.input.JDOMParseException;
import org.springframework.beans.factory.annotation.Autowired;
import org.springframework.context.ApplicationContext;
import org.springframework.dao.DataIntegrityViolationException;
import org.springframework.data.jpa.domain.Specifications;
import org.springframework.http.HttpStatus;
import org.springframework.http.MediaType;
import org.springframework.security.access.prepost.PreAuthorize;
import org.springframework.stereotype.Controller;
import org.springframework.web.bind.annotation.PathVariable;
import org.springframework.web.bind.annotation.RequestBody;
import org.springframework.web.bind.annotation.RequestMapping;
import org.springframework.web.bind.annotation.RequestMethod;
import org.springframework.web.bind.annotation.RequestParam;
import org.springframework.web.bind.annotation.ResponseBody;
import org.springframework.web.bind.annotation.ResponseStatus;
import org.springframework.web.multipart.MultipartFile;
import springfox.documentation.annotations.ApiIgnore;

import javax.annotation.Nonnull;
import javax.servlet.http.HttpServletRequest;
import javax.servlet.http.HttpSession;
import java.io.File;
import java.io.IOException;
import java.nio.file.DirectoryStream;
import java.nio.file.FileVisitResult;
import java.nio.file.Files;
import java.nio.file.Path;
import java.nio.file.SimpleFileVisitor;
import java.nio.file.attribute.BasicFileAttributes;
import java.util.ArrayList;
import java.util.Collection;
import java.util.HashMap;
import java.util.List;
import java.util.Map;
import java.util.Set;
import java.util.UUID;
<<<<<<< HEAD

import static org.fao.geonet.api.ApiParams.*;
import static org.springframework.data.jpa.domain.Specifications.where;

=======

import static org.fao.geonet.api.ApiParams.API_CLASS_RECORD_OPS;
import static org.fao.geonet.api.ApiParams.API_CLASS_RECORD_TAG;
import static org.fao.geonet.api.ApiParams.API_PARAM_RECORD_UUID;
import static org.fao.geonet.api.ApiParams.API_PARAM_RECORD_UUIDS_OR_SELECTION;
import static org.springframework.data.jpa.domain.Specifications.where;
>>>>>>> 63ace3d0

@RequestMapping(value = { "/{portal}/api/records", "/{portal}/api/" + API.VERSION_0_1 + "/records" })
@Api(value = API_CLASS_RECORD_TAG, tags = API_CLASS_RECORD_TAG, description = API_CLASS_RECORD_OPS)
@Controller("recordInsertOrDelete")
@PreAuthorize("hasRole('Editor')")
@ReadWriteController
public class MetadataInsertDeleteApi {

    public static final String API_PARAM_REPORT_ABOUT_IMPORTED_RECORDS = "Report about imported records.";
    public static final String API_PARAP_RECORD_GROUP = "The group the record is attached to.";
    public static final String API_PARAM_RECORD_UUID_PROCESSING = "Record identifier processing.";
    private final String API_PARAM_RECORD_TAGS = "Tags to assign to the record.";
    private final String API_PARAM_RECORD_VALIDATE = "Validate the record first and reject it if not valid.";
    private final String API_PARAM_RECORD_XSL = "XSL transformation to apply to the record.";
    private final String API_PARAM_FORCE_SCHEMA = "Force the schema of the record. If not set, schema autodetection "
            + "is used (and is the preferred method).";
    private final String API_PARAM_BACKUP_FIRST = "Backup first the record as MEF in the metadata removed folder.";
    private final String API_PARAM_RECORD_TYPE = "The type of record.";

    @Autowired
    private DataManager dataManager;

    @Autowired
    private SearchManager searchManager;

    @Autowired
    private AccessManager accessMan;

    @Autowired
    private MetadataRepository metadataRepository;

    @Autowired
    MetadataDraftRepository metadataDraftRepository;

    @Autowired
<<<<<<< HEAD
    EsSearchManager searchManager;
=======
    private SettingManager settingManager;
>>>>>>> 63ace3d0

    @Autowired
    private SchemaManager schemaManager;

    @Autowired
    private GeonetworkDataDirectory dataDirectory;

    @Autowired
    private UserGroupRepository userGroupRepository;

    @Autowired
    private IMetadataManager metadataManager;

    @Autowired
    private AccessManager accessManager;

    @ApiOperation(value = "Delete a record", notes = "User MUST be able to edit the record to delete it. "
            + "By default, a backup is made in ZIP format. After that, "
            + "the record attachments are removed, the document removed "
            + "from the index and then from the database.", nickname = "deleteRecord")
    @RequestMapping(value = "/{metadataUuid}", method = RequestMethod.DELETE)
    @ApiResponses(value = { @ApiResponse(code = 204, message = "Record deleted."),
            @ApiResponse(code = 403, message = ApiParams.API_RESPONSE_NOT_ALLOWED_CAN_EDIT) })
    @ResponseStatus(HttpStatus.NO_CONTENT)
    public void deleteRecord(
            @ApiParam(value = API_PARAM_RECORD_UUID, required = true) @PathVariable String metadataUuid,
            @ApiParam(value = API_PARAM_BACKUP_FIRST, required = false) @RequestParam(required = false, defaultValue = "true") boolean withBackup,
            HttpServletRequest request) throws Exception {
        AbstractMetadata metadata = ApiUtils.canEditRecord(metadataUuid, request);
        ServiceContext context = ApiUtils.createServiceContext(request);
<<<<<<< HEAD
=======
        ApplicationContext appContext = ApplicationContextHolder.get();
        IMetadataManager metadataManager = appContext.getBean(IMetadataManager.class);
        SearchManager searchManager = appContext.getBean(SearchManager.class);
>>>>>>> 63ace3d0

        if (metadata.getDataInfo().getType() != MetadataType.SUB_TEMPLATE
                && metadata.getDataInfo().getType() != MetadataType.TEMPLATE_OF_SUB_TEMPLATE && withBackup) {
            MetadataUtils.backupRecord(metadata, context);
        }

        IO.deleteFileOrDirectory(Lib.resource.getMetadataDir(dataDirectory, metadata.getId()));

        metadataManager.deleteMetadata(context, metadata.getId() + "");

        searchManager.forceIndexChanges();
    }

    @ApiOperation(value = "Delete one or more records", notes = "User MUST be able to edit the record to delete it. "
            + "", nickname = "deleteRecords")
    @RequestMapping(method = RequestMethod.DELETE)
    @ApiResponses(value = { @ApiResponse(code = 204, message = "Report about deleted records."),
            @ApiResponse(code = 403, message = ApiParams.API_RESPONSE_NOT_ALLOWED_ONLY_EDITOR) })
    @PreAuthorize("hasRole('Editor')")
    @ResponseStatus(HttpStatus.OK)
    @ResponseBody
    public SimpleMetadataProcessingReport deleteRecords(
            @ApiParam(value = API_PARAM_RECORD_UUIDS_OR_SELECTION, required = false, example = "") @RequestParam(required = false) String[] uuids,
            @ApiParam(value = ApiParams.API_PARAM_BUCKET_NAME, required = false) @RequestParam(required = false) String bucket,
            @ApiParam(value = API_PARAM_BACKUP_FIRST, required = false) @RequestParam(required = false, defaultValue = "true") boolean withBackup,
            @ApiIgnore HttpSession session, HttpServletRequest request) throws Exception {
        ServiceContext context = ApiUtils.createServiceContext(request);
<<<<<<< HEAD
=======
        ApplicationContext appContext = ApplicationContextHolder.get();
        IMetadataManager metadataManager = appContext.getBean(IMetadataManager.class);
        AccessManager accessMan = appContext.getBean(AccessManager.class);
        SearchManager searchManager = appContext.getBean(SearchManager.class);
>>>>>>> 63ace3d0

        Set<String> records = ApiUtils.getUuidsParameterOrSelection(uuids, bucket, ApiUtils.getUserSession(session));

        SimpleMetadataProcessingReport report = new SimpleMetadataProcessingReport();
        for (String uuid : records) {
            AbstractMetadata metadata = metadataRepository.findOneByUuid(uuid);
            if (metadata == null) {
                report.incrementNullRecords();
            } else if (!accessManager.canEdit(context, String.valueOf(metadata.getId()))
                    || metadataDraftRepository.findOneByUuid(uuid) != null) {
                report.addNotEditableMetadataId(metadata.getId());
            } else {
                if (metadata.getDataInfo().getType() != MetadataType.SUB_TEMPLATE
                        && metadata.getDataInfo().getType() != MetadataType.TEMPLATE_OF_SUB_TEMPLATE && withBackup) {
                    MetadataUtils.backupRecord(metadata, context);
                }

                IO.deleteFileOrDirectory(Lib.resource.getMetadataDir(context.getBean(GeonetworkDataDirectory.class),
                        String.valueOf(metadata.getId())));

                metadataManager.deleteMetadata(context, String.valueOf(metadata.getId()));

                report.incrementProcessedRecords();
                report.addMetadataId(metadata.getId());
            }
        }

        searchManager.forceIndexChanges();

        report.close();
        return report;
    }

    @ApiOperation(value = "Add a record", notes = "Add one or more record from an XML fragment, "
            + "URL or file in a folder on the catalog server. When loading"
            + "from the catalog server folder, it might be faster to use a "
            + "local filesystem harvester.", nickname = "insert")
    @RequestMapping(method = { RequestMethod.PUT }, produces = { MediaType.APPLICATION_JSON_VALUE }, consumes = {
            MediaType.APPLICATION_XML_VALUE, MediaType.APPLICATION_JSON_VALUE,
            MediaType.APPLICATION_FORM_URLENCODED_VALUE })
    @ApiResponses(value = { @ApiResponse(code = 201, message = API_PARAM_REPORT_ABOUT_IMPORTED_RECORDS),
            @ApiResponse(code = 403, message = ApiParams.API_RESPONSE_NOT_ALLOWED_ONLY_EDITOR) })
    @PreAuthorize("hasRole('Editor')")
    @ResponseStatus(HttpStatus.CREATED)
    public @ResponseBody SimpleMetadataProcessingReport insert(
            @ApiParam(value = API_PARAM_RECORD_TYPE, required = false, defaultValue = "METADATA") @RequestParam(required = false, defaultValue = "METADATA") final MetadataType metadataType,
            @ApiParam(value = "XML fragment.", required = false) @RequestBody(required = false) String xml,
            @ApiParam(value = "URL of a file to download and insert.", required = false) @RequestParam(required = false) String[] url,
            @ApiParam(value = "Server folder where to look for files.", required = false) @RequestParam(required = false) String serverFolder,
            @ApiParam(value = "(Server folder import only) Recursive search in folder.", required = false) @RequestParam(required = false, defaultValue = "false") final boolean recursiveSearch,
            @ApiParam(value = "(MEF file only) Assign to current catalog.", required = false) @RequestParam(required = false, defaultValue = "false") final boolean assignToCatalog,
            @ApiParam(value = API_PARAM_RECORD_UUID_PROCESSING, required = false, defaultValue = "NOTHING") @RequestParam(required = false, defaultValue = "NOTHING") final MEFLib.UuidAction uuidProcessing,
            @ApiParam(value = API_PARAP_RECORD_GROUP, required = false) @RequestParam(required = false) final String group,
            @ApiParam(value = API_PARAM_RECORD_TAGS, required = false) @RequestParam(required = false) final String[] category,
            @ApiParam(value = API_PARAM_RECORD_VALIDATE, required = false) @RequestParam(required = false, defaultValue = "false") final boolean rejectIfInvalid,
            @ApiParam(value = API_PARAM_RECORD_XSL, required = false, defaultValue = "_none_") @RequestParam(required = false, defaultValue = "_none_") final String transformWith,
            @ApiParam(value = API_PARAM_FORCE_SCHEMA, required = false) @RequestParam(required = false) String schema,
            @ApiParam(value = "(experimental) Add extra information to the record.", required = false) @RequestParam(required = false) final String extra,
            HttpServletRequest request) throws Exception {
        if (url == null && xml == null && serverFolder == null) {
            throw new IllegalArgumentException(
                    String.format("XML fragment or a URL or a server folder MUST be provided."));
        }
        SimpleMetadataProcessingReport report = new SimpleMetadataProcessingReport();

        if (xml != null) {
            Element element = null;
            try {
                element = Xml.loadString(xml, false);
            } catch (JDOMParseException ex) {
                throw new IllegalArgumentException(
                        String.format("XML fragment is invalid. Error is %s", ex.getMessage()));
            }
            Pair<Integer, String> pair = loadRecord(metadataType, element, uuidProcessing, group, category,
                    rejectIfInvalid, false, transformWith, schema, extra, request);
            report.addMetadataInfos(pair.one(), String.format("Metadata imported from XML with UUID '%s'", pair.two()));

            triggerImportEvent(request, pair.two());

            report.incrementProcessedRecords();
        }
        if (url != null) {
            for (String u : url) {
                Element xmlContent = null;
                try {
                    xmlContent = Xml.loadFile(ApiUtils.downloadUrlInTemp(u));
                } catch (Exception e) {
                    report.addError(e);
                }
                if (xmlContent != null) {
                    Pair<Integer, String> pair = loadRecord(metadataType, xmlContent, uuidProcessing, group, category,
                            rejectIfInvalid, false, transformWith, schema, extra, request);
                    report.addMetadataInfos(pair.one(),
                            String.format("Metadata imported from URL with UUID '%s'", pair.two()));

                    triggerImportEvent(request, pair.two());

                }

                report.incrementProcessedRecords();
            }
        }
        if (serverFolder != null) {
            Path serverFolderPath = IO.toPath(serverFolder);

            final List<Path> files = Lists.newArrayList();
            final MEFLib.MefOrXmlFileFilter predicate = new MEFLib.MefOrXmlFileFilter();
            if (recursiveSearch) {
                Files.walkFileTree(serverFolderPath, new SimpleFileVisitor<Path>() {
                    @Override
                    public FileVisitResult visitFile(Path file, BasicFileAttributes attrs) throws IOException {
                        if (predicate.accept(file)) {
                            files.add(file);
                        }
                        return FileVisitResult.CONTINUE;
                    }
                });
            } else {
                try (DirectoryStream<Path> paths = Files.newDirectoryStream(serverFolderPath, predicate)) {
                    for (Path file : paths) {
                        files.add(file);
                    }
                }
            }

            if (files.size() == 0) {
                throw new Exception(
                        String.format("No XML or MEF or ZIP file found in server folder '%s'.", serverFolder));
            }
            ServiceContext context = ApiUtils.createServiceContext(request);
            for (Path f : files) {
                if (MEFLib.isValidArchiveExtensionForMEF(f.getFileName().toString())) {
                    try {
                        MEFLib.Version version = MEFLib.getMEFVersion(f);
                        List<String> ids = MEFLib.doImport(version == MEFLib.Version.V1 ? "mef" : "mef2",
                                uuidProcessing, transformWith, settingManager.getSiteId(), metadataType, category,
                                group, rejectIfInvalid, assignToCatalog, context, f);
                        for (String id : ids) {
                            report.addMetadataInfos(Integer.parseInt(id),
                                    String.format("Metadata imported from MEF with id '%s'", id));
                            triggerCreationEvent(request, id);

                            report.incrementProcessedRecords();
                        }
                    } catch (Exception e) {
                        report.addError(e);
                        report.addInfos(String.format("Failed to import MEF file '%s'. Check error for details.",
                                f.getFileName().toString()));
                    }
                } else {
                    try {
                        Pair<Integer, String> pair = loadRecord(metadataType, Xml.loadFile(f), uuidProcessing, group,
                                category, rejectIfInvalid, false, transformWith, schema, extra, request);
                        report.addMetadataInfos(pair.one(),
                                String.format("Metadata imported from server folder with UUID '%s'", pair.two()));

                        triggerCreationEvent(request, pair.two());

                    } catch (Exception e) {
                        report.addError(e);
                    }
                    report.incrementProcessedRecords();
                }

            }
        }
        report.close();
        return report;
    }

    @ApiOperation(value = "Create a new record", notes = "Create a record from a template or by copying an existing record."
            + "Return the UUID of the newly created record. Existing links in the "
            + "source record are preserved, this means that the new record may "
            + "contains link to the source attachements. They need to be manually "
            + "updated after creation.", nickname = "create")
    @RequestMapping(value = "/duplicate", method = { RequestMethod.PUT }, produces = {
            MediaType.APPLICATION_JSON_VALUE }, consumes = { MediaType.APPLICATION_JSON_VALUE })
    @ApiResponses(value = { @ApiResponse(code = 201, message = "Return the internal id of the newly created record."),
            @ApiResponse(code = 403, message = ApiParams.API_RESPONSE_NOT_ALLOWED_ONLY_EDITOR) })
    @PreAuthorize("hasRole('Editor')")
    @ResponseStatus(HttpStatus.CREATED)
    public @ResponseBody String create(
            @ApiParam(value = API_PARAM_RECORD_TYPE, required = false, defaultValue = "METADATA") @RequestParam(required = false, defaultValue = "METADATA") final MetadataType metadataType,
            @ApiParam(value = "UUID of the source record to copy.", required = true) @RequestParam(required = true) String sourceUuid,
            @ApiParam(value = "Assign a custom UUID. If this UUID already exist an error is returned. "
                    + "This is enabled only if metadata create / generate UUID settings is activated.", required = false) @RequestParam(required = false) String targetUuid,
            @ApiParam(value = API_PARAP_RECORD_GROUP, required = true) @RequestParam(required = true) final String group,
            @ApiParam(value = "Is published to all user group members? "
                    + "If not, only the author and administrator can edit the record.", required = false, defaultValue = "false") @RequestParam(required = false, defaultValue = "false")
            // TODO: Would be more flexible to add a privilege object ?
            final boolean isVisibleByAllGroupMembers,
            @ApiParam(value = API_PARAM_RECORD_TAGS, required = false) @RequestParam(required = false) final String[] category,
            @ApiParam(value = "Copy categories from source?", required = false, defaultValue = "false") @RequestParam(required = false, defaultValue = "false") final boolean hasCategoryOfSource,
            @ApiParam(value = "Is child of the record to copy?", required = false, defaultValue = "false") @RequestParam(required = false, defaultValue = "false") final boolean isChildOfSource,
            @ApiIgnore @ApiParam(hidden = true) HttpSession httpSession, HttpServletRequest request) throws Exception {

        AbstractMetadata sourceMetadata = ApiUtils.getRecord(sourceUuid);

        boolean generateUuid = settingManager.getValueAsBool(Settings.SYSTEM_METADATACREATE_GENERATE_UUID);

        // User assigned uuid: check if already exists
        String metadataUuid = null;

        if (generateUuid && !StringUtils.isEmpty(targetUuid)) {
            // Check if the UUID exists
            try {
                ApiUtils.getRecord(targetUuid);
                throw new BadParameterEx(String.format(
                        "You can't create a new record with the UUID '%s' because a record already exist with this UUID.",
                        targetUuid), targetUuid);
            } catch (ResourceNotFoundException e) {
                metadataUuid = targetUuid;
            }
        } else {
            metadataUuid = UUID.randomUUID().toString();
        }

        // TODO : Check user can create a metadata in that group
        UserSession user = ApiUtils.getUserSession(httpSession);
        if (user.getProfile() != Profile.Administrator) {
            final Specifications<UserGroup> spec = where(UserGroupSpecs.hasProfile(Profile.Editor))
                    .and(UserGroupSpecs.hasUserId(user.getUserIdAsInt()))
                    .and(UserGroupSpecs.hasGroupId(Integer.valueOf(group)));

            final List<UserGroup> userGroups = userGroupRepository.findAll(spec);

            if (userGroups.size() == 0) {
                throw new SecurityException(
                        String.format("You can't create a record in this group. User MUST be an Editor in that group"));
            }
        }

        ServiceContext context = ApiUtils.createServiceContext(request);
        String newId = dataManager.createMetadata(context, String.valueOf(sourceMetadata.getId()), group,
                settingManager.getSiteId(), context.getUserSession().getUserIdAsInt(),
                isChildOfSource ? sourceMetadata.getUuid() : null, metadataType.toString(), isVisibleByAllGroupMembers,
                metadataUuid);

        triggerCreationEvent(request, newId);

        dataManager.activateWorkflowIfConfigured(context, newId, group);

        try {
            copyDataDir(context, sourceMetadata.getId(), newId, Params.Access.PUBLIC);
            copyDataDir(context, sourceMetadata.getId(), newId, Params.Access.PRIVATE);
        } catch (IOException e) {
            Log.warning(Geonet.DATA_MANAGER,
                    String.format(
                            "Error while copying metadata resources. Error is %s. "
                                    + "Metadata is created but without resources from the source record with id '%d':",
                            e.getMessage(), newId));
        }
        if (hasCategoryOfSource) {
            final Collection<MetadataCategory> categories = dataManager.getCategories(sourceMetadata.getId() + "");
            try {
                for (MetadataCategory c : categories) {
                    dataManager.setCategory(context, newId, c.getId() + "");
                }
            } catch (Exception e) {
                Log.warning(Geonet.DATA_MANAGER,
                        String.format("Error while copying source record category to new record. Error is %s. "
                                + "Metadata is created but without the categories from the source record with id '%d':",
                                e.getMessage(), newId));
            }
        }

        if (category != null && category.length > 0) {
            try {
                for (String c : category) {
                    dataManager.setCategory(context, newId, c);
                }
            } catch (Exception e) {
                Log.warning(Geonet.DATA_MANAGER,
                        String.format(
                                "Error while setting record category to new record. Error is %s. "
                                        + "Metadata is created but without the requested categories.",
                                e.getMessage(), newId));
            }
        }

        return newId;
    }

    private void copyDataDir(ServiceContext context, int oldId, String newId, String access) throws IOException {
        final Path sourceDir = Lib.resource.getDir(context, access, oldId);
        final Path destDir = Lib.resource.getDir(context, access, newId);

        if (Files.exists(sourceDir)) {
            IO.copyDirectoryOrFile(sourceDir, destDir, false);
        }
    }

    @ApiOperation(value = "Add a record from XML or MEF/ZIP file", notes = "Add record in the catalog by uploading files.", nickname = "insertFile")
    @RequestMapping(method = { RequestMethod.POST, }, produces = { MediaType.APPLICATION_JSON_VALUE })
    @ApiResponses(value = { @ApiResponse(code = 201, message = API_PARAM_REPORT_ABOUT_IMPORTED_RECORDS),
            @ApiResponse(code = 403, message = ApiParams.API_RESPONSE_NOT_ALLOWED_ONLY_EDITOR) })
    @PreAuthorize("hasRole('Editor')")
    @ResponseStatus(HttpStatus.CREATED)
    @ResponseBody
    public SimpleMetadataProcessingReport insertFile(
            @ApiParam(value = API_PARAM_RECORD_TYPE, required = false, defaultValue = "METADATA") @RequestParam(required = false, defaultValue = "METADATA") final MetadataType metadataType,
            @ApiParam(value = "XML or MEF file to upload", required = false) @RequestParam(value = "file", required = false) MultipartFile[] file,
            @ApiParam(value = API_PARAM_RECORD_UUID_PROCESSING, required = false, defaultValue = "NOTHING") @RequestParam(required = false, defaultValue = "NOTHING") final MEFLib.UuidAction uuidProcessing,
            @ApiParam(value = API_PARAP_RECORD_GROUP, required = false) @RequestParam(required = false) final String group,
            @ApiParam(value = API_PARAM_RECORD_TAGS, required = false) @RequestParam(required = false) final String[] category,
            @ApiParam(value = API_PARAM_RECORD_VALIDATE, required = false) @RequestParam(required = false, defaultValue = "false") final boolean rejectIfInvalid,
            @ApiParam(value = "(XML file only) Publish record.", required = false) @RequestParam(required = false, defaultValue = "false") final boolean publishToAll,
            @ApiParam(value = "(MEF file only) Assign to current catalog.", required = false) @RequestParam(required = false, defaultValue = "false") final boolean assignToCatalog,
            @ApiParam(value = API_PARAM_RECORD_XSL, required = false, defaultValue = "_none_") @RequestParam(required = false, defaultValue = "_none_") final String transformWith,
            @ApiParam(value = API_PARAM_FORCE_SCHEMA, required = false) @RequestParam(required = false) String schema,
            @ApiParam(value = "(experimental) Add extra information to the record.", required = false) @RequestParam(required = false) final String extra,
            HttpServletRequest request) throws Exception {
        if (file == null) {
            throw new IllegalArgumentException(String.format("A file MUST be provided."));
        }
        SimpleMetadataProcessingReport report = new SimpleMetadataProcessingReport();
        if (file != null) {
            ServiceContext context = ApiUtils.createServiceContext(request);
            for (MultipartFile f : file) {
                if (MEFLib.isValidArchiveExtensionForMEF(f.getOriginalFilename())) {
                    Path tempFile = Files.createTempFile("mef-import", ".zip");
                    try {
                        FileUtils.copyInputStreamToFile(f.getInputStream(), tempFile.toFile());

                        MEFLib.Version version = MEFLib.getMEFVersion(tempFile);

                        List<String> ids = MEFLib.doImport(version == MEFLib.Version.V1 ? "mef" : "mef2",
                                uuidProcessing, transformWith, settingManager.getSiteId(), metadataType, category,
                                group, rejectIfInvalid, assignToCatalog, context, tempFile);
                        ids.forEach(e -> {
                            report.addMetadataInfos(Integer.parseInt(e),
                                    String.format("Metadata imported with ID '%s'", e));

                            try {
                                triggerCreationEvent(request, e);
                            } catch (Exception e1) {
                                report.addError(e1);
                                report.addInfos(
                                        String.format("Impossible to store event for '%s'. Check error for details.",
                                                f.getOriginalFilename()));
                            }

                            report.incrementProcessedRecords();
                        });
                    } catch (Exception e) {
                        report.addError(e);
                        report.addInfos(String.format("Failed to import MEF file '%s'. Check error for details.",
                                f.getOriginalFilename()));
                    } finally {
                        IO.deleteFile(tempFile, false, Geonet.MEF);
                    }
                } else {
                    Pair<Integer, String> pair = loadRecord(metadataType, Xml.loadStream(f.getInputStream()),
                            uuidProcessing, group, category, rejectIfInvalid, publishToAll, transformWith, schema,
                            extra, request);
                    report.addMetadataInfos(pair.one(), String.format("Metadata imported with UUID '%s'", pair.two()));

                    triggerImportEvent(request, pair.two());

                    report.incrementProcessedRecords();
                }
            }
        }
        report.close();
        return report;
    }

    @ApiOperation(value = "Add a map metadata record from OGC OWS context", notes = "Add record in the catalog by uploading a map context.", nickname = "insertOgcMapContextFile")
    @RequestMapping(value = "/importfrommap", method = { RequestMethod.POST, }, produces = {
            MediaType.APPLICATION_JSON_VALUE })
    @ApiResponses(value = { @ApiResponse(code = 201, message = API_PARAM_REPORT_ABOUT_IMPORTED_RECORDS),
            @ApiResponse(code = 403, message = ApiParams.API_RESPONSE_NOT_ALLOWED_ONLY_EDITOR) })
    @PreAuthorize("hasRole('Editor')")
    @ResponseStatus(HttpStatus.CREATED)
    @ResponseBody
    public SimpleMetadataProcessingReport insertOgcMapContextFile(
            @ApiParam(value = "A map title", required = true) @RequestParam(value = "title", required = true) final String title,
            @ApiParam(value = "A map abstract", required = false) @RequestParam(value = "recordAbstract", required = false) final String recordAbstract,
            @ApiParam(value = "OGC OWS context as string", required = false) @RequestParam(value = "xml", required = false) final String xml,
            @ApiParam(value = "OGC OWS context file name", required = false) @RequestParam(value = "filename", required = false) final String filename,
            @ApiParam(value = "OGC OWS context URL", required = false) @RequestParam(value = "url", required = false) final String url,
            @ApiParam(value = "A map viewer URL to visualize the map", required = false) @RequestParam(value = "viewerUrl", required = false) final String viewerUrl,
            @ApiParam(value = "Map overview as PNG (base64 encoded)", required = false) @RequestParam(value = "overview", required = false) final String overview,
            @ApiParam(value = "Map overview filename", required = false) @RequestParam(value = "overviewFilename", required = false) final String overviewFilename,
            @ApiParam(value = "Topic category", required = false) @RequestParam(value = "topic", required = false) final String topic,
            @ApiParam(value = API_PARAM_RECORD_UUID_PROCESSING, required = false, defaultValue = "NOTHING") @RequestParam(required = false, defaultValue = "NOTHING") final MEFLib.UuidAction uuidProcessing,
            @ApiParam(value = API_PARAP_RECORD_GROUP, required = false) @RequestParam(required = false) final String group,
            HttpServletRequest request) throws Exception {
        if (StringUtils.isEmpty(xml) && StringUtils.isEmpty(url)) {
            throw new IllegalArgumentException(String.format("A context as XML or a remote URL MUST be provided."));
        }
        if (StringUtils.isEmpty(xml) && StringUtils.isEmpty(filename)) {
            throw new IllegalArgumentException(String.format("A context as XML will be saved as a record attachement. "
                    + "You MUST provide a filename in this case."));
        }

        ServiceContext context = ApiUtils.createServiceContext(request);
        String styleSheetWmc = dataDirectory.getWebappDir() + File.separator + Geonet.Path.IMPORT_STYLESHEETS
                + File.separator + "OGCWMC-OR-OWSC-to-ISO19139.xsl";

        FilePathChecker.verify(filename);

        // Convert the context in an ISO19139 records
        Map<String, Object> xslParams = new HashMap<String, Object>();
        xslParams.put("viewer_url", viewerUrl);
        xslParams.put("map_url", url);
        xslParams.put("topic", topic);
        xslParams.put("title", title);
        xslParams.put("abstract", recordAbstract);
        xslParams.put("lang", context.getLanguage());

        // Assign current user to the record
        UserSession us = context.getUserSession();

        if (us != null) {
            xslParams.put("currentuser_name", us.getName() + " " + us.getSurname());
            // phone number is georchestra-specific
            // xslParams.put("currentuser_phone", us.getPrincipal().getPhone());
            xslParams.put("currentuser_mail", us.getEmailAddr());
            xslParams.put("currentuser_org", us.getOrganisation());
        }

        // 1. JDOMize the string
        Element wmcDoc = Xml.loadString(xml, false);
        // 2. Apply XSL (styleSheetWmc)
        Element transformedMd = Xml.transform(wmcDoc, new File(styleSheetWmc).toPath(), xslParams);

        // 4. Inserts the metadata (does basically the same as the metadata.insert.paste
        // service (see Insert.java)
        String uuid = UUID.randomUUID().toString();

        String date = new ISODate().toString();
        SimpleMetadataProcessingReport report = new SimpleMetadataProcessingReport();

        final List<String> id = new ArrayList<String>();
        final List<Element> md = new ArrayList<Element>();

        md.add(transformedMd);

        // Import record
        Importer.importRecord(uuid, uuidProcessing, md, "iso19139", 0, settingManager.getSiteId(),
                settingManager.getSiteName(), null, context, id, date, date, group, MetadataType.METADATA);

        // Save the context if no context-url provided
        if (StringUtils.isEmpty(url)) {
            Path dataDir = Lib.resource.getDir(context, Params.Access.PUBLIC, id.get(0));
            Files.createDirectories(dataDir);
            Path outFile = dataDir.resolve(filename);
            Files.deleteIfExists(outFile);
            FileUtils.writeStringToFile(outFile.toFile(), Xml.getString(wmcDoc));

            // Update the MD
            Map<String, Object> onlineSrcParams = new HashMap<String, Object>();
            onlineSrcParams.put("protocol", "WWW:DOWNLOAD-OGC:OWS-C");
            onlineSrcParams.put("url",
                    settingManager.getNodeURL() + String.format("api/records/%s/attachments/%s", uuid, filename));
            onlineSrcParams.put("name", filename);
            onlineSrcParams.put("desc", title);
            transformedMd = Xml.transform(transformedMd,
                    schemaManager.getSchemaDir("iso19139").resolve("process").resolve("onlinesrc-add.xsl"),
                    onlineSrcParams);
            dataManager.updateMetadata(context, id.get(0), transformedMd, false, true, false, context.getLanguage(),
                    null, true);
        }

        if (StringUtils.isNotEmpty(overview) && StringUtils.isNotEmpty(overviewFilename)) {
            Path dataDir = Lib.resource.getDir(context, Params.Access.PUBLIC, id.get(0));
            Files.createDirectories(dataDir);
            Path outFile = dataDir.resolve(overviewFilename);
            Files.deleteIfExists(outFile);
            byte[] data = Base64.decodeBase64(overview);
            FileUtils.writeByteArrayToFile(outFile.toFile(), data);

            // Update the MD
            Map<String, Object> onlineSrcParams = new HashMap<String, Object>();
            onlineSrcParams.put("thumbnail_url", settingManager.getNodeURL()
                    + String.format("api/records/%s/attachments/%s", uuid, overviewFilename));
            transformedMd = Xml.transform(transformedMd,
                    schemaManager.getSchemaDir("iso19139").resolve("process").resolve("thumbnail-add.xsl"),
                    onlineSrcParams);
            dataManager.updateMetadata(context, id.get(0), transformedMd, false, true, false, context.getLanguage(),
                    null, true);
        }

        dataManager.indexMetadata(id);
        report.addMetadataInfos(Integer.parseInt(id.get(0)), uuid);

        triggerCreationEvent(request, uuid);

        report.incrementProcessedRecords();
        report.close();
        return report;
    }

    /**
     * This triggers a metadata created event (after save)
     *
     * @param request
     * @param uuid    or id of metadata
     * @throws Exception
     * @throws JsonProcessingException
     */
    private void triggerCreationEvent(HttpServletRequest request, String uuid)
            throws Exception, JsonProcessingException {
        AbstractMetadata metadata = ApiUtils.getRecord(uuid);
        ApplicationContext applicationContext = ApplicationContextHolder.get();
        UserSession userSession = ApiUtils.getUserSession(request.getSession());
        new RecordCreateEvent(metadata.getId(), userSession.getUserIdAsInt(),
                ObjectJSONUtils.convertObjectInJsonObject(userSession.getPrincipal(), RecordCreateEvent.FIELD),
                metadata.getData()).publish(applicationContext);
    }

    /**
     * This triggers a metadata created event (after save)
     *
     * @param request
     * @param uuid    or id of metadata
     * @throws Exception
     * @throws JsonProcessingException
     */
    private void triggerImportEvent(HttpServletRequest request, String uuid) throws Exception, JsonProcessingException {
        AbstractMetadata metadata = ApiUtils.getRecord(uuid);
        ApplicationContext applicationContext = ApplicationContextHolder.get();
        UserSession userSession = ApiUtils.getUserSession(request.getSession());
        new RecordImportedEvent(metadata.getId(), userSession.getUserIdAsInt(),
                ObjectJSONUtils.convertObjectInJsonObject(userSession.getPrincipal(), RecordImportedEvent.FIELD),
                metadata.getData()).publish(applicationContext);
    }

    private Pair<Integer, String> loadRecord(MetadataType metadataType, Element xmlElement,
            final MEFLib.UuidAction uuidProcessing, final String group, final String[] category,
            final boolean rejectIfInvalid, final boolean publishToAll, final String transformWith, String schema,
            final String extra, HttpServletRequest request) throws Exception {

        ServiceContext context = ApiUtils.createServiceContext(request);

        if (!transformWith.equals("_none_")) {
            Path folder = dataDirectory.getWebappDir().resolve(Geonet.Path.IMPORT_STYLESHEETS);
            FilePathChecker.verify(transformWith);
            Path xslFile = folder.resolve(transformWith + ".xsl");
            if (Files.exists(xslFile)) {
                xmlElement = Xml.transform(xmlElement, xslFile);
            } else {
                throw new ResourceNotFoundException(String.format("XSL transformation '%s' not found.", transformWith));
            }
        }

        if (schema == null) {
            schema = dataManager.autodetectSchema(xmlElement);
            if (schema == null) {
                throw new IllegalArgumentException("Can't detect schema for metadata automatically. "
                        + "You could try to force the schema with the schema parameter.");
                // TODO: Report what are the supported schema
            }
        } else {
            // TODO: Check that the schema is supported
        }

        if (rejectIfInvalid) {
            try {
                DataManager.validateMetadata(schema, xmlElement, context);
            } catch (XSDValidationErrorEx e) {
                throw new IllegalArgumentException(e);
            }
        }

        // --- if the uuid does not exist we generate it for metadata and templates
        String uuid;
        if (metadataType == MetadataType.SUB_TEMPLATE || metadataType == MetadataType.TEMPLATE_OF_SUB_TEMPLATE) {
            // subtemplates may need to be loaded with a specific uuid
            // that will be attached to the root element so check for that
            // and if not found, generate a new uuid
            uuid = xmlElement.getAttributeValue("uuid");
            if (StringUtils.isEmpty(uuid)) {
              uuid = UUID.randomUUID().toString();
            }
        } else {
            uuid = dataManager.extractUUID(schema, xmlElement);
            if (uuid.length() == 0) {
                uuid = UUID.randomUUID().toString();
                xmlElement = dataManager.setUUID(schema, uuid, xmlElement);
            }
        }

        if (uuidProcessing == MEFLib.UuidAction.NOTHING) {
            AbstractMetadata md = metadataRepository.findOneByUuid(uuid);
            if (md != null) {
                throw new IllegalArgumentException(
                        String.format("A record with UUID '%s' already exist and you choose no "
                                + "action on UUID processing. Choose to overwrite existing record "
                                + "or to generate a new UUID.", uuid));
            }
        }

        String date = new ISODate().toString();

        final List<String> id = new ArrayList<String>();
        final List<Element> md = new ArrayList<Element>();
        md.add(xmlElement);

        // Import record
        Map<String, String> sourceTranslations = Maps.newHashMap();
        try {
            Importer.importRecord(uuid, uuidProcessing, md, schema, 0, settingManager.getSiteId(),
                    settingManager.getSiteName(), sourceTranslations, context, id, date, date, group, metadataType);

        } catch (DataIntegrityViolationException ex) {
            throw ex;
        } catch (Exception ex) {
            throw ex;
        }
        int iId = Integer.parseInt(id.get(0));

        // Set template
        dataManager.setTemplate(iId, metadataType, null);

        if (publishToAll) {
            dataManager.setOperation(context, iId, ReservedGroup.all.getId(), ReservedOperation.view.getId());
            dataManager.setOperation(context, iId, ReservedGroup.all.getId(), ReservedOperation.download.getId());
            dataManager.setOperation(context, iId, ReservedGroup.all.getId(), ReservedOperation.dynamic.getId());
        }

        dataManager.activateWorkflowIfConfigured(context, id.get(0), group);

        if (category != null) {
            for (String c : category) {
                dataManager.setCategory(context, id.get(0), c);
            }
        }

        if (extra != null) {
            metadataRepository.update(iId, new Updater<Metadata>() {
                @Override
                public void apply(@Nonnull Metadata metadata) {
                    if (extra != null) {
                        metadata.getDataInfo().setExtra(extra);
                    }
                }
            });
        }

        dataManager.indexMetadata(id.get(0), true);
        return Pair.read(Integer.valueOf(id.get(0)), uuid);
    }
}<|MERGE_RESOLUTION|>--- conflicted
+++ resolved
@@ -65,7 +65,6 @@
 import org.fao.geonet.kernel.GeonetworkDataDirectory;
 import org.fao.geonet.kernel.SchemaManager;
 import org.fao.geonet.kernel.datamanager.IMetadataManager;
-import org.fao.geonet.kernel.datamanager.IMetadataUtils;
 import org.fao.geonet.kernel.mef.Importer;
 import org.fao.geonet.kernel.mef.MEFLib;
 import org.fao.geonet.kernel.search.EsSearchManager;
@@ -119,19 +118,10 @@
 import java.util.Map;
 import java.util.Set;
 import java.util.UUID;
-<<<<<<< HEAD
 
 import static org.fao.geonet.api.ApiParams.*;
 import static org.springframework.data.jpa.domain.Specifications.where;
 
-=======
-
-import static org.fao.geonet.api.ApiParams.API_CLASS_RECORD_OPS;
-import static org.fao.geonet.api.ApiParams.API_CLASS_RECORD_TAG;
-import static org.fao.geonet.api.ApiParams.API_PARAM_RECORD_UUID;
-import static org.fao.geonet.api.ApiParams.API_PARAM_RECORD_UUIDS_OR_SELECTION;
-import static org.springframework.data.jpa.domain.Specifications.where;
->>>>>>> 63ace3d0
 
 @RequestMapping(value = { "/{portal}/api/records", "/{portal}/api/" + API.VERSION_0_1 + "/records" })
 @Api(value = API_CLASS_RECORD_TAG, tags = API_CLASS_RECORD_TAG, description = API_CLASS_RECORD_OPS)
@@ -155,9 +145,6 @@
     private DataManager dataManager;
 
     @Autowired
-    private SearchManager searchManager;
-
-    @Autowired
     private AccessManager accessMan;
 
     @Autowired
@@ -167,11 +154,10 @@
     MetadataDraftRepository metadataDraftRepository;
 
     @Autowired
-<<<<<<< HEAD
     EsSearchManager searchManager;
-=======
+
+    @Autowired
     private SettingManager settingManager;
->>>>>>> 63ace3d0
 
     @Autowired
     private SchemaManager schemaManager;
@@ -202,12 +188,6 @@
             HttpServletRequest request) throws Exception {
         AbstractMetadata metadata = ApiUtils.canEditRecord(metadataUuid, request);
         ServiceContext context = ApiUtils.createServiceContext(request);
-<<<<<<< HEAD
-=======
-        ApplicationContext appContext = ApplicationContextHolder.get();
-        IMetadataManager metadataManager = appContext.getBean(IMetadataManager.class);
-        SearchManager searchManager = appContext.getBean(SearchManager.class);
->>>>>>> 63ace3d0
 
         if (metadata.getDataInfo().getType() != MetadataType.SUB_TEMPLATE
                 && metadata.getDataInfo().getType() != MetadataType.TEMPLATE_OF_SUB_TEMPLATE && withBackup) {
@@ -218,7 +198,7 @@
 
         metadataManager.deleteMetadata(context, metadata.getId() + "");
 
-        searchManager.forceIndexChanges();
+        dataManager.forceIndexChanges();
     }
 
     @ApiOperation(value = "Delete one or more records", notes = "User MUST be able to edit the record to delete it. "
@@ -235,13 +215,7 @@
             @ApiParam(value = API_PARAM_BACKUP_FIRST, required = false) @RequestParam(required = false, defaultValue = "true") boolean withBackup,
             @ApiIgnore HttpSession session, HttpServletRequest request) throws Exception {
         ServiceContext context = ApiUtils.createServiceContext(request);
-<<<<<<< HEAD
-=======
-        ApplicationContext appContext = ApplicationContextHolder.get();
-        IMetadataManager metadataManager = appContext.getBean(IMetadataManager.class);
-        AccessManager accessMan = appContext.getBean(AccessManager.class);
-        SearchManager searchManager = appContext.getBean(SearchManager.class);
->>>>>>> 63ace3d0
+
 
         Set<String> records = ApiUtils.getUuidsParameterOrSelection(uuids, bucket, ApiUtils.getUserSession(session));
 
@@ -269,7 +243,7 @@
             }
         }
 
-        searchManager.forceIndexChanges();
+        dataManager.forceIndexChanges();
 
         report.close();
         return report;
