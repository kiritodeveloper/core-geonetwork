--- conflicted
+++ resolved
@@ -51,7 +51,6 @@
 import org.fao.geonet.domain.ISODate;
 import org.fao.geonet.domain.Metadata;
 import org.fao.geonet.domain.MetadataCategory;
-import org.fao.geonet.domain.MetadataResource;
 import org.fao.geonet.domain.MetadataResourceVisibility;
 import org.fao.geonet.domain.MetadataType;
 import org.fao.geonet.domain.Pair;
@@ -69,12 +68,12 @@
 import org.fao.geonet.kernel.GeonetworkDataDirectory;
 import org.fao.geonet.kernel.SchemaManager;
 import org.fao.geonet.kernel.datamanager.IMetadataManager;
+import org.fao.geonet.kernel.datamanager.IMetadataUtils;
 import org.fao.geonet.kernel.mef.Importer;
 import org.fao.geonet.kernel.mef.MEFLib;
 import org.fao.geonet.kernel.search.EsSearchManager;
 import org.fao.geonet.kernel.setting.SettingManager;
 import org.fao.geonet.kernel.setting.Settings;
-import org.fao.geonet.lib.Lib;
 import org.fao.geonet.repository.MetadataDraftRepository;
 import org.fao.geonet.repository.MetadataRepository;
 import org.fao.geonet.repository.Updater;
@@ -193,13 +192,7 @@
             HttpServletRequest request) throws Exception {
         AbstractMetadata metadata = ApiUtils.canEditRecord(metadataUuid, request);
         ServiceContext context = ApiUtils.createServiceContext(request);
-<<<<<<< HEAD
-=======
-        ApplicationContext appContext = ApplicationContextHolder.get();
-        IMetadataManager metadataManager = appContext.getBean(IMetadataManager.class);
-        SearchManager searchManager = appContext.getBean(SearchManager.class);
         Store store = context.getBean("resourceStore", Store.class);
->>>>>>> dc85ca72
 
         if (metadata.getDataInfo().getType() != MetadataType.SUB_TEMPLATE
                 && metadata.getDataInfo().getType() != MetadataType.TEMPLATE_OF_SUB_TEMPLATE && withBackup) {
@@ -231,15 +224,7 @@
             @ApiParam(value = API_PARAM_BACKUP_FIRST, required = false) @RequestParam(required = false, defaultValue = "true") boolean withBackup,
             @ApiIgnore HttpSession session, HttpServletRequest request) throws Exception {
         ServiceContext context = ApiUtils.createServiceContext(request);
-<<<<<<< HEAD
-
-=======
-        ApplicationContext appContext = ApplicationContextHolder.get();
-        IMetadataManager metadataManager = appContext.getBean(IMetadataManager.class);
-        AccessManager accessMan = appContext.getBean(AccessManager.class);
-        SearchManager searchManager = appContext.getBean(SearchManager.class);
         Store store = context.getBean("resourceStore", Store.class);
->>>>>>> dc85ca72
 
         Set<String> records = ApiUtils.getUuidsParameterOrSelection(uuids, bucket, ApiUtils.getUserSession(session));
 
