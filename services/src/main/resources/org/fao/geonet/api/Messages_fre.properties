--- conflicted
+++ resolved
@@ -62,7 +62,6 @@
   \n\
   Salutations,\n\
   L'\u00E9quipe %s.
-<<<<<<< HEAD
 status_email_title= / Mise à jour
 status_email_text=L'utilisateur %s (%s) a édité une fiche #%s
 status_email_change_title=%s / Mise à jour / Fiche(s) %s par %s (%s) (%s)
@@ -88,6 +87,4 @@
         <meta itemprop="name" content="Voir les mises à jour"/>\n\
         </div>\n\
       </div>
-=======
-self_registration_disabled=User self-registration is disabled
->>>>>>> 5cceb7ab
+self_registration_disabled=User self-registration is disabled