--- conflicted
+++ resolved
@@ -32,15 +32,11 @@
 
   <context:property-placeholder location="${app.properties}"
                                 file-encoding="UTF-8"
-<<<<<<< HEAD
                                 ignore-unresolvable="true" />
 
   <context:component-scan base-package="org.springdoc.webmvc"/>
   <context:component-scan base-package="org.springdoc.core"/>
 
-=======
-                                ignore-unresolvable="true"/>
->>>>>>> 691414e5
   <context:component-scan base-package="org.fao.geonet.api"/>
   <context:component-scan base-package="org.fao.geonet.guiapi"/>
   <context:component-scan base-package="org.fao.geonet.guiservices"/>
