--- conflicted
+++ resolved
@@ -27,18 +27,7 @@
 import com.google.common.collect.Lists;
 import com.google.common.collect.Sets;
 
-<<<<<<< HEAD
 import org.apache.solr.common.SolrDocument;
-=======
-import jeeves.constants.Jeeves;
-import jeeves.server.context.ServiceContext;
-
-import org.apache.lucene.document.Document;
-import org.apache.lucene.index.Term;
-import org.apache.lucene.search.IndexSearcher;
-import org.apache.lucene.search.TermQuery;
-import org.apache.lucene.search.TopDocs;
->>>>>>> 8f8044c8
 import org.fao.geonet.constants.Geonet;
 import org.fao.geonet.domain.Group;
 import org.fao.geonet.domain.OperationAllowed;
@@ -276,17 +265,10 @@
         } else {
             Collection<Object> values = document.getFieldValues(Geonet.IndexFieldNames.GROUP_PUBLISHED);
             for (ReservedGroup reservedGroup : Lists.newArrayList(ReservedGroup.all, ReservedGroup.intranet)) {
-<<<<<<< HEAD
                 final String expectedInIndex = Geonet.IndexFieldNames.GROUP_PUBLISHED + ":" + reservedGroup;
                 assertEquals(expectedInIndex + " is not in " + values,
                     published,
                     values.contains("" + reservedGroup.name()));
-=======
-                final String[] values = document.getValues(Geonet.IndexFieldNames.GROUP_PUBLISHED);
-                final String expectedInIndex = Geonet.IndexFieldNames.GROUP_PUBLISHED + ":" + reservedGroup;
-                assertEquals(expectedInIndex + " is not in " + Arrays.asList(values),
-                    published, Arrays.asList(values).contains("" + reservedGroup.name()));
->>>>>>> 8f8044c8
             }
 
         }
