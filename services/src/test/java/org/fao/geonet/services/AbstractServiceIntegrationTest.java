/*
 * Copyright (C) 2001-2016 Food and Agriculture Organization of the
 * United Nations (FAO-UN), United Nations World Food Programme (WFP)
 * and United Nations Environment Programme (UNEP)
 *
 * This program is free software; you can redistribute it and/or modify
 * it under the terms of the GNU General Public License as published by
 * the Free Software Foundation; either version 2 of the License, or (at
 * your option) any later version.
 *
 * This program is distributed in the hope that it will be useful, but
 * WITHOUT ANY WARRANTY; without even the implied warranty of
 * MERCHANTABILITY or FITNESS FOR A PARTICULAR PURPOSE. See the GNU
 * General Public License for more details.
 *
 * You should have received a copy of the GNU General Public License
 * along with this program; if not, write to the Free Software
 * Foundation, Inc., 51 Franklin St, Fifth Floor, Boston, MA 02110-1301, USA
 *
 * Contact: Jeroen Ticheler - FAO - Viale delle Terme di Caracalla 2,
 * Rome - Italy. email: geonetwork@osgeo.org
 */

package org.fao.geonet.services;

import org.fao.geonet.AbstractCoreIntegrationTest;
import org.springframework.test.annotation.DirtiesContext;
import org.springframework.test.context.ContextConfiguration;
import org.springframework.test.context.web.WebAppConfiguration;

/**
 * Adds extra bean required for services tests.
 *
 * User: Jesse Date: 10/17/13 Time: 9:53 AM
 */
@WebAppConfiguration(value = "/src/test/resources")
@ContextConfiguration(inheritLocations = true,
    locations = {"classpath:services-repository-test-context.xml", "classpath:services-web-test-context.xml"})
@DirtiesContext(classMode = DirtiesContext.ClassMode.AFTER_CLASS)
public abstract class AbstractServiceIntegrationTest extends AbstractCoreIntegrationTest {
<<<<<<< HEAD
    public static final String API_JSON_EXPECTED_ENCODING = "application/json";
=======
    public static final String API_JSON_EXPECTED_ENCODING = "application/json;charset=UTF-8";
    public static final String API_PNG_EXPECTED_ENCODING = "image/png";
>>>>>>> ed7e9bc5
}<|MERGE_RESOLUTION|>--- conflicted
+++ resolved
@@ -38,10 +38,6 @@
     locations = {"classpath:services-repository-test-context.xml", "classpath:services-web-test-context.xml"})
 @DirtiesContext(classMode = DirtiesContext.ClassMode.AFTER_CLASS)
 public abstract class AbstractServiceIntegrationTest extends AbstractCoreIntegrationTest {
-<<<<<<< HEAD
-    public static final String API_JSON_EXPECTED_ENCODING = "application/json";
-=======
     public static final String API_JSON_EXPECTED_ENCODING = "application/json;charset=UTF-8";
     public static final String API_PNG_EXPECTED_ENCODING = "image/png";
->>>>>>> ed7e9bc5
 }