/*
 * Copyright (C) 2001-2016 Food and Agriculture Organization of the
 * United Nations (FAO-UN), United Nations World Food Programme (WFP)
 * and United Nations Environment Programme (UNEP)
 *
 * This program is free software; you can redistribute it and/or modify
 * it under the terms of the GNU General Public License as published by
 * the Free Software Foundation; either version 2 of the License, or (at
 * your option) any later version.
 *
 * This program is distributed in the hope that it will be useful, but
 * WITHOUT ANY WARRANTY; without even the implied warranty of
 * MERCHANTABILITY or FITNESS FOR A PARTICULAR PURPOSE. See the GNU
 * General Public License for more details.
 *
 * You should have received a copy of the GNU General Public License
 * along with this program; if not, write to the Free Software
 * Foundation, Inc., 51 Franklin St, Fifth Floor, Boston, MA 02110-1301, USA
 *
 * Contact: Jeroen Ticheler - FAO - Viale delle Terme di Caracalla 2,
 * Rome - Italy. email: geonetwork@osgeo.org
 */
package org.fao.geonet.api.records;

import static org.fao.geonet.kernel.mef.MEFLib.Version.Constants.MEF_V1_ACCEPT_TYPE;
import static org.fao.geonet.kernel.mef.MEFLib.Version.Constants.MEF_V2_ACCEPT_TYPE;
import static org.fao.geonet.schema.iso19139.ISO19139Namespaces.GCO;
import static org.fao.geonet.schema.iso19139.ISO19139Namespaces.GMD;
import static org.hamcrest.Matchers.containsString;
import static org.hamcrest.Matchers.equalTo;
import static org.hamcrest.Matchers.hasKey;
import static org.hamcrest.Matchers.hasSize;
import static org.hamcrest.Matchers.isEmptyOrNullString;
import static org.hamcrest.Matchers.not;
import static org.hamcrest.Matchers.notNullValue;
import static org.hamcrest.Matchers.startsWith;
import static org.junit.Assert.assertEquals;
import static org.junit.Assert.assertTrue;
import static org.springframework.test.web.servlet.request.MockMvcRequestBuilders.get;
import static org.springframework.test.web.servlet.result.MockMvcResultHandlers.print;
import static org.springframework.test.web.servlet.result.MockMvcResultMatchers.content;
import static org.springframework.test.web.servlet.result.MockMvcResultMatchers.forwardedUrl;
import static org.springframework.test.web.servlet.result.MockMvcResultMatchers.header;
import static org.springframework.test.web.servlet.result.MockMvcResultMatchers.jsonPath;
import static org.springframework.test.web.servlet.result.MockMvcResultMatchers.status;
import static org.springframework.test.web.servlet.result.MockMvcResultMatchers.xpath;

import java.awt.Graphics2D;
import java.awt.image.BufferedImage;
import java.io.IOException;
import java.io.OutputStream;
import java.nio.file.Files;
import java.nio.file.Path;
import java.util.Arrays;
import java.util.LinkedHashMap;
import java.util.List;
import java.util.Map;
import java.util.UUID;

import javax.imageio.ImageIO;
import javax.persistence.EntityManager;
import javax.persistence.PersistenceContext;

import org.fao.geonet.NodeInfo;
import org.fao.geonet.api.ApiParams;
import org.fao.geonet.constants.Params;
import org.fao.geonet.domain.Metadata;
import org.fao.geonet.domain.MetadataType;
import org.fao.geonet.kernel.DataManager;
import org.fao.geonet.kernel.SchemaManager;
import org.fao.geonet.kernel.SpringLocalServiceInvoker;
import org.fao.geonet.kernel.UpdateDatestamp;
import org.fao.geonet.kernel.mef.MEFLibIntegrationTest;
import org.fao.geonet.lib.Lib;
import org.fao.geonet.repository.MetadataRepository;
import org.fao.geonet.repository.SourceRepository;
import org.fao.geonet.services.AbstractServiceIntegrationTest;
import org.fao.geonet.utils.Xml;
import org.jdom.Element;
import org.junit.Assert;
import org.junit.Before;
import org.junit.Test;
import org.springframework.beans.factory.annotation.Autowired;
import org.springframework.http.HttpHeaders;
import org.springframework.http.MediaType;
import org.springframework.mock.web.MockHttpSession;
import org.springframework.test.web.servlet.MockMvc;
import org.springframework.test.web.servlet.setup.MockMvcBuilders;
import org.springframework.web.context.WebApplicationContext;

import com.google.common.collect.Lists;

import jeeves.server.context.ServiceContext;


/**
 * Tests for class {@link MetadataApi}.
 *
 * @author juanluisrp
 **/
public class MetadataApiTest extends AbstractServiceIntegrationTest {
    @Autowired
    private WebApplicationContext wac;
    @Autowired
    private SchemaManager schemaManager;
    @Autowired
    private DataManager dataManager;
    @Autowired
    private SourceRepository sourceRepository;

    @PersistenceContext
    private EntityManager _entityManager;

    @Autowired private MetadataRepository metadataRepository;

    private String uuid;
    private int id;
    private ServiceContext context;


    @Before
    public void setUp() throws Exception {
        this.context = createServiceContext();
        createTestData();
    }

    private void createTestData() throws Exception {
        loginAsAdmin(context);

        final Element sampleMetadataXml = getSampleMetadataXml();
        this.uuid = UUID.randomUUID().toString();
        Xml.selectElement(sampleMetadataXml, "gmd:fileIdentifier/gco:CharacterString", Arrays.asList(GMD, GCO)).setText(this.uuid);

        String source = sourceRepository.findAll().get(0).getUuid();
        String schema = schemaManager.autodetectSchema(sampleMetadataXml);
<<<<<<< HEAD
        final Metadata metadata = new Metadata();
        metadata.setDataAndFixCR(sampleMetadataXml).setUuid(uuid);
        metadata.getDataInfo().setRoot(sampleMetadataXml.getQualifiedName()).setSchemaId(schema).setType(MetadataType.METADATA);
        metadata.getDataInfo().setPopularity(1000);
        metadata.getSourceInfo().setOwner(1).setSourceId(source);
        metadata.getHarvestInfo().setHarvested(false);


        this.id = dataManager.insertMetadata(context, metadata, sampleMetadataXml, false, false, UpdateDatestamp.NO,
            false, false).getId();


        dataManager.indexMetadata(Lists.newArrayList("" + this.id));
        this.md = metadataRepository.findById(this.id).get();
=======
        final Metadata metadata = (Metadata) new Metadata()
            .setDataAndFixCR(sampleMetadataXml)
            .setUuid(uuid);
        metadata.getDataInfo()
            .setRoot(sampleMetadataXml.getQualifiedName())
            .setSchemaId(schema)
            .setType(MetadataType.METADATA)
            .setPopularity(1000);
        metadata.getSourceInfo()
            .setOwner(1)
            .setSourceId(source);
        metadata.getHarvestInfo()
            .setHarvested(false);

        this.id = dataManager.insertMetadata(context, metadata, sampleMetadataXml, false, true, false, UpdateDatestamp.NO,
            false, false).getId();
>>>>>>> ed7e9bc5
    }


    @Test
    public void getNonExistentRecordRecord() throws Exception {
        MockMvc mockMvc = MockMvcBuilders.webAppContextSetup(this.wac).build();
        MockHttpSession mockHttpSession = loginAsAnonymous();
        String nonExistentUuid = UUID.randomUUID().toString();

        List<String> contentTypeWithoutBodyList = Lists.newArrayList(
            MediaType.TEXT_HTML_VALUE,
            "application/pdf",
            "application/zip",
            MEF_V1_ACCEPT_TYPE,
            MEF_V2_ACCEPT_TYPE
        );

        mockMvc.perform(get("/srv/api/records/" + nonExistentUuid)
            .session(mockHttpSession)
            .accept(MediaType.APPLICATION_JSON))
            .andExpect(status().isNotFound())
            .andExpect(content().contentType(API_JSON_EXPECTED_ENCODING))
            .andExpect(jsonPath("$.code").value(equalTo("resource_not_found")));

        mockMvc.perform(get("/srv/api/records/" + nonExistentUuid)
            .session(mockHttpSession)
            .accept(MediaType.APPLICATION_XML))
            .andExpect(status().isNotFound())
            .andExpect(content().contentType(MediaType.APPLICATION_XML))
            .andExpect(xpath("/apiError/code").string("resource_not_found"));


        for (String contentTypeWithoutBody : contentTypeWithoutBodyList) {
            mockMvc.perform(get("/srv/api/records/" + nonExistentUuid)
                .session(mockHttpSession)
                .accept(contentTypeWithoutBody))
                .andExpect(status().isNotFound())
                .andExpect(content().string(isEmptyOrNullString()));
        }
    }

    @Test
    public void getNonAllowedRecord() throws Exception {
        MockMvc mockMvc = MockMvcBuilders.webAppContextSetup(this.wac).build();
        MockHttpSession mockHttpSession = loginAsAnonymous();

        List<String> contentTypeWithoutBodyList = Lists.newArrayList(
            MediaType.TEXT_HTML_VALUE,
            "application/pdf",
            "application/zip",
            MEF_V1_ACCEPT_TYPE,
            MEF_V2_ACCEPT_TYPE
        );


        mockMvc.perform(get("/srv/api/records/" + this.uuid)
            .session(mockHttpSession)
            .accept(MediaType.APPLICATION_JSON))
            .andExpect(status().isForbidden())
            .andExpect(content().contentType(API_JSON_EXPECTED_ENCODING))
            .andExpect(jsonPath("$.code").value(equalTo("forbidden")))
            .andExpect(jsonPath("$.message").value(equalTo(ApiParams.API_RESPONSE_NOT_ALLOWED_CAN_VIEW)));

        mockMvc.perform(get("/srv/api/records/" + this.uuid)
            .session(mockHttpSession)
            .accept(MediaType.APPLICATION_XML))
            .andExpect(status().isForbidden())
            .andExpect(content().contentType(MediaType.APPLICATION_XML))
            .andExpect(xpath("/apiError/code").string(equalTo("forbidden")))
            .andExpect(xpath("/apiError/message").string(equalTo(ApiParams.API_RESPONSE_NOT_ALLOWED_CAN_VIEW)));

        mockMvc.perform(get("/srv/api/records/" + this.uuid)
            .session(mockHttpSession)
            .accept(MediaType.APPLICATION_XHTML_XML_VALUE))
            .andExpect(status().isForbidden())
            .andExpect(content().contentType(MediaType.APPLICATION_XHTML_XML_VALUE))
            .andExpect(xpath("/apiError/code").string(equalTo("forbidden")))
            .andExpect(xpath("/apiError/message").string(equalTo(ApiParams.API_RESPONSE_NOT_ALLOWED_CAN_VIEW)));


        for (String contentTypeWihoutBody : contentTypeWithoutBodyList) {
            mockMvc.perform(get("/srv/api/records/" + this.uuid)
                .session(mockHttpSession)
                .accept(contentTypeWihoutBody))
                .andExpect(status().isForbidden())
                .andExpect(content().string(isEmptyOrNullString()));
        }
    }

    @Test
    public void getRecord() throws Exception {
        MockMvc mockMvc = MockMvcBuilders.webAppContextSetup(this.wac).build();
        MockHttpSession mockHttpSession = loginAsAdmin();

        Map<String, String> contentTypes = new LinkedHashMap<>();
        contentTypes.put(MediaType.TEXT_HTML_VALUE, this.uuid + "/formatters/xsl-view");
        contentTypes.put(MediaType.APPLICATION_XHTML_XML_VALUE, this.uuid + "/formatters/xsl-view");
        contentTypes.put("application/pdf", this.uuid + "/formatters/xsl-view");
        contentTypes.put(MediaType.APPLICATION_XML_VALUE, this.uuid + "/formatters/xml");
        contentTypes.put(MediaType.APPLICATION_JSON_VALUE, this.uuid + "/formatters/xml");
        contentTypes.put("application/zip", this.uuid + "/formatters/zip");
        contentTypes.put(MEF_V1_ACCEPT_TYPE, this.uuid + "/formatters/zip");
        contentTypes.put(MEF_V2_ACCEPT_TYPE, this.uuid + "/formatters/zip");

        for(Map.Entry<String, String> entry : contentTypes.entrySet()) {
            mockMvc.perform(get("/srv/api/records/" + this.uuid)
                .session(mockHttpSession)
                .accept(entry.getKey()))
                .andDo(print())
                .andExpect(status().isOk())
                .andExpect(forwardedUrl(entry.getValue()));
        }
    }

    @Test
    public void getRecordThruSpringLocalServiceInvoker() throws Exception {
        MockMvcBuilders.webAppContextSetup(this.wac).build();
        loginAsAdmin();
        SpringLocalServiceInvoker toTest = super._applicationContext.getBean(SpringLocalServiceInvoker.class);
        super._applicationContext.getBean(NodeInfo.class).setId("srv");
        toTest.init();

        Object resp = toTest.invoke("local://srv/api/records/" + uuid + "/formatters/xml");

        assertEquals("MD_Metadata", ((Element)resp).getName());
    }

    @Test
    public void getRecordAsXML() throws Exception {
        MockMvc mockMvc = MockMvcBuilders.webAppContextSetup(this.wac).build();
        MockHttpSession mockHttpSession = loginAsAdmin();

        mockMvc.perform(get("/srv/api/records/" + this.uuid + "/formatters/xml")
            .session(mockHttpSession)
            .accept(MediaType.APPLICATION_XML))
            .andDo(print())
            .andExpect(status().isOk())
            .andExpect(content().contentType(MediaType.APPLICATION_XML))
            .andExpect(header().string(HttpHeaders.CONTENT_DISPOSITION,
                equalTo(String.format("inline; filename=\"%s.%s\"", this.uuid, "xml"))))
            .andExpect(content().string(containsString(this.uuid)))
            .andExpect(xpath("/MD_Metadata/fileIdentifier/CharacterString").string(this.uuid));

        mockMvc.perform(get("/srv/api/records/" + this.uuid + "/formatters/json")
            .session(mockHttpSession)
            .accept(MediaType.APPLICATION_JSON))
            .andDo(print())
            .andExpect(status().isOk())
            .andExpect(content().contentType(API_JSON_EXPECTED_ENCODING))
            .andExpect(header().string(HttpHeaders.CONTENT_DISPOSITION,
                equalTo(String.format("inline; filename=\"%s.%s\"", this.uuid, "json"))))
            .andExpect(content().string(containsString(this.uuid)))
            .andExpect(jsonPath("$.['gmd:fileIdentifier'].['gco:CharacterString'].['#text']").value(this.uuid));
    }

    @Test
    public void getRecordAsXMLAddSchemaLocation() throws Exception {
        MockMvc mockMvc = MockMvcBuilders.webAppContextSetup(this.wac).build();
        MockHttpSession mockHttpSession = loginAsAdmin();

        // Add Schema locations
        mockMvc.perform(get("/srv/api/records/" + this.uuid + "/formatters/xml").param("addSchemaLocation", "true")
            .session(mockHttpSession)
            .accept(MediaType.APPLICATION_XML))
            .andDo(print())
            .andExpect(status().isOk())
            .andExpect(content().contentType(MediaType.APPLICATION_XML))
            .andExpect(header().string(HttpHeaders.CONTENT_DISPOSITION,
                equalTo(String.format("inline; filename=\"%s.%s\"", this.uuid, "xml"))))
            .andExpect(content().string(containsString(this.uuid)))
            .andExpect(content().string(containsString(".xsd")))
            .andExpect(xpath("/MD_Metadata/fileIdentifier/CharacterString").string(this.uuid));

        mockMvc.perform(get("/srv/api/records/" + this.uuid + "/formatters/xml").param("addSchemaLocation", "false")
            .session(mockHttpSession)
            .accept(MediaType.APPLICATION_XML))
            .andDo(print())
            .andExpect(status().isOk())
            .andExpect(content().contentType(MediaType.APPLICATION_XML))
            .andExpect(header().string(HttpHeaders.CONTENT_DISPOSITION,
                equalTo(String.format("inline; filename=\"%s.%s\"", this.uuid, "xml"))))
            .andExpect(content().string(containsString(this.uuid)))
            .andExpect(content().string(not(containsString(".xsd"))))
            .andExpect(xpath("/MD_Metadata/fileIdentifier/CharacterString").string(this.uuid));
    }

    @Test
    public void getRecordAsXMLIncreasePopularity() throws Exception {
        MockMvc mockMvc = MockMvcBuilders.webAppContextSetup(this.wac).build();
        MockHttpSession mockHttpSession = loginAsAdmin();
        int popularity = metadataRepository.findOne(this.id).getDataInfo().getPopularity();

        // Add Schema locations
        mockMvc.perform(get("/srv/api/records/" + this.uuid + "/formatters/xml").param("increasePopularity", "true")
            .session(mockHttpSession)
            .accept(MediaType.APPLICATION_XML))
            .andDo(print())
            .andExpect(status().isOk())
            .andExpect(content().contentType(MediaType.APPLICATION_XML))
            .andExpect(header().string(HttpHeaders.CONTENT_DISPOSITION,
                equalTo(String.format("inline; filename=\"%s.%s\"", this.uuid, "xml"))))
            .andExpect(content().string(containsString(this.uuid)))
            .andExpect(xpath("/MD_Metadata/fileIdentifier/CharacterString").string(this.uuid));

        // Seem some issue with the transaction in the tests, requires to use explicitly the entity manager.
        // In the application looks working fine with the @Transactional annotation in MetadataRepository.incrementPopularity
        _entityManager.flush();
        _entityManager.clear();

        int newPopularity = metadataRepository.findOneByUuid(this.uuid).getDataInfo().getPopularity();
        Assert.assertThat("Popularity has not been incremented by one", newPopularity, equalTo(popularity + 1));

        popularity = newPopularity;

        mockMvc.perform(get("/srv/api/records/" + this.uuid + "/formatters/xml").param("increasePopularity", "false")
            .session(mockHttpSession)
            .accept(MediaType.APPLICATION_XML))
            .andDo(print())
            .andExpect(status().isOk())
            .andExpect(content().contentType(MediaType.APPLICATION_XML))
            .andExpect(header().string(HttpHeaders.CONTENT_DISPOSITION,
                equalTo(String.format("inline; filename=\"%s.%s\"", this.uuid, "xml"))))
            .andExpect(content().string(containsString(this.uuid)))
            .andExpect(xpath("/MD_Metadata/fileIdentifier/CharacterString").string(this.uuid));

        // Seem some issue with the transaction in the tests, requires to use explicitly the entity manager.
        // In the application looks working fine with the @Transactional annotation in MetadataRepository.incrementPopularity
        _entityManager.flush();
        _entityManager.clear();

        newPopularity = metadataRepository.findOneByUuid(this.uuid).getDataInfo().getPopularity();
        Assert.assertThat("Popularity has changed", newPopularity, equalTo(popularity));
    }

    @Test
    public void getNonAllowedRecordAsXml() throws Exception {
        MockMvc mockMvc = MockMvcBuilders.webAppContextSetup(this.wac).build();
        MockHttpSession mockHttpSession = loginAsAnonymous();

        mockMvc.perform(get("/srv/api/records/" + this.uuid + "/formatters/json")
            .session(mockHttpSession)
            .accept(MediaType.APPLICATION_JSON))
            .andExpect(status().isForbidden())
            .andExpect(content().contentType(API_JSON_EXPECTED_ENCODING))
            .andExpect(jsonPath("$.code").value(equalTo("forbidden")))
            .andExpect(jsonPath("$.message").value(equalTo(ApiParams.API_RESPONSE_NOT_ALLOWED_CAN_VIEW)));

        mockMvc.perform(get("/srv/api/records/" + this.uuid + "/formatters/xml")
            .session(mockHttpSession)
            .accept(MediaType.APPLICATION_XML))
            .andExpect(status().isForbidden())
            .andExpect(content().contentType(MediaType.APPLICATION_XML))
            .andExpect(xpath("/apiError/code").string(equalTo("forbidden")))
            .andExpect(xpath("/apiError/message").string(equalTo(ApiParams.API_RESPONSE_NOT_ALLOWED_CAN_VIEW)));
    }

    @Test
    public void getNonExistentRecordAsXml() throws Exception {
        MockMvc mockMvc = MockMvcBuilders.webAppContextSetup(this.wac).build();
        MockHttpSession mockHttpSession = loginAsAnonymous();
        String nonExistentUuid = UUID.randomUUID().toString();

        mockMvc.perform(get("/srv/api/records/" + nonExistentUuid + "/formatters/json")
            .session(mockHttpSession)
            .accept(MediaType.APPLICATION_JSON))
            .andExpect(status().isNotFound())
            .andExpect(content().contentType(API_JSON_EXPECTED_ENCODING))
            .andExpect(jsonPath("$.code").value(equalTo("resource_not_found")));

        mockMvc.perform(get("/srv/api/records/" + nonExistentUuid + "/formatters/xml")
            .session(mockHttpSession)
            .accept(MediaType.APPLICATION_XML))
            .andExpect(status().isNotFound())
            .andExpect(content().contentType(MediaType.APPLICATION_XML))
            .andExpect(xpath("/apiError/code").string("resource_not_found"));
    }

    @Test
    public void getRecordAsZip() throws Exception {

        final String zipMagicNumber = "PK\u0003\u0004";

        MockMvc mockMvc = MockMvcBuilders.webAppContextSetup(this.wac).build();
        MockHttpSession mockHttpSession = loginAsAdmin();

//        TODOES
//        mockMvc.perform(get("/srv/api/records/" + this.uuid + "/formatters/zip")
//            .session(mockHttpSession)
//            .accept("application/zip"))
//            .andDo(print())
//            .andExpect(status().isOk())
//            .andExpect(content().contentType(MEF_V2_ACCEPT_TYPE))
//            .andExpect(header().string(HttpHeaders.CONTENT_DISPOSITION,
//                equalTo(String.format("inline; filename=\"%s.%s\"", this.uuid, "zip"))))
//            .andExpect(content().string(startsWith(zipMagicNumber)));

        mockMvc.perform(get("/srv/api/records/" + this.uuid + "/formatters/zip")
            .session(mockHttpSession)
            .accept(MEF_V1_ACCEPT_TYPE))
            .andDo(print())
            .andExpect(status().isOk())
            .andExpect(content().contentType(MEF_V1_ACCEPT_TYPE))
            .andExpect(header().string(HttpHeaders.CONTENT_DISPOSITION,
                equalTo(String.format("inline; filename=\"%s.%s\"", this.uuid, "zip"))))
            .andExpect(content().string(startsWith(zipMagicNumber)));

        mockMvc.perform(get("/srv/api/records/" + this.uuid + "/formatters/zip")
            .session(mockHttpSession)
            .accept(MEF_V1_ACCEPT_TYPE))
            .andDo(print())
            .andExpect(status().isOk())
            .andExpect(content().contentType(MEF_V1_ACCEPT_TYPE))
            .andExpect(header().string(HttpHeaders.CONTENT_DISPOSITION,
                equalTo(String.format("inline; filename=\"%s.%s\"", this.uuid, "zip"))))
            .andExpect(content().string(startsWith(zipMagicNumber)));

    }

    @Test
    public void getNonAllowedRecordAsZip() throws Exception {
        MockMvc mockMvc = MockMvcBuilders.webAppContextSetup(this.wac).build();
        MockHttpSession mockHttpSession = loginAsAnonymous();

        mockMvc.perform(get("/srv/api/records/" + this.uuid + "/formatters/zip")
            .session(mockHttpSession)
            .accept("application/zip"))
            .andExpect(status().isForbidden());

        mockMvc.perform(get("/srv/api/records/" + this.uuid + "/formatters/zip")
            .session(mockHttpSession)
            .accept(MEF_V1_ACCEPT_TYPE))
            .andExpect(status().isForbidden());

        mockMvc.perform(get("/srv/api/records/" + this.uuid + "/formatters/zip")
            .session(mockHttpSession)
            .accept(MEF_V2_ACCEPT_TYPE))
            .andExpect(status().isForbidden());
    }

    @Test
    public void getNonExistentRecordAsZip() throws Exception {
        MockMvc mockMvc = MockMvcBuilders.webAppContextSetup(this.wac).build();
        MockHttpSession mockHttpSession = loginAsAnonymous();
        String nonExistentUuid = UUID.randomUUID().toString();

        mockMvc.perform(get("/srv/api/records/" + nonExistentUuid + "/formatters/zip")
            .session(mockHttpSession)
            .accept("application/zip"))
            .andExpect(status().isNotFound())
            .andExpect(header().doesNotExist(HttpHeaders.CONTENT_TYPE))
            .andExpect(content().string(isEmptyOrNullString()));

        mockMvc.perform(get("/srv/api/records/" + nonExistentUuid + "/formatters/zip")
            .session(mockHttpSession)
            .accept(MEF_V1_ACCEPT_TYPE))
            .andExpect(status().isNotFound())
            .andExpect(header().doesNotExist(HttpHeaders.CONTENT_TYPE))
            .andExpect(content().string(isEmptyOrNullString()));

        mockMvc.perform(get("/srv/api/records/" + nonExistentUuid + "/formatters/zip")
            .session(mockHttpSession)
            .accept(MEF_V2_ACCEPT_TYPE))
            .andExpect(status().isNotFound())
            .andExpect(header().doesNotExist(HttpHeaders.CONTENT_TYPE))
            .andExpect(content().string(isEmptyOrNullString()));
    }


    @Test
    public void getRelatedNonExistent() throws Exception {
        MockMvc mockMvc = MockMvcBuilders.webAppContextSetup(this.wac).build();
        MockHttpSession mockHttpSession = loginAsAnonymous();
        String nonExistentUuid = UUID.randomUUID().toString();

        mockMvc.perform(get("/srv/api/records/" + nonExistentUuid + "/related")
            .session(mockHttpSession)
            .accept(MediaType.APPLICATION_JSON))
            .andExpect(status().isNotFound())
            .andExpect(content().contentType(API_JSON_EXPECTED_ENCODING))
            .andExpect(jsonPath("$.code").value(equalTo("resource_not_found")));

        mockMvc.perform(get("/srv/api/records/" + nonExistentUuid + "/related")
            .session(mockHttpSession)
            .accept(MediaType.APPLICATION_XML))
            .andExpect(status().isNotFound())
            .andExpect(content().contentType(MediaType.APPLICATION_XML))
            .andExpect(xpath("/apiError/code").string("resource_not_found"));

    }

    @Test
    public void getRelatedNonAllowed() throws Exception {
        MockMvc mockMvc = MockMvcBuilders.webAppContextSetup(this.wac).build();
        MockHttpSession mockHttpSession = loginAsAnonymous();

        mockMvc.perform(get("/srv/api/records/" + this.uuid + "/related")
            .session(mockHttpSession)
            .accept(MediaType.APPLICATION_JSON))
            .andExpect(status().isForbidden())
            .andExpect(content().contentType(API_JSON_EXPECTED_ENCODING))
            .andExpect(jsonPath("$.code").value(equalTo("forbidden")))
            .andExpect(jsonPath("$.message").value(equalTo(ApiParams.API_RESPONSE_NOT_ALLOWED_CAN_VIEW)));

        mockMvc.perform(get("/srv/api/records/" + this.uuid + "/related")
            .session(mockHttpSession)
            .accept(MediaType.APPLICATION_XML))
            .andExpect(status().isForbidden())
            .andExpect(content().contentType(MediaType.APPLICATION_XML))
            .andExpect(xpath("/apiError/code").string(equalTo("forbidden")))
            .andExpect(xpath("/apiError/message").string(equalTo(ApiParams.API_RESPONSE_NOT_ALLOWED_CAN_VIEW)));
    }

    @Test
    public void getRelated() throws Exception {
        MockMvc mockMvc = MockMvcBuilders.webAppContextSetup(this.wac).build();
        MockHttpSession mockHttpSession = loginAsAdmin();

        final MEFLibIntegrationTest.ImportMetadata importMetadata = new MEFLibIntegrationTest.ImportMetadata(this, context);
        importMetadata.getMefFilesToLoad().add("/org/fao/geonet/api/records/samples/mef2-related.zip");
        importMetadata.invoke();
        final String MAIN_UUID = "655bb8a1-0324-470f-8dff-bb64e849291c";
        final String DATASET_UUID = "842f9143-fd7d-452c-96b4-425ca1281642";


        /* TODOES
	 mockMvc.perform(get("/srv/api/records/" + MAIN_UUID + "/related")
            .session(mockHttpSession)
            .accept(MediaType.APPLICATION_JSON))
            .andExpect(status().isOk())
            .andExpect(content().contentType(API_JSON_EXPECTED_ENCODING));

        mockMvc.perform(get("/srv/api/records/" + MAIN_UUID + "/related")
            .session(mockHttpSession)
            .accept(MediaType.APPLICATION_XML))
            .andExpect(status().isOk())
            .andExpect(content().contentType(MediaType.APPLICATION_XML))
            .andExpect(xpath("/related/onlines").exists());

        mockMvc.perform(get("/srv/api/records/" + this.uuid + "/related")
            .param("type", RelatedItemType.thumbnails.toString())
            .session(mockHttpSession)
            .accept(MediaType.APPLICATION_JSON))
            .andExpect(status().isOk())
            .andExpect(content().contentType(API_JSON_EXPECTED_ENCODING))
            //.andExpect(jsonPath("$.children").isNotEmpty())
            .andExpect(jsonPath("$." + RelatedItemType.thumbnails, notNullValue()));

        // Request each type
        for (RelatedItemType type : RelatedItemType.values()) {
            if (type == RelatedItemType.hassources ||
                type == RelatedItemType.related ||
                type == RelatedItemType.hasfeaturecats ||
                type == RelatedItemType.brothersAndSisters ||
                type == RelatedItemType.thumbnails) {
                // TODO modify mef2-related.zip test metadata to contain a valid hassources value
                continue;
            }
            String uuidToTest = MAIN_UUID;
            if (type == RelatedItemType.datasets) {
                uuidToTest = DATASET_UUID;
            }
            mockMvc.perform(get("/srv/api/records/" + uuidToTest + "/related")
                .param("type", type.toString())
                .session(mockHttpSession)
                .accept(MediaType.APPLICATION_JSON))
                .andExpect(status().isOk())
                .andExpect(content().contentType(API_JSON_EXPECTED_ENCODING))
                .andExpect(jsonPath("$." + type).isNotEmpty())
                .andExpect(jsonPath("$").value(hasKey(type.toString())));

            mockMvc.perform(get("/srv/api/records/" + uuidToTest + "/related")
                .param("type", type.toString())
                .session(mockHttpSession)
                .accept(MediaType.APPLICATION_XML))
                .andExpect(status().isOk())
                .andExpect(content().contentType(MediaType.APPLICATION_XML))
                .andExpect(xpath("/related/" + type.toString() + "/item").exists());
        }

        // Check start and row parameters


        mockMvc.perform(get("/srv/api/records/" + MAIN_UUID + "/related")
            .param("type", RelatedItemType.children.toString())
            .param("start", "2")
            .param("rows", "1")
            .session(mockHttpSession)
            .accept(MediaType.APPLICATION_JSON))
            .andDo(print())
            .andExpect(status().isOk())
            .andExpect(content().contentType(API_JSON_EXPECTED_ENCODING))
            .andExpect(jsonPath("$." + RelatedItemType.children).isArray())
            .andExpect(jsonPath("$." + RelatedItemType.children, hasSize(1)));

        mockMvc.perform(get("/srv/api/records/" + MAIN_UUID + "/related")
            .param("type", RelatedItemType.children.toString())
            .param("start", "2")
            .param("rows", "1")
            .session(mockHttpSession)
            .accept(MediaType.APPLICATION_XML))
            .andDo(print())
            .andExpect(status().isOk())
            .andExpect(content().contentType(MediaType.APPLICATION_XML))
            .andExpect(xpath("/related/" + RelatedItemType.children + "/item").exists())
            .andExpect(xpath("/related/" + RelatedItemType.children + "/item").nodeCount(1));
*/
    }
}<|MERGE_RESOLUTION|>--- conflicted
+++ resolved
@@ -133,23 +133,8 @@
 
         String source = sourceRepository.findAll().get(0).getUuid();
         String schema = schemaManager.autodetectSchema(sampleMetadataXml);
-<<<<<<< HEAD
         final Metadata metadata = new Metadata();
-        metadata.setDataAndFixCR(sampleMetadataXml).setUuid(uuid);
-        metadata.getDataInfo().setRoot(sampleMetadataXml.getQualifiedName()).setSchemaId(schema).setType(MetadataType.METADATA);
-        metadata.getDataInfo().setPopularity(1000);
-        metadata.getSourceInfo().setOwner(1).setSourceId(source);
-        metadata.getHarvestInfo().setHarvested(false);
-
-
-        this.id = dataManager.insertMetadata(context, metadata, sampleMetadataXml, false, false, UpdateDatestamp.NO,
-            false, false).getId();
-
-
-        dataManager.indexMetadata(Lists.newArrayList("" + this.id));
-        this.md = metadataRepository.findById(this.id).get();
-=======
-        final Metadata metadata = (Metadata) new Metadata()
+        metadata
             .setDataAndFixCR(sampleMetadataXml)
             .setUuid(uuid);
         metadata.getDataInfo()
@@ -163,9 +148,13 @@
         metadata.getHarvestInfo()
             .setHarvested(false);
 
-        this.id = dataManager.insertMetadata(context, metadata, sampleMetadataXml, false, true, false, UpdateDatestamp.NO,
+
+        this.id = dataManager.insertMetadata(context, metadata, sampleMetadataXml, false, false, UpdateDatestamp.NO,
             false, false).getId();
->>>>>>> ed7e9bc5
+
+
+        dataManager.indexMetadata(Lists.newArrayList("" + this.id));
+        this.id = metadataRepository.findById(this.id).get().getId();
     }
 
 
@@ -356,7 +345,7 @@
     public void getRecordAsXMLIncreasePopularity() throws Exception {
         MockMvc mockMvc = MockMvcBuilders.webAppContextSetup(this.wac).build();
         MockHttpSession mockHttpSession = loginAsAdmin();
-        int popularity = metadataRepository.findOne(this.id).getDataInfo().getPopularity();
+        int popularity = metadataRepository.findOneById(this.id).getDataInfo().getPopularity();
 
         // Add Schema locations
         mockMvc.perform(get("/srv/api/records/" + this.uuid + "/formatters/xml").param("increasePopularity", "true")
