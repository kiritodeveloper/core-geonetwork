--- conflicted
+++ resolved
@@ -436,28 +436,16 @@
         MockMvc mockMvc = MockMvcBuilders.webAppContextSetup(this.wac).build();
         MockHttpSession mockHttpSession = loginAsAdmin();
 
-<<<<<<< HEAD
 //        TODOES
-//        mockMvc.perform(get("/api/records/" + this.uuid + "/formatters/zip")
+//        mockMvc.perform(get("/srv/api/records/" + this.uuid + "/formatters/zip")
 //            .session(mockHttpSession)
 //            .accept("application/zip"))
 //            .andDo(print())
 //            .andExpect(status().isOk())
-//            .andExpect(content().contentType("application/zip"))
+//            .andExpect(content().contentType(MEF_V2_ACCEPT_TYPE))
 //            .andExpect(header().string(HttpHeaders.CONTENT_DISPOSITION,
 //                equalTo(String.format("inline; filename=\"%s.%s\"", this.uuid, "zip"))))
 //            .andExpect(content().string(startsWith(zipMagicNumber)));
-=======
-        mockMvc.perform(get("/srv/api/records/" + this.uuid + "/formatters/zip")
-            .session(mockHttpSession)
-            .accept("application/zip"))
-            .andDo(print())
-            .andExpect(status().isOk())
-            .andExpect(content().contentType(MEF_V2_ACCEPT_TYPE))
-            .andExpect(header().string(HttpHeaders.CONTENT_DISPOSITION,
-                equalTo(String.format("inline; filename=\"%s.%s\"", this.uuid, "zip"))))
-            .andExpect(content().string(startsWith(zipMagicNumber)));
->>>>>>> 70c2afba
 
         mockMvc.perform(get("/srv/api/records/" + this.uuid + "/formatters/zip")
             .session(mockHttpSession)
@@ -588,22 +576,21 @@
         final String DATASET_UUID = "842f9143-fd7d-452c-96b4-425ca1281642";
 
 
-<<<<<<< HEAD
-//        TODOES
-//        mockMvc.perform(get("/api/records/" + MAIN_UUID + "/related")
+////        TODOES
+//        mockMvc.perform(get("/srv/api/records/" + MAIN_UUID + "/related")
 //            .session(mockHttpSession)
 //            .accept(MediaType.APPLICATION_JSON))
 //            .andExpect(status().isOk())
 //            .andExpect(content().contentType(MediaType.APPLICATION_JSON));
 //
-//        mockMvc.perform(get("/api/records/" + MAIN_UUID + "/related")
+//        mockMvc.perform(get("/srv/api/records/" + MAIN_UUID + "/related")
 //            .session(mockHttpSession)
 //            .accept(MediaType.APPLICATION_XML))
 //            .andExpect(status().isOk())
 //            .andExpect(content().contentType(MediaType.APPLICATION_XML))
 //            .andExpect(xpath("/related/onlines").exists());
 //
-//        mockMvc.perform(get("/api/records/" + this.uuid + "/related")
+//        mockMvc.perform(get("/srv/api/records/" + this.uuid + "/related")
 //            .param("type", RelatedItemType.thumbnails.toString())
 //            .session(mockHttpSession)
 //            .accept(MediaType.APPLICATION_JSON))
@@ -625,7 +612,7 @@
 //            if (type == RelatedItemType.datasets) {
 //                uuidToTest = DATASET_UUID;
 //            }
-//            mockMvc.perform(get("/api/records/" + uuidToTest + "/related")
+//            mockMvc.perform(get("/srv/api/records/" + uuidToTest + "/related")
 //                .param("type", type.toString())
 //                .session(mockHttpSession)
 //                .accept(MediaType.APPLICATION_JSON))
@@ -634,7 +621,7 @@
 //                .andExpect(jsonPath("$." + type).isNotEmpty())
 //                .andExpect(jsonPath("$").value(hasKey(type.toString())));
 //
-//            mockMvc.perform(get("/api/records/" + uuidToTest + "/related")
+//            mockMvc.perform(get("/srv/api/records/" + uuidToTest + "/related")
 //                .param("type", type.toString())
 //                .session(mockHttpSession)
 //                .accept(MediaType.APPLICATION_XML))
@@ -642,8 +629,11 @@
 //                .andExpect(content().contentType(MediaType.APPLICATION_XML))
 //                .andExpect(xpath("/related/" + type.toString() + "/item").exists());
 //        }
+//
 //        // Check start and row parameters
-//        mockMvc.perform(get("/api/records/" + MAIN_UUID + "/related")
+//
+//
+//        mockMvc.perform(get("/srv/api/records/" + MAIN_UUID + "/related")
 //            .param("type", RelatedItemType.children.toString())
 //            .param("start", "2")
 //            .param("rows", "1")
@@ -655,7 +645,7 @@
 //            .andExpect(jsonPath("$." + RelatedItemType.children).isArray())
 //            .andExpect(jsonPath("$." + RelatedItemType.children, hasSize(1)));
 //
-//        mockMvc.perform(get("/api/records/" + MAIN_UUID + "/related")
+//        mockMvc.perform(get("/srv/api/records/" + MAIN_UUID + "/related")
 //            .param("type", RelatedItemType.children.toString())
 //            .param("start", "2")
 //            .param("rows", "1")
@@ -666,87 +656,6 @@
 //            .andExpect(content().contentType(MediaType.APPLICATION_XML))
 //            .andExpect(xpath("/related/" + RelatedItemType.children + "/item").exists())
 //            .andExpect(xpath("/related/" + RelatedItemType.children + "/item").nodeCount(1));
-=======
-        mockMvc.perform(get("/srv/api/records/" + MAIN_UUID + "/related")
-            .session(mockHttpSession)
-            .accept(MediaType.APPLICATION_JSON))
-            .andExpect(status().isOk())
-            .andExpect(content().contentType(MediaType.APPLICATION_JSON));
-
-        mockMvc.perform(get("/srv/api/records/" + MAIN_UUID + "/related")
-            .session(mockHttpSession)
-            .accept(MediaType.APPLICATION_XML))
-            .andExpect(status().isOk())
-            .andExpect(content().contentType(MediaType.APPLICATION_XML))
-            .andExpect(xpath("/related/onlines").exists());
-
-        mockMvc.perform(get("/srv/api/records/" + this.uuid + "/related")
-            .param("type", RelatedItemType.thumbnails.toString())
-            .session(mockHttpSession)
-            .accept(MediaType.APPLICATION_JSON))
-            .andExpect(status().isOk())
-            .andExpect(content().contentType(MediaType.APPLICATION_JSON))
-            //.andExpect(jsonPath("$.children").isNotEmpty())
-            .andExpect(jsonPath("$." + RelatedItemType.thumbnails, notNullValue()));
-
-        // Request each type
-        for (RelatedItemType type : RelatedItemType.values()) {
-            if (type == RelatedItemType.hassources ||
-                type == RelatedItemType.related ||
-                type == RelatedItemType.hasfeaturecats ||
-                type == RelatedItemType.thumbnails) {
-                // TODO modify mef2-related.zip test metadata to contain a valid hassources value
-                continue;
-            }
-            String uuidToTest = MAIN_UUID;
-            if (type == RelatedItemType.datasets) {
-                uuidToTest = DATASET_UUID;
-            }
-            mockMvc.perform(get("/srv/api/records/" + uuidToTest + "/related")
-                .param("type", type.toString())
-                .session(mockHttpSession)
-                .accept(MediaType.APPLICATION_JSON))
-                .andExpect(status().isOk())
-                .andExpect(content().contentType(MediaType.APPLICATION_JSON))
-                .andExpect(jsonPath("$." + type).isNotEmpty())
-                .andExpect(jsonPath("$").value(hasKey(type.toString())));
-
-            mockMvc.perform(get("/srv/api/records/" + uuidToTest + "/related")
-                .param("type", type.toString())
-                .session(mockHttpSession)
-                .accept(MediaType.APPLICATION_XML))
-                .andExpect(status().isOk())
-                .andExpect(content().contentType(MediaType.APPLICATION_XML))
-                .andExpect(xpath("/related/" + type.toString() + "/item").exists());
-        }
-
-        // Check start and row parameters
-
-
-        mockMvc.perform(get("/srv/api/records/" + MAIN_UUID + "/related")
-            .param("type", RelatedItemType.children.toString())
-            .param("start", "2")
-            .param("rows", "1")
-            .session(mockHttpSession)
-            .accept(MediaType.APPLICATION_JSON))
-            .andDo(print())
-            .andExpect(status().isOk())
-            .andExpect(content().contentType(MediaType.APPLICATION_JSON))
-            .andExpect(jsonPath("$." + RelatedItemType.children).isArray())
-            .andExpect(jsonPath("$." + RelatedItemType.children, hasSize(1)));
-
-        mockMvc.perform(get("/srv/api/records/" + MAIN_UUID + "/related")
-            .param("type", RelatedItemType.children.toString())
-            .param("start", "2")
-            .param("rows", "1")
-            .session(mockHttpSession)
-            .accept(MediaType.APPLICATION_XML))
-            .andDo(print())
-            .andExpect(status().isOk())
-            .andExpect(content().contentType(MediaType.APPLICATION_XML))
-            .andExpect(xpath("/related/" + RelatedItemType.children + "/item").exists())
-            .andExpect(xpath("/related/" + RelatedItemType.children + "/item").nodeCount(1));
->>>>>>> 70c2afba
 
     }
 
@@ -782,7 +691,4 @@
 
         return outFile.toAbsolutePath().normalize().toString();
     }
-
-
-
 }