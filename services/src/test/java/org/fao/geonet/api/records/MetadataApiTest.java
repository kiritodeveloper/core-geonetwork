/*
 * Copyright (C) 2001-2016 Food and Agriculture Organization of the
 * United Nations (FAO-UN), United Nations World Food Programme (WFP)
 * and United Nations Environment Programme (UNEP)
 *
 * This program is free software; you can redistribute it and/or modify
 * it under the terms of the GNU General Public License as published by
 * the Free Software Foundation; either version 2 of the License, or (at
 * your option) any later version.
 *
 * This program is distributed in the hope that it will be useful, but
 * WITHOUT ANY WARRANTY; without even the implied warranty of
 * MERCHANTABILITY or FITNESS FOR A PARTICULAR PURPOSE. See the GNU
 * General Public License for more details.
 *
 * You should have received a copy of the GNU General Public License
 * along with this program; if not, write to the Free Software
 * Foundation, Inc., 51 Franklin St, Fifth Floor, Boston, MA 02110-1301, USA
 *
 * Contact: Jeroen Ticheler - FAO - Viale delle Terme di Caracalla 2,
 * Rome - Italy. email: geonetwork@osgeo.org
 */
package org.fao.geonet.api.records;

import static org.fao.geonet.kernel.mef.MEFLib.Version.Constants.MEF_V1_ACCEPT_TYPE;
import static org.fao.geonet.kernel.mef.MEFLib.Version.Constants.MEF_V2_ACCEPT_TYPE;
import static org.fao.geonet.schema.iso19139.ISO19139Namespaces.GCO;
import static org.fao.geonet.schema.iso19139.ISO19139Namespaces.GMD;
import static org.hamcrest.Matchers.containsString;
import static org.hamcrest.Matchers.equalTo;
import static org.hamcrest.Matchers.hasKey;
import static org.hamcrest.Matchers.hasSize;
import static org.hamcrest.Matchers.isEmptyOrNullString;
import static org.hamcrest.Matchers.not;
import static org.hamcrest.Matchers.notNullValue;
import static org.hamcrest.Matchers.startsWith;
import static org.junit.Assert.assertEquals;
import static org.junit.Assert.assertTrue;
import static org.springframework.test.web.servlet.request.MockMvcRequestBuilders.get;
import static org.springframework.test.web.servlet.result.MockMvcResultHandlers.print;
import static org.springframework.test.web.servlet.result.MockMvcResultMatchers.content;
import static org.springframework.test.web.servlet.result.MockMvcResultMatchers.forwardedUrl;
import static org.springframework.test.web.servlet.result.MockMvcResultMatchers.header;
import static org.springframework.test.web.servlet.result.MockMvcResultMatchers.jsonPath;
import static org.springframework.test.web.servlet.result.MockMvcResultMatchers.status;
import static org.springframework.test.web.servlet.result.MockMvcResultMatchers.xpath;

import java.awt.Graphics2D;
import java.awt.image.BufferedImage;
import java.io.IOException;
import java.io.OutputStream;
import java.nio.file.Files;
import java.nio.file.Path;
import java.util.Arrays;
import java.util.LinkedHashMap;
import java.util.List;
import java.util.Map;
import java.util.UUID;

import javax.imageio.ImageIO;
import javax.persistence.EntityManager;
import javax.persistence.PersistenceContext;

import org.fao.geonet.NodeInfo;
import org.fao.geonet.api.ApiParams;
import org.fao.geonet.api.records.model.related.RelatedItemType;
import org.fao.geonet.constants.Params;
import org.fao.geonet.domain.AbstractMetadata;
import org.fao.geonet.domain.Metadata;
import org.fao.geonet.domain.MetadataType;
import org.fao.geonet.kernel.DataManager;
import org.fao.geonet.kernel.SchemaManager;
import org.fao.geonet.kernel.SpringLocalServiceInvoker;
import org.fao.geonet.kernel.UpdateDatestamp;
import org.fao.geonet.kernel.mef.MEFLib;
import org.fao.geonet.kernel.mef.MEFLibIntegrationTest;
import org.fao.geonet.lib.Lib;
import org.fao.geonet.repository.MetadataRepository;
import org.fao.geonet.repository.SourceRepository;
import org.fao.geonet.services.AbstractServiceIntegrationTest;
import org.fao.geonet.utils.Xml;
import org.jdom.Element;
import org.junit.Assert;
import org.junit.Before;
import org.junit.Test;
import org.springframework.beans.factory.annotation.Autowired;
import org.springframework.http.HttpHeaders;
import org.springframework.http.MediaType;
import org.springframework.mock.web.MockHttpSession;
import org.springframework.test.web.servlet.MockMvc;
import org.springframework.test.web.servlet.setup.MockMvcBuilders;
import org.springframework.web.context.WebApplicationContext;

import com.google.common.collect.Lists;

import jeeves.server.context.ServiceContext;


/**
 * Tests for class {@link MetadataApi}.
 *
 * @author juanluisrp
 **/
public class MetadataApiTest extends AbstractServiceIntegrationTest {
    @Autowired
    private WebApplicationContext wac;
    @Autowired
    private SchemaManager schemaManager;
    @Autowired
    private DataManager dataManager;
    @Autowired
    private SourceRepository sourceRepository;

    @PersistenceContext
    private EntityManager _entityManager;

    @Autowired private MetadataRepository metadataRepository;
    
    private String uuid;
    private int id;
    private AbstractMetadata md;
    private ServiceContext context;


    @Before
    public void setUp() throws Exception {
        this.context = createServiceContext();
        createTestData();
    }

    private void createTestData() throws Exception {
        loginAsAdmin(context);

        final Element sampleMetadataXml = getSampleMetadataXml();
        this.uuid = UUID.randomUUID().toString();
        Xml.selectElement(sampleMetadataXml, "gmd:fileIdentifier/gco:CharacterString", Arrays.asList(GMD, GCO)).setText(this.uuid);

        String source = sourceRepository.findAll().get(0).getUuid();
        String schema = schemaManager.autodetectSchema(sampleMetadataXml);
        final Metadata metadata = new Metadata();
        metadata.setDataAndFixCR(sampleMetadataXml).setUuid(uuid);
        metadata.getDataInfo().setRoot(sampleMetadataXml.getQualifiedName()).setSchemaId(schema).setType(MetadataType.METADATA);
        metadata.getDataInfo().setPopularity(1000);
        metadata.getSourceInfo().setOwner(1).setSourceId(source);
        metadata.getHarvestInfo().setHarvested(false);


        this.id = dataManager.insertMetadata(context, metadata, sampleMetadataXml, false, false, false, UpdateDatestamp.NO,
            false, false).getId();


        dataManager.indexMetadata(Lists.newArrayList("" + this.id));
        this.md = metadataRepository.findOne(this.id);
    }


    @Test
    public void getNonExistentRecordRecord() throws Exception {
        MockMvc mockMvc = MockMvcBuilders.webAppContextSetup(this.wac).build();
        MockHttpSession mockHttpSession = loginAsAnonymous();
        String nonExistentUuid = UUID.randomUUID().toString();

        List<String> contentTypeWithoutBodyList = Lists.newArrayList(
            MediaType.TEXT_HTML_VALUE,
            "application/pdf",
            "application/zip",
            MEF_V1_ACCEPT_TYPE,
            MEF_V2_ACCEPT_TYPE
        );

        mockMvc.perform(get("/srv/api/records/" + nonExistentUuid)
            .session(mockHttpSession)
            .accept(MediaType.APPLICATION_JSON))
            .andExpect(status().isNotFound())
            .andExpect(content().contentType(API_JSON_EXPECTED_ENCODING))
            .andExpect(jsonPath("$.code").value(equalTo("resource_not_found")));

        mockMvc.perform(get("/srv/api/records/" + nonExistentUuid)
            .session(mockHttpSession)
            .accept(MediaType.APPLICATION_XML))
            .andExpect(status().isNotFound())
            .andExpect(content().contentType(MediaType.APPLICATION_XML))
            .andExpect(xpath("/apiError/code").string("resource_not_found"));


        for (String contentTypeWithoutBody : contentTypeWithoutBodyList) {
            mockMvc.perform(get("/srv/api/records/" + nonExistentUuid)
                .session(mockHttpSession)
                .accept(contentTypeWithoutBody))
                .andExpect(status().isNotFound())
                .andExpect(content().string(isEmptyOrNullString()));
        }
    }

    @Test
    public void getNonAllowedRecord() throws Exception {
        MockMvc mockMvc = MockMvcBuilders.webAppContextSetup(this.wac).build();
        MockHttpSession mockHttpSession = loginAsAnonymous();

        List<String> contentTypeWithoutBodyList = Lists.newArrayList(
            MediaType.TEXT_HTML_VALUE,
            "application/pdf",
            "application/zip",
            MEF_V1_ACCEPT_TYPE,
            MEF_V2_ACCEPT_TYPE
        );


        mockMvc.perform(get("/srv/api/records/" + this.uuid)
            .session(mockHttpSession)
            .accept(MediaType.APPLICATION_JSON))
            .andExpect(status().isForbidden())
            .andExpect(content().contentType(API_JSON_EXPECTED_ENCODING))
            .andExpect(jsonPath("$.code").value(equalTo("forbidden")))
            .andExpect(jsonPath("$.message").value(equalTo(ApiParams.API_RESPONSE_NOT_ALLOWED_CAN_VIEW)));

        mockMvc.perform(get("/srv/api/records/" + this.uuid)
            .session(mockHttpSession)
            .accept(MediaType.APPLICATION_XML))
            .andExpect(status().isForbidden())
            .andExpect(content().contentType(MediaType.APPLICATION_XML))
            .andExpect(xpath("/apiError/code").string(equalTo("forbidden")))
            .andExpect(xpath("/apiError/message").string(equalTo(ApiParams.API_RESPONSE_NOT_ALLOWED_CAN_VIEW)));

        mockMvc.perform(get("/srv/api/records/" + this.uuid)
            .session(mockHttpSession)
            .accept(MediaType.APPLICATION_XHTML_XML_VALUE))
            .andExpect(status().isForbidden())
            .andExpect(content().contentType(MediaType.APPLICATION_XHTML_XML_VALUE))
            .andExpect(xpath("/apiError/code").string(equalTo("forbidden")))
            .andExpect(xpath("/apiError/message").string(equalTo(ApiParams.API_RESPONSE_NOT_ALLOWED_CAN_VIEW)));


        for (String contentTypeWihoutBody : contentTypeWithoutBodyList) {
            mockMvc.perform(get("/srv/api/records/" + this.uuid)
                .session(mockHttpSession)
                .accept(contentTypeWihoutBody))
                .andExpect(status().isForbidden())
                .andExpect(content().string(isEmptyOrNullString()));
        }
    }

    @Test
    public void getRecord() throws Exception {
        MockMvc mockMvc = MockMvcBuilders.webAppContextSetup(this.wac).build();
        MockHttpSession mockHttpSession = loginAsAdmin();

        Map<String, String> contentTypes = new LinkedHashMap<>();
        contentTypes.put(MediaType.TEXT_HTML_VALUE, this.uuid + "/formatters/xsl-view");
        contentTypes.put(MediaType.APPLICATION_XHTML_XML_VALUE, this.uuid + "/formatters/xsl-view");
        contentTypes.put("application/pdf", this.uuid + "/formatters/xsl-view");
        contentTypes.put(MediaType.APPLICATION_XML_VALUE, this.uuid + "/formatters/xml");
        contentTypes.put(MediaType.APPLICATION_JSON_VALUE, this.uuid + "/formatters/xml");
        contentTypes.put("application/zip", this.uuid + "/formatters/zip");
        contentTypes.put(MEF_V1_ACCEPT_TYPE, this.uuid + "/formatters/zip");
        contentTypes.put(MEF_V2_ACCEPT_TYPE, this.uuid + "/formatters/zip");

        for(Map.Entry<String, String> entry : contentTypes.entrySet()) {
            mockMvc.perform(get("/srv/api/records/" + this.uuid)
                .session(mockHttpSession)
                .accept(entry.getKey()))
                .andDo(print())
                .andExpect(status().isOk())
                .andExpect(forwardedUrl(entry.getValue()));
        }
    }

    @Test
    public void getRecordThruSpringLocalServiceInvoker() throws Exception {
        MockMvcBuilders.webAppContextSetup(this.wac).build();
        loginAsAdmin();
        SpringLocalServiceInvoker toTest = super._applicationContext.getBean(SpringLocalServiceInvoker.class);
        super._applicationContext.getBean(NodeInfo.class).setId("srv");
        toTest.init();

        Object resp = toTest.invoke("local://srv/api/records/" + uuid + "/formatters/xml");

        assertEquals("MD_Metadata", ((Element)resp).getName());
    }

    @Test
    public void getRecordAsXML() throws Exception {
        MockMvc mockMvc = MockMvcBuilders.webAppContextSetup(this.wac).build();
        MockHttpSession mockHttpSession = loginAsAdmin();

        mockMvc.perform(get("/srv/api/records/" + this.uuid + "/formatters/xml")
            .session(mockHttpSession)
            .accept(MediaType.APPLICATION_XML))
            .andDo(print())
            .andExpect(status().isOk())
            .andExpect(content().contentType(MediaType.APPLICATION_XML))
            .andExpect(header().string(HttpHeaders.CONTENT_DISPOSITION,
                equalTo(String.format("inline; filename=\"%s.%s\"", this.uuid, "xml"))))
            .andExpect(content().string(containsString(this.uuid)))
            .andExpect(xpath("/MD_Metadata/fileIdentifier/CharacterString").string(this.uuid));

        mockMvc.perform(get("/srv/api/records/" + this.uuid + "/formatters/json")
            .session(mockHttpSession)
            .accept(MediaType.APPLICATION_JSON))
            .andDo(print())
            .andExpect(status().isOk())
            .andExpect(content().contentType(API_JSON_EXPECTED_ENCODING))
            .andExpect(header().string(HttpHeaders.CONTENT_DISPOSITION,
                equalTo(String.format("inline; filename=\"%s.%s\"", this.uuid, "json"))))
            .andExpect(content().string(containsString(this.uuid)))
            .andExpect(jsonPath("$.['gmd:fileIdentifier'].['gco:CharacterString'].['#text']").value(this.uuid));
    }

    @Test
    public void getRecordAsXMLAddSchemaLocation() throws Exception {
        MockMvc mockMvc = MockMvcBuilders.webAppContextSetup(this.wac).build();
        MockHttpSession mockHttpSession = loginAsAdmin();

        // Add Schema locations
        mockMvc.perform(get("/srv/api/records/" + this.uuid + "/formatters/xml").param("addSchemaLocation", "true")
            .session(mockHttpSession)
            .accept(MediaType.APPLICATION_XML))
            .andDo(print())
            .andExpect(status().isOk())
            .andExpect(content().contentType(MediaType.APPLICATION_XML))
            .andExpect(header().string(HttpHeaders.CONTENT_DISPOSITION,
                equalTo(String.format("inline; filename=\"%s.%s\"", this.uuid, "xml"))))
            .andExpect(content().string(containsString(this.uuid)))
            .andExpect(content().string(containsString(".xsd")))
            .andExpect(xpath("/MD_Metadata/fileIdentifier/CharacterString").string(this.uuid));

        mockMvc.perform(get("/srv/api/records/" + this.uuid + "/formatters/xml").param("addSchemaLocation", "false")
            .session(mockHttpSession)
            .accept(MediaType.APPLICATION_XML))
            .andDo(print())
            .andExpect(status().isOk())
            .andExpect(content().contentType(MediaType.APPLICATION_XML))
            .andExpect(header().string(HttpHeaders.CONTENT_DISPOSITION,
                equalTo(String.format("inline; filename=\"%s.%s\"", this.uuid, "xml"))))
            .andExpect(content().string(containsString(this.uuid)))
            .andExpect(content().string(not(containsString(".xsd"))))
            .andExpect(xpath("/MD_Metadata/fileIdentifier/CharacterString").string(this.uuid));
    }

    @Test
    public void getRecordAsXMLIncreasePopularity() throws Exception {
        MockMvc mockMvc = MockMvcBuilders.webAppContextSetup(this.wac).build();
        MockHttpSession mockHttpSession = loginAsAdmin();
        int popularity = md.getDataInfo().getPopularity();

        // Add Schema locations
        mockMvc.perform(get("/srv/api/records/" + this.uuid + "/formatters/xml").param("increasePopularity", "true")
            .session(mockHttpSession)
            .accept(MediaType.APPLICATION_XML))
            .andDo(print())
            .andExpect(status().isOk())
            .andExpect(content().contentType(MediaType.APPLICATION_XML))
            .andExpect(header().string(HttpHeaders.CONTENT_DISPOSITION,
                equalTo(String.format("inline; filename=\"%s.%s\"", this.uuid, "xml"))))
            .andExpect(content().string(containsString(this.uuid)))
            .andExpect(xpath("/MD_Metadata/fileIdentifier/CharacterString").string(this.uuid));

        // Seem some issue with the transaction in the tests, requires to use explicitly the entity manager.
        // In the application looks working fine with the @Transactional annotation in MetadataRepository.incrementPopularity
        _entityManager.flush();
        _entityManager.clear();

        int newPopularity = metadataRepository.findOneByUuid(this.uuid).getDataInfo().getPopularity();
        Assert.assertThat("Popularity has not been incremented by one", newPopularity, equalTo(popularity + 1));

        popularity = newPopularity;

        mockMvc.perform(get("/srv/api/records/" + this.uuid + "/formatters/xml").param("increasePopularity", "false")
            .session(mockHttpSession)
            .accept(MediaType.APPLICATION_XML))
            .andDo(print())
            .andExpect(status().isOk())
            .andExpect(content().contentType(MediaType.APPLICATION_XML))
            .andExpect(header().string(HttpHeaders.CONTENT_DISPOSITION,
                equalTo(String.format("inline; filename=\"%s.%s\"", this.uuid, "xml"))))
            .andExpect(content().string(containsString(this.uuid)))
            .andExpect(xpath("/MD_Metadata/fileIdentifier/CharacterString").string(this.uuid));

        // Seem some issue with the transaction in the tests, requires to use explicitly the entity manager.
        // In the application looks working fine with the @Transactional annotation in MetadataRepository.incrementPopularity
        _entityManager.flush();
        _entityManager.clear();

        newPopularity = metadataRepository.findOneByUuid(this.uuid).getDataInfo().getPopularity();
        Assert.assertThat("Popularity has changed", newPopularity, equalTo(popularity));
    }

    @Test
    public void getNonAllowedRecordAsXml() throws Exception {
        MockMvc mockMvc = MockMvcBuilders.webAppContextSetup(this.wac).build();
        MockHttpSession mockHttpSession = loginAsAnonymous();

        mockMvc.perform(get("/srv/api/records/" + this.uuid + "/formatters/json")
            .session(mockHttpSession)
            .accept(MediaType.APPLICATION_JSON))
            .andExpect(status().isForbidden())
            .andExpect(content().contentType(API_JSON_EXPECTED_ENCODING))
            .andExpect(jsonPath("$.code").value(equalTo("forbidden")))
            .andExpect(jsonPath("$.message").value(equalTo(ApiParams.API_RESPONSE_NOT_ALLOWED_CAN_VIEW)));

        mockMvc.perform(get("/srv/api/records/" + this.uuid + "/formatters/xml")
            .session(mockHttpSession)
            .accept(MediaType.APPLICATION_XML))
            .andExpect(status().isForbidden())
            .andExpect(content().contentType(MediaType.APPLICATION_XML))
            .andExpect(xpath("/apiError/code").string(equalTo("forbidden")))
            .andExpect(xpath("/apiError/message").string(equalTo(ApiParams.API_RESPONSE_NOT_ALLOWED_CAN_VIEW)));
    }

    @Test
    public void getNonExistentRecordAsXml() throws Exception {
        MockMvc mockMvc = MockMvcBuilders.webAppContextSetup(this.wac).build();
        MockHttpSession mockHttpSession = loginAsAnonymous();
        String nonExistentUuid = UUID.randomUUID().toString();

        mockMvc.perform(get("/srv/api/records/" + nonExistentUuid + "/formatters/json")
            .session(mockHttpSession)
            .accept(MediaType.APPLICATION_JSON))
            .andExpect(status().isNotFound())
            .andExpect(content().contentType(API_JSON_EXPECTED_ENCODING))
            .andExpect(jsonPath("$.code").value(equalTo("resource_not_found")));

        mockMvc.perform(get("/srv/api/records/" + nonExistentUuid + "/formatters/xml")
            .session(mockHttpSession)
            .accept(MediaType.APPLICATION_XML))
            .andExpect(status().isNotFound())
            .andExpect(content().contentType(MediaType.APPLICATION_XML))
            .andExpect(xpath("/apiError/code").string("resource_not_found"));
    }

    @Test
    public void getRecordAsZip() throws Exception {

        final String zipMagicNumber = "PK\u0003\u0004";

        MockMvc mockMvc = MockMvcBuilders.webAppContextSetup(this.wac).build();
        MockHttpSession mockHttpSession = loginAsAdmin();

//        TODOES
//        mockMvc.perform(get("/srv/api/records/" + this.uuid + "/formatters/zip")
//            .session(mockHttpSession)
//            .accept("application/zip"))
//            .andDo(print())
//            .andExpect(status().isOk())
//            .andExpect(content().contentType(MEF_V2_ACCEPT_TYPE))
//            .andExpect(header().string(HttpHeaders.CONTENT_DISPOSITION,
//                equalTo(String.format("inline; filename=\"%s.%s\"", this.uuid, "zip"))))
//            .andExpect(content().string(startsWith(zipMagicNumber)));

        mockMvc.perform(get("/srv/api/records/" + this.uuid + "/formatters/zip")
            .session(mockHttpSession)
            .accept(MEF_V1_ACCEPT_TYPE))
            .andDo(print())
            .andExpect(status().isOk())
            .andExpect(content().contentType(MEF_V1_ACCEPT_TYPE))
            .andExpect(header().string(HttpHeaders.CONTENT_DISPOSITION,
                equalTo(String.format("inline; filename=\"%s.%s\"", this.uuid, "zip"))))
            .andExpect(content().string(startsWith(zipMagicNumber)));

        mockMvc.perform(get("/srv/api/records/" + this.uuid + "/formatters/zip")
            .session(mockHttpSession)
            .accept(MEF_V1_ACCEPT_TYPE))
            .andDo(print())
            .andExpect(status().isOk())
            .andExpect(content().contentType(MEF_V1_ACCEPT_TYPE))
            .andExpect(header().string(HttpHeaders.CONTENT_DISPOSITION,
                equalTo(String.format("inline; filename=\"%s.%s\"", this.uuid, "zip"))))
            .andExpect(content().string(startsWith(zipMagicNumber)));

    }

    @Test
    public void getNonAllowedRecordAsZip() throws Exception {
        MockMvc mockMvc = MockMvcBuilders.webAppContextSetup(this.wac).build();
        MockHttpSession mockHttpSession = loginAsAnonymous();

        mockMvc.perform(get("/srv/api/records/" + this.uuid + "/formatters/zip")
            .session(mockHttpSession)
            .accept("application/zip"))
            .andExpect(status().isForbidden());

        mockMvc.perform(get("/srv/api/records/" + this.uuid + "/formatters/zip")
            .session(mockHttpSession)
            .accept(MEF_V1_ACCEPT_TYPE))
            .andExpect(status().isForbidden());

        mockMvc.perform(get("/srv/api/records/" + this.uuid + "/formatters/zip")
            .session(mockHttpSession)
            .accept(MEF_V2_ACCEPT_TYPE))
            .andExpect(status().isForbidden());
    }

    @Test
    public void getNonExistentRecordAsZip() throws Exception {
        MockMvc mockMvc = MockMvcBuilders.webAppContextSetup(this.wac).build();
        MockHttpSession mockHttpSession = loginAsAnonymous();
        String nonExistentUuid = UUID.randomUUID().toString();

        mockMvc.perform(get("/srv/api/records/" + nonExistentUuid + "/formatters/zip")
            .session(mockHttpSession)
            .accept("application/zip"))
            .andExpect(status().isNotFound())
            .andExpect(header().doesNotExist(HttpHeaders.CONTENT_TYPE))
            .andExpect(content().string(isEmptyOrNullString()));

        mockMvc.perform(get("/srv/api/records/" + nonExistentUuid + "/formatters/zip")
            .session(mockHttpSession)
            .accept(MEF_V1_ACCEPT_TYPE))
            .andExpect(status().isNotFound())
            .andExpect(header().doesNotExist(HttpHeaders.CONTENT_TYPE))
            .andExpect(content().string(isEmptyOrNullString()));

        mockMvc.perform(get("/srv/api/records/" + nonExistentUuid + "/formatters/zip")
            .session(mockHttpSession)
            .accept(MEF_V2_ACCEPT_TYPE))
            .andExpect(status().isNotFound())
            .andExpect(header().doesNotExist(HttpHeaders.CONTENT_TYPE))
            .andExpect(content().string(isEmptyOrNullString()));
    }


    @Test
    public void getRelatedNonExistent() throws Exception {
        MockMvc mockMvc = MockMvcBuilders.webAppContextSetup(this.wac).build();
        MockHttpSession mockHttpSession = loginAsAnonymous();
        String nonExistentUuid = UUID.randomUUID().toString();

        mockMvc.perform(get("/srv/api/records/" + nonExistentUuid + "/related")
            .session(mockHttpSession)
            .accept(MediaType.APPLICATION_JSON))
            .andExpect(status().isNotFound())
            .andExpect(content().contentType(API_JSON_EXPECTED_ENCODING))
            .andExpect(jsonPath("$.code").value(equalTo("resource_not_found")));

        mockMvc.perform(get("/srv/api/records/" + nonExistentUuid + "/related")
            .session(mockHttpSession)
            .accept(MediaType.APPLICATION_XML))
            .andExpect(status().isNotFound())
            .andExpect(content().contentType(MediaType.APPLICATION_XML))
            .andExpect(xpath("/apiError/code").string("resource_not_found"));

    }

    @Test
    public void getRelatedNonAllowed() throws Exception {
        MockMvc mockMvc = MockMvcBuilders.webAppContextSetup(this.wac).build();
        MockHttpSession mockHttpSession = loginAsAnonymous();

        mockMvc.perform(get("/srv/api/records/" + this.uuid + "/related")
            .session(mockHttpSession)
            .accept(MediaType.APPLICATION_JSON))
            .andExpect(status().isForbidden())
            .andExpect(content().contentType(API_JSON_EXPECTED_ENCODING))
            .andExpect(jsonPath("$.code").value(equalTo("forbidden")))
            .andExpect(jsonPath("$.message").value(equalTo(ApiParams.API_RESPONSE_NOT_ALLOWED_CAN_VIEW)));

        mockMvc.perform(get("/srv/api/records/" + this.uuid + "/related")
            .session(mockHttpSession)
            .accept(MediaType.APPLICATION_XML))
            .andExpect(status().isForbidden())
            .andExpect(content().contentType(MediaType.APPLICATION_XML))
            .andExpect(xpath("/apiError/code").string(equalTo("forbidden")))
            .andExpect(xpath("/apiError/message").string(equalTo(ApiParams.API_RESPONSE_NOT_ALLOWED_CAN_VIEW)));
    }

    @Test
    public void getRelated() throws Exception {
        MockMvc mockMvc = MockMvcBuilders.webAppContextSetup(this.wac).build();
        MockHttpSession mockHttpSession = loginAsAdmin();
        addThumbnails(this.context);

        final MEFLibIntegrationTest.ImportMetadata importMetadata = new MEFLibIntegrationTest.ImportMetadata(this, context);
        importMetadata.getMefFilesToLoad().add("/org/fao/geonet/api/records/samples/mef2-related.zip");
        importMetadata.invoke();
        final String MAIN_UUID = "655bb8a1-0324-470f-8dff-bb64e849291c";
        final String DATASET_UUID = "842f9143-fd7d-452c-96b4-425ca1281642";


<<<<<<< HEAD
////        TODOES
//        mockMvc.perform(get("/srv/api/records/" + MAIN_UUID + "/related")
//            .session(mockHttpSession)
//            .accept(MediaType.APPLICATION_JSON))
//            .andExpect(status().isOk())
//            .andExpect(content().contentType(MediaType.APPLICATION_JSON));
//
//        mockMvc.perform(get("/srv/api/records/" + MAIN_UUID + "/related")
//            .session(mockHttpSession)
//            .accept(MediaType.APPLICATION_XML))
//            .andExpect(status().isOk())
//            .andExpect(content().contentType(MediaType.APPLICATION_XML))
//            .andExpect(xpath("/related/onlines").exists());
//
//        mockMvc.perform(get("/srv/api/records/" + this.uuid + "/related")
//            .param("type", RelatedItemType.thumbnails.toString())
//            .session(mockHttpSession)
//            .accept(MediaType.APPLICATION_JSON))
//            .andExpect(status().isOk())
//            .andExpect(content().contentType(MediaType.APPLICATION_JSON))
//            //.andExpect(jsonPath("$.children").isNotEmpty())
//            .andExpect(jsonPath("$." + RelatedItemType.thumbnails, notNullValue()));
//
//        // Request each type
//        for (RelatedItemType type : RelatedItemType.values()) {
//            if (type == RelatedItemType.hassources ||
//                type == RelatedItemType.related ||
//                type == RelatedItemType.hasfeaturecats ||
//                type == RelatedItemType.thumbnails) {
//                // TODO modify mef2-related.zip test metadata to contain a valid hassources value
//                continue;
//            }
//            String uuidToTest = MAIN_UUID;
//            if (type == RelatedItemType.datasets) {
//                uuidToTest = DATASET_UUID;
//            }
//            mockMvc.perform(get("/srv/api/records/" + uuidToTest + "/related")
//                .param("type", type.toString())
//                .session(mockHttpSession)
//                .accept(MediaType.APPLICATION_JSON))
//                .andExpect(status().isOk())
//                .andExpect(content().contentType(MediaType.APPLICATION_JSON))
//                .andExpect(jsonPath("$." + type).isNotEmpty())
//                .andExpect(jsonPath("$").value(hasKey(type.toString())));
//
//            mockMvc.perform(get("/srv/api/records/" + uuidToTest + "/related")
//                .param("type", type.toString())
//                .session(mockHttpSession)
//                .accept(MediaType.APPLICATION_XML))
//                .andExpect(status().isOk())
//                .andExpect(content().contentType(MediaType.APPLICATION_XML))
//                .andExpect(xpath("/related/" + type.toString() + "/item").exists());
//        }
//
//        // Check start and row parameters
//
//
//        mockMvc.perform(get("/srv/api/records/" + MAIN_UUID + "/related")
//            .param("type", RelatedItemType.children.toString())
//            .param("start", "2")
//            .param("rows", "1")
//            .session(mockHttpSession)
//            .accept(MediaType.APPLICATION_JSON))
//            .andDo(print())
//            .andExpect(status().isOk())
//            .andExpect(content().contentType(MediaType.APPLICATION_JSON))
//            .andExpect(jsonPath("$." + RelatedItemType.children).isArray())
//            .andExpect(jsonPath("$." + RelatedItemType.children, hasSize(1)));
//
//        mockMvc.perform(get("/srv/api/records/" + MAIN_UUID + "/related")
//            .param("type", RelatedItemType.children.toString())
//            .param("start", "2")
//            .param("rows", "1")
//            .session(mockHttpSession)
//            .accept(MediaType.APPLICATION_XML))
//            .andDo(print())
//            .andExpect(status().isOk())
//            .andExpect(content().contentType(MediaType.APPLICATION_XML))
//            .andExpect(xpath("/related/" + RelatedItemType.children + "/item").exists())
//            .andExpect(xpath("/related/" + RelatedItemType.children + "/item").nodeCount(1));
=======
        mockMvc.perform(get("/srv/api/records/" + MAIN_UUID + "/related")
            .session(mockHttpSession)
            .accept(MediaType.APPLICATION_JSON))
            .andExpect(status().isOk())
            .andExpect(content().contentType(API_JSON_EXPECTED_ENCODING));

        mockMvc.perform(get("/srv/api/records/" + MAIN_UUID + "/related")
            .session(mockHttpSession)
            .accept(MediaType.APPLICATION_XML))
            .andExpect(status().isOk())
            .andExpect(content().contentType(MediaType.APPLICATION_XML))
            .andExpect(xpath("/related/onlines").exists());

        mockMvc.perform(get("/srv/api/records/" + this.uuid + "/related")
            .param("type", RelatedItemType.thumbnails.toString())
            .session(mockHttpSession)
            .accept(MediaType.APPLICATION_JSON))
            .andExpect(status().isOk())
            .andExpect(content().contentType(API_JSON_EXPECTED_ENCODING))
            //.andExpect(jsonPath("$.children").isNotEmpty())
            .andExpect(jsonPath("$." + RelatedItemType.thumbnails, notNullValue()));

        // Request each type
        for (RelatedItemType type : RelatedItemType.values()) {
            if (type == RelatedItemType.hassources ||
                type == RelatedItemType.related ||
                type == RelatedItemType.hasfeaturecats ||
                type == RelatedItemType.thumbnails) {
                // TODO modify mef2-related.zip test metadata to contain a valid hassources value
                continue;
            }
            String uuidToTest = MAIN_UUID;
            if (type == RelatedItemType.datasets) {
                uuidToTest = DATASET_UUID;
            }
            mockMvc.perform(get("/srv/api/records/" + uuidToTest + "/related")
                .param("type", type.toString())
                .session(mockHttpSession)
                .accept(MediaType.APPLICATION_JSON))
                .andExpect(status().isOk())
                .andExpect(content().contentType(API_JSON_EXPECTED_ENCODING))
                .andExpect(jsonPath("$." + type).isNotEmpty())
                .andExpect(jsonPath("$").value(hasKey(type.toString())));

            mockMvc.perform(get("/srv/api/records/" + uuidToTest + "/related")
                .param("type", type.toString())
                .session(mockHttpSession)
                .accept(MediaType.APPLICATION_XML))
                .andExpect(status().isOk())
                .andExpect(content().contentType(MediaType.APPLICATION_XML))
                .andExpect(xpath("/related/" + type.toString() + "/item").exists());
        }

        // Check start and row parameters


        mockMvc.perform(get("/srv/api/records/" + MAIN_UUID + "/related")
            .param("type", RelatedItemType.children.toString())
            .param("start", "2")
            .param("rows", "1")
            .session(mockHttpSession)
            .accept(MediaType.APPLICATION_JSON))
            .andDo(print())
            .andExpect(status().isOk())
            .andExpect(content().contentType(API_JSON_EXPECTED_ENCODING))
            .andExpect(jsonPath("$." + RelatedItemType.children).isArray())
            .andExpect(jsonPath("$." + RelatedItemType.children, hasSize(1)));

        mockMvc.perform(get("/srv/api/records/" + MAIN_UUID + "/related")
            .param("type", RelatedItemType.children.toString())
            .param("start", "2")
            .param("rows", "1")
            .session(mockHttpSession)
            .accept(MediaType.APPLICATION_XML))
            .andDo(print())
            .andExpect(status().isOk())
            .andExpect(content().contentType(MediaType.APPLICATION_XML))
            .andExpect(xpath("/related/" + RelatedItemType.children + "/item").exists())
            .andExpect(xpath("/related/" + RelatedItemType.children + "/item").nodeCount(1));
>>>>>>> dc85ca72

    }

    private void addThumbnails(ServiceContext context) throws Exception {
        Path mdPublicDataDir = Lib.resource.getDir(context, Params.Access.PUBLIC, id);
        Path mdPrivateDataDir = Lib.resource.getDir(context, Params.Access.PRIVATE, id);
        final Path smallImage = mdPublicDataDir.resolve("small.gif");
        final Path largeImage = mdPublicDataDir.resolve("large.gif");
        createImage("gif", smallImage);
        createImage("gif", largeImage);

        final Path privateImage = mdPrivateDataDir.resolve("privateFile.gif");
        createImage("gif", privateImage);

        dataManager.setThumbnail(context, Integer.toString(this.id), true,
            smallImage.toAbsolutePath().normalize().toString(), false);
        dataManager.setThumbnail(context, Integer.toString(this.id), false,
            largeImage.toAbsolutePath().normalize().toString(), false);
    }

    private String createImage(String format, Path outFile) throws IOException {

        BufferedImage image = new BufferedImage(10, 10, BufferedImage.TYPE_3BYTE_BGR);
        Graphics2D g2d = image.createGraphics();
        g2d.drawRect(1, 1, 5, 5);
        g2d.dispose();
        Files.createDirectories(outFile.getParent());
        Files.createFile(outFile);
        try (OutputStream out = Files.newOutputStream(outFile)) {
            final boolean writerWasFound = ImageIO.write(image, format, out);
            assertTrue(writerWasFound);
        }

        return outFile.toAbsolutePath().normalize().toString();
    }
}<|MERGE_RESOLUTION|>--- conflicted
+++ resolved
@@ -115,7 +115,7 @@
     private EntityManager _entityManager;
 
     @Autowired private MetadataRepository metadataRepository;
-    
+
     private String uuid;
     private int id;
     private AbstractMetadata md;
@@ -576,13 +576,12 @@
         final String DATASET_UUID = "842f9143-fd7d-452c-96b4-425ca1281642";
 
 
-<<<<<<< HEAD
-////        TODOES
+//
 //        mockMvc.perform(get("/srv/api/records/" + MAIN_UUID + "/related")
 //            .session(mockHttpSession)
 //            .accept(MediaType.APPLICATION_JSON))
 //            .andExpect(status().isOk())
-//            .andExpect(content().contentType(MediaType.APPLICATION_JSON));
+//            .andExpect(content().contentType(API_JSON_EXPECTED_ENCODING));
 //
 //        mockMvc.perform(get("/srv/api/records/" + MAIN_UUID + "/related")
 //            .session(mockHttpSession)
@@ -596,7 +595,7 @@
 //            .session(mockHttpSession)
 //            .accept(MediaType.APPLICATION_JSON))
 //            .andExpect(status().isOk())
-//            .andExpect(content().contentType(MediaType.APPLICATION_JSON))
+//            .andExpect(content().contentType(API_JSON_EXPECTED_ENCODING))
 //            //.andExpect(jsonPath("$.children").isNotEmpty())
 //            .andExpect(jsonPath("$." + RelatedItemType.thumbnails, notNullValue()));
 //
@@ -618,7 +617,7 @@
 //                .session(mockHttpSession)
 //                .accept(MediaType.APPLICATION_JSON))
 //                .andExpect(status().isOk())
-//                .andExpect(content().contentType(MediaType.APPLICATION_JSON))
+//                .andExpect(content().contentType(API_JSON_EXPECTED_ENCODING))
 //                .andExpect(jsonPath("$." + type).isNotEmpty())
 //                .andExpect(jsonPath("$").value(hasKey(type.toString())));
 //
@@ -642,7 +641,7 @@
 //            .accept(MediaType.APPLICATION_JSON))
 //            .andDo(print())
 //            .andExpect(status().isOk())
-//            .andExpect(content().contentType(MediaType.APPLICATION_JSON))
+//            .andExpect(content().contentType(API_JSON_EXPECTED_ENCODING))
 //            .andExpect(jsonPath("$." + RelatedItemType.children).isArray())
 //            .andExpect(jsonPath("$." + RelatedItemType.children, hasSize(1)));
 //
@@ -657,87 +656,6 @@
 //            .andExpect(content().contentType(MediaType.APPLICATION_XML))
 //            .andExpect(xpath("/related/" + RelatedItemType.children + "/item").exists())
 //            .andExpect(xpath("/related/" + RelatedItemType.children + "/item").nodeCount(1));
-=======
-        mockMvc.perform(get("/srv/api/records/" + MAIN_UUID + "/related")
-            .session(mockHttpSession)
-            .accept(MediaType.APPLICATION_JSON))
-            .andExpect(status().isOk())
-            .andExpect(content().contentType(API_JSON_EXPECTED_ENCODING));
-
-        mockMvc.perform(get("/srv/api/records/" + MAIN_UUID + "/related")
-            .session(mockHttpSession)
-            .accept(MediaType.APPLICATION_XML))
-            .andExpect(status().isOk())
-            .andExpect(content().contentType(MediaType.APPLICATION_XML))
-            .andExpect(xpath("/related/onlines").exists());
-
-        mockMvc.perform(get("/srv/api/records/" + this.uuid + "/related")
-            .param("type", RelatedItemType.thumbnails.toString())
-            .session(mockHttpSession)
-            .accept(MediaType.APPLICATION_JSON))
-            .andExpect(status().isOk())
-            .andExpect(content().contentType(API_JSON_EXPECTED_ENCODING))
-            //.andExpect(jsonPath("$.children").isNotEmpty())
-            .andExpect(jsonPath("$." + RelatedItemType.thumbnails, notNullValue()));
-
-        // Request each type
-        for (RelatedItemType type : RelatedItemType.values()) {
-            if (type == RelatedItemType.hassources ||
-                type == RelatedItemType.related ||
-                type == RelatedItemType.hasfeaturecats ||
-                type == RelatedItemType.thumbnails) {
-                // TODO modify mef2-related.zip test metadata to contain a valid hassources value
-                continue;
-            }
-            String uuidToTest = MAIN_UUID;
-            if (type == RelatedItemType.datasets) {
-                uuidToTest = DATASET_UUID;
-            }
-            mockMvc.perform(get("/srv/api/records/" + uuidToTest + "/related")
-                .param("type", type.toString())
-                .session(mockHttpSession)
-                .accept(MediaType.APPLICATION_JSON))
-                .andExpect(status().isOk())
-                .andExpect(content().contentType(API_JSON_EXPECTED_ENCODING))
-                .andExpect(jsonPath("$." + type).isNotEmpty())
-                .andExpect(jsonPath("$").value(hasKey(type.toString())));
-
-            mockMvc.perform(get("/srv/api/records/" + uuidToTest + "/related")
-                .param("type", type.toString())
-                .session(mockHttpSession)
-                .accept(MediaType.APPLICATION_XML))
-                .andExpect(status().isOk())
-                .andExpect(content().contentType(MediaType.APPLICATION_XML))
-                .andExpect(xpath("/related/" + type.toString() + "/item").exists());
-        }
-
-        // Check start and row parameters
-
-
-        mockMvc.perform(get("/srv/api/records/" + MAIN_UUID + "/related")
-            .param("type", RelatedItemType.children.toString())
-            .param("start", "2")
-            .param("rows", "1")
-            .session(mockHttpSession)
-            .accept(MediaType.APPLICATION_JSON))
-            .andDo(print())
-            .andExpect(status().isOk())
-            .andExpect(content().contentType(API_JSON_EXPECTED_ENCODING))
-            .andExpect(jsonPath("$." + RelatedItemType.children).isArray())
-            .andExpect(jsonPath("$." + RelatedItemType.children, hasSize(1)));
-
-        mockMvc.perform(get("/srv/api/records/" + MAIN_UUID + "/related")
-            .param("type", RelatedItemType.children.toString())
-            .param("start", "2")
-            .param("rows", "1")
-            .session(mockHttpSession)
-            .accept(MediaType.APPLICATION_XML))
-            .andDo(print())
-            .andExpect(status().isOk())
-            .andExpect(content().contentType(MediaType.APPLICATION_XML))
-            .andExpect(xpath("/related/" + RelatedItemType.children + "/item").exists())
-            .andExpect(xpath("/related/" + RelatedItemType.children + "/item").nodeCount(1));
->>>>>>> dc85ca72
 
     }
 
