<!--
  ~ Copyright (C) 2001-2016 Food and Agriculture Organization of the
  ~ United Nations (FAO-UN), United Nations World Food Programme (WFP)
  ~ and United Nations Environment Programme (UNEP)
  ~
  ~ This program is free software; you can redistribute it and/or modify
  ~ it under the terms of the GNU General Public License as published by
  ~ the Free Software Foundation; either version 2 of the License, or (at
  ~ your option) any later version.
  ~
  ~ This program is distributed in the hope that it will be useful, but
  ~ WITHOUT ANY WARRANTY; without even the implied warranty of
  ~ MERCHANTABILITY or FITNESS FOR A PARTICULAR PURPOSE. See the GNU
  ~ General Public License for more details.
  ~
  ~ You should have received a copy of the GNU General Public License
  ~ along with this program; if not, write to the Free Software
  ~ Foundation, Inc., 51 Franklin St, Fifth Floor, Boston, MA 02110-1301, USA
  ~
  ~ Contact: Jeroen Ticheler - FAO - Viale delle Terme di Caracalla 2,
  ~ Rome - Italy. email: geonetwork@osgeo.org
  -->

<project xmlns:xsi="http://www.w3.org/2001/XMLSchema-instance"
         xmlns="http://maven.apache.org/POM/4.0.0"
         xsi:schemaLocation="http://maven.apache.org/POM/4.0.0 http://maven.apache.org/maven-v4_0_0.xsd">

  <modelVersion>4.0.0</modelVersion>

  <parent>
    <groupId>org.geonetwork-opensource</groupId>
    <artifactId>geonetwork</artifactId>
    <version>3.1.0-SNAPSHOT</version>
  </parent>

  <groupId>org.geonetwork-opensource</groupId>
  <artifactId>web-ui</artifactId>
  <packaging>jar</packaging>
  <name>GeoNetwork user interface module</name>
  <description/>

  <licenses>
    <license>
      <name>General Public License (GPL)</name>
      <url>http://www.gnu.org/licenses/old-licenses/gpl-2.0.txt</url>
      <distribution>repo</distribution>
    </license>
  </licenses>

  <dependencies>
    <dependency>
      <groupId>org.codehaus.mojo</groupId>
      <artifactId>jslint-maven-plugin</artifactId>
      <version>1.0.1</version>
    </dependency>
  </dependencies>

  <build>
    <resources>
<<<<<<< HEAD
        <!-- The resource that are filtered should only be the fewest possible because
             It makes the build take longer and if a file that should not have replacements done is filtered
             the resulting file in the webapp can be wrong.

             So only include the specific files to be filtered to keep the build as performant as possible
             and reduce potential for bugs
        -->
=======
      <!-- The resource that are filtered should only be the fewest possible because
           It makes the build take longer and if a file that should not have replacements done is filtered
           the resulting file in the webapp can be wrong.

           So only include the specific files to be filtered to keep the build as performant as possible
           and reduce potential for bugs
      -->
>>>>>>> 8f8044c8
      <resource>
        <directory>src/main/resources</directory>
        <filtering>true</filtering>
        <includes>
          <include>**/web-ui-wro-sources.xml</include>
        </includes>
      </resource>
      <resource>
        <directory>src/main/resources</directory>
        <filtering>false</filtering>
        <excludes>
          <exclude>**/web-ui-wro-sources.xml</exclude>
        </excludes>
      </resource>
    </resources>
  </build>
  <properties>
    <geonetwork.build.dir>${project.build.directory}/${project.build.finalName}
    </geonetwork.build.dir>
    <closure.compile.level/>
  </properties>
<<<<<<< HEAD
    <profiles>
        <profile>
            <id>jslint</id>
            <build>
                <plugins>
                    <plugin>
                        <groupId>org.codehaus.mojo</groupId>
                        <artifactId>exec-maven-plugin</artifactId>
                        <executions>
                            <!-- Fix JS style based on fixjsstyle.
                        See https://developers.google.com/closure/utilities/docs/linter_howto for installation -->
                            <execution>
                                <id>fixjsstyle</id>
                                <phase>validate</phase>
                                <goals>
                                    <goal>exec</goal>
                                </goals>
                                <configuration>
                                    <executable>fixjsstyle</executable>
                                    <arguments>
                                        <argument>--strict</argument>
                                        <argument>-r</argument>
                                        <argument>src/main/resources/catalog/js</argument>
                                        <argument>-r</argument>
                                        <argument>src/main/resources/catalog/components</argument>
                                    </arguments>
                                </configuration>
                            </execution>
                            <!-- Check JS style based on gjslint.
                        See https://developers.google.com/closure/utilities/docs/linter_howto for installation -->
                            <execution>
                                <id>gjslint</id>
                                <phase>validate</phase>
                                <goals>
                                    <goal>exec</goal>
                                </goals>
                                <configuration>
                                    <executable>gjslint</executable>
                                    <arguments>
                                        <argument>--strict</argument>
                                        <argument>--custom_jsdoc_tags</argument>
                                        <argument>ngdoc,methodOf,deprecated,restrict,requires,kind,name,function,description,example,abstract</argument>
                                        <argument>-r</argument>
                                        <!-- Each source file in this directory will be checked. -->
                                        <argument>src/main/resources/catalog/js</argument>
                                        <argument>-r</argument>
                                        <argument>src/main/resources/catalog/components</argument>
                                    </arguments>
                                </configuration>
                            </execution>
                        </executions>
                    </plugin>
                </plugins>
            </build>
        </profile>
        <profile>
            <id>tests-and-static-analysis</id>
            <activation>
                <property><name>!skipTests</name></property>
            </activation>
            <build>
                <plugins>
                    <plugin>
                        <groupId>com.github.searls</groupId>
                        <artifactId>jasmine-maven-plugin</artifactId>
                        <version>1.3.1.3</version>
                        <executions>
                            <execution>
                                <id>jasmine-javascript-tests</id>
                                <phase>test</phase>
<!-- disable for now
                               <goals>
                                    <goal>test</goal>
                                </goals> -->
                            </execution>
                        </executions>
                        <configuration>
                            <preloadSources></preloadSources>
                            <jsSrcDir>${project.basedir}/src/main/resources/catalog/js</jsSrcDir>
                            <jsTestSrcDir>${project.basedir}/src/test/jasmine</jsTestSrcDir>
                            <browserVersion>INTERNET_EXPLORER_9</browserVersion>
                            <debug>true</debug>
                        </configuration>
                    </plugin>
                    <!--<plugin>-->
                        <!--<groupId>org.codehaus.mojo</groupId>-->
                        <!--<artifactId>jslint-maven-plugin</artifactId>-->
                        <!--<executions>-->
                            <!--<execution>-->
                                <!--<goals>-->
                                    <!--<goal>jslint</goal>-->
                                <!--</goals>-->
                                <!--<configuration>-->
                                    <!--<excludes>-->
                                        <!--<exclude>**/catalog/lib/**</exclude>-->
                                        <!--<exclude>**/catalog/components/admin/dbtranslation/DbTranslationDirective.js</exclude>-->
                                    <!--</excludes>-->
                                    <!--<assumeABrowser>true</assumeABrowser>-->
                                    <!--<failOnIssues>true</failOnIssues>-->
                                    <!--<sourceJsFolder>${project.basedir}/src/main/resources</sourceJsFolder>-->
                                    <!--<encoding>UTF-8</encoding>-->
                                    <!--<allowOneVarStatementPerFunction>false</allowOneVarStatementPerFunction>-->
                                    <!--<disallowBitwiseOperators>false</disallowBitwiseOperators>-->
                                    <!--<disallowDanglingUnderbarInIdentifiers>false</disallowDanglingUnderbarInIdentifiers>-->
                                    <!--<predefinedVars>goog,angular,loadLogo,$,loadLogoError</predefinedVars>-->
                                    <!--<assumeConsoleAlertEtc>true</assumeConsoleAlertEtc>-->
                                    <!--<disallowUndefinedVariables>false</disallowUndefinedVariables>-->
                                    <!--<assumeABrowser>true</assumeABrowser>-->
                                    <!--<disallowInsecureCharsInRegExp>true</disallowInsecureCharsInRegExp>-->
                                <!--</configuration>-->
                            <!--</execution>-->
                        <!--</executions>-->
                        <!--<configuration>-->
=======
  <profiles>
    <profile>
      <id>jslint</id>
      <build>
        <plugins>
          <plugin>
            <groupId>org.codehaus.mojo</groupId>
            <artifactId>exec-maven-plugin</artifactId>
            <executions>
              <!-- Fix JS style based on fixjsstyle.
          See https://developers.google.com/closure/utilities/docs/linter_howto for installation -->
              <execution>
                <id>fixjsstyle</id>
                <phase>validate</phase>
                <goals>
                  <goal>exec</goal>
                </goals>
                <configuration>
                  <executable>fixjsstyle</executable>
                  <arguments>
                    <argument>--strict</argument>
                    <argument>-r</argument>
                    <argument>src/main/resources/catalog/js</argument>
                    <argument>-r</argument>
                    <argument>src/main/resources/catalog/components</argument>
                  </arguments>
                </configuration>
              </execution>
              <!-- Check JS style based on gjslint.
          See https://developers.google.com/closure/utilities/docs/linter_howto for installation -->
              <execution>
                <id>gjslint</id>
                <phase>validate</phase>
                <goals>
                  <goal>exec</goal>
                </goals>
                <configuration>
                  <executable>gjslint</executable>
                  <arguments>
                    <argument>--strict</argument>
                    <argument>--custom_jsdoc_tags</argument>
                    <argument>
                      ngdoc,methodOf,deprecated,restrict,requires,kind,name,function,description,example
                    </argument>
                    <argument>-r</argument>
                    <!-- Each source file in this directory will be checked. -->
                    <argument>src/main/resources/catalog/js</argument>
                    <argument>-r</argument>
                    <argument>src/main/resources/catalog/components</argument>
                  </arguments>
                </configuration>
              </execution>
            </executions>
          </plugin>
        </plugins>
      </build>
    </profile>
    <profile>
      <id>tests-and-static-analysis</id>
      <activation>
        <property>
          <name>!skipTests</name>
        </property>
      </activation>
      <build>
        <plugins>
          <plugin>
            <groupId>com.github.searls</groupId>
            <artifactId>jasmine-maven-plugin</artifactId>
            <version>1.3.1.3</version>
            <executions>
              <execution>
                <id>jasmine-javascript-tests</id>
                <phase>test</phase>
                <!-- disable for now
                                               <goals>
                                                    <goal>test</goal>
                                                </goals> -->
              </execution>
            </executions>
            <configuration>
              <preloadSources></preloadSources>
              <jsSrcDir>${project.basedir}/src/main/resources/catalog/js</jsSrcDir>
              <jsTestSrcDir>${project.basedir}/src/test/jasmine</jsTestSrcDir>
              <browserVersion>INTERNET_EXPLORER_9</browserVersion>
              <debug>true</debug>
            </configuration>
          </plugin>
          <!--<plugin>-->
          <!--<groupId>org.codehaus.mojo</groupId>-->
          <!--<artifactId>jslint-maven-plugin</artifactId>-->
          <!--<executions>-->
          <!--<execution>-->
          <!--<goals>-->
          <!--<goal>jslint</goal>-->
          <!--</goals>-->
          <!--<configuration>-->
          <!--<excludes>-->
          <!--<exclude>**/catalog/lib/**</exclude>-->
          <!--<exclude>**/catalog/components/admin/dbtranslation/DbTranslationDirective.js</exclude>-->
          <!--</excludes>-->
          <!--<assumeABrowser>true</assumeABrowser>-->
          <!--<failOnIssues>true</failOnIssues>-->
          <!--<sourceJsFolder>${project.basedir}/src/main/resources</sourceJsFolder>-->
          <!--<encoding>UTF-8</encoding>-->
          <!--<allowOneVarStatementPerFunction>false</allowOneVarStatementPerFunction>-->
          <!--<disallowBitwiseOperators>false</disallowBitwiseOperators>-->
          <!--<disallowDanglingUnderbarInIdentifiers>false</disallowDanglingUnderbarInIdentifiers>-->
          <!--<predefinedVars>goog,angular,loadLogo,$,loadLogoError</predefinedVars>-->
          <!--<assumeConsoleAlertEtc>true</assumeConsoleAlertEtc>-->
          <!--<disallowUndefinedVariables>false</disallowUndefinedVariables>-->
          <!--<assumeABrowser>true</assumeABrowser>-->
          <!--<disallowInsecureCharsInRegExp>true</disallowInsecureCharsInRegExp>-->
          <!--</configuration>-->
          <!--</execution>-->
          <!--</executions>-->
          <!--<configuration>-->
>>>>>>> 8f8044c8

          <!--</configuration>-->
          <!--</plugin>-->
        </plugins>
      </build>
    </profile>
  </profiles>
</project><|MERGE_RESOLUTION|>--- conflicted
+++ resolved
@@ -57,15 +57,6 @@
 
   <build>
     <resources>
-<<<<<<< HEAD
-        <!-- The resource that are filtered should only be the fewest possible because
-             It makes the build take longer and if a file that should not have replacements done is filtered
-             the resulting file in the webapp can be wrong.
-
-             So only include the specific files to be filtered to keep the build as performant as possible
-             and reduce potential for bugs
-        -->
-=======
       <!-- The resource that are filtered should only be the fewest possible because
            It makes the build take longer and if a file that should not have replacements done is filtered
            the resulting file in the webapp can be wrong.
@@ -73,7 +64,6 @@
            So only include the specific files to be filtered to keep the build as performant as possible
            and reduce potential for bugs
       -->
->>>>>>> 8f8044c8
       <resource>
         <directory>src/main/resources</directory>
         <filtering>true</filtering>
@@ -95,121 +85,6 @@
     </geonetwork.build.dir>
     <closure.compile.level/>
   </properties>
-<<<<<<< HEAD
-    <profiles>
-        <profile>
-            <id>jslint</id>
-            <build>
-                <plugins>
-                    <plugin>
-                        <groupId>org.codehaus.mojo</groupId>
-                        <artifactId>exec-maven-plugin</artifactId>
-                        <executions>
-                            <!-- Fix JS style based on fixjsstyle.
-                        See https://developers.google.com/closure/utilities/docs/linter_howto for installation -->
-                            <execution>
-                                <id>fixjsstyle</id>
-                                <phase>validate</phase>
-                                <goals>
-                                    <goal>exec</goal>
-                                </goals>
-                                <configuration>
-                                    <executable>fixjsstyle</executable>
-                                    <arguments>
-                                        <argument>--strict</argument>
-                                        <argument>-r</argument>
-                                        <argument>src/main/resources/catalog/js</argument>
-                                        <argument>-r</argument>
-                                        <argument>src/main/resources/catalog/components</argument>
-                                    </arguments>
-                                </configuration>
-                            </execution>
-                            <!-- Check JS style based on gjslint.
-                        See https://developers.google.com/closure/utilities/docs/linter_howto for installation -->
-                            <execution>
-                                <id>gjslint</id>
-                                <phase>validate</phase>
-                                <goals>
-                                    <goal>exec</goal>
-                                </goals>
-                                <configuration>
-                                    <executable>gjslint</executable>
-                                    <arguments>
-                                        <argument>--strict</argument>
-                                        <argument>--custom_jsdoc_tags</argument>
-                                        <argument>ngdoc,methodOf,deprecated,restrict,requires,kind,name,function,description,example,abstract</argument>
-                                        <argument>-r</argument>
-                                        <!-- Each source file in this directory will be checked. -->
-                                        <argument>src/main/resources/catalog/js</argument>
-                                        <argument>-r</argument>
-                                        <argument>src/main/resources/catalog/components</argument>
-                                    </arguments>
-                                </configuration>
-                            </execution>
-                        </executions>
-                    </plugin>
-                </plugins>
-            </build>
-        </profile>
-        <profile>
-            <id>tests-and-static-analysis</id>
-            <activation>
-                <property><name>!skipTests</name></property>
-            </activation>
-            <build>
-                <plugins>
-                    <plugin>
-                        <groupId>com.github.searls</groupId>
-                        <artifactId>jasmine-maven-plugin</artifactId>
-                        <version>1.3.1.3</version>
-                        <executions>
-                            <execution>
-                                <id>jasmine-javascript-tests</id>
-                                <phase>test</phase>
-<!-- disable for now
-                               <goals>
-                                    <goal>test</goal>
-                                </goals> -->
-                            </execution>
-                        </executions>
-                        <configuration>
-                            <preloadSources></preloadSources>
-                            <jsSrcDir>${project.basedir}/src/main/resources/catalog/js</jsSrcDir>
-                            <jsTestSrcDir>${project.basedir}/src/test/jasmine</jsTestSrcDir>
-                            <browserVersion>INTERNET_EXPLORER_9</browserVersion>
-                            <debug>true</debug>
-                        </configuration>
-                    </plugin>
-                    <!--<plugin>-->
-                        <!--<groupId>org.codehaus.mojo</groupId>-->
-                        <!--<artifactId>jslint-maven-plugin</artifactId>-->
-                        <!--<executions>-->
-                            <!--<execution>-->
-                                <!--<goals>-->
-                                    <!--<goal>jslint</goal>-->
-                                <!--</goals>-->
-                                <!--<configuration>-->
-                                    <!--<excludes>-->
-                                        <!--<exclude>**/catalog/lib/**</exclude>-->
-                                        <!--<exclude>**/catalog/components/admin/dbtranslation/DbTranslationDirective.js</exclude>-->
-                                    <!--</excludes>-->
-                                    <!--<assumeABrowser>true</assumeABrowser>-->
-                                    <!--<failOnIssues>true</failOnIssues>-->
-                                    <!--<sourceJsFolder>${project.basedir}/src/main/resources</sourceJsFolder>-->
-                                    <!--<encoding>UTF-8</encoding>-->
-                                    <!--<allowOneVarStatementPerFunction>false</allowOneVarStatementPerFunction>-->
-                                    <!--<disallowBitwiseOperators>false</disallowBitwiseOperators>-->
-                                    <!--<disallowDanglingUnderbarInIdentifiers>false</disallowDanglingUnderbarInIdentifiers>-->
-                                    <!--<predefinedVars>goog,angular,loadLogo,$,loadLogoError</predefinedVars>-->
-                                    <!--<assumeConsoleAlertEtc>true</assumeConsoleAlertEtc>-->
-                                    <!--<disallowUndefinedVariables>false</disallowUndefinedVariables>-->
-                                    <!--<assumeABrowser>true</assumeABrowser>-->
-                                    <!--<disallowInsecureCharsInRegExp>true</disallowInsecureCharsInRegExp>-->
-                                <!--</configuration>-->
-                            <!--</execution>-->
-                        <!--</executions>-->
-                        <!--<configuration>-->
-=======
   <profiles>
     <profile>
       <id>jslint</id>
@@ -327,7 +202,6 @@
           <!--</execution>-->
           <!--</executions>-->
           <!--<configuration>-->
->>>>>>> 8f8044c8
 
           <!--</configuration>-->
           <!--</plugin>-->
