--- conflicted
+++ resolved
@@ -39,248 +39,6 @@
         <filtering>true</filtering>
       </resource>
     </resources>
-<<<<<<< HEAD
-    <plugins>
-      <plugin>
-        <groupId>org.codehaus.mojo</groupId>
-        <artifactId>exec-maven-plugin</artifactId>
-        <executions>
-          <!-- Fix JS style based on fixjsstyle.
-                        See https://developers.google.com/closure/utilities/docs/linter_howto for installation -->
-          <execution>
-            <id>fixjsstyle</id>
-            <phase>validate</phase>
-            <goals>
-              <goal>exec</goal>
-            </goals>
-            <configuration>
-              <executable>fixjsstyle</executable>
-              <arguments>
-                <argument>--strict</argument>
-                <argument>-r</argument>
-                <argument>src/main/resources/catalog/js</argument>
-                <argument>-r</argument>
-                <argument>src/main/resources/catalog/components</argument>
-              </arguments>
-            </configuration>
-          </execution>
-          <!-- Check JS style based on gjslint.
-                        See https://developers.google.com/closure/utilities/docs/linter_howto for installation -->
-          <execution>
-            <id>gjslint</id>
-            <phase>validate</phase>
-            <goals>
-              <goal>exec</goal>
-            </goals>
-            <configuration>
-              <executable>gjslint</executable>
-              <arguments>
-                <argument>--strict</argument>
-                <argument>--custom_jsdoc_tags</argument>
-                <argument>ngdoc,name,function,description,example</argument>
-                <argument>-r</argument>
-                <!-- Each source file in this directory will be checked. -->
-                <argument>src/main/resources/catalog/js</argument>
-                <argument>-r</argument>
-                <argument>src/main/resources/catalog/components</argument>
-              </arguments>
-            </configuration>
-          </execution>
-
-          <!-- Tests -->
-          <execution>
-            <id>fixjsstyle-test</id>
-            <phase>validate</phase>
-            <goals>
-              <goal>exec</goal>
-            </goals>
-            <configuration>
-              <executable>fixjsstyle</executable>
-              <arguments>
-                <argument>--strict</argument>
-                <argument>-r</argument>
-                <argument>src/main/tests/specs</argument>
-              </arguments>
-            </configuration>
-          </execution>
-          <execution>
-            <id>gjslint-test</id>
-            <phase>validate</phase>
-            <goals>
-              <goal>exec</goal>
-            </goals>
-            <configuration>
-              <executable>gjslint</executable>
-              <arguments>
-                <argument>--strict</argument>
-                <argument>-r</argument>
-                <argument>src/main/tests/specs</argument>
-              </arguments>
-            </configuration>
-          </execution>
-
-          <execution>
-            <id>build-js-dependency</id>
-            <!-- python ../../../../../closure-library/closure/bin/build/depswriter.py \
-    - -root_with_prefix="catalog/components ../../components" \
-    - -root_with_prefix="catalog/js ../../js" \
-    - -output_file=catalog/lib/closure/deps.js -->
-            <phase>validate</phase>
-            <goals>
-              <goal>exec</goal>
-            </goals>
-            <configuration>
-              <executable>python</executable>
-              <workingDirectory>src/main/resources</workingDirectory>
-              <arguments>
-                <argument>${closure.path}/closure/bin/build/depswriter.py</argument>
-                <argument>--root_with_prefix=catalog/components ../../components</argument>
-                <argument>--root_with_prefix=catalog/js ../../js</argument>
-                <argument>--output_file=catalog/lib/closure/deps.js</argument>
-              </arguments>
-            </configuration>
-          </execution>
-          <execution>
-            <id>minify-js-gn</id>
-            <!-- Done using closurebuilder python script. Example:
-python $CLOSURE_LIB/closure/bin/build/closurebuilder.py \
-  - -root=catalog \
-  - -namespace="gn_admin" \
-  - -output_mode=compiled \
-  - -compiler_jar=$CLOSURE_LIB/compiler.jar \
-  > catalog/lib/gn_admin.min.js
-                      -->
-            <phase>prepare-package</phase>
-            <goals>
-              <goal>exec</goal>
-            </goals>
-            <configuration>
-              <executable>python</executable>
-              <workingDirectory>src/main/resources</workingDirectory>
-              <arguments>
-                <argument>${closure.path}/closure/bin/build/closurebuilder.py</argument>
-                <argument>--root=catalog</argument>
-                <argument>--namespace=gn</argument>
-                <argument>--output_mode=compiled</argument>
-                <!--<argument>-\-compiler_flags="-\-compilation_level=ADVANCED_OPTIMIZATIONS"</argument>-->
-                <argument>--compiler_jar=${closure.path}/compiler.jar</argument>
-                <argument>--output_file=catalog/lib/gn.min.js</argument>
-              </arguments>
-            </configuration>
-          </execution>
-          <execution>
-            <id>minify-js-gn-admin</id>
-            <phase>prepare-package</phase>
-            <goals>
-              <goal>exec</goal>
-            </goals>
-            <configuration>
-              <executable>python</executable>
-              <workingDirectory>src/main/resources</workingDirectory>
-              <arguments>
-                <argument>${closure.path}/closure/bin/build/closurebuilder.py</argument>
-                <argument>--root=catalog</argument>
-                <argument>--namespace=gn_admin</argument>
-                <argument>--output_mode=compiled</argument>
-                <!--<argument>-\-compiler_flags="-\-compilation_level=ADVANCED_OPTIMIZATIONS"</argument>-->
-                <argument>--compiler_jar=${closure.path}/compiler.jar</argument>
-                <argument>--output_file=catalog/lib/gn_admin.min.js</argument>
-              </arguments>
-            </configuration>
-          </execution>
-          <execution>
-            <id>minify-js-gn-login</id>
-            <phase>prepare-package</phase>
-            <goals>
-              <goal>exec</goal>
-            </goals>
-            <configuration>
-              <executable>python</executable>
-              <workingDirectory>src/main/resources</workingDirectory>
-              <arguments>
-                <argument>${closure.path}/closure/bin/build/closurebuilder.py</argument>
-                <argument>--root=catalog</argument>
-                <argument>--namespace=gn_login</argument>
-                <argument>--output_mode=compiled</argument>
-                <!--<argument>-\-compiler_flags="-\-compilation_level=ADVANCED_OPTIMIZATIONS"</argument>-->
-                <argument>--compiler_jar=${closure.path}/compiler.jar</argument>
-                <argument>--output_file=catalog/lib/gn_login.min.js</argument>
-              </arguments>
-            </configuration>
-          </execution>
-          <execution>
-            <id>minify-js-gn-editor</id>
-            <phase>prepare-package</phase>
-            <goals>
-              <goal>exec</goal>
-            </goals>
-            <configuration>
-              <executable>python</executable>
-              <workingDirectory>src/main/resources</workingDirectory>
-              <arguments>
-                <argument>${closure.path}/closure/bin/build/closurebuilder.py</argument>
-                <argument>--root=catalog</argument>
-                <argument>--namespace=gn_editor</argument>
-                <argument>--output_mode=compiled</argument>
-                <!--<argument>-\-compiler_flags="-\-compilation_level=ADVANCED_OPTIMIZATIONS"</argument>-->
-                <argument>--compiler_jar=${closure.path}/compiler.jar</argument>
-                <argument>--output_file=catalog/lib/gn_editor.min.js</argument>
-              </arguments>
-            </configuration>
-          </execution>
-        </executions>
-      </plugin>
-      <plugin>
-        <groupId>org.lesscss</groupId>
-        <artifactId>lesscss-maven-plugin</artifactId>
-        <version>1.3.3</version>
-        <configuration>
-          <sourceDirectory>${project.basedir}/src/main/resources/catalog/style</sourceDirectory>
-          <outputDirectory>${project.basedir}/src/main/resources/catalog/style</outputDirectory>
-          <compress>true</compress>
-          <includes>
-            <include>gn.less</include>
-            <include>gn_admin.less</include>
-            <include>gn_login.less</include>
-            <include>gn_editor.less</include>
-          </includes>
-        </configuration>
-        <executions>
-          <execution>
-            <goals>
-              <goal>compile</goal>
-            </goals>
-          </execution>
-        </executions>
-      </plugin>
-      <plugin>
-        <groupId>org.codehaus.mojo</groupId>
-        <artifactId>selenium-maven-plugin</artifactId>
-        <version>2.3</version>
-        <!--<executions>
-                <execution>
-                    <id>start</id>
-                    <phase>pre-integration-test</phase>
-                    <goals>
-                        <goal>start-server</goal>
-                    </goals>
-                    <configuration>
-                        <background>true</background>
-                    </configuration>
-                </execution>
-                
-                <execution>
-                    <id>stop</id>
-                    <phase>post-integration-test</phase>
-                    <goals>
-                        <goal>stop-server</goal>
-                    </goals>
-                </execution>
-            </executions>-->
-      </plugin>
-    </plugins>
-=======
->>>>>>> 0155fdf7
   </build>
   <properties>
     <geonetwork.build.dir>${project.build.directory}/${project.build.finalName}</geonetwork.build.dir>
