#!/usr/bin/env bash
# Install transifex client first.
# sudo apt-get install transifex-client
# on OSX run pip if you have that installed
# sudo pip install transifex-client

mkdir transifex-src
cd transifex-src
tx init --host=www.transifex.com
tx set --auto-remote https://www.transifex.com/projects/p/core-geonetwork/
tx pull -a
cd ..

TRANSLATION_DIR=transifex-src/translations/core-geonetwork.
SRC_DIR=src/main/resources/catalog/locales

<<<<<<< HEAD
l=(
    'es::es'
    'fr::fr'
    'ge::de'
    'it::it'
    'ko::ko'
    'du::nl'
    'cz::cs_CZ'
)

for index in "${l[@]}" ; do
    KEY="${index%%::*}"
    VALUE="${index##*::}"
  echo "Language $VALUE"
=======
declare -A l
l[es]="es"
l[fr]="fr"
l[ge]="de"
l[it]="it"
l[ko]="ko"
l[du]="nl"
l[cz]="cs_CZ"
l[ca]="ca"

for lang in du es fr ge it ko cz ca
do
  echo "Language $lang"
>>>>>>> 7cd5ae63
  for mod in admin core editor search
  do 
    cp $TRANSLATION_DIR$mod/$VALUE.json $SRC_DIR/$KEY-$mod.json
  done;
done

<|MERGE_RESOLUTION|>--- conflicted
+++ resolved
@@ -14,7 +14,6 @@
 TRANSLATION_DIR=transifex-src/translations/core-geonetwork.
 SRC_DIR=src/main/resources/catalog/locales
 
-<<<<<<< HEAD
 l=(
     'es::es'
     'fr::fr'
@@ -23,27 +22,13 @@
     'ko::ko'
     'du::nl'
     'cz::cs_CZ'
+    'ca::ca'
 )
 
 for index in "${l[@]}" ; do
     KEY="${index%%::*}"
     VALUE="${index##*::}"
   echo "Language $VALUE"
-=======
-declare -A l
-l[es]="es"
-l[fr]="fr"
-l[ge]="de"
-l[it]="it"
-l[ko]="ko"
-l[du]="nl"
-l[cz]="cs_CZ"
-l[ca]="ca"
-
-for lang in du es fr ge it ko cz ca
-do
-  echo "Language $lang"
->>>>>>> 7cd5ae63
   for mod in admin core editor search
   do 
     cp $TRANSLATION_DIR$mod/$VALUE.json $SRC_DIR/$KEY-$mod.json
