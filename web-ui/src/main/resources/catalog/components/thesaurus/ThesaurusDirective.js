--- conflicted
+++ resolved
@@ -36,12 +36,9 @@
              elementRef: '@',
              domId: '@',
              selectorOnly: '@',
-<<<<<<< HEAD
-             transformation: '@'
-=======
+             transformation: '@',
              // Comma separated values of thesaurus keys
              include: '@'
->>>>>>> 49541d6a
            },
            templateUrl: '../../catalog/components/thesaurus/' +
            'partials/thesaurusselector.html',
