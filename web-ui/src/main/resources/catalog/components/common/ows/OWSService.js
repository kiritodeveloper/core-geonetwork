(function () {
  goog.provide('gn_ows_service');


  var module = angular.module('gn_ows_service', [
  ]);

  module.provider('gnOwsCapabilities', function () {
    this.$get = ['$http', 'gnUrlUtils', '$q',
      function ($http, gnUrlUtils, $q) {

        var displayFileContent = function (data) {
          var layers = [];
          var layerSelected = null; // the layer selected on user click
          var layerHovered = null; // the layer when mouse is over it

          try {
            var parser = new ol.parser.ogc.WMSCapabilities();
            var result = parser.read(data);

            // We don't add the root layer node in the list
            for (var i = 0, len = result.capability.layers.length - 1;
                 i < len; i++) {
              var layer = result.capability.layers[i];

              // If the  WMS layer has no name or if it can't be
              // displayed in the current SRS, we don't add it
              // to the list
              if (layer.name) {
                layers.push(layer);
              }
            }
            return layers;
          } catch (e) {
            console.log('error parsing WMSCapabilities');
          }

        };
        return {
          getCapabilities: function (url) {
            var defer = $q.defer();
            if (url) {
              //merge URL parameters with default ones
              var parts = url.split('?');
<<<<<<< HEAD
              var urlParams = angular.isDefined(parts[1]) ?
                gnUrlUtils.parseKeyValue(parts[1].toLowerCase()) :
                {};
=======
              var urlParams = parts.length === 1 ? {} :
                  gnUrlUtils.parseKeyValue(parts[1]);
>>>>>>> d6456d62

              var defaultParams = {
                service: 'WMS',
                request: 'getCapabilities',
                version: '1.3.0' //FIXME to remove it's not mandatory
              };
              angular.extend(defaultParams, urlParams);

              url = gnUrlUtils.append(parts[0],
                gnUrlUtils.toKeyValue(defaultParams));

              //send request and decode result
              if (gnUrlUtils.isValid(url)) {
                var proxyUrl = '../../proxy?url=' + encodeURIComponent(url);
                $http.get(proxyUrl)
                  .success(function (data, status, headers, config) {
                    defer.resolve(displayFileContent(data));
                  })
                  .error(function (data, status, headers, config) {
                    defer.reject(status);
                  });
              }
            }
            return defer.promise;
          },

          getLayerExtentFromGetCap: function (map, getCapLayer) {
            var extent = null;
            var layer = getCapLayer;
            var srsCode = map.getView().getProjection().getCode();

            if (layer.bbox) {
              if (srsCode.toUpperCase() in layer.bbox) {
                extent = layer.bbox[srsCode.toUpperCase()].bbox;
              }
            }
            return extent;
          }
        }
      }];
  });
})();<|MERGE_RESOLUTION|>--- conflicted
+++ resolved
@@ -42,14 +42,9 @@
             if (url) {
               //merge URL parameters with default ones
               var parts = url.split('?');
-<<<<<<< HEAD
               var urlParams = angular.isDefined(parts[1]) ?
                 gnUrlUtils.parseKeyValue(parts[1].toLowerCase()) :
                 {};
-=======
-              var urlParams = parts.length === 1 ? {} :
-                  gnUrlUtils.parseKeyValue(parts[1]);
->>>>>>> d6456d62
 
               var defaultParams = {
                 service: 'WMS',
