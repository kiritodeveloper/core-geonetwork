/*
 * Copyright (C) 2001-2016 Food and Agriculture Organization of the
 * United Nations (FAO-UN), United Nations World Food Programme (WFP)
 * and United Nations Environment Programme (UNEP)
 *
 * This program is free software; you can redistribute it and/or modify
 * it under the terms of the GNU General Public License as published by
 * the Free Software Foundation; either version 2 of the License, or (at
 * your option) any later version.
 *
 * This program is distributed in the hope that it will be useful, but
 * WITHOUT ANY WARRANTY; without even the implied warranty of
 * MERCHANTABILITY or FITNESS FOR A PARTICULAR PURPOSE. See the GNU
 * General Public License for more details.
 *
 * You should have received a copy of the GNU General Public License
 * along with this program; if not, write to the Free Software
 * Foundation, Inc., 51 Franklin St, Fifth Floor, Boston, MA 02110-1301, USA
 *
 * Contact: Jeroen Ticheler - FAO - Viale delle Terme di Caracalla 2,
 * Rome - Italy. email: geonetwork@osgeo.org
 */

(function() {
  goog.provide('gn_ows_service');


  var module = angular.module('gn_ows_service', [
  ]);

  module.provider('gnOwsCapabilities', function() {
    this.$get = ['$http', '$q',
      'gnUrlUtils', 'gnGlobalSettings',
      function($http, $q, gnUrlUtils, gnGlobalSettings) {

        var displayFileContent = function(data) {
          var parser = new ol.format.WMSCapabilities();
          var result = parser.read(data);

          var layers = [];
          var url = result.Capability.Request.GetMap.
              DCPType[0].HTTP.Get.OnlineResource;

          // Push all leaves into a flat array of Layers.
          var getFlatLayers = function(layer) {
            if (angular.isArray(layer)) {
              for (var i = 0, len = layer.length; i < len; i++) {
                getFlatLayers(layer[i]);
              }
            } else if (angular.isDefined(layer)) {
              layer.url = url;
              layers.push(layer);
              getFlatLayers(layer.Layer);
            }
          };

          // Make sur Layer property is an array even if
          // there is only one element.
          var setLayerAsArray = function(node) {
            if (node) {
              if (angular.isDefined(node.Layer) &&
                  !angular.isArray(node.Layer)) {
                node.Layer = [node.Layer];
              }
              if (angular.isDefined(node.Layer)) {
                for (var i = 0; i < node.Layer.length; i++) {
                  setLayerAsArray(node.Layer[i]);
                }
              }
            }
          };
          getFlatLayers(result.Capability.Layer);
          setLayerAsArray(result.Capability);
          result.Capability.layers = layers;
          result.Capability.version = result.version;
          return result.Capability;
        };

        var parseWMTSCapabilities = function(data) {
          var parser = new ol.format.WMTSCapabilities();
          var result = parser.read(data);

          //result.contents.Layer = result.contents.layers;
          result.Contents.operationsMetadata = result.OperationsMetadata;
          return result.Contents;
        };
	var mergeParams = function(url, Params) {
          //merge URL parameters with indeicated ones
          var parts = url.split('?');
          var urlParams = angular.isDefined(parts[1]) ?
              gnUrlUtils.parseKeyValue(parts[1]) : {};
          for (var p in Params) {
            urlParams[p] = Params[p];
          }
          return gnUrlUtils.append(parts[0],gnUrlUtils.toKeyValue(urlParams));
        };
        var mergeDefaultParams = function(url, defaultParams) {
          //merge URL parameters with default ones
          var parts = url.split('?');
          var urlParams = angular.isDefined(parts[1]) ?
              gnUrlUtils.parseKeyValue(parts[1]) : {};

          for (var p in urlParams) {
            defaultParams[p] = urlParams[p];
            if (defaultParams.hasOwnProperty(p.toLowerCase()) &&
                p != p.toLowerCase()) {
              delete defaultParams[p.toLowerCase()];
            }
          }

          return gnUrlUtils.append(parts[0],
              gnUrlUtils.toKeyValue(defaultParams));


        };
        return {
          mergeDefaultParams: mergeDefaultParams,
	  mergeParams: mergeParams,
          getWMSCapabilities: function(url) {
            var defer = $q.defer();
            if (url) {
              url = mergeDefaultParams(url, {
                service: 'WMS',
                request: 'GetCapabilities'
              });

              //send request and decode result
              if (gnUrlUtils.isValid(url)) {
                $http.get(url, {
                  cache: true
                })
                    .success(function(data) {
                      try {
                        defer.resolve(displayFileContent(data));
                      } catch (e) {
                        defer.reject('capabilitiesParseError');
                      }
                    })
                    .error(function(data, status) {
                      defer.reject(status);
                    });
              }
            }
            return defer.promise;
          },

          getWMTSCapabilities: function(url) {
            var defer = $q.defer();
            if (url) {
              url = mergeDefaultParams(url, {
                REQUEST: 'GetCapabilities',
                service: 'WMTS'
              });

              if (gnUrlUtils.isValid(url)) {

                $http.get(url, {
                  cache: true
                })
                    .success(function(data, status, headers, config) {
                      defer.resolve(parseWMTSCapabilities(data));
                    })
                    .error(function(data, status, headers, config) {
                      defer.reject(status);
                    });
              }
            }
            return defer.promise;
          },

          getLayerExtentFromGetCap: function(map, getCapLayer) {
            var extent = null;
            var layer = getCapLayer;
            var proj = map.getView().getProjection();

            //var ext = layer.BoundingBox[0].extent;
            //var olExtent = [ext[1],ext[0],ext[3],ext[2]];
            // TODO fix using layer.BoundingBox[0].extent
            // when sextant fix his capabilities

            var bboxProp;
            ['EX_GeographicBoundingBox', 'WGS84BoundingBox'].forEach(
                function(prop) {
                  if (angular.isArray(layer[prop])) {
                    bboxProp = layer[prop];
                  }
                });

            if (bboxProp) {
              extent = ol.extent.containsExtent(proj.getWorldExtent(),
                      bboxProp) ?
                      ol.proj.transformExtent(bboxProp, 'EPSG:4326', proj) :
                      proj.getExtent();
            } else if (angular.isArray(layer.BoundingBox)) {
              for (var i = 0; i < layer.BoundingBox.length; i++) {
                var bbox = layer.BoundingBox[i];
                // Use the bbox with the code matching the map projection
                // or the first one.
                if (bbox.crs === proj.getCode() ||
                    layer.BoundingBox.length === 1) {

                  extent =
                      ol.extent.containsExtent(
                          proj.getWorldExtent(),
                          bbox.extent) ?
                          ol.proj.transformExtent(bbox.extent,
                      bbox.crs || 'EPSG:4326', proj) :
                          proj.getExtent();
                  break;
                }
              }
            }
            return extent;
          },

          getLayerInfoFromCap: function(name, capObj, uuid) {
            var needles = [];
            var layers = capObj.layers || capObj.Layer;
			
			//non namespaced lowercase name
			nameNoNamespace = name.split(':')[name.split(':').length-1].toLowerCase();
			
            for (var i = 0, len = layers.length; i < len; i++) {
              //Add Info for Requests:
              if(capObj.Request) {
                layers[i].capRequest = capObj.Request;
              }       
              
              //check layername
<<<<<<< HEAD
              if (name == layers[i].Name || name == layers[i].Identifier) {
                layers[i].nameToUse = name;
                if (capObj.version) {
                  layers[i].version = capObj.version;
                }
=======
		capName = layers[i].Name || layers[i].Identifier || "";
		//non namespaced lowercase capabilities name
	 	capNameNoNamespace = capName.split(':')[capName.split(':').length-1].toLowerCase();
		//either names match or non namespaced names
              if (name == capName || nameNoNamespace == capNameNoNamespace) {
                layers[i].nameToUse = capName;
>>>>>>> d4b91a0b
                return layers[i];
              }

              //check dataset identifer match
              if (uuid != null) {
                if (angular.isArray(layers[i].Identifier)) {
                  angular.forEach(layers[i].Identifier, function(id) {
                    if (id == uuid) {
                      needles.push(layers[i]);
                    }
                  });
                }
              }

              //check uuid from metadata url
              if (uuid != null) {
                if (angular.isArray(layers[i].MetadataURL)) {
                  angular.forEach(layers[i].MetadataURL, function(mdu) {
                    if (mdu && mdu.OnlineResource &&
                        mdu.OnlineResource.indexOf(uuid) > 0) {
                      needles.push(layers[i]);
                    }
                  });
                }
              }
            }

            //FIXME: allow multiple, remove duplicates
            if (needles.length > 0) {
              if (capObj.version) {
                needles[0].version = capObj.version;
              }
              return needles[0];
            }
            else {
              return;
            }
          },


          getLayerInfoFromWfsCap: function(name, capObj, uuid) {
            var needles = [];
            var layers = capObj.featureTypeList.featureType;

            for (var i = 0, len = layers.length; i < len; i++) {
              //check layername
              if (name == layers[i].name.localPart ||
                  name == layers[i].name.prefix + ':' +
                  layers[i].name.localPart ||
                  name == layers[i].Name) {
                return layers[i];
              }

              //check title
              if (name == layers[i].title || name == layers[i].Title) {
                return layers[i];
              }

              //check dataset identifer match
              if (uuid != null) {
                if (angular.isArray(layers[i].Identifier)) {
                  angular.forEach(layers[i].Identifier, function(id) {
                    if (id == uuid) {
                      needles.push(layers[i]);
                    }
                  });
                }
              }

              //check uuid from metadata url
              if (uuid != null) {
                if (angular.isArray(layers[i].MetadataURL)) {
                  angular.forEach(layers[i].MetadataURL, function(mdu) {
                    if (mdu && mdu.OnlineResource &&
                        mdu.OnlineResource.indexOf(uuid) > 0) {
                      needles.push(layers[i]);
                    }
                  });
                }
              }
            }

            //FIXME: allow multiple, remove duplicates
            if (needles.length > 0) {
              return needles[0];
            }
            else {
              return;
            }
          }
        };
      }];
  });
})();<|MERGE_RESOLUTION|>--- conflicted
+++ resolved
@@ -24,9 +24,49 @@
 (function() {
   goog.provide('gn_ows_service');
 
+  goog.require('Filter_1_0_0');
+  goog.require('Filter_1_1_0');
+  goog.require('GML_2_1_2');
+  goog.require('GML_3_1_1');
+  goog.require('OWS_1_0_0');
+  goog.require('SMIL_2_0');
+  goog.require('SMIL_2_0_Language');
+  goog.require('WFS_1_0_0');
+  goog.require('WFS_1_1_0');
+  goog.require('XLink_1_0');
 
   var module = angular.module('gn_ows_service', [
   ]);
+
+  // WFS Client
+  // Jsonix wrapper to read or write WFS response or request
+  var context100 = new Jsonix.Context(
+    [XLink_1_0, OWS_1_0_0, Filter_1_0_0,
+      GML_2_1_2, SMIL_2_0, SMIL_2_0_Language,
+      WFS_1_0_0],
+    {
+      namespacePrefixes: {
+        'http://www.opengis.net/wfs': 'wfs'
+      }
+    }
+  );
+  var context110 = new Jsonix.Context(
+    [XLink_1_0, OWS_1_0_0,
+      Filter_1_1_0,
+      GML_3_1_1,
+      SMIL_2_0, SMIL_2_0_Language,
+      WFS_1_1_0],
+    {
+      namespacePrefixes: {
+        'http://www.w3.org/1999/xlink': 'xlink',
+        'http://www.opengis.net/ows/1.1': 'ows',
+        'http://www.opengis.net/wfs': 'wfs'
+      }
+    }
+  );
+  var unmarshaller100 = context100.createUnmarshaller();
+  var unmarshaller110 = context110.createUnmarshaller();
+
 
   module.provider('gnOwsCapabilities', function() {
     this.$get = ['$http', '$q',
@@ -84,7 +124,53 @@
           result.Contents.operationsMetadata = result.OperationsMetadata;
           return result.Contents;
         };
-	var mergeParams = function(url, Params) {
+
+        var parseWFSCapabilities = function(data) {
+          var version = '1.1.0';
+
+          try {
+            //First cleanup not supported INSPIRE extensions:
+            var xml = $.parseXML(data);
+            if (xml.getElementsByTagName('ExtendedCapabilities').length > 0) {
+              var cleanup = function(i, el) {
+                if (el.tagName.endsWith('ExtendedCapabilities')) {
+                  el.parentNode.removeChild(el);
+                } else {
+                  $.each(el.children, cleanup);
+                }
+              };
+
+              $.each(xml.childNodes[0].children, cleanup);
+            }
+
+            //Now process the capabilities
+            var xfsCap;
+            if (version === '1.1.0') {
+              xfsCap = unmarshaller110.unmarshalDocument(xml).value;
+            } else if (version === '1.0.0') {
+              xfsCap = unmarshaller100.unmarshalDocument(xml).value;
+            }
+            if (xfsCap.exception != undefined) {
+              //defer.reject({msg: 'wfsGetCapabilitiesFailed',
+              //  owsExceptionReport: xfsCap});
+              return xfsCap;
+            }
+            else {
+              //defer.resolve(xfsCap);
+              return xfsCap;
+            }
+          } catch (e) {
+            //alert('WFS version not supported.');
+            //defer.reject({msg: 'wfsGetCapabilitiesFailed', owsExceptionReport: e.message});
+            return e.message;
+          }
+
+          //result.contents.Layer = result.contents.layers;
+          //result.Contents.operationsMetadata = result.OperationsMetadata;
+          //return result.Contents;
+        };
+
+	    var mergeParams = function(url, Params) {
           //merge URL parameters with indeicated ones
           var parts = url.split('?');
           var urlParams = angular.isDefined(parts[1]) ?
@@ -115,7 +201,8 @@
         };
         return {
           mergeDefaultParams: mergeDefaultParams,
-	  mergeParams: mergeParams,
+          mergeParams: mergeParams,
+
           getWMSCapabilities: function(url) {
             var defer = $q.defer();
             if (url) {
@@ -168,6 +255,31 @@
             return defer.promise;
           },
 
+          getWFSCapabilities: function(url) {
+            var defer = $q.defer();
+            if (url) {
+              url = mergeDefaultParams(url, {
+                REQUEST: 'GetCapabilities',
+                service: 'WFS',
+                version: '1.1.0'
+              });
+
+              if (gnUrlUtils.isValid(url)) {
+
+                $http.get(url, {
+                  cache: true
+                })
+                  .success(function(data, status, headers, config) {
+                    defer.resolve(parseWFSCapabilities(data));
+                  })
+                  .error(function(data, status, headers, config) {
+                    defer.reject(status);
+                  });
+              }
+            }
+            return defer.promise;
+          },
+
           getLayerExtentFromGetCap: function(map, getCapLayer) {
             var extent = null;
             var layer = getCapLayer;
@@ -216,31 +328,27 @@
           getLayerInfoFromCap: function(name, capObj, uuid) {
             var needles = [];
             var layers = capObj.layers || capObj.Layer;
-			
+
 			//non namespaced lowercase name
 			nameNoNamespace = name.split(':')[name.split(':').length-1].toLowerCase();
-			
+
             for (var i = 0, len = layers.length; i < len; i++) {
               //Add Info for Requests:
               if(capObj.Request) {
                 layers[i].capRequest = capObj.Request;
-              }       
-              
+              }
+
               //check layername
-<<<<<<< HEAD
-              if (name == layers[i].Name || name == layers[i].Identifier) {
-                layers[i].nameToUse = name;
+              capName = layers[i].Name || layers[i].Identifier || "";
+              //non namespaced lowercase capabilities name
+              capNameNoNamespace = capName.split(':')[capName.split(':').length-1].toLowerCase();
+
+              //either names match or non namespaced names
+              if (name == capName || nameNoNamespace == capNameNoNamespace) {
+                layers[i].nameToUse = capName;
                 if (capObj.version) {
                   layers[i].version = capObj.version;
                 }
-=======
-		capName = layers[i].Name || layers[i].Identifier || "";
-		//non namespaced lowercase capabilities name
-	 	capNameNoNamespace = capName.split(':')[capName.split(':').length-1].toLowerCase();
-		//either names match or non namespaced names
-              if (name == capName || nameNoNamespace == capNameNoNamespace) {
-                layers[i].nameToUse = capName;
->>>>>>> d4b91a0b
                 return layers[i];
               }
 
