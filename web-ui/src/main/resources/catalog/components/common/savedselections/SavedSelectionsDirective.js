/*
 * Copyright (C) 2001-2016 Food and Agriculture Organization of the
 * United Nations (FAO-UN), United Nations World Food Programme (WFP)
 * and United Nations Environment Programme (UNEP)
 *
 * This program is free software; you can redistribute it and/or modify
 * it under the terms of the GNU General Public License as published by
 * the Free Software Foundation; either version 2 of the License, or (at
 * your option) any later version.
 *
 * This program is distributed in the hope that it will be useful, but
 * WITHOUT ANY WARRANTY; without even the implied warranty of
 * MERCHANTABILITY or FITNESS FOR A PARTICULAR PURPOSE. See the GNU
 * General Public License for more details.
 *
 * You should have received a copy of the GNU General Public License
 * along with this program; if not, write to the Free Software
 * Foundation, Inc., 51 Franklin St, Fifth Floor, Boston, MA 02110-1301, USA
 *
 * Contact: Jeroen Ticheler - FAO - Viale delle Terme di Caracalla 2,
 * Rome - Italy. email: geonetwork@osgeo.org
 */

(function() {
  goog.provide('gn_saved_selections_directive');

  var module = angular.module('gn_saved_selections_directive',
      []);

  module.factory('gnSavedSelectionConfig', [
    '$location', 'Metadata', 'gnMap', 'gnSearchSettings', 'gnExternalViewer',
    function($location, Metadata, gnMap, gnSearchSettings, gnExternalViewer) {
      var viewerMap = gnSearchSettings.viewerMap;

      var searchRecordsInSelection = function(uuid, records) {
        // TODO: Redirect to search app if not in a search page
        $location.path('/search').search('_uuid', uuid.join(' or '));
      };
      return {
        // Actions defined for each type of list to
        // trigger something on this selection (eg.
        // run a search to display only this saved
        // selection content.
        actions: {
          'PreferredList': {
            label: 'searchSelectedRecord',
            fn: searchRecordsInSelection,
            icon: 'fa-search'
          },
          'AnonymousUserlist': {
            label: 'searchSelectedRecord',
            fn: searchRecordsInSelection,
            icon: 'fa-search'
          },
          'MapLayerlist': {
            label: 'addToMap',
            filterFn: function(record) {
              var md = new Metadata(record);
              return md.getLinksByType('OGC:WMS').length > 0;
            },
            fn: function(uuids, records) {
              for (var i = 0; i < uuids.length; i++) {
                var uuid = uuids[i], record = records[uuid];

                var md = new Metadata(record);
                angular.forEach(md.getLinksByType('OGC:WMS'), function(link) {
                  if (gnExternalViewer.isEnabled()) {
                    gnExternalViewer.viewService({
                      id: md.id,
                      uuid: md.uuid
                    }, {
                      url: link.url,
                      type: 'wms',
                      name: link.name,
                      title: link.title
                    })
                    return;
                  }

                  if (gnMap.isLayerInMap(viewerMap,
                      link.name, link.url)) {
                    return;
                  }
                  gnMap.addWmsFromScratch(viewerMap,
                      link.url, link.name,
                      false, md).then(function(layer) {
                    if (layer) {
                      gnMap.feedLayerWithRelated(layer, link.group);
                    }
                  });
                });
              }
            },
            icon: 'fa-globe'
          }
        },
        // Add user session selection types
        // * MapLayerList is a local selection used to add
        //   multiple layers in one go
        // * AnonymousUserList is a list of preferred records
        //   for anonymous user only stored in localStorage.
        localList: [{
          id: -10,
          name: 'AnonymousUserlist',
          records: [],
          // Can be localStorage, sessionStorage or
          // null (ie. not preserved on page refresh).
          storage: 'localStorage',
          isAnonymousOnly: true
        }, {
          id: -20,
          name: 'MapLayerlist',
          records: [],
          storage: null
          // }, {
          //   id: -30,
          //   name: 'DataDownloaderlist',
          //   records: [],
          //   storage: null
        }]
      };
    }]);

  /**
   * @ngdoc directive
   * @name gn_saved_selections.directive:gnSavedSelections
   * @restrict A
   * @requires gnSavedSelectionsService
   * @requires $translate
   *
   * @description
   *
   */
  module.directive('gnSavedSelections', [
    'gnSearchManagerService', 'gnSavedSelectionConfig',
    '$http', '$q', '$rootScope', '$translate',
    function(gnSearchManagerService, gnSavedSelectionConfig,
             $http, $q, $rootScope, $translate) {

      // List of persistent selections
      // and user records in each selections
      var selections = {
        list: [],
        records: {},
        size: 0,
        refreshCounter: 1
      };

      var user = null;
      var storagePrefix = 'basket';
      var maxSize = 200;

      function SavedSelectionController(scope) {
      };

      // Load metadata record. This is needed to load
      // the title to be displayed in the panel. Only the uuid
      // is stored in saved selections.
      SavedSelectionController.prototype.loadrecords =
          function(defer, selections, allRecords) {
        selections.notFound = [];
        var ctrl = this;

        if (allRecords.length === 0) {
          selections.records = {};
          selections.size = 0;
          defer.resolve(selections);
          return;
        }

        // TODO: Handle case when there is
        // too many items in the saved selections
        gnSearchManagerService.search(
            'q?_content_type=json&buildSummary=false&from=1&to=200&' +
            'fast=index&_uuid=' +
            allRecords.join(' or ')).then(
            function(r) {
              var foundRecords = [];
              angular.forEach(r.metadata, function(md) {
                if (md) {
                  var uuid = md.uuid;
                  selections.records[uuid] = md;
                  foundRecords.push(uuid);
                }
              });

              // Identify records which have been deleted
              // or that current user can't see anymore.
              // This only applies to session list.
              selections.notFound = allRecords.filter(function(i) {
                return foundRecords.indexOf(i) === -1;
              });

              // Remove not found records from the selection.
              for (var i = 0; i < selections.notFound.length; i++) {
                angular.forEach(selections.list, function(sel) {
                  if (sel.id < 0) {
                    ctrl.removeFromStore(sel, selections.notFound[i]);
                  }
                });
              }

              selections.size = allRecords.length;
              selections.refreshCounter++;

              $rootScope.$broadcast('savedSelectionsUpdate', selections);

              defer.resolve(selections);
            });
      };

      // Load the list of db saved selection + local selection
      // and then load the content of each selections
      // from db or local/session storage.
      SavedSelectionController.prototype.init =
          function(user, localOnly) {
        var defer = $q.defer(), allRecords = [], ctrl = this;
        selections.list = [];

        angular.forEach(gnSavedSelectionConfig.localList, function(s) {
          if (!(user && user.id !== undefined && s.isAnonymousOnly)) {
            selections.list.push(s);
          }
        });

        // Load user data
        // List of selections does not change often. Cache them.
        $http.get('../api/userselections', {cache: true}).then(function(r) {
          if (user != undefined) {
            selections.list = selections.list.concat(r.data);
          }
          var getUserSelections = [];
          // Load records for each selection
          angular.forEach(selections.list, function(sel) {
            // Local selections have negative identifiers
            if (sel.id > -1) {
              if (user != undefined) {
                getUserSelections.push(
                    $http.get('../api/userselections/' +
                    sel.id + '/' + user).then(
                    function(response) {
                      sel.records = response.data;
                      allRecords = allRecords.concat(response.data);
                    }));
              }
            } else {
              if (sel.storage !== null) {
                var key = storagePrefix + sel.name,
                    array = window[sel.storage].getItem(key);
                var records = array != 'null' ? angular.fromJson(array) : [];
                sel.records = records;
                window[sel.storage].setItem(key, angular.toJson(records));
              }
              allRecords = allRecords.concat(sel.records);
            }
          });

          $q.all(getUserSelections).then(function() {
            ctrl.loadrecords(defer, selections, allRecords);
          });
        });
        return defer.promise;
      };

      SavedSelectionController.prototype.getSelections =
          function(user) {
        if (user && this.userId !== user.id) {
          this.userId = user.id;
          return this.init(this.userId);
        } else if (user === undefined) {
          this.userId = undefined;
          return this.init();
        } else {
          var defer = $q.defer();
          defer.resolve(selections);
          return defer.promise;
        }
      };

      SavedSelectionController.prototype.add =
          function(selection, user, uuid) {
        var ctrl = this;

        var tooManyItems = selection.records.length > maxSize;
        if (tooManyItems) {
          $rootScope.$broadcast('StatusUpdated', {
            msg: $translate.instant('tooManyItemsInSelection', {maxSize: maxSize}),
            timeout: 0,
            type: 'danger'});
          return;
        }

        if (selection.id > -1) {
          if (typeof selection === 'string') {
            selection = this.getSelectionId(selection);
          }

          return $http.put('../api/userselections/' +
              selection.id + '/' + this.userId, null, {
                params: {
                  uuid: uuid
                }
              }).then(function(r) {
            ctrl.init(ctrl.userId);
          });
        } else {
          this.addToStore(this.getSelection(selection), uuid);
          ctrl.init(ctrl.userId, true);
        }
      };

      SavedSelectionController.prototype.remove =
          function(selection, user, uuid) {
        var ctrl = this;
        if (selection.id > -1) {
          return $http.delete('../api/userselections/' +
              selection.id + '/' + this.userId, {
                params: {
                  uuid: uuid
                }
              }).then(function(r) {
            ctrl.init(ctrl.userId);
          });
        } else {
          this.removeFromStore(this.getSelection(selection), uuid);
        }
      };

      // For local selection, the storage is in synch with
      // the selection records property.
      SavedSelectionController.prototype.addToStore =
          function(selection, uuid) {
        if (selection.storage !== null) {
          var key = storagePrefix + selection.name,
              array = window[selection.storage].getItem(key);
          var records = array != 'null' ? angular.fromJson(array) : [];
          records.push(uuid);
          window[selection.storage].setItem(key, angular.toJson(records));
        }
        selection.records.push(uuid);
      };

      SavedSelectionController.prototype.removeFromStore =
          function(selection, uuid) {
        if (selection.storage !== null) {
          var key = storagePrefix + selection.name,
              array = window[selection.storage].getItem(key);
          var records = array != 'null' ? angular.fromJson(array) : [];
          var idx = records.indexOf(uuid);
          if (idx > -1) {
            records.splice(idx, 1);
            window[selection.storage].setItem(key, angular.toJson(records));
          }
        }
        if (selection.records) {
          var idx = selection.records.indexOf(uuid);
          if (idx > -1) {
            selection.records.splice(idx, 1);
            this.init(this.userId, true);
          }
        }
      };

      SavedSelectionController.prototype.getSelectionId =
          function(name) {
        for (var i = 0; i < selections.list.length; i++) {
          if (selections.list[i].name === name) {
            return selections.list[i].id;
          }
        }
      };

      // Return the selection object if an id is provided
      SavedSelectionController.prototype.getSelection =
          function(selOrId) {
        if (typeof selOrId === 'number') {
          for (var i = 0; i < selections.list.length; i++) {
            if (selections.list[i].id === selOrId) {
              return selections.list[i];
            }
          }
        } else {
          return selOrId;
        }
      };


      return {
        restrict: 'A',
        controller: ['$scope', SavedSelectionController]
      };
    }]);


  /**
   * Panel to manage user saved selection content
   */
  module.directive('gnSavedSelectionsPanel', [
    '$translate', 'gnLangs', 'gnSavedSelectionConfig', 'gnGlobalSettings',
    function($translate, gnLangs, gnSavedSelectionConfig, gnGlobalSettings) {
      function link(scope, element, attrs, controller) {
        scope.lang = gnLangs.current;
        scope.selections = null;
        scope.actions = gnSavedSelectionConfig.actions;
        scope.isSavedSelectionEnabled =
          gnGlobalSettings.gnCfg.mods.search.savedSelection.enabled;

        scope.$watch('user', function(n, o) {
          if (n !== o || scope.selections === null) {
            scope.selections = null;
            controller.getSelections(scope.user).then(function(selections) {
              scope.selections = selections;
            });
          }
        });

        scope.remove = function(selection, uuid) {
          controller.remove(selection, scope.user, uuid);
        };

        scope.doAction = function(sel) {
          var actionFn = scope.actions[sel.name].fn;
          if (angular.isFunction(actionFn)) {
            actionFn(sel.records, scope.selections.records);
          }
          // Local selection with no storage
          // trigger a clear selection once done.
          if (sel.storage === null) {
            var nbRecords = sel.records.length;
            for (var i = 0; i < nbRecords; i++) {
              controller.remove(sel, scope.user, sel.records[0]);
            }
          }
        };
      }

      return {
        restrict: 'A',
        require: '^gnSavedSelections',
        templateUrl: '../../catalog/components/' +
            'common/savedselections/partials/' +
            'panel.html',
        link: link,
        scope: {
          user: '=gnSavedSelectionsPanel'
        }
      };
    }]);


  /**
   * Button to add or remove item from user saved selection.
   */
  module.directive('gnSavedSelectionsAction',
      ['gnSavedSelectionConfig', '$rootScope', 'gnGlobalSettings',
       function(gnSavedSelectionConfig, $rootScope, gnGlobalSettings) {
         function link(scope, element, attrs, controller) {
           scope.selectionsWithRecord = [];
           scope.selections = {};
<<<<<<< HEAD
           scope.uuid = scope.record.uuid;
=======
           scope.uuid = scope.record['geonet:info'].uuid;
           scope.isSavedSelectionEnabled =
             gnGlobalSettings.gnCfg.mods.search.savedSelection.enabled;
>>>>>>> 63ace3d0

           $rootScope.$on('savedSelectionsUpdate', function(e, n, o) {
             scope.selections = n;
             // Check in which selection this record is in
             scope.selectionsWithRecord = [];
             for (var i = 0; i < scope.selections.list.length; i++) {
               var s = scope.selections.list[i];
               if (s.records) {
                 for (var j = 0; j < s.records.length; j++) {
                   if (s.records[j] === scope.uuid) {
                     scope.selectionsWithRecord.push(s.id);
                     break;
                   }
                 }
               }
             }
           });

           controller.getSelections(scope.user).then(function(selections) {
             scope.selections = selections;
           });

           scope.add = function(selection) {
             controller.add(selection, scope.user, scope.uuid);
           };

           scope.remove = function(selection) {
             controller.remove(selection, scope.user, scope.uuid);
           };


           function check(selection, canBeAdded) {
             // Authenticated user can't use local anymous selections
             if (scope.user && scope.user.id !== undefined &&
              selection.isAnonymousOnly === true) {
               return false;
             }

             // Check if selection has an advanced filter
             var selConfig = gnSavedSelectionConfig.actions[selection.name];
             var isValidRecord = false;
             if (selConfig && selConfig.filterFn &&
              angular.isFunction(selConfig.filterFn)) {
               isValidRecord = selConfig.filterFn(scope.record);
             } else {
               isValidRecord = true;
             }

             if (angular.isArray(selection.records) &&
                 isValidRecord && canBeAdded) {
               // Check if record already in current selection
               return selection.records.indexOf(scope.uuid) === -1;
             } else if (angular.isArray(selection.records) &&
                        isValidRecord && canBeAdded === false) {
               // Check if record not already in current selection
               return selection.records.indexOf(scope.uuid) !== -1;
             } else {
               return false;
             }
           }

           function checkStatus(selection, addedOrRemoved) {
             if (selection) {
               return check(selection, addedOrRemoved);
             } else {
               var result = false;
               if (scope.selections.list === undefined) {
                 return false;
               }
               for (var i = 0; i < scope.selections.list.length; i++) {
                 if (check(scope.selections.list[i], addedOrRemoved)) {
                   result = true;
                 }
               }
               return result;
             }
           }

           scope.canBeAdded = function(selection) {
             return checkStatus(selection, true);
           };
           scope.canBeRemoved = function(selection) {
             return checkStatus(selection, false);
           };

         }
         return {
           restrict: 'A',
           templateUrl: '../../catalog/components/common/' +
            'savedselections/partials/action.html',
           require: '^gnSavedSelections',
           link: link,
           scope: {
             selection: '@gnSavedSelectionsAction',
             record: '=',
             user: '=',
             lang: '='
           }
         };
       }]);
})();<|MERGE_RESOLUTION|>--- conflicted
+++ resolved
@@ -457,13 +457,9 @@
          function link(scope, element, attrs, controller) {
            scope.selectionsWithRecord = [];
            scope.selections = {};
-<<<<<<< HEAD
            scope.uuid = scope.record.uuid;
-=======
-           scope.uuid = scope.record['geonet:info'].uuid;
            scope.isSavedSelectionEnabled =
              gnGlobalSettings.gnCfg.mods.search.savedSelection.enabled;
->>>>>>> 63ace3d0
 
            $rootScope.$on('savedSelectionsUpdate', function(e, n, o) {
              scope.selections = n;
