/*
 * Copyright (C) 2001-2016 Food and Agriculture Organization of the
 * United Nations (FAO-UN), United Nations World Food Programme (WFP)
 * and United Nations Environment Programme (UNEP)
 *
 * This program is free software; you can redistribute it and/or modify
 * it under the terms of the GNU General Public License as published by
 * the Free Software Foundation; either version 2 of the License, or (at
 * your option) any later version.
 *
 * This program is distributed in the hope that it will be useful, but
 * WITHOUT ANY WARRANTY; without even the implied warranty of
 * MERCHANTABILITY or FITNESS FOR A PARTICULAR PURPOSE. See the GNU
 * General Public License for more details.
 *
 * You should have received a copy of the GNU General Public License
 * along with this program; if not, write to the Free Software
 * Foundation, Inc., 51 Franklin St, Fifth Floor, Boston, MA 02110-1301, USA
 *
 * Contact: Jeroen Ticheler - FAO - Viale delle Terme di Caracalla 2,
 * Rome - Italy. email: geonetwork@osgeo.org
 */

(function() {
  goog.provide('gn_map_service');

  goog.require('gn_ows');
  goog.require('gn_wfs_service');


  var module = angular.module('gn_map_service', [
    'gn_ows',
    'ngeo',
    'gn_wfs_service'
  ]);

  /**
   * @ngdoc service
   * @kind function
   * @name gn_map.service:gnMap
   *
   * @description
   * The `gnMap` service is the main service that offer methods for interacting
   * with the map of the layers object. It is the interface with ol3 API and
   * provided lots of tools to help creating map content.
   */
  module.provider('gnMap', function() {
    this.$get = [
      'ngeoDecorateLayer',
      'gnOwsCapabilities',
      'gnConfig',
      '$log',
      'gnSearchLocation',
      '$rootScope',
      'gnUrlUtils',
      '$q',
      '$translate',
      'gnWmsQueue',
      'gnSearchManagerService',
      'Metadata',
      'gnWfsService',
      'gnGlobalSettings',
      'gnViewerSettings',
      function(ngeoDecorateLayer, gnOwsCapabilities, gnConfig, $log,
          gnSearchLocation, $rootScope, gnUrlUtils, $q, $translate,
          gnWmsQueue, gnSearchManagerService, Metadata, gnWfsService,
          gnGlobalSettings, viewerSettings) {

        var defaultMapConfig = {
          'useOSM': 'true',
          'projection': 'EPSG:3857',
          'projectionList': [{
            'code': 'EPSG:4326',
            'label': 'WGS84 (EPSG:4326)'
          },{
            'code': 'EPSG:3857',
            'label': 'Google mercator (EPSG:3857)'
          }]
        };

        /**
         * @description
         * Check if the layer is in the map to avoid adding duplicated ones.
         *
         * @param {ol.Map} map obj
         * @param {string} name of the layer
         * @param {string} url of the service
         */
        var isLayerInMap = function(map, name, url) {
          if (gnWmsQueue.isPending(url, name)) {
            return true;
          }
          for (var i = 0; i < map.getLayers().getLength(); i++) {
            var l = map.getLayers().item(i);
            var source = l.getSource();
            if (source instanceof ol.source.WMTS &&
                l.get('url') == url) {
              if (l.get('name') == name) {
                return true;
              }
            }
            else if (source instanceof ol.source.TileWMS ||
                source instanceof ol.source.ImageWMS) {
              if (source.getParams().LAYERS == name &&
                  l.get('url').split('?')[0] == url.split('?')[0]) {
                return true;
              }
            }
          }
          return false;
        };

        var getImageSourceRatio = function(map, maxWidth) {
          var width = map.getSize()[0] || $('.gn-full').width();
          var ratio = maxWidth / width;
          ratio = Math.floor(ratio * 100) / 100;
          return Math.min(1.5, Math.max(1, ratio));
        };

        return {

          /**
           * @ngdoc method
           * @methodOf gn_map.service:gnMap
           * @name gnMap#importProj4js
           *
           * @description
           * Import the proj4js projection that are specified in DB config.
           */
          importProj4js: function() {
            proj4.defs('EPSG:2154', '+proj=lcc +lat_1=49 +lat_2=44 +lat_0' +
                '=46.5 +lon_0=3 +x_0=700000 +y_0=6600000 +ellps=GRS80 +' +
                'towgs84=0,0,0,0,0,0,0 +units=m +no_defs');
            if (proj4 && angular.isArray(gnConfig['map.proj4js'])) {
              angular.forEach(gnConfig['map.proj4js'], function(item) {
                proj4.defs(item.code, item.value);
              });
            }
          },

          /**
           * @ngdoc method
           * @methodOf gn_map.service:gnMap
           * @name gnMap#reprojExtent
           *
           * @description
           * Reproject a given extent. Extent is an object
           * defined as
           * {left,bottom,right,top}
           *
           * @param {Object} extent to reproj
           * @param {ol.Projection} src projection
           * @param {ol.Projection} dest projection
           *
           */
          reprojExtent: function(extent, src, dest) {
            if (src == dest || extent === null) {
              return extent;
            }
            else {
              return ol.proj.transformExtent(extent,
                  src, dest);
            }
          },

          /**
           * @ngdoc method
           * @methodOf gn_map.service:gnMap
           * @name gnMap#isPoint
           *
           * @description
           * Check if the extent is just a point.
           *
           * @param {Object} extent to check
           */
          isPoint: function(extent) {
            return (extent[0] == extent[2] &&
                extent[1]) == extent[3];
          },

          /**
           * @ngdoc method
           * @methodOf gn_map.service:gnMap
           * @name gnMap#getPolygonFromExtent
           *
           * @description
           * Build a coordinates based object (multypolygon) from a extent
           *
           * @param {Object} extent to convert
           *
           */
          getPolygonFromExtent: function(extent) {
            return [
                    [
                     [extent[0], extent[1]],
                     [extent[0], extent[3]],
                     [extent[2], extent[3]],
                     [extent[2], extent[1]],
                     [extent[0], extent[1]]
              ]
            ];
          },

          /**
           * @ngdoc method
           * @methodOf gn_map.service:gnMap
           * @name gnMap#getBboxFromMd
           *
           * @description
           * Get the extent of the md.
           * It is stored in the object md.geoBox as an array of String
           * '150|-12|160|12'.
           * Returns it as an array of array of floats.
           *
           * @param {Object} md to extract bbox from
           */
          getBboxFromMd: function(md) {
            if (angular.isUndefined(md.geoBox)) return;
            var bboxes = [];
            angular.forEach(md.geoBox, function(bbox) {
              var c = bbox.split('|');
              if (angular.isArray(c) && c.length == 4) {
                bboxes.push([parseFloat(c[0]),
                      parseFloat(c[1]),
                      parseFloat(c[2]),
                      parseFloat(c[3])]);
              }
            });
            return bboxes;
          },

          /**
           * @ngdoc method
           * @methodOf gn_map.service:gnMap
           * @name gnMap#getBboxFeatureFromMd
           *
           * @description
           * Get the extent of the md.
           * Returns a feature
           *
           * @param {Object} md to extract bbox from
           * @param {Object} proj of the extent
           */
          getBboxFeatureFromMd: function(md, proj) {
            var feat = new ol.Feature();
            var extent = this.getBboxFromMd(md);
            if (extent) {
              var geometry;
              // If is composed of one geometry of type point
              if (extent.length === 1 &&
                  extent[0][0] === extent[0][2] &&
                  extent[0][1] === extent[0][3]) {
                geometry = new ol.geom.Point([extent[0][0], extent[0][1]]);
              } else {
                // Build multipolygon from the set of bboxes
                geometry = new ol.geom.MultiPolygon(null);
                for (var j = 0; j < extent.length; j++) {
                  // TODO: Point will not be supported in multi geometry
                  var projectedExtent =
                      ol.extent.containsExtent(
                      proj.getWorldExtent(),
                      extent[j]) ?
                      ol.proj.transformExtent(extent[j], 'EPSG:4326', proj) :
                      proj.getExtent();
                  var coords = this.getPolygonFromExtent(projectedExtent);
                  geometry.appendPolygon(new ol.geom.Polygon(coords));
                }
              }
              feat.setGeometry(geometry);
            }
            return feat;
          },

          /**
           * @ngdoc method
           * @methodOf gn_map.service:gnMap
           * @name gnMap#getTextFromCoordinates
           *
           * @description
           * Convert coordinates object into text
           *
           * @param {Array} coord must be an array of points (array with
           * dimension 2) or a point
           * @return {String} coordinates as text with format :
           * 'x1 y1,x2 y2,x3 y3'
           */
          getTextFromCoordinates: function(coord) {
            var text;

            var addPointToText = function(point) {
              if (text) {
                text += ',';
              }
              else {
                text = '';
              }
              text += point[0] + ' ' + point[1];
            };

            if (angular.isArray(coord) && coord.length > 0) {
              if (angular.isArray(coord[0])) {
                for (var i = 0; i < coord.length; ++i) {
                  var point = coord[i];
                  if (angular.isArray(point) && point.length == 2) {
                    addPointToText(point);
                  }
                }
              } else if (coord.length == 2) {
                addPointToText(coord);
              }
            }
            return text;
          },

          /**
           * @ngdoc method
           * @methodOf gn_map.service:gnMap
           * @name gnMap#getMapConfig
           *
           * @description
           * get the DB config of the map components (projection, map etc..)
           *
           * @return {Object} defaultMapConfig mapconfig
           */
          getMapConfig: function() {
            if (gnConfig['map.config'] &&
                angular.isObject(gnConfig['map.config'])) {
              return gnConfig['map.config'];
            } else {
              return defaultMapConfig;
            }
          },

          /**
           * @ngdoc method
           * @methodOf gn_map.service:gnMap
           * @name gnMap#getLayersFromConfig
           *
           * @description
           * get the DB config of the layers list that should be in the map
           * by default
           *
           * @return {Object} defaultMapConfig layers config
           */
          getLayersFromConfig: function() {
            var conf = this.getMapConfig();
            var source;

            if (conf.useOSM) {
              source = new ol.source.OSM();
            }
            else {
              source = new ol.source.TileWMS({
                url: conf.layer.url,
                params: {'LAYERS': conf.layer.layers,
                  'VERSION': conf.layer.version}
              });
            }
            return new ol.layer.Tile({
              source: source
            });
          },

          /**
           * @ngdoc method
           * @methodOf gn_map.service:gnMap
           * @name gnMap#isValidExtent
           *
           * @description
           * Check if the extent is valid or not.
           *
           * @param {Array} extent to check
           */
          isValidExtent: function(extent) {
            var valid = true;
            if (extent && angular.isArray(extent)) {
              angular.forEach(extent, function(value, key) {
                if (!value || value == Infinity || value == -Infinity) {
                  valid = false;
                }
              });
            }
            else {
              valid = false;
            }
            return valid;
          },

          /**
           * @ngdoc method
           * @methodOf gn_map.service:gnMap
           * @name gnMap#getDcExtent
           *
           * @description
           * Transform map extent into dublin-core schema for
           * dc:coverage metadata element.
           * Ex :
           * North 90, South -90, East 180, West -180
           * or
           * North 90, South -90, East 180, West -180. Global
           *
           * @param {Array} extent to transform
           */
          getDcExtent: function(extent, location) {
            if (angular.isArray(extent)) {
              var dc = 'North ' + extent[3] + ', ' +
                  'South ' + extent[1] + ', ' +
                  'East ' + extent[0] + ', ' +
                  'West ' + extent[2];
              if (location) {
                dc += '. ' + location;
              }
              return dc;
            } else {
              return '';
            }
          },

          /**
           * @ngdoc method
           * @methodOf gn_map.service:gnMap
           * @name gnMap#getResolutionFromScale
           *
           * @description
           * Compute the resolution from a given scale
           *
           * @param {ol.Projection} projection of the map
           * @param {number} scale to convert
           * @return {number} resolution
           */
          getResolutionFromScale: function(projection, scale) {
            return scale && scale * 0.00028 / projection.getMetersPerUnit();
          },

          /**
           * @ngdoc method
           * @methodOf gn_map.service:gnMap
           * @name gnMap#addKmlToMap
           *
           * @description
           * Add a KML layer to the map from a given source.
           *
           * @param {string} name of the layer
           * @param {number} url of the kml sources
           * @param {ol.Map} map object
           */
          addKmlToMap: function(name, url, map) {
            if (!url || url == '') {
              return;
            }

            var proxyUrl = gnGlobalSettings.proxyUrl + encodeURIComponent(url);
            var kmlSource = new ol.source.KML({
              projection: map.getView().getProjection(),
              url: proxyUrl
            });

            var vector = new ol.layer.Vector({
              source: kmlSource,
              label: name
            });

            ngeoDecorateLayer(vector);
            vector.displayInLayerManager = true;
            map.getLayers().push(vector);
          },

          // Given only the url, it will show a dialog to select
          // what layers do we want to add to the map
          addOwsServiceToMap: function(url, type) {
            // move to map
            gnSearchLocation.setMap();
            // open dialog for WMS
            $rootScope.$broadcast('requestCapLoad' + type.toUpperCase(), url);
          },

          /**
           * @ngdoc method
           * @methodOf gn_map.service:gnMap
           * @name gnMap#createOlWMS
           *
           * @description
           * Create a new ol.Layer object, based on given options.
           *
           * @param {ol.Map} map to add the layer
           * @param {Object} layerParams contains the PARAMS that is given to
           *  the ol.source object
           * @param {Object} layerOptions options to pass to layer constructor
           * @param {Object} layerOptions options to pass to layer constructor
           */
          createOlWMS: function(map, layerParams, layerOptions) {

            var options = layerOptions || {};

            var source, olLayer;
            if (viewerSettings.singleTileWMS) {
              source = new ol.source.ImageWMS({
                params: layerParams,
                url: options.url,
                ratio: getImageSourceRatio(map, 2048)
              });
            } else {
              source = new ol.source.TileWMS({
                params: layerParams,
                url: options.url,
                gutter: 15
              });
            }

            // Set proxy for Cesium to load
            // layers not accessible with CORS headers
            // This is optional if the WMS provides CORS
            if (viewerSettings.cesiumProxy) {
              source.set('olcs.proxy', function(url) {
                return '../../proxy?url=' + encodeURIComponent(url);
              });
            }

            var layerOptions = {
              url: options.url,
              type: 'WMS',
              opacity: options.opacity,
              visible: options.visible,
              source: source,
              legend: options.legend,
              attribution: options.attribution,
              attributionUrl: options.attributionUrl,
              label: options.label,
              group: options.group,
              isNcwms: options.isNcwms,
              advanced: options.advanced,
              minResolution: options.minResolution,
              maxResolution: options.maxResolution,
              cextent: options.extent
            };
            if (viewerSettings.singleTileWMS) {
              olLayer = new ol.layer.Image(layerOptions);
            } else {
              olLayer = new ol.layer.Tile(layerOptions);
            }

            if (options.metadata) {
              olLayer.set('metadataUrl', options.metadata);
              var params = gnUrlUtils.parseKeyValue(
                  options.metadata.split('?')[1]);
              var uuid = params.uuid || params.id;
              if (!uuid) {
                var res = new RegExp(/\#\/metadata\/(.*)/g).
                    exec(options.metadata);
                if (angular.isArray(res) && res.length == 2) {
                  uuid = res[1];
                }
              }
              if (uuid) {
                olLayer.set('metadataUuid', uuid);
              }
            }
            ngeoDecorateLayer(olLayer);
            olLayer.displayInLayerManager = true;

            var unregisterEventKey = olLayer.getSource().on(
                (viewerSettings.singleTileWMS) ?
                'imageloaderror' : 'tileloaderror',
                function(tileEvent, target) {
                  var url = tileEvent.tile && tileEvent.tile.getKey ?
                      tileEvent.tile.getKey() : '- no tile URL found-';

                  var layer = tileEvent.currentTarget &&
                      tileEvent.currentTarget.getParams ?
                      tileEvent.currentTarget.getParams().LAYERS :
                      layerParams.LAYERS;

                  var msg = $translate('layerTileLoadError', {
                    url: url,
                    layer: layer
                  });
                  console.warn(msg);
                  $rootScope.$broadcast('StatusUpdated', {
                    msg: msg,
                    timeout: 0,
                    type: 'danger'});
                  olLayer.get('errors').push(msg);
                  olLayer.getSource().unByKey(unregisterEventKey);

                  gnWmsQueue.error({
                    url: url,
                    name: layer,
                    msg: msg
                  });
                });
            return olLayer;
          },

          /**
           * @ngdoc method
           * @methodOf gn_map.service:gnMap
           * @name gnMap#createOlWMSFromCap
           *
           * @description
           * Parse an object describing a layer from
           * a getCapabilities document parsing. Create a ol.Layer WMS
           * from this object and add it to the map with all known
           * properties.
           *
           * @param {ol.map} map to add the layer
           * @param {Object} getCapLayer object to convert
           * @param {string} url of the wms service (we want this one instead
           *  of the one from the capabilities to be sure its persistent)
           * @return {ol.Layer} the created layer
           */
          createOlWMSFromCap: function(map, getCapLayer, url) {

            var legend, attribution, attributionUrl, metadata, errors = [];
            if (getCapLayer) {

              var isLayerAvailableInMapProjection = false;
              // OL3 only parse CRS from WMS 1.3 (and not SRS in WMS 1.1.x)
              // so a WMS 1.1.x will always failed on this
              // https://github.com/openlayers/ol3/blob/master/src/
              // ol/format/wmscapabilitiesformat.js
              /*
              if (layer.CRS) {
                var mapProjection = map.getView().getProjection().getCode();
                for (var i = 0; i < layer.CRS.length; i++) {
                  if (layer.CRS[i] === mapProjection) {
                    isLayerAvailableInMapProjection = true;
                    break;
                  }
                }
              } else {
                errors.push($translate('layerCRSNotFound'));
                console.warn($translate('layerCRSNotFound'));
              }
              if (!isLayerAvailableInMapProjection) {
                errors.push($translate('layerNotAvailableInMapProj'));
                console.warn($translate('layerNotAvailableInMapProj'));
              }
              */

              // TODO: parse better legend & attribution
              if (angular.isArray(getCapLayer.Style) &&
                  getCapLayer.Style.length > 0) {
                var legendUrl = (getCapLayer.Style[getCapLayer.
                    Style.length - 1].LegendURL) ?
                    getCapLayer.Style[getCapLayer.
                        Style.length - 1].LegendURL[0] : undefined;
                if (legendUrl) {
                  legend = legendUrl.OnlineResource;
                }
              }
              if (angular.isDefined(getCapLayer.Attribution)) {
                if (angular.isArray(getCapLayer.Attribution)) {

                } else {
                  attribution = getCapLayer.Attribution.Title;
                  if (getCapLayer.Attribution.OnlineResource) {
                    attributionUrl = getCapLayer.Attribution.OnlineResource;
                  }
                }
              }
              if (angular.isArray(getCapLayer.MetadataURL)) {
                metadata = getCapLayer.MetadataURL[0].OnlineResource;
              }

              var layer = this.createOlWMS(map, {
                LAYERS: getCapLayer.Name
              }, {
                url: url || getCapLayer.url,
                label: getCapLayer.Title,
                attribution: attribution,
                attributionUrl: attributionUrl,
                legend: legend,
                group: getCapLayer.group,
                metadata: metadata,
                extent: gnOwsCapabilities.getLayerExtentFromGetCap(map,
                    getCapLayer),
                minResolution: this.getResolutionFromScale(
                    map.getView().getProjection(),
                    getCapLayer.MinScaleDenominator),
                maxResolution: this.getResolutionFromScale(
                    map.getView().getProjection(),
                    getCapLayer.MaxScaleDenominator)
              });

              if (angular.isArray(getCapLayer.Dimension)) {
                for (var i = 0; i < getCapLayer.Dimension.length; i++) {
                  if (getCapLayer.Dimension[i].name == 'elevation') {
                    layer.set('elevation',
                        getCapLayer.Dimension[i].values.split(','));
                  }
                  if (getCapLayer.Dimension[i].name == 'time') {
                    layer.set('time',
                        getCapLayer.Dimension[i].values.split(','));
                  }
                }
              }
              if (angular.isArray(getCapLayer.Style) &&
                  getCapLayer.Style.length > 1) {
                layer.set('style', getCapLayer.Style);
              }

              layer.set('advanced', !!(layer.get('elevation') ||
                  layer.get('time') || layer.get('style')));

              layer.set('errors', errors);
              return layer;
            }

          },


          /**
           * @ngdoc method
           * @methodOf gn_map.service:gnMap
           * @name gnMap#createOlWMFFromCap
           *
           * @description
           * Parse an object describing a layer from
           * a getCapabilities document parsing. Create a ol.Layer WFS
           * from this object and add it to the map with all known
           * properties.
           *
           * @param {ol.map} map to add the layer
           * @param {Object} getCapLayer object to convert
           * @return {ol.Layer} the created layer
           */
          createOlWFSFromCap: function(map, getCapLayer, url) {

            var legend, attribution, metadata, errors = [];
            if (getCapLayer) {
              var layer = getCapLayer;

              var isLayerAvailableInMapProjection = false;

              if (layer.CRS) {
                var mapProjection = map.getView().
                    getProjection().getCode();
                for (var i = 0; i < layer.CRS.length; i++) {
                  if (layer.CRS[i] === mapProjection) {
                    isLayerAvailableInMapProjection = true;
                    break;
                  }
                }
              } else if (layer.otherSRS) {
                var mapProjection = map.getView().
                    getProjection().getCode();
                for (var i = 0; i < layer.otherSRS.length; i++) {
                  var srs = layer.otherSRS[i];
                  if (srs.indexOf('urn:ogc:def:crs:EPSG::') === 0) {
                    srs = 'EPSG:' + srs.split('::')[1];
                  }
                  if (srs === mapProjection) {
                    isLayerAvailableInMapProjection = true;
                    break;
                  }
                }
              } else {
                errors.push($translate('layerCRSNotFound'));
                console.warn($translate('layerCRSNotFound'));
              }

              if (!isLayerAvailableInMapProjection) {
                errors.push($translate('layerNotAvailableInMapProj'));
                console.warn($translate('layerNotAvailableInMapProj'));
              }

              // TODO: parse better legend & attribution
              if (angular.isArray(layer.Style) && layer.Style.length > 0) {
                var url = layer.Style[layer.Style.length - 1]
                    .LegendURL[0];
                if (url) {
                  legend = url.OnlineResource;
                }
              }
              if (angular.isDefined(layer.Attribution)) {
                if (angular.isArray(layer.Attribution)) {

                } else {
                  attribution = layer.Attribution.Title;
                }
              }
              if (angular.isArray(layer.MetadataURL)) {
                metadata = layer.MetadataURL[0].OnlineResource;
              }
              var isNcwms = false;
              if (angular.isArray(layer.Dimension)) {
                for (var i = 0; i < layer.Dimension.length; i++) {
                  if (layer.Dimension[i].name == 'elevation') {
                    isNcwms = true;
                    break;
                  }
                }
              }

              var vectorFormat = new ol.format.WFS();

              if (getCapLayer.outputFormats) {
                $.each(getCapLayer.outputFormats.format,
                    function(f, output) {
                      if (output.indexOf('json') > 0 ||
                         output.indexOf('JSON') > 0) {
                        vectorFormat = ol.format.JSONFeature(
                           {srsName_: getCapLayer.defaultSRS});
                      }
                    });
              }

              //TODO different strategy depending on the format

              var vectorSource = new ol.source.Vector({
                format: vectorFormat,
                loader: function(extent, resolution, projection) {
                  if (this.loadingLayer) {
                    return;
                  }

                  this.loadingLayer = true;

                  var parts = url.split('?');

                  var proxyUrl = gnGlobalSettings.proxyUrl +
                      encodeURIComponent(gnUrlUtils.append(parts[0],
                      gnUrlUtils.toKeyValue({
                        service: 'WFS',
                        request: 'GetFeature',
                        version: '1.1.0',
                        srsName: map.getView().getProjection().getCode(),
                        bbox: extent.join(','),
                        typename: getCapLayer.name.prefix + ':' +
                                   getCapLayer.name.localPart})));

                  $.ajax({
                    url: proxyUrl
                  })
                      .done(function(response) {
                        // TODO: Check WFS exception
                        vectorSource.addFeatures(vectorFormat.
                            readFeatures(response));

                        var extent = ol.extent.createEmpty();
                        var features = vectorSource.getFeatures();
                        for (var i = 0; i < features.length; ++i) {
                          var feature = features[i];
                          var geometry = feature.getGeometry();
                          if (!goog.isNull(geometry)) {
                            ol.extent.extend(extent, geometry.getExtent());
                          }
                        }

                        map.getView().fit(extent, map.getSize());

                      })
                      .then(function() {
                        this.loadingLayer = false;
                      });
                },
                strategy: ol.loadingstrategy.bbox,
                projection: map.getView().getProjection().getCode()
              });

              var extent = null;

              //Add spatial extent
              if (layer.wgs84BoundingBox && layer.wgs84BoundingBox[0] &&
                  layer.wgs84BoundingBox[0].lowerCorner &&
                  layer.wgs84BoundingBox[0].upperCorner) {
                extent = ol.extent.boundingExtent(
                    [layer.wgs84BoundingBox[0].lowerCorner,
                     layer.wgs84BoundingBox[0].upperCorner]);

                extent = ol.proj.transformExtent(
                    extent,
                    'EPSG:4326',
                    map.getView().getProjection().getCode());
              }

              if (extent) {
                map.getView().fit(extent, map.getSize());
              }

              var layer = new ol.layer.Vector({
                source: vectorSource,
                extent: extent
              });
              layer.set('errors', errors);
              layer.set('featureTooltip', true);
              ngeoDecorateLayer(layer);
              layer.displayInLayerManager = true;
              layer.set('label', getCapLayer.name.prefix + ':' +
                  getCapLayer.name.localPart);
              return layer;
            }

          },

          /**
           * @ngdoc method
           * @methodOf gn_map.service:gnMap
           * @name gnMap#addWmsToMapFromCap
           *
           * @description
           * Add a new ol.Layer object to the map from a capabilities parsed
           * ojbect.
           *
           * @param {ol.map} map to add the layer
           * @param {Object} getCapLayer object to convert
           */
          addWmsToMapFromCap: function(map, getCapLayer) {
            var layer = this.createOlWMSFromCap(map, getCapLayer);
            map.addLayer(layer);
            return layer;
          },

          /**
           * @ngdoc method
           * @methodOf gn_map.service:gnMap
           * @name gnMap#addWfsToMapFromCap
           *
           * @description
           * Add a new ol.Layer object to the map from a capabilities parsed
           * ojbect.
           *
           * @param {ol.map} map to add the layer
           * @param {Object} getCapLayer object to convert
           * @param {String} url of the service
           */
          addWfsToMapFromCap: function(map, getCapLayer, url) {
            var layer = this.createOlWFSFromCap(map, getCapLayer, url);
            map.addLayer(layer);
            return layer;
          },

          /**
           * @ngdoc method
           * @methodOf gn_map.service:gnMap
           * @name gnMap#addWmsToMap
           *
           * @description
           * Create a new WMS layer from basic info object containing
           * the name of the layer and the url of the service.
           *
           * @param {ol.map} map to add the layer
           * @param {Object} layerInfo object
           * @return {ol.Layer} the created layer
           */
          addWmsToMap: function(map, layerInfo) {
            if (layerInfo) {
              var layer = this.createOlWMS(map, {
                LAYERS: layerInfo.name
              }, {
                url: layerInfo.url,
                label: layerInfo.name
              }
              );
              map.addLayer(layer);
              return layer;
            }
          },

          /**
           * @ngdoc method
           * @methodOf gn_map.service:gnMap
           * @name gnMap#addWmsFromScratch
           *
           * @description
           * Here is the method to use when you want to add a wms layer from
           * a url and a layername. It will call the WMS getCapabilities,
           * create the ol.Layer with maximum info we got from capabilities,
           * then add the layer to the map.
           *
           * If the layer is not found in the capability, a simple WMS layer
           * based on the name only will be created.
           *
           * Return a promise with ol.Layer as data is succeed, and url/name
           * if failure.
           * If createOnly, we don't add the layer to the map.
           * If the md object is given, we add it to the layer, or we try
           * to retrieve it in the catalog
           *
           * @param {ol.Map} map to add the layer
           * @param {string} url of the service
           * @param {string} name of the layer
           * @param {boolean} createOnly or add it to the map
           * @param {!Object} md object
           */
          addWmsFromScratch: function(map, url, name, createOnly, md) {
            var defer = $q.defer();
            var $this = this;

            if (!isLayerInMap(map, name, url)) {
              gnWmsQueue.add(url, name);
              gnOwsCapabilities.getWMSCapabilities(url).then(function(capObj) {
                var capL = gnOwsCapabilities.getLayerInfoFromCap(
                    name, capObj, md && md.getUuid()),
                    olL;
                if (!capL) {
                  // If layer not found in the GetCapabilities
                  // Try to add the layer from the metadata
                  // information only. A tile error loading
                  // may be reported after the layer is added
                  // to the map and will give more details.
                  var o = {
                    url: url,
                    name: name,
                    msg: 'layerNotInCap'
                  }, errors = [];
                  olL = $this.addWmsToMap(map, o);

                  if (!angular.isArray(olL.get('errors'))) {
                    olL.set('errors', []);
                  }
                  var errormsg = $translate('layerNotfoundInCapability', {
                    layer: name,
                    url: url
                  });
                  errors.push(errormsg);
                  console.warn(errormsg);

                  olL.get('errors').push(errors);

                  gnWmsQueue.error(o);
                  defer.reject(o);
                } else {
                  olL = $this.createOlWMSFromCap(map, capL, url);

                  var finishCreation = function() {
                    if (!createOnly) {
                      map.addLayer(olL);
                    }
                    gnWmsQueue.removeFromQueue(url, name);
                    defer.resolve(olL);
                  };

                  // attach the md object to the layer
                  if (md) {
                    olL.set('md', md);
                    finishCreation();
                  }
                  else {
                    $this.feedLayerMd(olL).finally (finishCreation);
                  }
                }

              }, function() {
                var o = {
                  url: url,
                  name: name,
                  msg: 'getCapFailure'
                };
                gnWmsQueue.error(o);
                defer.reject(o);
              });
            }
            return defer.promise;
          },

          /**
           * Call a WMS getCapabilities and create ol3 layers for all items.
           * Add them to the map if `createOnly` is false;
           *
           * @param {ol.Map} map to add the layer
           * @param {string} url of the service
           * @param {string} name of the layer
           * @param {boolean} createOnly or add it to the map
           */
          addWmsAllLayersFromCap: function(map, url, createOnly) {
            var $this = this;

            return gnOwsCapabilities.getWMSCapabilities(url).
                then(function(capObj) {

                  var createdLayers = [];

                  var layers = capObj.layers || capObj.Layer;
                  for (var i = 0, len = layers.length; i < len; i++) {
                    var capL = layers[i];
                    var olL = $this.createOlWMSFromCap(map, capL);
                    if (!createOnly) {
                      map.addLayer(olL);
                    }
                    createdLayers.push(olL);
                  }
                  return createdLayers;
                });
          },

          /**
           * Call a WMS getCapabilities and create ol3 layers for all items.
           * Add them to the map if `createOnly` is false;
           *
           * @param {ol.Map} map to add the layer
           * @param {string} url of the service
           * @param {string} name of the layer
           * @param {boolean} createOnly or add it to the map
           */
          addWmsAllLayersFromCap: function(map, url, createOnly) {
            var $this = this;

            return gnOwsCapabilities.getWMSCapabilities(url).
                then(function(capObj) {

                  var createdLayers = [];

                  var layers = capObj.layers || capObj.Layer;
                  for (var i = 0, len = layers.length; i < len; i++) {
                    var capL = layers[i];
                    var olL = $this.createOlWMSFromCap(map, capL);
                    if (!createOnly) {
                      map.addLayer(olL);
                    }
                    createdLayers.push(olL);
                  }
                  return createdLayers;
                });
          },

          /**
           * @ngdoc method
           * @methodOf gn_map.service:gnMap
           * @name gnMap#addWmtsFromScratch
           *
           * @description
           * Here is the method to use when you want to add a wmts layer from
           * a url and a layername. It will call the WMTS getCapabilities,
           * create the ol.Layer with maximum info we got from capabilities,
           * then add the layer to the map.
           *
           * If the layer is not found in the capability, the layer will not
           * be created.
           *
           * Return a promise with ol.Layer as data is succeed, and url/name
           * if failure.
           * If createOnly, we don't add the layer to the map.
           *
           * @param {ol.Map} map to add the layer
           * @param {string} url of the service
           * @param {string} name of the layer
           * @param {boolean} createOnly or add it to the map
           */
          addWmtsFromScratch: function(map, url, name, createOnly) {
            var defer = $q.defer();
            var $this = this;

            gnWmsQueue.add(url, name);
            gnOwsCapabilities.getWMTSCapabilities(url).then(function(capObj) {

              var capL = gnOwsCapabilities.getLayerInfoFromCap(name, capObj);
              if (!capL) {
                var o = {
                  url: url,
                  name: name,
                  msg: 'layerNotInCap'
                };
                gnWmsQueue.error(o);
                defer.reject(o);
              }
              else {
                var olL = $this.createOlWMTSFromCap(map, capL, capObj);
                if (!createOnly) {
                  map.addLayer(olL);
                }
                gnWmsQueue.removeFromQueue(url, name);
                defer.resolve(olL);
              }
            }, function() {
              var o = {
                url: url,
                name: name,
                msg: 'getCapFailure'
              };
              gnWmsQueue.error(o);
              defer.reject(o);
            });
            return defer.promise;
          },


          /**
           * @ngdoc method
           * @methodOf gn_map.service:gnMap
           * @name gnMap#addWfsFromScratch
           *
           * @description
           * Here is the method to use when you want to add a wfs layer from
           * a url and a layername. It will call the WFS getCapabilities,
           * create the ol.Layer with maximum info we got from capabilities,
           * then add the layer to the map.
           *
           * If the layer is not found in the capabilities, a simple WFS layer
           * based on the name only will be created.
           *
           * Return a promise with ol.Layer as data is succeed, and url/name
           * if failure.
           * If createOnly, we don't add the layer to the map.
           * If the md object is given, we add it to the layer, or we try
           * to retrieve it in the catalog
           *
           * @param {ol.Map} map to add the layer
           * @param {string} url of the service
           * @param {string} name of the layer
           * @param {boolean} createOnly or add it to the map
           * @param {!Object} md object
           */
          addWfsFromScratch: function(map, url, name, createOnly, md) {
            var defer = $q.defer();
            var $this = this;

            gnWmsQueue.add(url, name);
            gnWfsService.getCapabilities(url).then(function(capObj) {
              var capL = gnOwsCapabilities.
                  getLayerInfoFromWfsCap(name, capObj, md.getUuid()),
                  olL;
              if (!capL) {
                // If layer not found in the GetCapabilities
                // Try to add the layer from the metadata
                // information only. A tile error loading
                // may be reported after the layer is added
                // to the map and will give more details.
                var o = {
                  url: url,
                  name: name,
                  msg: 'layerNotInCap'
                }, errors = [];
                olL = $this.addWmsToMap(map, o);

                if (!angular.isArray(olL.get('errors'))) {
                  olL.set('errors', []);
                }
                var errormsg = $translate('layerNotfoundInCapability', {
                  layer: name,
                  url: url
                });
                errors.push(errormsg);
                console.warn(errormsg);

                olL.get('errors').push(errors);

                gnWmsQueue.error(o);
                defer.reject(o);
              } else {
                olL = $this.addWfsToMapFromCap(map, capL, url);


                // attach the md object to the layer
                if (md) {
                  olL.set('md', md);
                }
                else {
                  $this.feedLayerMd(olL);
                }

                gnWmsQueue.removeFromQueue(url, name);
                defer.resolve(olL);
              }

            }, function() {
              var o = {
                url: url,
                name: name,
                msg: 'getCapFailure'
              };
              gnWmsQueue.error(o);
              defer.reject(o);
            });
            return defer.promise;
          },
          /**
           * @ngdoc method
           * @methodOf gn_map.service:gnMap
           * @name gnMap#createOlWMTSFromCap
           *
           * @description
           * Parse an object describing a layer from
           * a getCapabilities document parsing. Create a ol.Layer WMS
           * from this object and add it to the map with all known
           * properties.
           *
           * @param {ol.map} map to add the layer to
           * @param {Object} getCapLayer object
           * @return {ol.layer.Tile} created layer
           */
          createOlWMTSFromCap: function(map, getCapLayer, capabilities) {

            var legend, attribution, metadata;
            if (getCapLayer) {
              var layer = getCapLayer;

              var url, urls = capabilities.operationsMetadata.GetTile.
                  DCP.HTTP.Get;

              for (var i = 0; i < urls.length; i++) {
                if (urls[i].Constraint[0].AllowedValues.Value[0].
                    toLowerCase() == 'kvp') {
                  url = urls[i].href;
                  break;
                }
              }

              var urlCap = capabilities.operationsMetadata.GetCapabilities.
                  DCP.HTTP.Get[0].href;

              var style = layer.Style[0].Identifier;

              var projection = map.getView().getProjection();

              // Try to guess which matrixId to use depending projection
              var matrixSetsId;
              for (var i = 0; i < layer.TileMatrixSetLink.length; i++) {
                if (layer.TileMatrixSetLink[i].TileMatrixSet ==
                    projection.getCode()) {
                  matrixSetsId = layer.TileMatrixSetLink[i].TileMatrixSet;
                  break;
                }
              }
              if (!matrixSetsId) {
                matrixSetsId = layer.TileMatrixSetLink[0].TileMatrixSet;
              }

              var matrixSet;
              for (var i = 0; i < capabilities.TileMatrixSet.length; i++) {
                if (capabilities.TileMatrixSet[i].Identifier == matrixSetsId) {
                  matrixSet = capabilities.TileMatrixSet[i];
                }
              }
              var nbMatrix = matrixSet.TileMatrix.length;

              var projectionExtent = projection.getExtent();
              var resolutions = new Array(nbMatrix);
              var matrixIds = new Array(nbMatrix);
              for (var z = 0; z < nbMatrix; ++z) {
                var matrix = matrixSet.TileMatrix[z];
                var size = ol.extent.getWidth(projectionExtent) /
                    matrix.TileWidth;
                resolutions[z] = matrix.ScaleDenominator * 0.00028 /
                    projection.getMetersPerUnit();
                matrixIds[z] = matrix.Identifier;
              }

              var source = new ol.source.WMTS({
                url: url,
                layer: layer.Identifier,
                matrixSet: matrixSet.Identifier,
                format: layer.Format[0] || 'image/png',
                projection: projection,
                tileGrid: new ol.tilegrid.WMTS({
                  origin: ol.extent.getTopLeft(projection.getExtent()),
                  resolutions: resolutions,
                  matrixIds: matrixIds
                }),
                style: style
              });

              var olLayer = new ol.layer.Tile({
                extent: projection.getExtent(),
                name: layer.Identifier,
                title: layer.Title,
                label: layer.Title,
                source: source,
                url: url,
                urlCap: urlCap,
                cextent: gnOwsCapabilities.getLayerExtentFromGetCap(map,
                    getCapLayer)
              });
              ngeoDecorateLayer(olLayer);
              olLayer.displayInLayerManager = true;

              return olLayer;
            }
          },

          /**
           * @ngdoc method
           * @methodOf gn_map.service:gnMap
           * @name gnMap#addWmtsToMapFromCap
           *
           * @description
           * Add a new WMTS ol.Layer object to the map from a capabilities
           * parsed ojbect.
           *
           * @param {ol.map} map to add the layer
           * @param {Object} getCapLayer object to convert
           */
          addWmtsToMapFromCap: function(map, getCapLayer, capabilities) {
            map.addLayer(this.createOlWMTSFromCap(map,
                getCapLayer, capabilities));
          },
          /**
           * @ngdoc method
           * @methodOf gn_map.service:gnMap
           * @name gnMap#zoom
           *
           * @description
           * Zoom by delta with animation
           * @param {ol.map} map obj
           * @param {float} delta for zoom
           */
          zoom: function(map, delta) {
            var view = map.getView();
            var currentResolution = view.getResolution();
            if (angular.isDefined(currentResolution)) {
              map.beforeRender(ol.animation.zoom({
                resolution: currentResolution,
                duration: 250,
                easing: ol.easing.easeOut
              }));
              var newResolution = view.constrainResolution(
                  currentResolution, delta);
              view.setResolution(newResolution);
            }
          },

          /**
           * @ngdoc method
           * @methodOf gn_map.service:gnMap
           * @name gnMap#zoomLayerToExtent
           *
           * @description
           * Zoom map to the layer extent if defined. The layer extent
           * is gotten from capabilities and store in cextent property
           * of the layer.
           *
           * @param {ol.Layer} layer for the extent
           * @param {ol.map} map obj
           */
          zoomLayerToExtent: function(layer, map) {
            if (layer.get('cextent')) {
              map.getView().fit(layer.get('cextent'), map.getSize());
            }
          },


          /**
           * @ngdoc method
           * @methodOf gn_map.service:gnMap
           * @name gnMap#createLayerForType
           *
           * @description
           * Creates an ol.layer for a given type. Useful for contexts
           *
           * @param {string} type of the layer to create
           * @param {Object} opt for url or layer name
           * @return {ol.layer} layer
           */
          createLayerForType: function(type, opt, title) {
            switch (type) {
              case 'mapquest':
                return new ol.layer.Tile({
                  style: 'Road',
                  source: new ol.source.MapQuest({layer: 'osm'}),
                  title: title ||  'MapQuest'
                });
              case 'osm':
                return new ol.layer.Tile({
                  source: new ol.source.OSM(),
                  title: title ||  'OpenStreetMap'
                });
              case 'bing_aerial':
                return new ol.layer.Tile({
                  preload: Infinity,
                  source: new ol.source.BingMaps({
                    key: viewerSettings.bingKey,
                    imagerySet: 'Aerial'
                  }),
                  title: title ||  'Bing Aerial'
                });
              case 'stamen':
                //We make watercolor the default layer
                var type = opt && opt.name ? opt.name : 'watercolor',
                    source = new ol.source.Stamen({
                      layer: type
                    });
                source.set('type', type);
                return new ol.layer.Tile({
                  source: source,
                  title: title ||  'Stamen'
                });
              case 'wmts':
                var that = this;
                if (opt.name && opt.url) {
                  gnOwsCapabilities.getWMTSCapabilities(opt.url).
                      then(function(capObj) {
                        var info = gnOwsCapabilities.getLayerInfoFromCap(
                            opt.name, capObj);
                        //info.group = layer.group;
                        return that.addWmtsToMapFromCap(undefined, info,
                            capObj);
                        /*
                          l.setOpacity(layer.opacity);
                          l.setVisible(!layer.hidden);
                        */
                      });
                }
                else {
                  console.warn('cant load wmts, url or name not provided');
                }
            }
            $log.warn('Unsupported layer type: ', type);
          },

          /**
           * @ngdoc method
           * @methodOf gn_map.service:gnMap
           * @name gnMap#isLayerInMap
           *
           * @description
           * Check if the layer is in the map to avoid adding duplicated ones.
           *
           * @param {ol.Map} map obj
           * @param {string} name of the layer
           * @param {string} url of the service
           */
          isLayerInMap: isLayerInMap,

          /**
           * @ngdoc method
           * @methodOf gn_map.service:gnMap
           * @name gnMap#feedLayerMd
           *
           * @description
           * If the layer contains a metadataUrl, we check if it is on
           * the same host as the catalog, if yes i search for this md in
           * the catalog and bind it to the layer.
           *
           * @param {ol.Layer} layer to feed
           */
          feedLayerMd: function(layer) {
            var defer = $q.defer();
            var $this = this;

            defer.resolve(layer);

            if (layer.get('metadataUrl') && layer.get('metadataUuid')) {

              return gnSearchManagerService.gnSearch({
                uuid: layer.get('metadataUuid'),
                fast: 'index',
                _content_type: 'json'
              }).then(function(data) {
                if (data.metadata.length == 1) {
                  layer.set('md', new Metadata(data.metadata[0]));
                }
                return layer;
              });
            }
            return defer.promise;
          },

          /**
           * Check for online resource that could be bound to the layer.
           * WPS, downloads, WFS etc..
           *
           * @param {ol.Layer} layer
           * @param {string} linkGroup
           */
          feedLayerWithRelated: function(layer, linkGroup) {
            var md = layer.get('md');
<<<<<<< HEAD

            if (!linkGroup) {
              console.warn('The layer has not been found in any group: ' +
                  layer.getSource().getParams().LAYERS);
              return;
            }

            // We can bind layer and download/process
            if (md.getLinksByType(linkGroup, '#OGC:WMTS',
                '#OGC:WMS', '#OGC:WMS-1.1.1-http-get-map').length == 1) {

              var downloads = md && md.getLinksByType(linkGroup,
                  'WWW:DOWNLOAD-1.0-link--download', 'FILE', 'DB',
                  'WFS', 'WCS', 'COPYFILE');
=======

            if (!linkGroup) {
              console.warn('The layer has not been found in any group: ' +
                  layer.getSource().getParams().LAYERS);
              return;
            }

            // We can bind layer and download/process
            if (md.getLinksByType(linkGroup, '#OGC:WMTS',
                    '#OGC:WMS', '#OGC:WMS-1.1.1-http-get-map').length == 1) {

              var downloads = md && md.getLinksByType(linkGroup,
                      'WWW:DOWNLOAD-1.0-link--download', 'FILE', 'DB',
                      'WFS', 'WCS', 'COPYFILE');
>>>>>>> 278705d8
              layer.set('downloads', downloads);

              var wfs = md && md.getLinksByType(linkGroup, '#WFS');
              layer.set('wfs', wfs);

              var process = md && md.getLinksByType(linkGroup, 'OGC:WPS');
              layer.set('processes', process);
            }
          }
        };
      }];
  });

  module.provider('gnLayerFilters', function() {
    this.$get = function() {
      return {
        /**
         * Filters out background layers, preview
         * layers, draw, measure.
         * In other words, all layers that
         * were actively added by the user and that
         * appear in the layer manager
         */
        selected: function(layer) {
          return layer.displayInLayerManager;
        },
        visible: function(layer) {
          return layer.displayInLayerManager && layer.visible;
        }
      };
    };
  });


})();<|MERGE_RESOLUTION|>--- conflicted
+++ resolved
@@ -1554,7 +1554,6 @@
            */
           feedLayerWithRelated: function(layer, linkGroup) {
             var md = layer.get('md');
-<<<<<<< HEAD
 
             if (!linkGroup) {
               console.warn('The layer has not been found in any group: ' +
@@ -1569,22 +1568,6 @@
               var downloads = md && md.getLinksByType(linkGroup,
                   'WWW:DOWNLOAD-1.0-link--download', 'FILE', 'DB',
                   'WFS', 'WCS', 'COPYFILE');
-=======
-
-            if (!linkGroup) {
-              console.warn('The layer has not been found in any group: ' +
-                  layer.getSource().getParams().LAYERS);
-              return;
-            }
-
-            // We can bind layer and download/process
-            if (md.getLinksByType(linkGroup, '#OGC:WMTS',
-                    '#OGC:WMS', '#OGC:WMS-1.1.1-http-get-map').length == 1) {
-
-              var downloads = md && md.getLinksByType(linkGroup,
-                      'WWW:DOWNLOAD-1.0-link--download', 'FILE', 'DB',
-                      'WFS', 'WCS', 'COPYFILE');
->>>>>>> 278705d8
               layer.set('downloads', downloads);
 
               var wfs = md && md.getLinksByType(linkGroup, '#WFS');
