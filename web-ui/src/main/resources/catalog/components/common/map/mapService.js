/*
 * Copyright (C) 2001-2016 Food and Agriculture Organization of the
 * United Nations (FAO-UN), United Nations World Food Programme (WFP)
 * and United Nations Environment Programme (UNEP)
 *
 * This program is free software; you can redistribute it and/or modify
 * it under the terms of the GNU General Public License as published by
 * the Free Software Foundation; either version 2 of the License, or (at
 * your option) any later version.
 *
 * This program is distributed in the hope that it will be useful, but
 * WITHOUT ANY WARRANTY; without even the implied warranty of
 * MERCHANTABILITY or FITNESS FOR A PARTICULAR PURPOSE. See the GNU
 * General Public License for more details.
 *
 * You should have received a copy of the GNU General Public License
 * along with this program; if not, write to the Free Software
 * Foundation, Inc., 51 Franklin St, Fifth Floor, Boston, MA 02110-1301, USA
 *
 * Contact: Jeroen Ticheler - FAO - Viale delle Terme di Caracalla 2,
 * Rome - Italy. email: geonetwork@osgeo.org
 */

(function() {
  goog.provide('gn_map_service');

  goog.require('gn_ows');
  goog.require('gn_wfs_service');


  var module = angular.module('gn_map_service', [
    'gn_ows',
    'ngeo',
    'gn_wfs_service'
  ]);

  /**
   * @ngdoc service
   * @kind function
   * @name gn_map.service:gnMap
   *
   * @description
   * The `gnMap` service is the main service that offer methods for interacting
   * with the map of the layers object. It is the interface with ol3 API and
   * provided lots of tools to help creating map content.
   */
  module.provider('gnMap', function() {
    this.$get = [
      'ngeoDecorateLayer',
      'gnOwsCapabilities',
      'gnConfig',
      '$log',
      'gnSearchLocation',
      '$rootScope',
      'gnUrlUtils',
      '$q',
      '$translate',
      'gnWmsQueue',
      'gnSearchManagerService',
      'Metadata',
      'gnWfsService',
      'gnGlobalSettings',
      'gnViewerSettings',
      'gnViewerService',
      function(ngeoDecorateLayer, gnOwsCapabilities, gnConfig, $log,
          gnSearchLocation, $rootScope, gnUrlUtils, $q, $translate,
          gnWmsQueue, gnSearchManagerService, Metadata, gnWfsService,
          gnGlobalSettings, gnViewerSettings, gnViewerService) {

        /**
         * @description
         * Check if the layer is in the map to avoid adding duplicated ones.
         *
         * @param {ol.Map} map obj
         * @param {string} name of the layer
         * @param {string} url of the service
         * @return {boolean} true if layer is in the map
         */
        var isLayerInMap = function(map, name, url) {
          return getLayerInMap(map, name, url) !== null;
        };
        var getLayerInMap = function(map, name, url) {
          if (gnWmsQueue.isPending(url, name)) {
            return true;
          }

          if(getTheLayerFromMap(map, name, url) != null) {
            return true;
          }
          return null;
        };

        /**
         * @description
         * Returns a Layer already added to the map.
         *
         * @param {ol.Map} map obj
         * @param {string} name of the layer
         * @param {string} url of the service
         */
        var getTheLayerFromMap = function(map, name, url) {
          for (var i = 0; i < map.getLayers().getLength(); i++) {
            var l = map.getLayers().item(i);
            var source = l.getSource();
            if (source instanceof ol.source.WMTS &&
                l.get('url') == url) {
              if (l.get('name') == name) {
                return l;
              }
            }
            else if (source instanceof ol.source.TileWMS ||
                source instanceof ol.source.ImageWMS) {
              if (source.getParams().LAYERS == name &&
                  l.get('url').split('?')[0] == url.split('?')[0]) {
                return l;
              }
            }
          }
          return null;
        };

        var getImageSourceRatio = function(map, maxWidth) {
          var width = (map.getSize() && map.getSize()[0]) ||
              $('.gn-full').width();
          var ratio = maxWidth / width;
          ratio = Math.floor(ratio * 100) / 100;
          return Math.min(1.5, Math.max(1, ratio));
        };

        return {
          /**
           * @ngdoc method
           * @methodOf gn_map.service:gnMap
           * @name gnMap#createLayerFromProperties
           *
           * @description
           * Creates an ol.layer based on an object containing properties
           * used to describe the layer. The `type` property is required, and
           * others can be used depending on the layer type.
           * Handled types are:
           *  * `osm`: OSM, no other prop required
           *  * `bing_aerial`: Bing Aerial background, required prop: `key`
           *  * `stamen`: Stamen layers, required prop: `name`
           *  * `wms`: generic WMS layer, required props: `name`, `url`
           *  * `wmts`: generic WMTS layer, required props: `name`, `url`
           *  * `tms`: generic TMS layer, required prop: `url`
           * If a `title` property is present on the layer info obj, it will be
           * applied on the layer.
           * This will return a promise with the layer in it
           *
           * @param {Object} layerInfo object containing all the properties
           * @param {ol.Map} map required for WMTS and WMS
           * @return {Promise} promise with the layer as result
           */
          createLayerFromProperties: function(layerInfo, map) {
            // this will be used to return a promise (whichever the layer type)
            var defer = $q.defer();

            // check layer info validity
            if (!layerInfo.type) {
              console.error('The layer info object is invalid:', layerInfo);
              defer.reject();
              return $q.defer().promise;
            }

            switch (layerInfo.type) {
              case 'osm':
                defer.resolve(new ol.layer.Tile({
                  source: new ol.source.OSM(),
                  title: layerInfo.title || 'OpenStreetMap'
                }));
                break;

              case 'tms':
                defer.resolve(new ol.layer.Tile({
                  source: new ol.source.XYZ({
                        url: layerInfo.url
                  }),
                  title: layerInfo.title || 'TMS Layer'
                }));
                break;

              case 'bing_aerial':
                defer.resolve(new ol.layer.Tile({
                  preload: Infinity,
                  source: new ol.source.BingMaps({
                    key: layerInfo.key,
                    imagerySet: 'Aerial'
                  }),
                  title: layerInfo.title || 'Bing Aerial'
                }));
                break;

              case 'stamen':
                //We make watercolor the default layer
                var type = layerInfo.name ? layerInfo.name : 'watercolor',
                    source = new ol.source.Stamen({
                      layer: type
                    });
                source.set('type', type);
                defer.resolve(new ol.layer.Tile({
                  source: source,
                  title: layerInfo.title || 'Stamen'
                }));
                break;

              case 'wmts':
                if (!layerInfo.name || !layerInfo.url) {
                  $log.warn('One of the required parameters (name, url) ' +
                      'is missing in the specified WMTS layer:',
                      layerInfo);
                  defer.reject();
                  break;
                }
                this.addWmtsFromScratch(
                    map, layerInfo.url, layerInfo.name, true)
                    .then(function(layer) {
                      if (layerInfo.title) {
                        layer.set('title', layerInfo.title);
                        layer.set('label', layerInfo.title);
                      }
                      defer.resolve(layer);
                    });
                break;

              case 'wms':
                if (!layerInfo.name || !layerInfo.url) {
                  $log.warn('One of the required parameters (name, url) ' +
                      'is missing in the specified WMS layer:',
                      layerInfo);
                  defer.reject();
                  break;
                }
                this.addWmsFromScratch(map, layerInfo.url, layerInfo.name, true)
                    .then(function(layer) {
                      if (layerInfo.title) {
                        layer.set('title', layerInfo.title);
                        layer.set('label', layerInfo.title);
                      }
                      defer.resolve(layer);
                    });
                break;

              default:
                $log.warn('Unrecognized layer type: ', layerInfo.type);
                defer.reject();
            }

            return defer.promise;
          },

          /**
           * @ngdoc method
           * @methodOf gn_map.service:gnMap
           * @name gnMap#createOSMLayer
           *
           * @return {ol.layer} layer
           */
          createOSMLayer: function() {
            return this.createLayerFromProperties({ type: 'osm' });
          },

          /**
           * @ngdoc method
           * @methodOf gn_map.service:gnMap
           * @name gnMap#importProj4js
           *
           * @description
           * Import the proj4js projection that are specified in DB config.
           */
          importProj4js: function() {
            proj4.defs('EPSG:2154', '+proj=lcc +lat_1=49 +lat_2=44 +lat_0' +
                '=46.5 +lon_0=3 +x_0=700000 +y_0=6600000 +ellps=GRS80 +' +
                'towgs84=0,0,0,0,0,0,0 +units=m +no_defs');
            if (proj4 && angular.isArray(gnConfig['map.proj4js'])) {
              angular.forEach(gnConfig['map.proj4js'], function(item) {
                proj4.defs(item.code, item.value);
              });
            }
          },

          /**
           * @ngdoc method
           * @methodOf gn_map.service:gnMap
           * @name gnMap#reprojExtent
           *
           * @description
           * Reproject a given extent. Extent is an object
           * defined as
           * {left,bottom,right,top}
           *
           * @param {Object} extent to reproj
           * @param {ol.Projection} src projection
           * @param {ol.Projection} dest projection
           *
           */
          reprojExtent: function(extent, src, dest) {
            if (src == dest || extent === null) {
              return extent;
            }
            else {
              return ol.proj.transformExtent(extent,
                  src, dest);
            }
          },

          /**
           * @ngdoc method
           * @methodOf gn_map.service:gnMap
           * @name gnMap#isPoint
           *
           * @description
           * Check if the extent is just a point.
           *
           * @param {Object} extent to check
           */
          isPoint: function(extent) {
            return (extent[0] == extent[2] &&
                extent[1]) == extent[3];
          },

          /**
           * @ngdoc method
           * @methodOf gn_map.service:gnMap
           * @name gnMap#getPolygonFromExtent
           *
           * @description
           * Build a coordinates based object (multypolygon) from a extent
           *
           * @param {Object} extent to convert
           *
           */
          getPolygonFromExtent: function(extent) {
            return [
                    [
                     [extent[0], extent[1]],
                     [extent[0], extent[3]],
                     [extent[2], extent[3]],
                     [extent[2], extent[1]],
                     [extent[0], extent[1]]
              ]
            ];
          },

          /**
           * @ngdoc method
           * @methodOf gn_map.service:gnMap
           * @name gnMap#getBboxFromMd
           *
           * @description
           * Get the extent of the md.
           * It is stored in the object md.geoBox as an array of String
           * '150|-12|160|12'.
           * Returns it as an array of array of floats.
           *
           * @param {Object} md to extract bbox from
           */
          getBboxFromMd: function(md) {
            if (angular.isUndefined(md.geoBox)) return;
            var bboxes = [];
            angular.forEach(md.geoBox, function(bbox) {
              var c = bbox.split('|');
              if (angular.isArray(c) && c.length == 4) {
                bboxes.push([parseFloat(c[0]),
                      parseFloat(c[1]),
                      parseFloat(c[2]),
                      parseFloat(c[3])]);
              }
            });
            return bboxes;
          },

          /**
           * @ngdoc method
           * @methodOf gn_map.service:gnMap
           * @name gnMap#getBboxFeatureFromMd
           *
           * @description
           * Get the extent of the md.
           * Returns a feature
           *
           * @param {Object} md to extract bbox from
           * @param {Object} proj of the extent
           */
          getBboxFeatureFromMd: function(md, proj) {
            var feat = new ol.Feature();
            var extent = this.getBboxFromMd(md);
            var projExtent = proj.getExtent();
            if (extent) {
              var geometry;
              // If is composed of one geometry of type point
              if (extent.length === 1 &&
                  extent[0][0] === extent[0][2] &&
                  extent[0][1] === extent[0][3]) {
                geometry = new ol.geom.Point([extent[0][0], extent[0][1]]);
              } else {
                // Build multipolygon from the set of bboxes
                geometry = new ol.geom.MultiPolygon(null);
                for (var j = 0; j < extent.length; j++) {
                  // TODO: Point will not be supported in multi geometry
                  var projectedExtent = ol.extent.getIntersection(
                      ol.proj.transformExtent(extent[j], 'EPSG:4326', proj),
                      projExtent
                      );
                  var coords = this.getPolygonFromExtent(projectedExtent);
                  geometry.appendPolygon(new ol.geom.Polygon(coords));
                }
              }
              feat.setGeometry(geometry);
            }
            return feat;
          },

          /**
           * @ngdoc method
           * @methodOf gn_map.service:gnMap
           * @name gnMap#getTextFromCoordinates
           *
           * @description
           * Convert coordinates object into text
           *
           * @param {Array} coord must be an array of points (array with
           * dimension 2) or a point
           * @return {String} coordinates as text with format :
           * 'x1 y1,x2 y2,x3 y3'
           */
          getTextFromCoordinates: function(coord) {
            var text;

            var addPointToText = function(point) {
              if (text) {
                text += ',';
              }
              else {
                text = '';
              }
              text += point[0] + ' ' + point[1];
            };

            if (angular.isArray(coord) && coord.length > 0) {
              if (angular.isArray(coord[0])) {
                for (var i = 0; i < coord.length; ++i) {
                  var point = coord[i];
                  if (angular.isArray(point) && point.length == 2) {
                    addPointToText(point);
                  }
                }
              } else if (coord.length == 2) {
                addPointToText(coord);
              }
            }
            return text;
          },

          /**
           * @ngdoc method
           * @methodOf gn_map.service:gnMap
           * @name gnMap#getMapConfig
           *
           * @description
           * get the DB config of the map components (projection, map etc..)
           *
           * @return {Object} defaultMapConfig mapconfig
           */
          getMapConfig: function() {

            // Check for unsupported projections
            // To avoid to break the search page and map
            if(gnViewerSettings.mapConfig.projection && !ol.proj.get(gnViewerSettings.mapConfig.projection)) {
              console.warn('The map projection ' + gnViewerSettings.mapConfig.projection + ' is not supported.');
              console.log('Now using default projection EPSG:3857.');
              // Switching to default
              gnViewerSettings.mapConfig.projection = 'EPSG:3857';
            }

            return gnViewerSettings.mapConfig;
          },

          /**
           * @ngdoc method
           * @methodOf gn_map.service:gnMap
           * @name gnMap#getLayersFromConfig
           * @deprecated When creating a new map, use createMap(<TYPE>) instead
           *
           * @description
           * get the DB config of the layers list that should be in the map
           * by default
           * DO NOT USE THIS ANYMORE:
           * When creating a new map, use createMap(<TYPE>) instead
           *
           * @return {Object} defaultMapConfig layers config
           */
          getLayersFromConfig: function() {
            var conf = this.getMapConfig();
            var source;

            if (conf.useOSM) {
              source = new ol.source.OSM();
            }
            else {
              source = new ol.source.TileWMS({
                url: conf.layer.url,
                params: {'LAYERS': conf.layer.layers,
                  'VERSION': conf.layer.version}
              });
            }
            return new ol.layer.Tile({
              source: source
            });
          },

          /**
           * @ngdoc method
           * @methodOf gn_map.service:gnMap
           * @name gnMap#isValidExtent
           *
           * @description
           * Check if the extent is valid or not.
           *
           * @param {Array} extent to check
           */
          isValidExtent: function(extent) {
            var valid = true;
            if (extent && angular.isArray(extent)) {
              angular.forEach(extent, function(value, key) {
                if (!value || value == Infinity || value == -Infinity) {
                  valid = false;
                }
              });
            }
            else {
              valid = false;
            }
            return valid;
          },

          /**
           * @ngdoc method
           * @methodOf gn_map.service:gnMap
           * @name gnMap#getDcExtent
           *
           * @description
           * Transform map extent into dublin-core schema for
           * dc:coverage metadata element.
           * Ex :
           * North 90, South -90, East 180, West -180
           * or
           * North 90, South -90, East 180, West -180. Global
           *
           * @param {Array} extent to transform
           */
          getDcExtent: function(extent, location) {
            if (angular.isArray(extent)) {
              var dc = 'North ' + extent[3] + ', ' +
                  'South ' + extent[1] + ', ' +
                  'East ' + extent[0] + ', ' +
                  'West ' + extent[2];
              if (location) {
                dc += '. ' + location;
              }
              return dc;
            } else {
              return '';
            }
          },

          /**
           * @ngdoc method
           * @methodOf gn_map.service:gnMap
           * @name gnMap#getResolutionFromScale
           *
           * @description
           * Compute the resolution from a given scale
           *
           * @param {ol.Projection} projection of the map
           * @param {number} scale to convert
           * @return {number} resolution
           */
          getResolutionFromScale: function(projection, scale) {
            return scale && scale * 0.00028 / projection.getMetersPerUnit();
          },

          /**
           * @ngdoc method
           * @methodOf gn_map.service:gnMap
           * @name gnMap#addKmlToMap
           *
           * @description
           * Add a KML layer to the map from a given source.
           *
           * @param {string} name of the layer
           * @param {number} url of the kml sources
           * @param {ol.Map} map object
           */
          addKmlToMap: function(name, url, map) {
            if (!url || url == '') {
              return;
            }

            var kmlSource = new ol.source.KML({
              projection: map.getView().getProjection(),
              url: url
            });

            var vector = new ol.layer.Vector({
              source: kmlSource,
              label: name
            });

            ngeoDecorateLayer(vector);
            vector.displayInLayerManager = true;
            map.getLayers().push(vector);
          },

          // Given only the url, it will show a dialog to select
          // what layers do we want to add to the map
          addOwsServiceToMap: function(url, type) {
            // move to map
            gnSearchLocation.setMap();
            // open dialog for WMS
            switch (type.toLowerCase()) {
              case 'wms':
                gnViewerService.openWmsTab(url);
                break;

              case 'wmts':
                gnViewerService.openWmtsTab(url);
                break;
            }
          },

          /**
           * @ngdoc method
           * @methodOf gn_map.service:gnMap
           * @name gnMap#createOlWMS
           *
           * @description
           * Create a new ol.Layer object, based on given options.
           *
           * @param {ol.Map} map to add the layer
           * @param {Object} layerParams contains the PARAMS that is given to
           *  the ol.source object
           * @param {Object} layerOptions options to pass to layer constructor
           * @param {Object} layerOptions options to pass to layer constructor
           */
          createOlWMS: function(map, layerParams, layerOptions) {

            var options = layerOptions || {};

            var source, olLayer;
            if (gnViewerSettings.singleTileWMS) {
              var config = {
                params: layerParams,
                url: options.url,
                projection: layerOptions.projection,
                ratio: getImageSourceRatio(map, 2048)
              };
              source = new ol.source.ImageWMS(
                  gnViewerSettings.mapConfig.isExportMapAsImageEnabled ?
                  angular.extend(config, {crossOrigin: 'anonymous'}) : config
                  );
            } else {
              var config = {
                params: layerParams,
                url: options.url,
                projection: layerOptions.projection,
                gutter: 15
              };
              source = new ol.source.TileWMS(
                  gnViewerSettings.mapConfig.isExportMapAsImageEnabled ?
                  angular.extend(config, {crossOrigin: 'anonymous'}) : config);
            }

            // Set proxy for Cesium to load
            // layers not accessible with CORS headers
            // This is optional if the WMS provides CORS
            if (gnViewerSettings.cesiumProxy) {
              source.set('olcs.proxy', function(url) {
                return gnGlobalSettings.proxyUrl + encodeURIComponent(url);
              });
            }

            if(layerParams.useProxy 
                && options.url.indexOf(gnGlobalSettings.proxyUrl) != 0) {
              options.url = gnGlobalSettings.proxyUrl 
                              + encodeURIComponent(options.url);
            }

            var layerOptions = {
              url: options.url,
              type: 'WMS',
              opacity: options.opacity,
              visible: options.visible,
              source: source,
              legend: options.legend,
              attribution: options.attribution,
              attributionUrl: options.attributionUrl,
              label: options.label,
              group: options.group,
              advanced: options.advanced,
              minResolution: options.minResolution,
              maxResolution: options.maxResolution,
              cextent: options.extent,
              name: layerParams.LAYERS
            };
            if (gnViewerSettings.singleTileWMS) {
              olLayer = new ol.layer.Image(layerOptions);
            } else {
              olLayer = new ol.layer.Tile(layerOptions);
            }

            if (options.metadata) {
              olLayer.set('metadataUrl', options.metadata);
              var params = gnUrlUtils.parseKeyValue(
                  options.metadata.split('?')[1]);
              var uuid = params.uuid || params.id;
              if (!uuid) {
                var res = new RegExp(/\#\/metadata\/(.*)/g).
                    exec(options.metadata);
                if (angular.isArray(res) && res.length == 2) {
                  uuid = res[1];
                }
              }
              if (uuid) {
                olLayer.set('metadataUuid', uuid);
              }
            }
            ngeoDecorateLayer(olLayer);
            olLayer.displayInLayerManager = true;

            var unregisterEventKey = olLayer.getSource().on(
                (gnViewerSettings.singleTileWMS) ?
                'imageloaderror' : 'tileloaderror',
                function(tileEvent, target) {
                  var url = tileEvent.tile && tileEvent.tile.getKey ?
                      tileEvent.tile.getKey() : '- no tile URL found-';

                  var layer = tileEvent.currentTarget &&
                      tileEvent.currentTarget.getParams ?
                      tileEvent.currentTarget.getParams().LAYERS :
                      layerParams.LAYERS;

                  var msg = $translate.instant('layerTileLoadError', {
                    url: url,
                    layer: layer
                  });
                  console.warn(msg);
                  $rootScope.$broadcast('StatusUpdated', {
                    msg: msg,
                    timeout: 0,
                    type: 'danger'});
                  olLayer.get('errors').push(msg);
                  olLayer.getSource().unByKey(unregisterEventKey);

                  gnWmsQueue.error({
                    url: url,
                    name: layer,
                    msg: msg
                  });
                });
            return olLayer;
          },

          /**
           * @ngdoc method
           * @methodOf gn_map.service:gnMap
           * @name gnMap#createOlWMSFromCap
           *
           * @description
           * Parse an object describing a layer from
           * a getCapabilities document parsing. Create a ol.Layer WMS
           * from this object and add it to the map with all known
           * properties.
           *
           * @param {ol.map} map to add the layer
           * @param {Object} getCapLayer object to convert
           * @param {string} url of the wms service (we want this one instead
           *  of the one from the capabilities to be sure its persistent)
           * @param {string} style of the style to use
           * @return {ol.Layer} the created layer
           */
          createOlWMSFromCap: function(map, getCapLayer, url, style) {

            var legend, attribution, attributionUrl, metadata, errors = [];
            if (getCapLayer) {

              var isLayerAvailableInMapProjection = false;
              // OL3 only parse CRS from WMS 1.3 (and not SRS in WMS 1.1.x)
              // so a WMS 1.1.x will always failed on this
              // https://github.com/openlayers/ol3/blob/master/src/
              // ol/format/wmscapabilitiesformat.js
              /*
              if (layer.CRS) {
                var mapProjection = map.getView().getProjection().getCode();
                for (var i = 0; i < layer.CRS.length; i++) {
                  if (layer.CRS[i] === mapProjection) {
                    isLayerAvailableInMapProjection = true;
                    break;
                  }
                }
              } else {
                errors.push($translate.instant('layerCRSNotFound'));
                console.warn($translate.instant('layerCRSNotFound'));
              }
              if (!isLayerAvailableInMapProjection) {
                errors.push($translate.instant('layerNotAvailableInMapProj'));
                console.warn($translate.instant('layerNotAvailableInMapProj'));
              }
              */

              // TODO: parse better legend & attribution
              var requestedStyle = null;
              var legendUrl;

              if (style && this.containsStyles(getCapLayer)) {
                for (var i = 0; i < getCapLayer.Style.length; i++) {
                  var s = getCapLayer.Style[i];
                  if (s.Name === style.Name) {
                    requestedStyle = s;
                    legendUrl = s.LegendURL[0];
                    break;
                  }
                }
              }

              if (!requestedStyle && this.containsStyles(getCapLayer)) {
                legendUrl = (getCapLayer.Style[getCapLayer.
                    Style.length - 1].LegendURL) ?
                    getCapLayer.Style[getCapLayer.
                        Style.length - 1].LegendURL[0] : undefined;
              }

              if (legendUrl) {
                legend = legendUrl.OnlineResource;
              }

              if (angular.isDefined(getCapLayer.Attribution)) {
                if (angular.isArray(getCapLayer.Attribution)) {

                } else {
                  attribution = getCapLayer.Attribution.Title;
                  if (getCapLayer.Attribution.OnlineResource) {
                    attributionUrl = getCapLayer.Attribution.OnlineResource;
                  }
                }
              }
              if (angular.isArray(getCapLayer.MetadataURL)) {
                metadata = getCapLayer.MetadataURL[0].OnlineResource;
              }

              var layerParam = {LAYERS: getCapLayer.Name};
              if (getCapLayer.version) {
                layerParam.VERSION = getCapLayer.version;
              }
              if (requestedStyle) {
                layerParam.STYLES = requestedStyle.Name;
              } else {
                // The first style element is the default style
                var defaultStyle;
                if (this.containsStyles(getCapLayer)) {
                  defaultStyle = getCapLayer.Style[0];
                }
                if(defaultStyle) {
                  // Set a casual style if available
                  // to avoid issues on ESRI services
                  layerParam.STYLES = defaultStyle.Name;
                } else {
                  // This is a problem for ESRI services
                  // where STYLES is a mandatory field
                  layerParam.STYLES = '';
                }
              }

              var projCode = map.getView().getProjection().getCode();
              if (getCapLayer.CRS) {
                if (!getCapLayer.CRS.includes(projCode)) {
                  if (projCode == 'EPSG:3857' &&
                      getCapLayer.CRS.includes('EPSG:900913')) {
                  }
                  else if (getCapLayer.CRS.includes('EPSG:4326')) {
                    projCode = 'EPSG:4326';
                  }
                }
              }
              
              url = url || getCapLayer.url;
              if(getCapLayer.useProxy 
                  && url.indexOf(gnGlobalSettings.proxyUrl) != 0) {
                url = gnGlobalSettings.proxyUrl + encodeURIComponent(url);
              }
              var layer = this.createOlWMS(map, layerParam, {
                url: url,
                label: getCapLayer.Title,
                attribution: attribution,
                attributionUrl: attributionUrl,
                projection: projCode,
                legend: legend,
                group: getCapLayer.group,
                metadata: metadata,
                extent: gnOwsCapabilities.getLayerExtentFromGetCap(map,
                    getCapLayer),
                minResolution: this.getResolutionFromScale(
                    map.getView().getProjection(),
                    getCapLayer.MinScaleDenominator),
                maxResolution: this.getResolutionFromScale(
                    map.getView().getProjection(),
                    getCapLayer.MaxScaleDenominator)
              });

              if (angular.isArray(getCapLayer.Dimension)) {
                for (var i = 0; i < getCapLayer.Dimension.length; i++) {
                  var dimension = getCapLayer.Dimension[i];
                  if (dimension.name == 'elevation') {
                    layer.set('elevation', {
                      units: dimension.units,
                      values: dimension.values.split(',')
                    });
                  }
                  if (dimension.name == 'time') {
                    layer.set('time',
                        dimension.values.split(','));
                  }
                }
              }
              if (angular.isArray(getCapLayer.Style) &&
                  getCapLayer.Style.length > 1) {
                layer.set('style', getCapLayer.Style);
              }
              if (requestedStyle) {
                layer.set('currentStyle', requestedStyle);
              }

              layer.set('advanced', !!(layer.get('elevation') ||
                  layer.get('time') || layer.get('style')));

              layer.set('errors', errors);

              //add the capabilities info, having available formats
              layer.set('capRequest', getCapLayer.capRequest||null);

              return layer;
            }

          },

          /**
           * @ngdoc method
           * @methodOf gn_map.service:gnMap
           * @name gnMap#containsStyles
           *
           * @description
           * Check if CapabilityLayer contains a not empty
           * styles array
           *
           * @param {getCapLayer} Capability Layer
           * @return {boolean} true if contains a not empty Style array
           */
          containsStyles: function(capLayer) {
            if (angular.isArray(capLayer.Style) &&
                capLayer.Style.length > 0) {
              return true;
            } else {
              return false;
            }
          },

          /**
           * @ngdoc method
           * @methodOf gn_map.service:gnMap
           * @name gnMap#createOlWMFFromCap
           *
           * @description
           * Parse an object describing a layer from
           * a getCapabilities document parsing. Create a ol.Layer WFS
           * from this object and add it to the map with all known
           * properties.
           *
           * @param {ol.map} map to add the layer
           * @param {Object} getCapLayer object to convert
           * @return {ol.Layer} the created layer
           */
          createOlWFSFromCap: function(map, getCapLayer, url) {

            var legend, attribution, metadata, errors = [];
            if (getCapLayer) {
              var layer = getCapLayer;

              var isLayerAvailableInMapProjection = false;

              if (layer.CRS) {
                var mapProjection = map.getView().
                    getProjection().getCode();
                for (var i = 0; i < layer.CRS.length; i++) {
                  if (layer.CRS[i] === mapProjection) {
                    isLayerAvailableInMapProjection = true;
                    break;
                  }
                }
              } else if (layer.defaultSRS) {
                var mapProjection = map.getView().
                    getProjection().getCode();
                var srs = layer.defaultSRS;
                if ((srs.indexOf('urn:ogc:def:crs:EPSG::') === 0) ||
                    (srs.indexOf('urn:x-ogc:def:crs:EPSG::') === 0)) {
                  srs = 'EPSG:' + srs.split('::')[srs.split('::').length - 1];
                } else if ((srs.indexOf('urn:ogc:def:crs:EPSG:') === 0) ||
                           (srs.indexOf('urn:x-ogc:def:crs:EPSG:') === 0)) {
                  srs = 'EPSG:' + srs.split(':')[srs.split(':').length - 1];
                }
                if (srs === mapProjection) {
                  isLayerAvailableInMapProjection = true;
                }
              } else if (layer.otherSRS) {
                var mapProjection = map.getView().
                    getProjection().getCode();
                for (var i = 0; i < layer.otherSRS.length; i++) {
                  var srs = layer.otherSRS[i];
                  if ((srs.indexOf('urn:ogc:def:crs:EPSG::') === 0) ||
                      (srs.indexOf('urn:x-ogc:def:crs:EPSG::') === 0)) {
                    srs = 'EPSG:' + srs.split('::')[srs.split('::').length - 1];
                  } else if ((srs.indexOf('urn:ogc:def:crs:EPSG:') === 0) ||
                             (srs.indexOf('urn:x-ogc:def:crs:EPSG:') === 0)) {
                    srs = 'EPSG:' + srs.split(':')[srs.split(':').length - 1];
                  }
                  if (srs === mapProjection) {
                    isLayerAvailableInMapProjection = true;
                    break;
                  }
                }
              } else {
                errors.push($translate.instant('layerCRSNotFound'));
                console.warn($translate.instant('layerCRSNotFound'));
              }

              if (!isLayerAvailableInMapProjection) {
                errors.push($translate.instant('layerNotAvailableInMapProj'));
                console.warn($translate.instant('layerNotAvailableInMapProj'));
              }

              // TODO: parse better legend & attribution
              if (angular.isArray(layer.Style) && layer.Style.length > 0) {
                var urlLegend = layer.Style[layer.Style.length - 1]
                    .LegendURL[0];
                if (urlLegend) {
                  legend = urlLegend.OnlineResource;
                }
              }
              if (angular.isDefined(layer.Attribution)) {
                if (angular.isArray(layer.Attribution)) {

                } else {
                  attribution = layer.Attribution.Title;
                }
              }
              if (angular.isArray(layer.MetadataURL)) {
                metadata = layer.MetadataURL[0].OnlineResource;
              }


              var vectorFormat = null;
              
              if(getCapLayer.version == '1.0.0') {
                vectorFormat = new ol.format.WFS( 
                {
                    gmlFormat : new ol.format.GML2({
                        featureNS: getCapLayer.name.prefix,
                        featureType: getCapLayer.name.localPart,
                        srsName: map.getView().getProjection().getCode()
                      }) 
                  }
               );
              } else {
                  //Default format
                  var vectorFormat = new ol.format.WFS();
              }
              
              var vectorSource = new ol.source.Vector({
                format: vectorFormat,
                loader: function(extent, resolution, projection) {
                  if (this.loadingLayer) {
                    return;
                  }

                  this.loadingLayer = true;

                  var parts = url.split('?');

                  var urlGetFeature = gnUrlUtils.append(parts[0],
                      gnUrlUtils.toKeyValue({
                        service: 'WFS',
                        request: 'GetFeature',
                        version: getCapLayer.version,
                        srsName: map.getView().getProjection().getCode(),
                        bbox: extent.join(','),
                        typename: getCapLayer.name.prefix + ':' +
                                   getCapLayer.name.localPart}));
                  
                  //Fix, ArcGIS fails if there is a bbox:
                  if(getCapLayer.version == '1.1.0') {
                    urlGetFeature = gnUrlUtils.append(parts[0],
                        gnUrlUtils.toKeyValue({
                          service: 'WFS',
                          request: 'GetFeature',
                          version: getCapLayer.version,
                          srsName: map.getView().getProjection().getCode(),
                          typename: getCapLayer.name.prefix + ':' +
                                     getCapLayer.name.localPart}));
                  }
                  

                  
                  //If this goes through the proxy, don't remove parameters
                  if(getCapLayer.useProxy 
                      && urlGetFeature.indexOf(gnGlobalSettings.proxyUrl) != 0) {
                    urlGetFeature = gnGlobalSettings.proxyUrl 
                                        + encodeURIComponent(urlGetFeature);
                  }

                  $.ajax({
                    url: urlGetFeature
                  })
                      .done(function(response) {
                        // TODO: Check WFS exception
                        vectorSource.addFeatures(vectorFormat.
                            readFeatures(response));
                      })
                      .then(function() {
                        this.loadingLayer = false;
                      });
                },
                strategy: ol.loadingstrategy.bbox,
                projection: map.getView().getProjection().getCode(),
                url: url
              });

              var extent = null;

              //Add spatial extent
              if (layer.wgs84BoundingBox && layer.wgs84BoundingBox[0] &&
                  layer.wgs84BoundingBox[0].lowerCorner &&
                  layer.wgs84BoundingBox[0].upperCorner) {
                extent = ol.extent.boundingExtent(
                    [layer.wgs84BoundingBox[0].lowerCorner,
                     layer.wgs84BoundingBox[0].upperCorner]);

                extent = ol.proj.transformExtent(
                    extent,
                    'EPSG:4326',
                    map.getView().getProjection().getCode());
              }

              if (extent) {
                map.getView().fit(extent, map.getSize());
              }

              var layer = new ol.layer.Vector({
                source: vectorSource,
                extent: extent
              });
              layer.set('errors', errors);
              layer.set('featureTooltip', true);
              layer.set('url', url);
              ngeoDecorateLayer(layer);
              layer.displayInLayerManager = true;
              layer.set('label', getCapLayer.name.prefix + ':' +
                  getCapLayer.name.localPart);
              return layer;
            }

          },

          /**
           * @ngdoc method
           * @methodOf gn_map.service:gnMap
           * @name gnMap#addWmsToMapFromCap
           *
           * @description
           * Add a new ol.Layer object to the map from a capabilities parsed
           * ojbect.
           *
           * @param {ol.map} map to add the layer
           * @param {Object} getCapLayer object to convert
           * @param {string} style of the style to use
           */
          addWmsToMapFromCap: function(map, getCapLayer, style) {
            var layer = this.createOlWMSFromCap(map, getCapLayer, null, style);
            map.addLayer(layer);
            return layer;
          },

          /**
           * @ngdoc method
           * @methodOf gn_map.service:gnMap
           * @name gnMap#addWfsToMapFromCap
           *
           * @description
           * Add a new ol.Layer object to the map from a capabilities parsed
           * ojbect.
           *
           * @param {ol.map} map to add the layer
           * @param {Object} getCapLayer object to convert
           * @param {String} url of the service
           */
          addWfsToMapFromCap: function(map, getCapLayer, url) {
            var layer = this.createOlWFSFromCap(map, getCapLayer, url);
            map.addLayer(layer);
            return layer;
          },

          /**
           * @ngdoc method
           * @methodOf gn_map.service:gnMap
           * @name gnMap#addWmsToMap
           *
           * @description
           * Create a new WMS layer from basic info object containing
           * the name of the layer and the url of the service.
           *
           * @param {ol.map} map to add the layer
           * @param {Object} layerInfo object
           * @return {ol.Layer} the created layer
           */
          addWmsToMap: function(map, layerInfo) {
            if (layerInfo) {
              var layer = this.createOlWMS(map, {
                LAYERS: layerInfo.name
              }, {
                url: layerInfo.url,
                label: layerInfo.name
              }
              );
              map.addLayer(layer);
              return layer;
            }
          },

          /**
           * @ngdoc method
           * @methodOf gn_map.service:gnMap
           * @name gnMap#addWmsFromScratch
           *
           * @description
           * Here is the method to use when you want to add a wms layer from
           * a url and a layername. It will call the WMS getCapabilities,
           * create the ol.Layer with maximum info we got from capabilities,
           * then add the layer to the map.
           *
           * If the layer is not found in the capability, a simple WMS layer
           * based on the name only will be created.
           *
           * Return a promise with ol.Layer as data is succeed, and url/name
           * if failure.
           * If createOnly, we don't add the layer to the map.
           * If the md object is given, we add it to the layer, or we try
           * to retrieve it in the catalog
           *
           * @param {ol.Map} map to add the layer
           * @param {string} url of the service
           * @param {string} name of the layer
           * @param {boolean} createOnly or add it to the map
           * @param {!Object} md object
           */
          addWmsFromScratch: function(map, url, name, createOnly, md, version) {
            var defer = $q.defer();
            var $this = this;
            
<<<<<<< HEAD
            if(getCapLayer.useProxy 
                && urlGetFeature.indexOf(gnGlobalSettings.proxyUrl) != 0) {
              urlGetFeature = gnGlobalSettings.proxyUrl 
                                  + encodeURIComponent(urlGetFeature);
            }

            try {
              // Avoid double encoding
              name = decodeURIComponent(escape(name));
            } catch (e) {}

=======
>>>>>>> e4cca25d
            if (!isLayerInMap(map, name, url)) {
              gnWmsQueue.add(url, name);
              gnOwsCapabilities.getWMSCapabilities(url).then(function(capObj) {
                var capL = gnOwsCapabilities.getLayerInfoFromCap(
                    name, capObj, md && md.getUuid && md.getUuid()),
                    olL;

                if (!capL) {
                  // If layer not found in the GetCapabilities
                  // Try to add the layer from the metadata
                  // information only. A tile error loading
                  // may be reported after the layer is added
                  // to the map and will give more details.
                  var errormsg = $translate.instant(
                      'layerNotfoundInCapability', {
                        layer: name,
                        url: url
                      });
                  var o = {
                    url: url,
                    name: name,
                    msg: errormsg
                  }, errors = [];
                  if (version) {
                    o.version = version;
                  }
                  olL = $this.addWmsToMap(map, o);

                  if(olL && md) {
                    olL.set('md', md);
                  }

                  if (!angular.isArray(olL.get('errors'))) {
                    olL.set('errors', []);
                  }
                  errors.push(errormsg);
                  console.warn(errormsg);

                  olL.get('errors').push(errors);

                  gnWmsQueue.error(o);
                  o.layer = olL;
                  defer.reject(o);
                } else {
                	
                  //check if proxy is needed
                  var _url = url.split('/');
                  _url = _url[0] + '/' + _url[1] + '/' + _url[2] + '/';
                  if ($.inArray(_url, gnGlobalSettings.requireProxy) >= 0
                    && url.indexOf(gnGlobalSettings.proxyUrl) != 0) {
              	       capL.useProxy = true;
  	              }

                  olL = $this.createOlWMSFromCap(map, capL, url);

                  var finishCreation = function() {

                    $q.resolve(olL).
                        then(gnViewerSettings.getPreAddLayerPromise).
                        finally(
                        function() {
                          if (!createOnly) {
                            map.addLayer(olL);
                          }
                          gnWmsQueue.removeFromQueue(url, name);
                          defer.resolve(olL);
                        });
                  };

                  var feedMdPromise = md ?
                    $q.resolve(md).then(function(md) {
                      olL.set('md', md);
                    }) : $this.feedLayerMd(olL);

                  feedMdPromise.then(finishCreation);
                }

              }, function() {
                var o = {
                  url: url,
                  name: name,
                  msg: $translate.instant('getCapFailure')
                };
                gnWmsQueue.error(o);
                defer.reject(o);
              });
            } else {
            	var olL = getTheLayerFromMap(map, name, url);
                if(olL && md) {
                  olL.set('md', md);
                }
            }
            return defer.promise;
          },

          /**
           * Call a WMS getCapabilities and create ol3 layers for all items.
           * Add them to the map if `createOnly` is false;
           *
           * @param {ol.Map} map to add the layer
           * @param {string} url of the service
           * @param {string} name of the layer
           * @param {boolean} createOnly or add it to the map
           */
          addWmsAllLayersFromCap: function(map, url, createOnly) {
            var $this = this;

            return gnOwsCapabilities.getWMSCapabilities(url).
                then(function(capObj) {

                  var createdLayers = [];

                  var layers = capObj.layers || capObj.Layer;
                  for (var i = 0, len = layers.length; i < len; i++) {
                    var capL = layers[i];
                    var olL = $this.createOlWMSFromCap(map, capL);
                    if (!createOnly) {
                      map.addLayer(olL);
                    }
                    createdLayers.push(olL);
                  }
                  return createdLayers;
                });
          },

          /**
           * @ngdoc method
           * @methodOf gn_map.service:gnMap
           * @name gnMap#addWmtsFromScratch
           *
           * @description
           * Here is the method to use when you want to add a wmts layer from
           * a url and a layername. It will call the WMTS getCapabilities,
           * create the ol.Layer with maximum info we got from capabilities,
           * then add the layer to the map.
           *
           * If the layer is not found in the capability, the layer will not
           * be created.
           *
           * Return a promise with ol.Layer as data is succeed, and url/name
           * if failure.
           * If createOnly, we don't add the layer to the map.
           * If the md object is given, we add it to the layer, or we try
           * to retrieve it in the catalog
           *
           * @param {ol.Map} map to add the layer
           * @param {string} url of the service
           * @param {string} name of the layer
           * @param {boolean} createOnly or add it to the map
           * @param {!Object} md object
           */
          addWmtsFromScratch: function(map, url, name, createOnly, md) {
            var defer = $q.defer();
            var $this = this;

            if (!isLayerInMap(map, name, url)) {
              gnWmsQueue.add(url, name, map);
              gnOwsCapabilities.getWMTSCapabilities(url).then(function(capObj) {

                var capL = gnOwsCapabilities.getLayerInfoFromCap(
                    name, capObj, md && md.getUuid());
                if (!capL) {
                  var o = {
                    url: url,
                    name: name,
                    msg: $translate.instant('layerNotInCap')
                  };
                  gnWmsQueue.error(o);
                  defer.reject(o);
                }
                else {
                  var olL = $this.createOlWMTSFromCap(map, capL, capObj);

                  var finishCreation = function() {
                    if (!createOnly) {
                      map.addLayer(olL);
                    }
                    gnWmsQueue.removeFromQueue(url, name, map);
                    defer.resolve(olL);
                  };

                  // attach the md object to the layer
                  if (md) {
                    olL.set('md', md);
                    finishCreation();
                  }
                  else {
                    $this.feedLayerMd(olL).finally(finishCreation);
                  }
                }
              }, function() {
                var o = {
                  url: url,
                  name: name,
                  msg: $translate.instant('getCapFailure')
                };
                gnWmsQueue.error(o);
                defer.reject(o);
              });
            }
            return defer.promise;
          },


          /**
           * @ngdoc method
           * @methodOf gn_map.service:gnMap
           * @name gnMap#addWfsFromScratch
           *
           * @description
           * Here is the method to use when you want to add a wfs layer from
           * a url and a layername. It will call the WFS getCapabilities,
           * create the ol.Layer with maximum info we got from capabilities,
           * then add the layer to the map.
           *
           * If the layer is not found in the capabilities, a simple WFS layer
           * based on the name only will be created.
           *
           * Return a promise with ol.Layer as data is succeed, and url/name
           * if failure.
           * If createOnly, we don't add the layer to the map.
           * If the md object is given, we add it to the layer, or we try
           * to retrieve it in the catalog
           *
           * @param {ol.Map} map to add the layer
           * @param {string} url of the service
           * @param {string} name of the layer
           * @param {boolean} createOnly or add it to the map
           * @param {!Object} md object
           */
          addWfsFromScratch: function(map, url, name, createOnly, md) {
            var defer = $q.defer();
            var $this = this;

            gnWmsQueue.add(url, name, map);
            gnWfsService.getCapabilities(url).then(function(capObj) {
              var capL = gnOwsCapabilities.
                  getLayerInfoFromWfsCap(name, capObj, md.getUuid()),
                  olL;
              if (!capL) {
                // If layer not found in the GetCapabilities
                // Try to add the layer from the metadata
                // information only. A tile error loading
                // may be reported after the layer is added
                // to the map and will give more details.
                var errormsg = $translate.instant('layerNotfoundInCapability', {
                  layer: name,
                  url: url
                });
                var o = {
                  url: url,
                  name: name,
                  msg: errormsg
                }, errors = [];
                olL = $this.addWmsToMap(map, o);

                if (!angular.isArray(olL.get('errors'))) {
                  olL.set('errors', []);
                }

                errors.push(errormsg);
                console.warn(errormsg);

                olL.get('errors').push(errors);

                gnWmsQueue.error(o);
                defer.reject(o);
              } else {
                olL = $this.addWfsToMapFromCap(map, capL, url);


                // attach the md object to the layer
                if (md) {
                  olL.set('md', md);
                }
                else {
                  $this.feedLayerMd(olL);
                }

                gnWmsQueue.removeFromQueue(url, name, map);
                defer.resolve(olL);
              }

            }, function() {
              var o = {
                url: url,
                name: name,
                msg: $translate.instant('getCapFailure')
              };
              gnWmsQueue.error(o);
              defer.reject(o);
            });
            return defer.promise;
          },
          /**
           * @ngdoc method
           * @methodOf gn_map.service:gnMap
           * @name gnMap#createOlWMTSFromCap
           *
           * @description
           * Parse an object describing a layer from
           * a getCapabilities document parsing. Create a ol.Layer WMS
           * from this object and add it to the map with all known
           * properties.
           *
           * @param {ol.map} map to add the layer to
           * @param {Object} getCapLayer object
           * @return {ol.layer.Tile} created layer
           */
          createOlWMTSFromCap: function(map, getCapLayer, capabilities) {

            var legend, attribution, metadata;
            if (getCapLayer) {
              var layer = getCapLayer;

              var url, urls = capabilities.operationsMetadata.GetTile.
                  DCP.HTTP.Get;

              var useKvp = false;
              var useRest = false;

              for (var i = 0; i < urls.length; i++) {
                if (urls[i].Constraint[0].AllowedValues.Value[0].
                    toLowerCase() == 'kvp') {
                  url = urls[i].href;
                  useKvp = true;
                  break;
                }
              }

              if (!useKvp) {
                for (var i = 0; i < urls.length; i++) {
                  if (urls[i].Constraint[0].AllowedValues.Value[0].
                      toLowerCase() == 'restful') {
                    useRest = true;
                    break;
                  }
                }
              }

              var urlCap = capabilities.operationsMetadata.GetCapabilities.
                  DCP.HTTP.Get[0].href;

              var urlCapType = capabilities.operationsMetadata.GetCapabilities.
                  DCP.HTTP.Get[0].
                  Constraint[0].AllowedValues.Value[0].toLowerCase();

              if (urlCapType == 'restful') {
                if (urlCap.indexOf('/1.0.0/WMTSCapabilities.xml') == -1) {
                  urlCap = urlCap + '/1.0.0/WMTSCapabilities.xml';
                }
              } else {
                var parts = urlCap.split('?');

                urlCap = gnUrlUtils.append(parts[0],
                    gnUrlUtils.toKeyValue({
                      service: 'WMTS',
                      request: 'GetCapabilities',
                      version: '1.0.0'}));
              }

              var style = layer.Style[0].Identifier;

              var projection = map.getView().getProjection();

              // Try to guess which matrixId to use depending projection
              var matrixSetsId;
              for (var i = 0; i < layer.TileMatrixSetLink.length; i++) {
                if (layer.TileMatrixSetLink[i].TileMatrixSet ==
                    projection.getCode()) {
                  matrixSetsId = layer.TileMatrixSetLink[i].TileMatrixSet;
                  break;
                }
              }
              if (!matrixSetsId) {
                matrixSetsId = layer.TileMatrixSetLink[0].TileMatrixSet;
              }

              var matrixSet;
              for (var i = 0; i < capabilities.TileMatrixSet.length; i++) {
                if (capabilities.TileMatrixSet[i].Identifier == matrixSetsId) {
                  matrixSet = capabilities.TileMatrixSet[i];
                }
              }
              var nbMatrix = matrixSet.TileMatrix.length;

              var projectionExtent = projection.getExtent();
              var resolutions = new Array(nbMatrix);
              var matrixIds = new Array(nbMatrix);

              // sort tile resolutions if number
              var tileMatrices;
              if (matrixSet.TileMatrix.length &&
                  Number.isInteger(matrixSet.TileMatrix[0].Identifier)) {
                tileMatrices = matrixSet.TileMatrix.splice(0)
                    .sort(function(a, b) {
                      var id1 = parseInt(a.Identifier);
                      var id2 = parseInt(b.Identifier);
                      return id1 > id2 ? 1 :
                      (id1 < id2 ? -1 : 0);
                    });
              }
              else {
                tileMatrices = matrixSet.TileMatrix;
              }

              for (var z = 0; z < nbMatrix; ++z) {
                var matrix = tileMatrices[z];
                var size = ol.extent.getWidth(projectionExtent) /
                    matrix.TileWidth;
                resolutions[z] = matrix.ScaleDenominator * 0.00028 /
                    projection.getMetersPerUnit();
                matrixIds[z] = matrix.Identifier;
              }

              var sourceConfig = {
                layer: layer.Identifier,
                matrixSet: matrixSet.Identifier,
                format: layer.Format[0] || 'image/png',
                projection: projection,
                tileGrid: new ol.tilegrid.WMTS({
                  origin: ol.extent.getTopLeft(projection.getExtent()),
                  resolutions: resolutions,
                  matrixIds: matrixIds
                }),
                style: style
              };

              if (useRest) {
                var urls = [];
                for (var i = 0; i < layer.ResourceURL.length; i++) {
                  urls.push(layer.ResourceURL[i].template);
                }
                if (layer.ResourceURL.length > 0) {
                  url = encodeURI(layer.ResourceURL[0].template);
                }

                if (layer.ResourceURL.length > 0) {
                  url = encodeURI(layer.ResourceURL[0].template);
                }

                angular.extend(sourceConfig, {
                  urls: urls,
                  requestEncoding: 'REST'
                });
              } else {
                angular.extend(sourceConfig, {
                  url: url
                });

              }

              var source = new ol.source.WMTS(sourceConfig);

              var olLayer = new ol.layer.Tile({
                extent: projection.getExtent(),
                name: layer.Identifier,
                title: layer.Title,
                label: layer.Title,
                source: source,
                url: url,
                urlCap: urlCap,
                cextent: gnOwsCapabilities.getLayerExtentFromGetCap(map,
                    getCapLayer)
              });
              ngeoDecorateLayer(olLayer);
              olLayer.displayInLayerManager = true;

              // add link to metadata
              if (angular.isArray(layer.MetadataURL)) {
                var metadata = layer.MetadataURL[0].OnlineResource;
                olLayer.set('metadataUrl', metadata);

                var params = gnUrlUtils.parseKeyValue(
                    metadata.split('?')[1]);
                var uuid = params.uuid || params.id;
                if (!uuid) {
                  var res = new RegExp(/\#\/metadata\/(.*)/g).
                      exec(metadata);
                  if (angular.isArray(res) && res.length == 2) {
                    uuid = res[1];
                  }
                }
                if (uuid) {
                  olLayer.set('metadataUuid', uuid);
                }
              }

              return olLayer;
            }
          },

          /**
           * @ngdoc method
           * @methodOf gn_map.service:gnMap
           * @name gnMap#addWmtsToMapFromCap
           *
           * @description
           * Add a new WMTS ol.Layer object to the map from a capabilities
           * parsed ojbect.
           *
           * @param {ol.map} map to add the layer
           * @param {Object} getCapLayer object to convert
           */
          addWmtsToMapFromCap: function(map, getCapLayer, capabilities) {
            map.addLayer(this.createOlWMTSFromCap(map,
                getCapLayer, capabilities));
          },
          /**
           * @ngdoc method
           * @methodOf gn_map.service:gnMap
           * @name gnMap#zoom
           *
           * @description
           * Zoom by delta with animation
           * @param {ol.map} map obj
           * @param {float} delta for zoom
           */
          zoom: function(map, delta) {
            var view = map.getView();
            var currentResolution = view.getResolution();
            if (angular.isDefined(currentResolution)) {
              map.beforeRender(ol.animation.zoom({
                resolution: currentResolution,
                duration: 250,
                easing: ol.easing.easeOut
              }));
              var newResolution = view.constrainResolution(
                  currentResolution, delta);
              view.setResolution(newResolution);
            }
          },

          /**
           * @ngdoc method
           * @methodOf gn_map.service:gnMap
           * @name gnMap#zoomLayerToExtent
           *
           * @description
           * Zoom map to the layer extent if defined. The layer extent
           * is gotten from capabilities and store in cextent property
           * of the layer.
           *
           * @param {ol.Layer} layer for the extent
           * @param {ol.map} map obj
           */
          zoomLayerToExtent: function(layer, map) {
            if (layer.get('cextent')) {
              map.getView().fit(layer.get('cextent'), map.getSize());
            }
          },


          /**
           * @ngdoc method
           * @methodOf gn_map.service:gnMap
           * @name gnMap#createLayerForType
           *
           * @description
           * Creates an ol.layer for a given type. Useful for contexts
           * DEPRECATED: use createLayerFromProperties instead!!
           *
           * @param {string} type of the layer to create
           * @param {Object} opt for url or layer name
           * @param {string} title optional title
           * @param {ol.Map} map required for WMTS and WMS
           * @return {ol.layer} layer
           */
          createLayerForType: function(type, opt, title, map) {
            switch (type) {
              case 'osm':
                return new ol.layer.Tile({
                  source: new ol.source.OSM(),
                  title: title ||  'OpenStreetMap'
                });
              //ALEJO: tms support
              case 'tms':
                return new ol.layer.Tile({
                  source: new ol.source.XYZ({
                        url: opt.url
                  }),
                  title: title ||  'TMS Layer'
                });
              case 'bing_aerial':
                return new ol.layer.Tile({
                  preload: Infinity,
                  source: new ol.source.BingMaps({
                    key: gnViewerSettings.bingKey,
                    imagerySet: 'Aerial'
                  }),
                  title: title ||  'Bing Aerial'
                });
              case 'stamen':
                //We make watercolor the default layer
                var type = opt && opt.name ? opt.name : 'watercolor',
                    source = new ol.source.Stamen({
                      layer: type
                    });
                source.set('type', type);
                return new ol.layer.Tile({
                  source: source,
                  title: title ||  'Stamen'
                });

              case 'wmts':
                if (!opt.name || !opt.url) {
                  $log.warn('One of the required parameters (name, url) ' +
                      'is missing in the specified WMTS layer:',
                      opt);
                  break;
                }
                this.addWmtsFromScratch(map, opt.url, opt.name)
                    .then(function(layer) {
                      if (title) {
                        layer.set('title', title);
                        layer.set('label', title);
                      }
                      return layer;
                    });
                break;

              case 'wms':
                if (!opt.name || !opt.url) {
                  $log.warn('One of the required parameters (name, url) ' +
                      'is missing in the specified WMS layer:',
                      opt);
                  break;
                }
                this.addWmsFromScratch(map, opt.url, opt.name)
                    .then(function(layer) {
                      if (title) {
                        layer.set('title', title);
                        layer.set('label', title);
                      }
                      return layer;
                    });
                break;
            }
          },

          /**
           * @ngdoc method
           * @methodOf gn_map.service:gnMap
           * @name gnMap#isLayerInMap
           *
           * @description
           * Check if the layer is in the map to avoid adding duplicated ones.
           *
           * @param {ol.Map} map obj
           * @param {string} name of the layer
           * @param {string} url of the service
           */
          isLayerInMap: isLayerInMap,

          /**
           * @ngdoc method
           * @methodOf gn_map.service:gnMap
           * @name gnMap#getLayerInMap
           *
           * @description
           * Return a layer if one found with same name and service
           *
           * @param {ol.Map} map obj
           * @param {string} name of the layer
           * @param {string} url of the service
           */
          getLayerInMap: getLayerInMap,

          /**
           * @ngdoc method
           * @methodOf gn_map.service:gnMap
           * @name gnMap#feedLayerMd
           *
           * @description
           * If the layer contains a metadataUrl, we check if it is on
           * the same host as the catalog, if yes i search for this md in
           * the catalog and bind it to the layer.
           *
           * @param {ol.Layer} layer to feed
           */
          feedLayerMd: function(layer) {
            var defer = $q.defer();
            var $this = this;

            defer.resolve(layer);

            if (layer.get('metadataUrl') && layer.get('metadataUuid')) {

              return gnSearchManagerService.gnSearch({
                uuid: layer.get('metadataUuid'),
                fast: 'index',
                _content_type: 'json'
              }).then(function(data) {
                if (data.metadata.length == 1) {
                  var md = new Metadata(data.metadata[0]);
                  layer.set('md', md);

                  var mdLinks = md.getLinksByType('#OGC:WMTS',
                      '#OGC:WMS', '#OGC:WMS-1.1.1-http-get-map');

                  angular.forEach(mdLinks, function(link) {
                    if (layer.get('url').indexOf(link.url) >= 0 &&
                        link.name == layer.getSource().getParams().LAYERS) {
                      this.feedLayerWithRelated(layer, link.group);
                      return;
                    }
                  }, $this);
                }
                return layer;
              });
            }
            return defer.promise;
          },

          /**
           * Check for online resource that could be bound to the layer.
           * WPS, downloads, WFS etc..
           *
           * @param {ol.Layer} layer
           * @param {string} linkGroup
           */
          feedLayerWithRelated: function(layer, linkGroup) {
            var md = layer.get('md');

            if (!linkGroup) {
              console.warn('The layer has not been found in any group: ' +
                  layer.getSource().getParams().LAYERS);
              return;
            }

            // We can bind layer and download/process
            if (md.getLinksByType(linkGroup, '#OGC:WMTS',
                '#OGC:WMS', '#OGC:WMS-1.1.1-http-get-map').length == 1) {

              var downloads = md && md.getLinksByType(linkGroup,
                  'WWW:DOWNLOAD-1.0-link--download', 'FILE', 'DB',
                  'WFS', 'WCS', 'COPYFILE');
              layer.set('downloads', downloads);

              var wfs = md && md.getLinksByType(linkGroup, '#WFS');
              layer.set('wfs', wfs);

              var process = md && md.getLinksByType(linkGroup, 'OGC:WPS');
              layer.set('processes', process);
            }
          },

          /**
           * Return a secured extent that is contained in projection max extent.
           * @param {Array} extent
           * @param {Array} proj
           * @return {ol.Extent} intersected extent
           */
          secureExtent: function(extent, proj) {
            return ol.extent.getIntersection(extent, proj.getExtent());
          }
        };
      }];
  });

  module.provider('gnLayerFilters', function() {
    this.$get = function() {
      return {
        /**
         * Filters out background layers, preview
         * layers, draw, measure.
         * In other words, all layers that
         * were actively added by the user and that
         * appear in the layer manager
         */
        selected: function(layer) {
          return layer.displayInLayerManager && !layer.get('fromWps') &&
              (!layer.get('errors') || !layer.get('errors').length);
        },
        visible: function(layer) {
          return layer.displayInLayerManager && layer.visible;
        }
      };
    };
  });

  // isInteger polyfill for IE
  Number.isInteger = Number.isInteger || function(value) {
    return typeof value === 'number' &&
        isFinite(value) &&
        Math.floor(value) === value;
  };
})();<|MERGE_RESOLUTION|>--- conflicted
+++ resolved
@@ -1264,20 +1264,6 @@
             var defer = $q.defer();
             var $this = this;
             
-<<<<<<< HEAD
-            if(getCapLayer.useProxy 
-                && urlGetFeature.indexOf(gnGlobalSettings.proxyUrl) != 0) {
-              urlGetFeature = gnGlobalSettings.proxyUrl 
-                                  + encodeURIComponent(urlGetFeature);
-            }
-
-            try {
-              // Avoid double encoding
-              name = decodeURIComponent(escape(name));
-            } catch (e) {}
-
-=======
->>>>>>> e4cca25d
             if (!isLayerInMap(map, name, url)) {
               gnWmsQueue.add(url, name);
               gnOwsCapabilities.getWMSCapabilities(url).then(function(capObj) {
