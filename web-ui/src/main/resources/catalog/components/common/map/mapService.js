--- conflicted
+++ resolved
@@ -69,7 +69,6 @@
           },
 
           /**
-<<<<<<< HEAD
            * Get the extent of the md.
            * It is stored in the object md.geoBox as a String
            * '150|-12|160|12'.
@@ -78,18 +77,20 @@
            * @param md
            */
           getBboxFromMd: function(md) {
-            if(angular.isUndefined(md.geoBox)) return;
+            if (angular.isUndefined(md.geoBox)) return;
 
             var bbox = angular.isArray(md.geoBox) ?
                 md.geoBox[0] : md.geoBox;
             var c = bbox.split('|');
-            if(angular.isArray(c) && c.length == 4) {
+            if (angular.isArray(c) && c.length == 4) {
               return [parseFloat(c[0]),
                 parseFloat(c[1]),
                 parseFloat(c[2]),
                 parseFloat(c[3])];
             }
-=======
+          },
+
+          /**
            * Convert coordinates object into text
            *
            * @param coord must be an array of points (array with
@@ -122,7 +123,6 @@
               }
             }
             return text;
->>>>>>> 223d3966
           },
 
           getMapConfig: function() {
@@ -194,22 +194,6 @@
             }
           },
 
-<<<<<<< HEAD
-          /**
-           * Zoom map by given delta with animation
-           * @param map
-           * @param delta
-           */
-          zoom : function(map, delta) {
-            var view = map.getView();
-            var currentResolution = view.getResolution();
-            if (angular.isDefined(currentResolution)) {
-              map.beforeRender(ol.animation.zoom({
-                resolution: currentResolution,
-                duration: 250,
-                easing: ol.easing.easeOut
-              }));
-=======
           addWmsToMap : function(map, layerParams, layerOptions, index) {
 
             var options = layerOptions || {};
@@ -251,17 +235,16 @@
             var view = map.getView();
             var currentResolution = view.getResolution();
             if (angular.isDefined(currentResolution)) {
-                map.beforeRender(ol.animation.zoom({
-                  resolution: currentResolution,
-                  duration: 250,
-                  easing: ol.easing.easeOut
-                }));
->>>>>>> 223d3966
+              map.beforeRender(ol.animation.zoom({
+                resolution: currentResolution,
+                duration: 250,
+                easing: ol.easing.easeOut
+              }));
               var newResolution = view.constrainResolution(currentResolution, delta);
               view.setResolution(newResolution);
             }
           }
-      };
+        };
       }];
   });
 
