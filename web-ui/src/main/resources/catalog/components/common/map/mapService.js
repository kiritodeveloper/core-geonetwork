--- conflicted
+++ resolved
@@ -404,7 +404,6 @@
             if (wkts && wkts.length) {
 
               var geometry;
-<<<<<<< HEAD
               var geoms = [];
               var format = new ol.format.WKT();
               wkts.forEach(function(wkt) {
@@ -416,33 +415,31 @@
               })
               var geometryCollection = new ol.geom.GeometryCollection(geoms);
               feat.setGeometry(geometryCollection);
-=======
-              // If is composed of one geometry of type point
-              if (extent.length === 1 &&
-                  extent[0][0] === extent[0][2] &&
-                  extent[0][1] === extent[0][3]) {
-                geometry = new ol.geom.Point([extent[0][0], extent[0][1]]);
-              } else {
-                // Build multipolygon from the set of bboxes
-                geometry = new ol.geom.MultiPolygon([]);
-                for (var j = 0; j < extent.length; j++) {
-                  // TODO: Point will not be supported in multi geometry
-                  var projectedExtent = ol.proj.transformExtent(extent[j], 'EPSG:4326', proj);
-                  if (!ol.extent.intersects(projectedExtent, projExtent)) {
-                    continue;
-                  }
-                  var coords = this.getPolygonFromExtent(
-                    ol.extent.getIntersection(projectedExtent, projExtent)
-                  );
-                  geometry.appendPolygon(new ol.geom.Polygon(coords));
-                }
-              }
-              // no valid bbox was found: clear geometry
-              if (!geometry.getPolygons().length) {
-                geometry = null;
-              }
-              feat.setGeometry(geometry);
->>>>>>> dc85ca72
+              // // If is composed of one geometry of type point
+              // if (extent.length === 1 &&
+              //     extent[0][0] === extent[0][2] &&
+              //     extent[0][1] === extent[0][3]) {
+              //   geometry = new ol.geom.Point([extent[0][0], extent[0][1]]);
+              // } else {
+              //   // Build multipolygon from the set of bboxes
+              //   geometry = new ol.geom.MultiPolygon([]);
+              //   for (var j = 0; j < extent.length; j++) {
+              //     // TODO: Point will not be supported in multi geometry
+              //     var projectedExtent = ol.proj.transformExtent(extent[j], 'EPSG:4326', proj);
+              //     if (!ol.extent.intersects(projectedExtent, projExtent)) {
+              //       continue;
+              //     }
+              //     var coords = this.getPolygonFromExtent(
+              //       ol.extent.getIntersection(projectedExtent, projExtent)
+              //     );
+              //     geometry.appendPolygon(new ol.geom.Polygon(coords));
+              //   }
+              // }
+              // // no valid bbox was found: clear geometry
+              // if (!geometry.getPolygons().length) {
+              //   geometry = null;
+              // }
+              // feat.setGeometry(geometry);
             }
             return feat;
           },
