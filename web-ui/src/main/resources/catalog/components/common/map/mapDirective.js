/*
 * Copyright (C) 2001-2016 Food and Agriculture Organization of the
 * United Nations (FAO-UN), United Nations World Food Programme (WFP)
 * and United Nations Environment Programme (UNEP)
 *
 * This program is free software; you can redistribute it and/or modify
 * it under the terms of the GNU General Public License as published by
 * the Free Software Foundation; either version 2 of the License, or (at
 * your option) any later version.
 *
 * This program is distributed in the hope that it will be useful, but
 * WITHOUT ANY WARRANTY; without even the implied warranty of
 * MERCHANTABILITY or FITNESS FOR A PARTICULAR PURPOSE. See the GNU
 * General Public License for more details.
 *
 * You should have received a copy of the GNU General Public License
 * along with this program; if not, write to the Free Software
 * Foundation, Inc., 51 Franklin St, Fifth Floor, Boston, MA 02110-1301, USA
 *
 * Contact: Jeroen Ticheler - FAO - Viale delle Terme di Caracalla 2,
 * Rome - Italy. email: geonetwork@osgeo.org
 */

(function() {
  goog.provide('gn_map_directive');
  goog.require('gn_owscontext_service');

  angular.module('gn_map_directive',
      ['gn_owscontext_service'])

      .directive(
      'gnDrawBbox',
      [
       'gnMap',
       'gnOwsContextService',
       function(gnMap, gnOwsContextService) {
         return {
           restrict: 'A',
           replace: true,
           templateUrl: '../../catalog/components/common/map/' +
           'partials/drawbbox.html',
           scope: {
             htopRef: '@',
             hbottomRef: '@',
             hleftRef: '@',
             hrightRef: '@',
             identifierRef: '@',
             identifier: '@',
             dcRef: '@',
             extentXml: '=?',
             lang: '=',
             schema: '@',
             location: '@'
           },
           link: function(scope, element, attrs) {
             scope.drawing = false;
             var mapRef = scope.htopRef || scope.dcRef || '';
             scope.mapId = 'map-drawbbox-' +
             mapRef.substring(1, mapRef.length);

             var extentTpl = {
               'iso19139': '<gmd:EX_Extent ' +
               'xmlns:gmd="http://www.isotc211.org/2005/gmd" ' +
               'xmlns:gco="http://www.isotc211.org/2005/gco">' +
               '<gmd:geographicElement>' +
               '<gmd:EX_GeographicBoundingBox>' +
               '<gmd:westBoundLongitude><gco:Decimal>{{west}}</gco:Decimal>' +
               '</gmd:westBoundLongitude>' +
               '<gmd:eastBoundLongitude><gco:Decimal>{{east}}</gco:Decimal>' +
               '</gmd:eastBoundLongitude>' +
               '<gmd:southBoundLatitude><gco:Decimal>{{south}}</gco:Decimal>' +
               '</gmd:southBoundLatitude>' +
               '<gmd:northBoundLatitude><gco:Decimal>{{north}}</gco:Decimal>' +
               '</gmd:northBoundLatitude>' +
               '</gmd:EX_GeographicBoundingBox></gmd:geographicElement>' +
               '</gmd:EX_Extent>',
               'iso19115-3': '<gex:EX_Extent ' +
               'xmlns:gex="http://standards.iso.org/iso/19115/-3/gex/1.0" ' +
               'xmlns:gco="http://standards.iso.org/iso/19115/-3/gco/1.0">' +
               '<gex:geographicElement>' +
               '<gex:EX_GeographicBoundingBox>' +
               '<gex:westBoundLongitude><gco:Decimal>{{west}}</gco:Decimal>' +
               '</gex:westBoundLongitude>' +
               '<gex:eastBoundLongitude><gco:Decimal>{{east}}</gco:Decimal>' +
               '</gex:eastBoundLongitude>' +
               '<gex:southBoundLatitude><gco:Decimal>{{south}}</gco:Decimal>' +
               '</gex:southBoundLatitude>' +
               '<gex:northBoundLatitude><gco:Decimal>{{north}}</gco:Decimal>' +
               '</gex:northBoundLatitude>' +
               '</gex:EX_GeographicBoundingBox></gex:geographicElement>' +
               '</gex:EX_Extent>'
             };
             var xmlExtentFn = function(coords, location) {
               if (angular.isArray(coords) &&
               coords.length === 4 &&
               !isNaN(coords[0]) &&
               !isNaN(coords[1]) &&
               !isNaN(coords[2]) &&
               !isNaN(coords[3]) &&
               angular.isNumber(coords[0]) &&
               angular.isNumber(coords[1]) &&
               angular.isNumber(coords[2]) &&
               angular.isNumber(coords[3])) {
                 scope.extentXml = extentTpl[scope.schema || 'iso19139']
                 .replace('{{west}}', coords[0])
                 .replace('{{south}}', coords[1])
                 .replace('{{east}}', coords[2])
                 .replace('{{north}}', coords[3]);
               }
             };

             /**
              * set dublin-core coverage output
              */
             var setDcOutput = function() {
               if (scope.dcRef) {
                 scope.dcExtent = gnMap.getDcExtent(
                 scope.extent.md,
                 scope.location);
               }
               xmlExtentFn(scope.extent.md, scope.location);
             };

             /**
              * Different projections used in the directive:
              * - md : the proj system in the metadata. It is defined as
              *   4326 by iso19139 schema
              * - map : the projection of the ol3 map, this projection
              *   is set in GN settings
              * - form : projection used for the form, it is chosen
              *   from the combo list.
              */
             scope.projs = {
               list: gnMap.getMapConfig().projectionList,
               md: 'EPSG:4326',
               map: gnMap.getMapConfig().projection,
               form: gnMap.getMapConfig().projectionList[0].code,
               formLabel: gnMap.getMapConfig().projectionList[0].label
             };

             scope.extent = {
               md: null,
               map: [],
               form: []
             };

             if (attrs.hleft !== '' && attrs.hbottom !== '' &&
                 attrs.hright !== '' && attrs.htop !== '') {
               scope.extent.md = [
                 parseFloat(attrs.hleft), parseFloat(attrs.hbottom),
                 parseFloat(attrs.hright), parseFloat(attrs.htop)
               ];
             }

             var reprojExtent = function(from, to) {
               var extent = gnMap.reprojExtent(
                   scope.extent[from],
                   scope.projs[from], scope.projs[to]
               );
<<<<<<< HEAD
               scope.extent[to] = extent.map(function(coord) {
                 return Math.round(coord * 10000) / 10000;
               });
=======
               if (extent && extent.map) {
                 scope.extent[to] = extent.map(function(coord) {
                   return Math.round(coord * 10000) / 10000;
                 });
               }
>>>>>>> ec31ebc3
             };

             // Init extent from md for map and form
             reprojExtent('md', 'map');
             reprojExtent('md', 'form');
             setDcOutput();

             scope.$watch('projs.form', function(newValue, oldValue) {
               var extent = gnMap.reprojExtent(
                   scope.extent.form, oldValue, newValue
               );
<<<<<<< HEAD
               scope.extent.form = extent.map(function(coord) {
                 return Math.round(coord * 10000) / 10000;
               });
=======
               if (extent && extent.map) {
                 scope.extent.form = extent.map(function(coord) {
                   return Math.round(coord * 10000) / 10000;
                 });
               }
>>>>>>> ec31ebc3
             });

             // TODO: move style in db config
             var boxStyle = new ol.style.Style({
               stroke: new ol.style.Stroke({
                 color: 'rgba(255,0,0,1)',
                 width: 2
               }),
               fill: new ol.style.Fill({
                 color: 'rgba(255,0,0,0.3)'
               }),
               image: new ol.style.Circle({
                 radius: 7,
                 fill: new ol.style.Fill({
                   color: 'rgba(255,0,0,1)'
                 })
               })
             });

             var feature = new ol.Feature();
             var source = new ol.source.Vector();
             source.addFeature(feature);

             var bboxLayer = new ol.layer.Vector({
               source: source,
               style: boxStyle
             });

             var map = new ol.Map({
               layers: [
                 gnMap.getLayersFromConfig(),
                 bboxLayer
               ],
               renderer: 'canvas',
               view: new ol.View({
                 center: [0, 0],
                 projection: scope.projs.map,
                 zoom: 2
               })
             });
             element.data('map', map);

             //Uses configuration from database
             if (gnMap.getMapConfig().context) {
               gnOwsContextService.
                   loadContextFromUrl(gnMap.getMapConfig().context, map);
             }

             var dragbox = new ol.interaction.DragBox({
               style: boxStyle,
               condition: function() {
                  return scope.drawing;
               }
             });

             dragbox.on('boxstart', function(mapBrowserEvent) {
               feature.setGeometry(null);
             });

             dragbox.on('boxend', function(mapBrowserEvent) {
               scope.extent.map = dragbox.getGeometry().getExtent();
               feature.setGeometry(dragbox.getGeometry());

               scope.$apply(function() {
                 reprojExtent('map', 'form');
                 reprojExtent('map', 'md');
                 setDcOutput();
               });
             });

             map.addInteraction(dragbox);

             /**
              * Draw the map extent as a bbox onto the map.
              */
             var drawBbox = function() {
               var coordinates, geom;

               // no geometry
               if (scope.extent.map == null) {
                 return;
               }

               if (gnMap.isPoint(scope.extent.map)) {
                 coordinates = [scope.extent.map[0],
                   scope.extent.map[1]];
                 geom = new ol.geom.Point(coordinates);
               }
               else {
                 coordinates = gnMap.getPolygonFromExtent(
                     scope.extent.map);
                 geom = new ol.geom.Polygon(coordinates);
               }
               feature.setGeometry(geom);
               feature.getGeometry().setCoordinates(coordinates);
               scope.extent.map = geom.getExtent();
             };

             /**
              * When form is loaded
              * - set map div
              * - draw the feature with MD initial coordinates
              * - fit map extent
              */
             scope.$watch('gnCurrentEdit.version', function(newValue) {
               map.setTarget(scope.mapId);
               drawBbox();
               if (gnMap.isValidExtent(scope.extent.map)) {
                 map.getView().fit(scope.extent.map, map.getSize());
               }
             });

             /**
              * Switch mode (panning or drawing)
              */
             scope.drawMap = function() {
               scope.drawing = !scope.drawing;
             };

             /**
              * Called on form input change.
              * Set map and md extent from form reprojection, and draw
              * the bbox from the map extent.
              */
             scope.updateBbox = function() {

               reprojExtent('form', 'map');
               reprojExtent('form', 'md');
               setDcOutput();
               drawBbox();
               map.getView().fit(scope.extent.map, map.getSize());
             };

             /**
              * Callback sent to gn-country-picker directive.
              * Called on region selection from typeahead.
              * Zoom to extent.
              */
             scope.onRegionSelect = function(region) {
               // Manage regions service and geonames
               var bbox = region.bbox || region;
               scope.$apply(function() {
                 scope.extent.md = [parseFloat(bbox.west),
                   parseFloat(bbox.south),
                   parseFloat(bbox.east),
                   parseFloat(bbox.north)];
                 scope.location = region.name;

                 if (attrs.identifierRef !== undefined) {
                   scope.identifier = region.id;
                 }

                 reprojExtent('md', 'map');
                 reprojExtent('md', 'form');
                 setDcOutput();
                 drawBbox();
                 map.getView().fit(scope.extent.map, map.getSize());
               });
             };

             scope.resetRegion = function() {
               element.find('.twitter-typeahead').find('input').val('');
             };
           }
         };
       }]);
})();<|MERGE_RESOLUTION|>--- conflicted
+++ resolved
@@ -157,17 +157,11 @@
                    scope.extent[from],
                    scope.projs[from], scope.projs[to]
                );
-<<<<<<< HEAD
-               scope.extent[to] = extent.map(function(coord) {
-                 return Math.round(coord * 10000) / 10000;
-               });
-=======
                if (extent && extent.map) {
                  scope.extent[to] = extent.map(function(coord) {
                    return Math.round(coord * 10000) / 10000;
                  });
                }
->>>>>>> ec31ebc3
              };
 
              // Init extent from md for map and form
@@ -179,17 +173,11 @@
                var extent = gnMap.reprojExtent(
                    scope.extent.form, oldValue, newValue
                );
-<<<<<<< HEAD
-               scope.extent.form = extent.map(function(coord) {
-                 return Math.round(coord * 10000) / 10000;
-               });
-=======
                if (extent && extent.map) {
                  scope.extent.form = extent.map(function(coord) {
                    return Math.round(coord * 10000) / 10000;
                  });
                }
->>>>>>> ec31ebc3
              });
 
              // TODO: move style in db config
