/*
 * Copyright (C) 2001-2016 Food and Agriculture Organization of the
 * United Nations (FAO-UN), United Nations World Food Programme (WFP)
 * and United Nations Environment Programme (UNEP)
 *
 * This program is free software; you can redistribute it and/or modify
 * it under the terms of the GNU General Public License as published by
 * the Free Software Foundation; either version 2 of the License, or (at
 * your option) any later version.
 *
 * This program is distributed in the hope that it will be useful, but
 * WITHOUT ANY WARRANTY; without even the implied warranty of
 * MERCHANTABILITY or FITNESS FOR A PARTICULAR PURPOSE. See the GNU
 * General Public License for more details.
 *
 * You should have received a copy of the GNU General Public License
 * along with this program; if not, write to the Free Software
 * Foundation, Inc., 51 Franklin St, Fifth Floor, Boston, MA 02110-1301, USA
 *
 * Contact: Jeroen Ticheler - FAO - Viale delle Terme di Caracalla 2,
 * Rome - Italy. email: geonetwork@osgeo.org
 */

(function() {
  goog.provide('gn_printmap_service');

  var module = angular.module('gn_printmap_service', []);

  module.service('gnPrint', function() {

    var self = this;

    var options = {
      heightMargin: 100,
      widthMargin: 100
    };

    var DPI = 72;
    var MM_PER_INCHES = 25.4;
    var UNITS_RATIO = 39.37;
    var METERS_PER_DEGREE = 111319.49079327358;

    /**
     * Get the map coordinates of the center of the given print rectangle.
     * @param {ol.map} map
     * @param {Array} printRectangle
     * @return {*}
     */
    this.getPrintRectangleCenterCoord = function(map, printRectangle) {
      // Framebuffer size!!
      var bottomLeft = printRectangle.slice(0, 2);
      var width = printRectangle[2] - printRectangle[0];
      var height = printRectangle[3] - printRectangle[1];
      var center = [bottomLeft[0] + width / 2, bottomLeft[1] + height / 2];
      // convert back to map display size
      var mapPixelCenter = [center[0] / ol.has.DEVICE_PIXEL_RATIO,
        center[1] / ol.has.DEVICE_PIXEL_RATIO];
      return map.getCoordinateFromPixel(mapPixelCenter);
    };

    /**
     * Compute the bounds (in map coordinates) of the print area depending
     * on the print scale and layout.
     * @param {ol.map} map
     * @param {Object} layout
     * @param {Object} scale
     * @return {*[]} extent
     */
    this.calculatePageBoundsPixels = function(map, layout, scale) {
      var s = parseFloat(scale.value);
      var size = layout.map; // papersize in dot!
      var view = map.getView();
      var ratio = map.getView().getProjection().getCode() == 'EPSG:4326' ?
          METERS_PER_DEGREE : 1;
      var resolution = view.getResolution() * ratio;
      var w = size.width / DPI * MM_PER_INCHES / 1000.0 * s / resolution;
      var h = size.height / DPI * MM_PER_INCHES / 1000.0 * s / resolution;
      var mapSize = map.getSize();
      var center = [mapSize[0] * ol.has.DEVICE_PIXEL_RATIO / 2 ,
        mapSize[1] * ol.has.DEVICE_PIXEL_RATIO / 2];

      var minx, miny, maxx, maxy;

      minx = center[0] - (w / 2);
      miny = center[1] - (h / 2);
      maxx = center[0] + (w / 2);
      maxy = center[1] + (h / 2);
      return [minx, miny, maxx, maxy];
    };

    /**
     * Get the optimal print scale (from an array of scales) depending on
     * the print layout and dpi
     * @param {ol.map} map
     * @param {Object} scales
     * @param {Object} layout
     * @return {*}
     */
    this.getOptimalScale = function(map, scales, layout) {
      var size = map.getSize();
      var ratio = map.getView().getProjection().getCode() == 'EPSG:4326' ?
          METERS_PER_DEGREE : 1;
      var resolution = map.getView().getResolution() * ratio;
      var width = resolution * (size[0] - (options.widthMargin * 2));
      var height = resolution * (size[1] - (options.heightMargin * 2));
      var layoutSize = layout.map;
      var scaleWidth = width * UNITS_RATIO * DPI / layoutSize.width;
      var scaleHeight = height * UNITS_RATIO * DPI / layoutSize.height;
      var testScale = scaleWidth;
      if (scaleHeight < testScale) {
        testScale = scaleHeight;
      }
      var nextBiggest = null;
      //The algo below assumes that scales are sorted from
      //biggest (1:500) to smallest (1:2500000)
      angular.forEach(scales, function(scale) {
        if (nextBiggest == null ||
            testScale > scale.value) {
          nextBiggest = scale;
        }
      });
      return nextBiggest;
    };

    /**
     * Object of methods that encode ol3 layers into print config objects.
     *
     * @type {{layers: {Layer: 'Layer', Group: 'Group',
     *    Vector: 'Vector', WMS: 'WMS',
     *    OSM: 'OSM', WMTS: 'WMTS'}, legends: {ga_urllegend: 'ga_urllegend',
     *    base: 'base'}}}
     */
    this.encoders = {
      'layers': {
        'Layer': function(layer) {
          var enc = {
            layer: layer.bodId,
            opacity: layer.getOpacity()
          };
          return enc;
        },
        'Group': function(layer, proj) {
          var encs = [];
          var subLayers = layer.getLayers();
          subLayers.forEach(function(subLayer, idx, arr) {
            if (subLayer.visible) {
              var enc = self.encoders.
                  layers['Layer'].call(this, layer);
              var layerEnc = encodeLayer(subLayer, proj);
              if (layerEnc && layerEnc.layer) {
                $.extend(enc, layerEnc);
                encs.push(enc.layer);
              }
            }
          });
          return encs;
        },
        'Vector': function(layer, features) {
          var enc = self.encoders.
              layers['Layer'].call(this, layer);
          var format = new ol.format.GeoJSON();
          var encStyles = {};
          var encFeatures = [];
          var stylesDict = {};
          var styleId = 0;

          angular.forEach(features, function(feature) {
            var encStyle = {
              id: styleId
            };

            var styles, featureStyle = feature.get('_style');
            if (angular.isFunction(featureStyle)) {
              styles = featureStyle(feature);
            }
            else if (angular.isArray(featureStyle)) {
              styles = featureStyle;
            }
            else if (featureStyle) {
              styles = [featureStyle];
            }
            else {
              styles = ol.style.defaultStyleFunction(feature);
            }

            var geometry = feature.getGeometry();

            // Transform an ol.geom.Circle to a ol.geom.Polygon
            if (geometry.getType() === 'Circle') {
              var polygon = circleToPolygon(geometry);
              feature = new ol.Feature(polygon);
            }

            var encJSON = format.writeFeatureObject(feature);
            if (!encJSON.properties) {
              encJSON.properties = {};

            } else if (encJSON.properties.Style) {
              delete encJSON.properties.Style;
            }

            encJSON.properties._gx_style = styleId;
            encFeatures.push(encJSON);

            if (styles && styles.length > 0) {
              $.extend(encStyle, transformToPrintLiteral(feature, styles[0]));
            }

            encStyles[styleId] = encStyle;
            styleId++;
          });
          angular.extend(enc, {
            type: 'Vector',
            styles: encStyles,
            styleProperty: '_gx_style',
            geoJson: {
              type: 'FeatureCollection',
              features: encFeatures
            },
            name: layer.bodId,
            opacity: (layer.opacity != null) ? layer.opacity : 1.0
          });
          return enc;
        },
        'WMS': function(layer, config, proj) {
          var enc = self.encoders.
              layers['Layer'].call(this, layer);
          var params = layer.getSource().getParams();
          var layers = params.LAYERS.split(',') || [];
          var styles = (params.STYLES !== undefined) ?
              params.STYLES.split(',') :
              new Array(layers.length).join(',').split(',');
          var url = layer.getSource() instanceof ol.source.ImageWMS ?
              layer.getSource().getUrl() :
              layer.getSource().getUrls()[0];
          angular.extend(enc, {
            type: 'WMS',
            baseURL: config.wmsUrl || url,
            layers: layers,
            styles: styles,
            legend: layer.get('legend'),
            format: 'image/' + (config.format || 'png'),
            customParams: {
              'EXCEPTIONS': 'XML',
              'TRANSPARENT': 'true',
              'CRS': proj.getCode(),
              'TIME': params.TIME
            },
            singleTile: config.singleTile || false
          });
          return enc;
        },
        'OSM': function(layer, config) {
          var enc = self.encoders.
              layers['Layer'].call(this, layer);
          angular.extend(enc, {
            type: 'OSM',
            baseURL: 'http://a.tile.openstreetmap.org/',
            extension: 'png',
            // Hack to return an extent for the base
            // layer in case of undefined
            maxExtent: layer.getExtent() ||
                [-20037508.34, -20037508.34, 20037508.34, 20037508.34],
            resolutions: layer.getSource().tileGrid.getResolutions(),
            tileSize: [
              layer.getSource().tileGrid.getTileSize(),
              layer.getSource().tileGrid.getTileSize()]
          });
          return enc;
        },
        'XYZ': function(layer, config) {
          var enc = self.encoders.
              layers['Layer'].call(this, layer);
          var url = layer.getSource().getUrls()[0];
          //Remove the XYZ and extension parts of the URL
          if(url.indexOf("{z}") > 0) {
            url = url.substring(0, url.indexOf("{z}"));
            //Remove last "/"
            url = url.substring(0, url.lastIndexOf("/"));
          }
          angular.extend(enc, {
            type: 'XYZ',
            extension: 'png',
            baseURL: url,
            // Hack to return an extent for the base
            // layer in case of undefined
            maxExtent: layer.getExtent() ||
                [-20037508.34, -20037508.34, 20037508.34, 20037508.34],
            resolutions: layer.getSource().getTileGrid().getResolutions(),
            tileSize: [
              layer.getSource().getTileGrid().getTileSize(),
              layer.getSource().getTileGrid().getTileSize()]
          });
          return enc;
        },
        'Bing': function(layer, config) {
          var enc = self.encoders.
              layers['Layer'].call(this, layer);
          angular.extend(enc, {
            type: 'OSM',
            baseURL: 'http://a.tile.openstreetmap.org/',
            extension: 'png',
            // Hack to return an extent for the base
            // layer in case of undefined
            maxExtent: layer.getExtent() ||
                [-20037508.34, -20037508.34, 20037508.34, 20037508.34],
            resolutions: layer.getSource().tileGrid.getResolutions(),
            tileSize: [
              layer.getSource().tileGrid.getTileSize(),
              layer.getSource().tileGrid.getTileSize()]
          });
          return enc;
        },
<<<<<<< HEAD
=======
        'MapQuest': function(layer, config) {
          var enc = self.encoders.
              layers['Layer'].call(this, layer);
          angular.extend(enc, {
            type: 'OSM',
            baseURL: 'http://otile1-s.mqcdn.com/tiles/1.0.0/osm',
            extension: 'png',
            // Hack to return an extent for the base
            // layer in case of undefined
            maxExtent: layer.getExtent() ||
                [-20037508.34, -20037508.34, 20037508.34, 20037508.34],
            resolutions: layer.getSource().tileGrid.getResolutions(),
            tileSize: [
              layer.getSource().tileGrid.getTileSize(),
              layer.getSource().tileGrid.getTileSize()]
          });
          return enc;
        },
>>>>>>> a5914fc8
        'WMTS': function(layer, config, proj) {
          // sextant specific
          var enc = self.encoders.layers['Layer'].
              call(this, layer);
          var source = layer.getSource();
          var tileGrid = source.getTileGrid();
          var matrixSet = source.getMatrixSet();
          var matrixIds = new Array(tileGrid.getResolutions().length);
          var layerUrl = layer.get('url');
          for (var z = 0; z < tileGrid.getResolutions().length; ++z) {
<<<<<<< HEAD
            var mSize = (ol.extent.getWidth(proj.getExtent()) /
                tileGrid.getTileSize()) /
=======
            var mSize = (ol.extent.getWidth(proj.
                getExtent()) /tileGrid.getTileSize()) /
>>>>>>> a5914fc8
                tileGrid.getResolutions()[z];
                matrixIds[z] = {
                  identifier: tileGrid.getMatrixIds()[z],
                  resolution: tileGrid.getResolutions()[z],
                  tileSize: [tileGrid.getTileSize(), tileGrid.getTileSize()],
                  topLeftCorner: tileGrid.getOrigin(),
                  matrixSize: [mSize, mSize]
                };
          }

          // workaround for Mapfish v2.1.2 with REST and matrixIds
          if (matrixIds.length > 0) {
            if (/{style}/ig.test(decodeURI(layerUrl))) {
              layerUrl = encodeURI(decodeURI(layerUrl).replace(/{style}/ig,
                  source.getStyle()));
            }
            if (/layer/ig.test(decodeURI(layerUrl))) {
              layerUrl = encodeURI(decodeURI(layerUrl).replace(/{layer}/ig,
                  source.getLayer()));
            }
          }

          angular.extend(enc, {
            type: 'WMTS',
            baseURL: layerUrl,
            layer: source.getLayer(),
            version: source.getVersion(),
            requestEncoding: source.getRequestEncoding() || 'KVP',
            // Dimensions is not a mandatory parameter
            // but it is required by Mapfish v2.1.2 if requestEncoding is REST
            dimensions: [],
            format: source.getFormat(),
            style: source.getStyle(),
            matrixSet: matrixSet,
            matrixIds: matrixIds
          });

          return enc;
        }
      },
      'legends' : {
        'base': function(layer, config) {
          if (!layer.get('legend')) {
            return;
          }
          return {
            name: layer.get('title') || layer.get('label'),
            classes: [{
              name: '',
              icon: layer.get('legend')
            }]
          };
        }
      }
    };

    // Transform an ol.Color to an hexadecimal string
    var toHexa = function(olColor) {
      var hex = '#';
      for (var i = 0; i < 3; i++) {
        var part = olColor[i].toString(16);
        if (part.length === 1 && parseInt(part) < 10) {
          hex += '0';
        }
        hex += part;
      }
      return hex;
    };

    // Transform a ol.style.Style to a print literal object
    var transformToPrintLiteral = function(feature, style) {
      /**
       * ol.style.Style properties:
       *
       *  fill: ol.style.Fill :
       *    fill: String
       *  image: ol.style.Image:
       *    anchor: array[2]
       *    rotation
       *    size: array[2]
       *    src: String
       *  stroke: ol.style.Stroke:
       *    color: String
       *    lineCap
       *    lineDash
       *    lineJoin
       *    miterLimit
       *    width: Number
       *  text
       *  zIndex
       */

      /**
       * Print server properties:
       *
       * fillColor
       * fillOpacity
       * strokeColor
       * strokeOpacity
       * strokeWidth
       * strokeLinecap
       * strokeLinejoin
       * strokeDashstyle
       * pointRadius
       * label
       * fontFamily
       * fontSize
       * fontWeight
       * fontColor
       * labelAlign
       * labelOutlineColor
       * labelOutlineWidth
       * graphicHeight
       * graphicOpacity
       * graphicWidth
       * graphicXOffset
       * graphicYOffset
       * zIndex
       */

      var literal = {
        zIndex: style.getZIndex()
      };
      var type = feature.getGeometry().getType();
      var fill = style.getFill();
      var stroke = style.getStroke();
      var textStyle = style.getText();
      var imageStyle = style.getImage();

      if (imageStyle && type == 'Point') {
        var size = imageStyle.getSize();
        var anchor = imageStyle.getAnchor();
        var scale = imageStyle.getScale();
        literal.rotation = imageStyle.getRotation();
        if (size) {
          literal.graphicWidth = size[0] * scale;
          literal.graphicHeight = size[1] * scale;
        }
        if (anchor) {
          literal.graphicXOffset = -anchor[0] * scale;
          literal.graphicYOffset = -anchor[1] * scale;
        }
        if (imageStyle instanceof ol.style.Icon) {
          literal.externalGraphic = imageStyle.getSrc();
          literal.fillOpacity = 1;
        } else { // ol.style.Circle
          fill = imageStyle.getFill();
          stroke = imageStyle.getStroke();
          literal.pointRadius = imageStyle.getRadius();
        }
      }

      if (fill) {
        var color = ol.color.asArray(fill.getColor());
        literal.fillColor = toHexa(color);
        literal.fillOpacity = color[3];
      } else if (!literal.fillOpacity) {
        literal.fillOpacity = 0; // No fill
      }

      if (stroke) {
        var color = ol.color.asArray(stroke.getColor());
        literal.strokeWidth = stroke.getWidth();
        literal.strokeColor = toHexa(color);
        literal.strokeOpacity = color[3];
        literal.strokeLinecap = stroke.getLineCap() || 'round';
        literal.strokeLinejoin = stroke.getLineJoin() || 'round';

        if (stroke.getLineDash()) {
          literal.strokeDashstyle = 'dash';
        }
        // TO FIX: Not managed by the print server
        // literal.strokeMiterlimit = stroke.getMiterLimit();
      } else {
        literal.strokeOpacity = 0; // No Stroke
      }

      if (textStyle) {
        var fillColor = ol.color.asArray(textStyle.getFill().getColor());
        var fontValues = textStyle.getFont().split(' ');
        literal.fontColor = toHexa(fillColor);
        // Fonts managed by print server: COURIER, HELVETICA, TIMES_ROMAN
        literal.fontFamily = fontValues[1].toUpperCase();
        literal.fontSize = parseInt(fontValues[0].substring(0, 2));
        literal.fontWeight = 'normal'; //fontValues[0];
        literal.label = textStyle.getText();
        literal.labelAlign = textStyle.getTextAlign();
        if (textStyle.getStroke()) {
          literal.labelOutlineColor = toHexa(ol.color.asArray(
              textStyle.getStroke().getColor()));
          literal.labelOutlineWidth = textStyle.getStroke().getWidth();
        }
        literal.fillOpacity = 0.0;
        literal.pointRadius = 0;
      }

      return literal;
    };

  });
})();<|MERGE_RESOLUTION|>--- conflicted
+++ resolved
@@ -311,8 +311,6 @@
           });
           return enc;
         },
-<<<<<<< HEAD
-=======
         'MapQuest': function(layer, config) {
           var enc = self.encoders.
               layers['Layer'].call(this, layer);
@@ -331,7 +329,6 @@
           });
           return enc;
         },
->>>>>>> a5914fc8
         'WMTS': function(layer, config, proj) {
           // sextant specific
           var enc = self.encoders.layers['Layer'].
@@ -342,13 +339,8 @@
           var matrixIds = new Array(tileGrid.getResolutions().length);
           var layerUrl = layer.get('url');
           for (var z = 0; z < tileGrid.getResolutions().length; ++z) {
-<<<<<<< HEAD
             var mSize = (ol.extent.getWidth(proj.getExtent()) /
                 tileGrid.getTileSize()) /
-=======
-            var mSize = (ol.extent.getWidth(proj.
-                getExtent()) /tileGrid.getTileSize()) /
->>>>>>> a5914fc8
                 tileGrid.getResolutions()[z];
                 matrixIds[z] = {
                   identifier: tileGrid.getMatrixIds()[z],
