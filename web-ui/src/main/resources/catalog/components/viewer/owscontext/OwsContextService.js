/*
 * Copyright (C) 2001-2016 Food and Agriculture Organization of the
 * United Nations (FAO-UN), United Nations World Food Programme (WFP)
 * and United Nations Environment Programme (UNEP)
 *
 * This program is free software; you can redistribute it and/or modify
 * it under the terms of the GNU General Public License as published by
 * the Free Software Foundation; either version 2 of the License, or (at
 * your option) any later version.
 *
 * This program is distributed in the hope that it will be useful, but
 * WITHOUT ANY WARRANTY; without even the implied warranty of
 * MERCHANTABILITY or FITNESS FOR A PARTICULAR PURPOSE. See the GNU
 * General Public License for more details.
 *
 * You should have received a copy of the GNU General Public License
 * along with this program; if not, write to the Free Software
 * Foundation, Inc., 51 Franklin St, Fifth Floor, Boston, MA 02110-1301, USA
 *
 * Contact: Jeroen Ticheler - FAO - Viale delle Terme di Caracalla 2,
 * Rome - Italy. email: geonetwork@osgeo.org
 */

(function() {
  goog.provide('gn_owscontext_service');







  goog.require('Filter_1_0_0');
  goog.require('GML_2_1_2');
  goog.require('OWC_0_3_1');
  goog.require('OWS_1_0_0');
  goog.require('SLD_1_0_0');
  goog.require('XLink_1_0');
  goog.require('gn_wfsfilter_service');

  var module = angular.module('gn_owscontext_service', []);

  // OWC Client
  // Jsonix wrapper to read or write OWS Context
  var context = new Jsonix.Context(
      [XLink_1_0, OWS_1_0_0, Filter_1_0_0, GML_2_1_2, SLD_1_0_0, OWC_0_3_1],
      {
        namespacePrefixes: {
          'http://www.w3.org/1999/xlink': 'xlink',
          'http://www.opengis.net/ows': 'ows'
        }
      }
      );
  var unmarshaller = context.createUnmarshaller();
  var marshaller = context.createMarshaller();

  /**
   * @ngdoc service
   * @kind function
   * @name gn_viewer.service:gnOwsContextService
   * @requires gnMap
   * @requires gnOwsCapabilities
   * @requires gnEditor
   * @requires gnViewerSettings
   *
   * @description
   * The `gnOwsContextService` service provides tools to load and store OWS
   * Context.
   */
  module.service('gnOwsContextService', [
    'gnMap',
    'gnOwsCapabilities',
    '$http',
    'gnViewerSettings',
    '$translate',
    '$q',
    '$filter',
    '$rootScope',
    '$timeout',
    'gnGlobalSettings',
    'wfsFilterService',
    function(gnMap, gnOwsCapabilities, $http, gnViewerSettings,
             $translate, $q, $filter, $rootScope, $timeout, gnGlobalSettings,
             wfsFilterService) {


      var firstLoad = true;

      /**
       * @ngdoc method
       * @name gnOwsContextService#loadContext
       * @methodOf gn_viewer.service:gnOwsContextService
       *
       * @description
       * Loads a context, ie. creates layers and centers the map
       *
       * @param {string} text OWS context content
       * @param {ol.map} map map
       * @param {owsContextLayer} additionalLayers these layers will be added
       *  after the context layers (used to add layers from the map settings)
       */
      this.loadContext = function(text, map, additionalLayers) {
        var context = unmarshaller.unmarshalString(text).value;
        // first remove any existing layer
        var layersToRemove = [];
        map.getLayers().forEach(function(layer) {
          if (layer.displayInLayerManager) {
            if (!(layer.get('fromUrlParams') && firstLoad)) {
              layersToRemove.push(layer);
            }
          }
        });
        for (var i = 0; i < layersToRemove.length; i++) {
          map.removeLayer(layersToRemove[i]);
        }

        // -- set the Map view (extent/projection)
        var bbox = context.general.boundingBox.value;
        var ll = bbox.lowerCorner;
        var ur = bbox.upperCorner;
        var projection = bbox.crs;

        var extent = ll.concat(ur);
        gnViewerSettings.initialExtent = extent;

        // save this extent for later use (for example if the map
        // is not currently visible)
        map.set('lastExtent', extent);

        if (map.getView().getProjection().getCode() != projection) {
          var view = new ol.View({
            extent: extent,
            projection: projection
          });
          map.setView(view);
        }

        // $timeout used to avoid map no rendered (eg: null size)
        $timeout(function() {
          map.getView().fit(extent, map.getSize(), { nearest: true });
        }, 0, false);

        // load the resources & add additional layers if available
        var layers = context.resourceList.layer;
        if (additionalLayers) {
          layers = layers.concat(additionalLayers);
        }

        var i, j, olLayer;
        var self = this;
        var promises = [];
        var overlays = [];
        if (angular.isArray(layers)) {

          // ----  Clean bg layers
          if (map.getLayers().getLength() > 0) {
            map.getLayers().removeAt(0);
          }
          var bgLoadingLayer = new ol.layer.Image({
            loading: true,
            label: 'loading',
            url: '',
            visible: false
          });
          map.getLayers().insertAt(0, bgLoadingLayer);

          if (!gnViewerSettings.bgLayers) {
            gnViewerSettings.bgLayers = [];
          }
          gnViewerSettings.bgLayers.length = 0;
          var bgLayers = gnViewerSettings.bgLayers;
          var isFirstBgLayer = false;
          // -------

          for (i = 0; i < layers.length; i++) {
            var type, layer = layers[i];
            if (layer.name) {
              if (layer.group == 'Background layers') {

                // {type=bing_aerial} (mapquest, osm ...)
                var re = this.getREForPar('type');
                type = layer.name.match(re) ? re.exec(layer.name)[1] : null;
                if (type && type != 'wmts' && type != 'wms') {
                  var opt;
                  re = this.getREForPar('name');
                  if (layer.name.match(re)) {
<<<<<<< HEAD
                    opt = {
                      name: re.exec(layer.name)[1]
                    };
=======
                    var lyr = re.exec(layer.name)[1];

                    if(layer.server){
                        var server = layer.server[0];
                        var res = server.onlineResource[0].href;
                    }
                    opt = {name: lyr,
                            url: res};
>>>>>>> 3e2137fc
                  }

                  var olLayer =
                      gnMap.createLayerForType(type, opt, layer.title);
                  if (olLayer) {
                    olLayer.displayInLayerManager = false;
                    olLayer.background = true;
                    olLayer.set('group', 'Background layers');
                    olLayer.setVisible(!layer.hidden);
                    bgLayers.push(olLayer);

                    if (!layer.hidden && !isFirstBgLayer) {
                      isFirstBgLayer = true;
                      map.getLayers().setAt(0, olLayer);
                    }
                  }
                }

                // {type=wmts,name=Ocean_Basemap} or WMS
                else {

                  var loadingLayer = new ol.layer.Image({
                    loading: true,
                    label: 'loading',
                    url: '',
                    visible: false
                  });

                  if (!layer.hidden && !isFirstBgLayer) {
                    isFirstBgLayer = true;
                    loadingLayer.set('bgLayer', true);
                  }

                  var layerIndex = bgLayers.push(loadingLayer);
                  var p = self.createLayer(layer, map, i);

                  (function(idx, loadingLayer) {
                    p.then(function(layer) {
                      bgLayers[idx - 1] = layer;

                      if (!layer) {
                        return;
                      }
                      layer.displayInLayerManager = false;
                      layer.background = true;

                      if (loadingLayer.get('bgLayer')) {
                        map.getLayers().setAt(0, layer);
                      }
                    });
                  })(layerIndex, loadingLayer);
                }
              }
              // WMS layer not in background
              else if (layer.server) {
                var server = layer.server[0];

                // load extension content (JSON)
                if (layer.extension && layer.extension.any) {
                  var extension = JSON.parse(layer.extension.any);

                  // import saved filters if available
                  if (extension.filters && extension.wfsUrl) {
                    var url = extension.wfsUrl;

                    // get ES object and save filters on it
                    // (will be used by the WfsFilterDirective
                    // when initializing)
                    var esObj =
                        wfsFilterService.registerEsObject(url, layer.name);
                    esObj.initialFilters = extension.filters;
                  }

                  // this object holds the WPS input values
                  var defaultInputs = extension.processInputs || {};
                }

                // create WMS layer
                if (server.service == 'urn:ogc:serviceType:WMS') {

                  var loadingLayer = new ol.layer.Image({
                    loading: true,
                    label: layer.name || 'loading',
                    url: '',
                    visible: false,
                    group: layer.group
                  });

                  loadingLayer.displayInLayerManager = true;

                  var layerIndex = map.getLayers().push(loadingLayer);
                  var p = self.createLayer(layer, map, undefined, i);
                  loadingLayer.set('index', layerIndex);

                  (function(idx, loadingLayer) {
                    p.then(function(layer) {
                      if (layer) {
                        map.getLayers().setAt(idx, layer);
                      }
                      else {
                        loadingLayer.set('errors', ['load failed']);
                      }
                    });
                  })(layerIndex, loadingLayer);
                }
              }
            }
            firstLoad = false;
          }
        }
      };

      /**
       * @ngdoc method
       * @name gnOwsContextService#loadContextFromUrl
       * @methodOf gn_viewer.service:gnOwsContextService
       *
       * @description
       * Loads a context from an URL.
       * @param {string} url URL to context
       * @param {ol.map} map map
       * @param {owsContextLayer} additionalLayers these layers will be added
       *  after the context layers (used to add layers from the map settings)
       */
      this.loadContextFromUrl = function(url, map, additionalLayers) {
        var self = this;
        //        if (/^(f|ht)tps?:\/\//i.test(url)) {
        //          url = gnGlobalSettings.proxyUrl + encodeURIComponent(url);
        //        }
        $http.get(url, {headers: {accept: 'application/xml'}})
            .then(function(r) {
              if (r.data === '') {
                var msg = $translate.instant('emptyMapLoadError', {
                  url: url
                });
                $rootScope.$broadcast('StatusUpdated', {
                  msg: msg,
                  timeout: 0,
                  type: 'danger'});
              }

              self.loadContext(r.data, map, additionalLayers);
            }, function(r) {
              var msg = $translate.instant('mapLoadError', {
                url: url
              });
              $rootScope.$broadcast('StatusUpdated', {
                msg: msg,
                timeout: 0,
                type: 'danger'});
            });
      };

      /**
       * @ngdoc method
       * @name gnOwsContextService#writeContext
       * @methodOf gn_viewer.service:gnOwsContextService
       *
       * @description
       * Creates a javascript object based on map context then marshals it
       *    into XML
       * @param {ol.Map} context object
       */
      this.writeContext = function(map) {

        var extent = map.getView().calculateExtent(map.getSize());

        var general = {
          boundingBox: {
            name: {
              'namespaceURI': 'http://www.opengis.net/ows',
              'localPart': 'BoundingBox'
            },
            value: {
              crs: map.getView().getProjection().getCode(),
              lowerCorner: [extent[0], extent[1]],
              upperCorner: [extent[2], extent[3]]
            }
          }
        };

        var resourceList = {
          layer: []
        };

        // add the background layers
        // todo: grab this from config
        angular.forEach(gnViewerSettings.bgLayers, function(layer) {
          // skip if no valid layer (ie: layer still loading)
          if (!layer) {
            return;
          }

          var source = layer.getSource();
          var name;
          var params = {
            hidden: map.getLayers().getArray().indexOf(layer) < 0,
            opacity: layer.getOpacity(),
            title: layer.get('title'),
            group: layer.get('group')
          };

          if (source instanceof ol.source.OSM) {
            name = '{type=osm}';
          } else if (source instanceof ol.source.BingMaps) {
            name = '{type=bing_aerial}';
          } else if (source instanceof ol.source.Stamen) {
            name = '{type=stamen,name=' + layer.getSource().get('type') + '}';
          } else if (source instanceof ol.source.WMTS) {
            name = '{type=wmts,name=' + layer.get('name') + '}';
            params.server = [{
              onlineResource: [{
                href: layer.get('urlCap')
              }],
              service: 'urn:ogc:serviceType:WMS'
            }];
          } else if (source instanceof ol.source.ImageWMS ||
              source instanceof ol.source.TileWMS) {
            name = '{type=wms,name=' + layer.get('name') + '}';
            params.server = [{
              onlineResource: [{
                href: layer.get('url')
              }],
              service: 'urn:ogc:serviceType:WMS'
            }];
          } else {
            return;
          }
          params.name = name;
          resourceList.layer.push(params);
        });

        map.getLayers().forEach(function(layer) {
          var source = layer.getSource();
          var url = '', version = null;
          var name;

          // background layers already taken into account
          if (layer.background) {
            return;
          }

          if (source instanceof ol.source.ImageWMS) {
            name = source.getParams().LAYERS;
            version = source.getParams().VERSION;
            url = source.getUrl();
          } else if (source instanceof ol.source.TileWMS ||
              source instanceof ol.source.ImageWMS) {
            name = source.getParams().LAYERS;
            url = layer.get('url');
          } else if (source instanceof ol.source.WMTS) {
            name = '{type=wmts,name=' + layer.get('name') + '}';
            url = layer.get('urlCap');
          }

          // fetch current filters state (the whole object will be saved)
          var esObj = layer.get('indexObject');
          if (esObj) {
            var filters = null;
            if (esObj && esObj.getState()) {
              filters = esObj.getState();
            }
          }

          // add processes inputs if available
          var processes = layer.get('processes');
          var processInputs = null;
          if (processes) {
            processes.forEach(function(process) {
              if (!process.processDescription ||
                  !process.processDescription.dataInputs) { return; }
              processInputs = processInputs || {};
              processInputs[process.name] =
                  process.processDescription.dataInputs.input;
            });
          }

          var layerParams = {
            hidden: !layer.getVisible(),
            opacity: layer.getOpacity(),
            name: name,
            title: layer.get('title'),
            group: layer.get('group'),
            groupcombo: layer.get('groupcombo'),
            server: [{
              onlineResource: [{
                href: url
              }],
              service: 'urn:ogc:serviceType:WMS'
            }]
          };
          if (version) {
            layerParams.server[0].version = version;
          }

          // apply filters & processes inputs in extension if needed
          if (filters || processInputs) {
            var extension = {};
            if (esObj) {
              var wfsUrl = esObj.config.params.wfsUrl;
              if (wfsUrl) {
                extension.filters = filters;
                extension.wfsUrl = wfsUrl;
              }
            }
            if (processInputs) { extension.processInputs = processInputs; }

            layerParams.extension = {
              name: 'Extension',
              any: JSON.stringify(extension)
            };
          }

          resourceList.layer.push(layerParams);
        });

        var context = {
          version: '0.3.1',
          id: 'ows-context-ex-1-v3',
          general: general,
          resourceList: resourceList
        };

        var xml = marshaller.marshalDocument({
          name: {
            localPart: 'OWSContext',
            namespaceURI: 'http://www.opengis.net/ows-context',
            prefix: 'ows-context',
            string: '{http://www.opengis.net/ows-context}ows-context:OWSContext'
          },
          value: context
        });
        return xml;
      };

      /**
       * @ngdoc method
       * @name gnOwsContextService#writeContext
       * @methodOf gn_viewer.service:gnOwsContextService
       *
       * @description
       * Saves the map context to local storage
       *
       * @param {ol.Map} map object
       */
      this.saveToLocalStorage = function(map) {
        var storage = gnViewerSettings.storage ?
            window[gnViewerSettings.storage] : window.localStorage;
        if (map.getSize()[0] == 0 || map.getSize()[1] == 0) {
          // don't save a map which has not been rendered yet
          return;
        }
        var xml = this.writeContext(map);
        var xmlString = (new XMLSerializer()).serializeToString(xml);
        var key = 'owsContext_' +
            window.location.host + window.location.pathname;
        storage.setItem(key, xmlString);
      };

      /**
       * @ngdoc method
       * @name gnOwsContextService#createLayer
       * @methodOf gn_viewer.service:gnOwsContextService
       *
       * @description
       * Create a WMS ol.Layer from context object
       *
       * @param {Object} layer layer
       * @param {ol.map} map map
       * @param {numeric} bgIdx if it is a background layer, index in the
       * dropdown
       * @param {numeric} index of the layer in the tree
       */
      this.createLayer = function(layer, map, bgIdx, index) {

        var server = layer.server[0];
        var res = server.onlineResource[0];
        var reT = /type\s*=\s*([^,|^}|^\s]*)/;
        var reL = /name\s*=\s*([^,|^}|^\s]*)/;

        var createOnly = angular.isDefined(bgIdx) || angular.isDefined(index);

        if (layer.name.match(reT)) {
          var type = reT.exec(layer.name)[1];
          var name = reL.exec(layer.name)[1];
          var promise;

          if (type == 'wmts') {
            promise = gnMap.addWmtsFromScratch(map, res.href, name, createOnly);
          }

          // if it's not WMTS, let's assume it is wms
          // (so as to be sure to return something)
          else {
            promise = gnMap.addWmsFromScratch(map, res.href, name, createOnly);
          }

          return promise.then(function(olL) {
            olL.set('group', layer.group);
            olL.set('groupcombo', layer.groupcombo);
            olL.setOpacity(layer.opacity);
            olL.setVisible(!layer.hidden);
            if (layer.title) {
              olL.set('title', layer.title);
              olL.set('label', layer.title);
            }
            if (bgIdx) {
              olL.set('bgIdx', bgIdx);
            } else if (index) {
              olL.set('tree_index', index);
            }
            return olL;
          }).catch(function() {});
        }
        else { // we suppose it's WMS
          // TODO: Would be good to attach the MD
          // even when loaded from a context.
          return gnMap.addWmsFromScratch(
              map, res.href, layer.name,
              createOnly, null, server.version).
              then(function(olL) {
                if (olL) {
                  try {
                    // Avoid double encoding
                    if (layer.group) {
                      layer.group = decodeURIComponent(escape(layer.group));
                    }
                  } catch (e) {}
                  olL.set('group', layer.group);
                  olL.set('groupcombo', layer.groupcombo);
                  olL.set('tree_index', index);
                  olL.setOpacity(layer.opacity);
                  olL.setVisible(!layer.hidden);
                  if (layer.title) {
                    olL.set('title', layer.title);
                    olL.set('label', layer.title);
                  }
                  $rootScope.$broadcast('layerAddedFromContext', olL);
                  return olL;
                }
                return olL;
              }).catch(function() {});
        }
      };

      /**
       * @ngdoc method
       * @name gnOwsContextService#getREForPar
       * @methodOf gn_viewer.service:gnOwsContextService
       *
       * @description
       * Creates a regular expression for a given parameter
       *
       * * @param {Object} context parameter
       */
      this.getREForPar = function(par) {
        return re = new RegExp(par + '\\s*=\\s*([^,|^}|^\\s]*)');
      };

    }
  ]);
})();<|MERGE_RESOLUTION|>--- conflicted
+++ resolved
@@ -184,22 +184,15 @@
                   var opt;
                   re = this.getREForPar('name');
                   if (layer.name.match(re)) {
-<<<<<<< HEAD
-                    opt = {
-                      name: re.exec(layer.name)[1]
-                    };
-=======
                     var lyr = re.exec(layer.name)[1];
 
-                    if(layer.server){
+                    if(layer.server) {
                         var server = layer.server[0];
                         var res = server.onlineResource[0].href;
                     }
                     opt = {name: lyr,
                             url: res};
->>>>>>> 3e2137fc
                   }
-
                   var olLayer =
                       gnMap.createLayerForType(type, opt, layer.title);
                   if (olLayer) {
@@ -402,6 +395,8 @@
 
           if (source instanceof ol.source.OSM) {
             name = '{type=osm}';
+          } else if (source instanceof ol.source.MapQuest) {
+            name = '{type=mapquest}';
           } else if (source instanceof ol.source.BingMaps) {
             name = '{type=bing_aerial}';
           } else if (source instanceof ol.source.Stamen) {
