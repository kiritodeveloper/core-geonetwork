--- conflicted
+++ resolved
@@ -194,19 +194,12 @@
                 scope.wfsUrl || scope.layer.get('url').replace(/wms/i, 'wfs'))
             });
 
-<<<<<<< HEAD
             uuid = scope.md && scope.md.uuid;
-            ftName = scope.featureTypeName ||
-                scope.layer.getSource().getParams().LAYERS;
-=======
-            uuid = scope.md && scope.md.getUuid();
             // FIXME ? This comes from Sextant probably and
             // does not work here when current layer change
             // the previous featureTypeName is still used.
             // ftName = scope.featureTypeName ||             ftName = scope.featureTypeName ||
-;
             ftName = scope.layer.getSource().getParams().LAYERS;
->>>>>>> 70c2afba
             scope.featureTypeName = ftName;
 
             appProfile = null;
