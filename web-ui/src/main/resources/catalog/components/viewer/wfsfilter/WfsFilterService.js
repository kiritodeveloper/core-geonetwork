--- conflicted
+++ resolved
@@ -191,17 +191,18 @@
       };
 
       /**
-<<<<<<< HEAD
-       * Build the solr request that will be used for generating the facet ui.
-       * The request is build from features attributes index fields.
-       * This is the generic way used if the application profile is null
-       *
-       * @param {Array} fields array of the field names
+       * Build solr request from config of the applicationProfile.
+       * This config determines what fields to have in facet, and gives
+       * interval and range properties.
+       *
+       * @param {Object} config the applicationProfile definition
        * @param {string} ftName featuretype name
        * @param {string} wfsUrl url of the wfs service
-       * @return {string} solr url
-       */
-      this.getSolrRequestFromFields = function(fields, ftName, wfsUrl) {
+       * @param {array} idxFields info about doc fields
+       */
+      this.getSolrRequestFromApplicationProfile =
+          function(config, ftName, wfsUrl, idxFields) {
+
         var url = buildSolrUrl({
           rows: 0,
           q: 'featureTypeId:"' + wfsUrl + '#' +
@@ -211,47 +212,6 @@
           'facet.mincount' : 1
         });
 
-        // don't build facet on useless fields
-        // * manager field eg. id
-        // * common field irrelevant for facet like the_geom
-        var listOfFieldsToExclude = ['geom', 'the_geom', 'ms_geometry',
-          'msgeometry', 'id_s', '_version_', 'featuretypeid', 'doctype'];
-        angular.forEach(fields, function(field) {
-          var f = field.idxName;
-          var fname = f.toLowerCase();
-          if ($.inArray(fname, listOfFieldsToExclude) === -1) {
-            url += '&facet.field=' + f;
-          }
-        });
-        // TODO: Add grid level depending on map zoom ? and map extent
-        url += '&facet.heatmap=geom&facet.heatmap.geom=["-180 -90" TO "180 90"]&facet.heatmap.gridLevel=3';
-        return url;
-      };
-
-      /**
-=======
->>>>>>> 79020515
-       * Build solr request from config of the applicationProfile.
-       * This config determines what fields to have in facet, and gives
-       * interval and range properties.
-       *
-       * @param {Object} config the applicationProfile definition
-       * @param {string} ftName featuretype name
-       * @param {string} wfsUrl url of the wfs service
-       * @param {array} idxFields info about doc fields
-       */
-      this.getSolrRequestFromApplicationProfile =
-          function(config, ftName, wfsUrl, idxFields) {
-
-        var url = buildSolrUrl({
-          rows: 0,
-          q: 'featureTypeId:"' + wfsUrl + '#' +
-              ftName.replace(':', '\\:') + '"',
-          wt: 'json',
-          facet: 'true',
-          'facet.mincount' : 1
-        });
-
         angular.forEach(config.fields, function(field) {
           var fNameObj = getIdxNameObj(field.name, idxFields);
           if (field.label) {
