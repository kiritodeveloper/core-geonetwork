<div class="layerTree">
  <form role="form">
    <div class="form-group">
      <div data-ng-show="catServicesList.length > 0">
        <div class="dropdown">
          <button class="btn btn-block btn-default dropdown-toggle" type="button"
                  id="dropdownMenu1" data-toggle="dropdown" aria-expanded="true">
            <span data-ng-hide="serviceDesc"
                  title="{{'chooseAserviceHelp' | translate}}">{{'chooseAservice' | translate}}</span>
            <span data-ng-show="serviceDesc">{{serviceDesc.title}}</span>
            <span class="caret"></span>
          </button>
          <ul class="dropdown-menu" role="menu">
            <li data-ng-repeat="srv in catServicesList">
              <a href="" data-ng-click="setUrl(srv)"
                 title="{{srv.desc}}">
                {{srv.title}} ({{srv.url}}) - {{srv.type}}
              </a>
            </li>
          </ul>
        </div>
      </div>

      <label>
        <span data-translate="" data-ng-show="catServicesList.length > 0">or</span>&nbsp;
        <span data-translate="" data-translate-values="{type: '{{format.toUpperCase()}}'}">orTypeAServiceUrl</span>
      </label>
      <div class="dropdown">
        <input class="form-control input-sm" type="text" data-toggle="dropdown"
               data-ng-model="url" data-ng-change="load()" data-ng-model-options="{debounce:500}"
               placeholder="{{'serviceUrl' | translate}}"/>
        <ul class="dropdown-menu" role="menu" data-ng-show="servicesList.length > 0">
          <li data-ng-repeat="srv in servicesList">
<<<<<<< HEAD
            <a href="" data-ng-click="setUrl(srv.url)" title="{{srv.url}}">
=======
          <a href="" data-ng-click="setUrl(srv)" title="{{srv.url}}">
>>>>>>> bde7fbf4
              {{srv.name}}
            </a>
          </li>
        </ul>
      </div>
    </div>
  </form>
  <p class="text-center" ng-show="loading">
    <i class="fa fa-spinner fa-spin"></i>
  </p>
  <gn-cap-tree-col collection='capability.Layer' selection="selection"></gn-cap-tree-col>
</div><|MERGE_RESOLUTION|>--- conflicted
+++ resolved
@@ -31,11 +31,7 @@
                placeholder="{{'serviceUrl' | translate}}"/>
         <ul class="dropdown-menu" role="menu" data-ng-show="servicesList.length > 0">
           <li data-ng-repeat="srv in servicesList">
-<<<<<<< HEAD
-            <a href="" data-ng-click="setUrl(srv.url)" title="{{srv.url}}">
-=======
-          <a href="" data-ng-click="setUrl(srv)" title="{{srv.url}}">
->>>>>>> bde7fbf4
+            <a href="" data-ng-click="setUrl(srv)" title="{{srv.url}}">
               {{srv.name}}
             </a>
           </li>
