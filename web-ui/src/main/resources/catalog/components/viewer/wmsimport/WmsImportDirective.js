--- conflicted
+++ resolved
@@ -45,13 +45,8 @@
     'Metadata',
     'gnViewerSettings',
     'gnGlobalSettings',
-<<<<<<< HEAD
-    function(gnOwsCapabilities, gnMap, $translate, $timeout,
+    function(gnOwsCapabilities, gnAlertService, gnMap, $translate, $timeout,
              gnESClient, Metadata, gnViewerSettings,
-=======
-    function(gnOwsCapabilities, gnAlertService, gnMap, $translate, $timeout,
-             gnSearchManagerService, Metadata, gnViewerSettings,
->>>>>>> d848bd78
              gnGlobalSettings) {
       return {
         restrict: 'A',
