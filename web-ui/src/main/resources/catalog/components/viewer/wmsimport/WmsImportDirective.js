/*
 * Copyright (C) 2001-2016 Food and Agriculture Organization of the
 * United Nations (FAO-UN), United Nations World Food Programme (WFP)
 * and United Nations Environment Programme (UNEP)
 *
 * This program is free software; you can redistribute it and/or modify
 * it under the terms of the GNU General Public License as published by
 * the Free Software Foundation; either version 2 of the License, or (at
 * your option) any later version.
 *
 * This program is distributed in the hope that it will be useful, but
 * WITHOUT ANY WARRANTY; without even the implied warranty of
 * MERCHANTABILITY or FITNESS FOR A PARTICULAR PURPOSE. See the GNU
 * General Public License for more details.
 *
 * You should have received a copy of the GNU General Public License
 * along with this program; if not, write to the Free Software
 * Foundation, Inc., 51 Franklin St, Fifth Floor, Boston, MA 02110-1301, USA
 *
 * Contact: Jeroen Ticheler - FAO - Viale delle Terme di Caracalla 2,
 * Rome - Italy. email: geonetwork@osgeo.org
 */

(function() {
  goog.provide('gn_wmsimport');

  var module = angular.module('gn_wmsimport', [
  ]);

  /**
   * @ngdoc directive
   * @name gn_viewer.directive:gnWmsImport
   *
   * @description
   * Panel to load WMS capabilities service and pick layers.
   * The server list is given in global properties.
   */
  module.directive('gnWmsImport', [
    'gnOwsCapabilities',
    'gnAlertService',
    'gnMap',
    '$translate',
    '$timeout',
    'gnESClient',
    'Metadata',
    'gnViewerSettings',
    'gnGlobalSettings',
    function(gnOwsCapabilities, gnAlertService, gnMap, $translate, $timeout,
             gnESClient, Metadata, gnViewerSettings,
             gnGlobalSettings) {
      return {
        restrict: 'A',
        replace: true,
        templateUrl: '../../catalog/components/viewer/wmsimport/' +
            'partials/wmsimport.html',
        scope: {
          map: '=gnWmsImportMap',
          url: '=?gnWmsImportUrl'
        },
        controller: ['$scope', function($scope) {

          /**
         * Transform a capabilities layer into an ol.Layer
         * and add it to the map.
         *
         * @param {Object} getCapLayer
         * @param {string} name of the style to use
         * @return {*}
         */
          this.addLayer = function(getCapLayer, style) {
            getCapLayer.version = $scope.capability.version;
            getCapLayer.capRequest = $scope.capability.Request;

            //check if proxy is needed
            var url = $scope.url.split('/');
            getCapLayer.useProxy = false;
            url = url[0] + '/' + url[1] + '/' + url[2] + '/';
            if ($.inArray(url, gnGlobalSettings.requireProxy) >= 0) {
              getCapLayer.useProxy = true;
            }
            if ($scope.format == 'wms') {
              var layer =
                  gnMap.addWmsToMapFromCap($scope.map, getCapLayer, style);
                  gnAlertService.addAlert({
                    msg: $translate.instant('layerAdded',
                        {layer: layer.get('label'), extent: layer.get('cextent').toString()}),
                    type: 'success'
                  },4);
              gnMap.feedLayerMd(layer);
              return layer;
            } else if ($scope.format == 'wfs') {
              var layer = gnMap.addWfsToMapFromCap($scope.map, getCapLayer,
                  $scope.url);
              gnMap.feedLayerMd(layer);
              return layer;
            } else if ($scope.format == 'wmts') {
              return gnMap.addWmtsToMapFromCap($scope.map, getCapLayer,
                  $scope.capability);
            } else {
              console.log($scope.format+ ' not supported');
            }
          };
        }],
        link: function(scope, element, attrs) {
          scope.loading = false;
          scope.error = {wms: null, wmts: null, wfs: null};
          scope.format = attrs['gnWmsImport'] != '' ?
              attrs['gnWmsImport'] : 'all';
          scope.serviceDesc = null;
          scope.servicesList = gnViewerSettings.servicesUrl[scope.format];
          scope.catServicesList = [];
          var type = scope.format.toUpperCase();

          //Update require proxy
          //this is done because gnGlobalSettings is not configured at this point
          scope.$watch('gnGlobalSettings.requireProxy', function(settings){
            scope.requireProxy = gnGlobalSettings.requireProxy;
          });

          function addLinks(md, type) {
            angular.forEach(md.getLinksByType(type), function(link) {
              if (link.url) {
                scope.catServicesList.push({
                  title: md.resourceTitle,
                  uuid: md.uuid,
                  name: link.name,
                  desc: link.desc,
                  type: type,
                  url: link.url
                });
              }
            });
          };
          // Get the list of services registered in the catalog
          if (attrs.servicesListFromCatalog) {
            // FIXME: Only load the first 100 services
            gnESClient.search(
              {
                'from': 0,
                'size':100,
                'sort': [{'resourceTitleObject.default.keyword': 'asc'}],
                'query':{
                  'query_string': {
                    'query': '+isTemplate:n +serviceType:("OGC:WMS" OR "OGC:WFS" OR "OGC:WMTS")'
                  }
                }
            }).then(function(data) {
              angular.forEach(data.hits.hits, function(record) {
                var md = new Metadata(record);
                if (scope.format === 'all') {
                  addLinks(md, 'wms');
                  addLinks(md, 'wfs');
                } else {
                  addLinks(md, scope.format);
                }
              });
            });
          }

          scope.setUrl = function(srv) {
            scope.url = angular.isObject(srv) ? srv.url : srv;
            type = angular.isObject(srv) && srv.type || type;
            scope.serviceDesc = angular.isObject(srv) ? srv : null;
            scope.load();
          };

          scope.load = function() {
            if (scope.url) {
              scope.loading = true;
              scope.error[type] = null;
              scope.capability = null;
              gnOwsCapabilities['get' + type.toUpperCase() +
                  'Capabilities'](scope.url).then(function(capability) {
                scope.loading = false;
                scope.capability = capability;
              }, function(error) {
                scope.loading = false;
                scope.error[type] = error;
              });
            }
          };

          // reset a service URL and clear the result list
          scope.reset = function() {
            scope.loading = false;
            scope.capability = null;
            scope.serviceDesc = null;
            scope.url = '';
          };

          // watch url as input
          scope.$watch('url', function(value) {
            if (value) {
              scope.setUrl({
                url: value,
                type: scope.format
              });
            }
          });
        }
      };
    }]);

  /**
   * @ngdoc directive
   * @name gn_viewer.directive:gnKmlImport
   *
   * @description
   * Panel to load KML and KMZ files. You could load them with file input or
   * drag & drop them in the map.
   */

  module.directive('gnKmlImport', [
    'olDecorateLayer',
    'gnAlertService',
    '$translate',
    function(olDecorateLayer, gnAlertService, $translate) {
      return {
        restrict: 'A',
        replace: true,
        templateUrl: '../../catalog/components/viewer/wmsimport/' +
            'partials/kmlimport.html',
        scope: {
          map: '=gnKmlImportMap'
        },
        controllerAs: 'kmlCtrl',
        controller: ['$scope', '$http',
          function($scope, $http) {

            /**
           * Create new vector Kml file from url and add it to
           * the Map.
           *
           * @param {string} url remote url of the kml file
           * @param {ol.map} map
           */
            this.addKml = function(url, map) {

              if (url == '') {
                $scope.validUrl = true;
                return;
              }

              $http.get(gnGlobalSettings.proxyUrl + encodeURIComponent(url)).
                  then(function(response) {
                    var kmlSource = new ol.source.Vector();
                    kmlSource.addFeatures(
                    new ol.format.KML().readFeatures(
                    response.data, {
                      featureProjection: $scope.map.getView().getProjection(),
                      dataProjection: 'EPSG:4326'
                    }));
                    var vector = new ol.layer.Vector({
                      source: kmlSource,
                      getinfo: true,
                      label: $translate.instant('kmlFile',
                      {layer: url.split('/').pop()})
                    });
                    $scope.addToMap(vector, map);
                    $scope.url = '';
                    $scope.validUrl = true;

                  }, function() {
                    $scope.validUrl = false;
                  });
            };

            $scope.addToMap = function(layer, map) {
              olDecorateLayer(layer);
              layer.displayInLayerManager = true;
              map.getLayers().push(layer);
              map.getView().fit(layer.getSource().getExtent(),
                  map.getSize());

              gnAlertService.addAlert({
                msg: $translate.instant('layerAdded',
                    {layer: layer.get('label')}),
                type: 'success'
              });
            };
          }],
        link: function(scope, element, attrs) {

          /** Used for ngClass of the input */
          scope.validUrl = true;

          /** File drag & drop support */
          var dragAndDropInteraction =
              new ol.interaction.DragAndDrop({
                formatConstructors: [
                  ol.format.GPX,
                  ol.format.GeoJSON,
                  ol.format.KML,
                  ol.format.TopoJSON
                ]
              });

          var onError = function(msg) {
            gnAlertService.addAlert({
              msg: $translate.instant('mapImportFailure'),
              type: 'danger'
            });
          };

          scope.map.getInteractions().push(dragAndDropInteraction);
          dragAndDropInteraction.on('addfeatures', function(event) {
            if (!event.features || event.features.length == 0) {
              onError();
              scope.$apply();
              return;
            }

            var vectorSource = new ol.source.Vector({
              features: event.features,
              projection: event.projection
            });

            var layer = new ol.layer.Vector({
              source: vectorSource,
              getinfo: true,
              label: $translate.instant('localLayerFile',
                  {layer: event.file.name})
            });
            scope.addToMap(layer, scope.map);
            scope.$apply();
          });


          var requestFileSystem = window.webkitRequestFileSystem ||
              window.mozRequestFileSystem || window.requestFileSystem;
          var unzipProgress = document.createElement('progress');
          var fileInput = element.find('input[type="file"]')[0];

          var model = (function() {
            var URL = window.webkitURL || window.mozURL || window.URL;

            return {
              getEntries: function(file, onend) {
                zip.createReader(new zip.BlobReader(file),
                    function(zipReader) {
                      zipReader.getEntries(onend);
                    }, onerror);
              },
              getEntryFile: function(entry, creationMethod,
                                     onend, onprogress) {
                var writer, zipFileEntry;

                function getData() {
                  entry.getData(writer, function(blob) {
                    var blobURL = URL.createObjectURL(blob);
                    onend(blobURL);
                  }, onprogress);
                }
                writer = new zip.BlobWriter();
                getData();
              }
            };
          })();

          scope.onEntryClick = function(entry, evt) {
            model.getEntryFile(entry, 'Blob', function(blobURL) {
              entry.loading = true;
              scope.$apply();
              var source = new ol.source.Vector();
              $.ajax(blobURL).then(function(response) {
                var format = new ol.format.KML();
                var features = format.readFeatures(response, {
                  featureProjection: scope.map.getView().getProjection()
                });
                source.addFeatures(features);
              });

              var vector = new ol.layer.Vector({
                label: $translate.instant('localLayerFile',
                    {layer: entry.filename}),
                getinfo: true,
                source: source
              });
              var listenerKey = vector.getSource().on('change',
                  function(evt) {
                    if (vector.getSource().getState() == 'ready') {
                      ol.Observable.unByKey(listenerKey);
                      scope.addToMap(vector, scope.map);
                      entry.loading = false;
                    }
                    else if (vector.getSource().getState() == 'error') {
                    }
                    scope.$apply();
                  });
            }, function(current, total) {
              unzipProgress.value = current;
              unzipProgress.max = total;
              evt.target.appendChild(unzipProgress);
            });
          };

          angular.element(fileInput).bind('change', function(changeEvent) {
            if (fileInput.files.length > 0) {
              model.getEntries(fileInput.files[0], function(entries) {
                scope.kmzEntries = entries;
                scope.$apply();
              });
            }
            $('#kmz-file-input')[0].value = '';
          });
        }
      };
    }]);

  /**
   * @ngdoc directive
   * @name gn_wmsimport.directive:gnCapTreeCol
   *
   * @description
   * Directive to manage a collection of nested layers from
   * the capabilities document. This directive works with
   * gnCapTreeElt directive.
   */
  module.directive('gnCapTreeCol', [
    '$translate',
    function($translate) {

      var label= $translate.instant('filter');

      return {
        restrict: 'E',
        replace: true,
        scope: {
          collection: '='
        },
        template: "<ul class='gn-layer-tree'><li data-ng-show='collection.length > 10' >" +
<<<<<<< HEAD
            "<div class='input-group input-group-sm'><span class='input-group-addon'><i class='fa fa-filter'></i></span>" +
            "<input class='form-control' data-ng-model-options='{debounce: 200}' data-ng-model='layerSearchText'/></div>" +
=======
            "<div class='input-group input-group-sm'><span class='input-group-addon'><i class='fa fa-filter'></i></span>" + 
            "<input class='form-control' aria-label='" + label + "' data-ng-model-options='{debounce: 200}' data-ng-model='layerSearchText'/></div>" +
>>>>>>> e6e2d422
            "</li>" +
            '<gn-cap-tree-elt ng-repeat="member in collection | filter:layerSearchText | orderBy: \'Title\'" member="member">' +
            '</gn-cap-tree-elt></ul>'
      };
    }]);

  /**
   * @ngdoc directive
   * @name gn_wmsimport.directive:gnCapTreeElt
   *
   * @description
   * Directive to manage recursively nested layers from a capabilities
   * document. Will call its own template to display the layer but also
   * call back the gnCapTreeCol for all its children.
   */
  module.directive('gnCapTreeElt', [
    '$compile',
    '$translate',
    'gnAlertService',
    function($compile, $translate, gnAlertService) {
      return {
        restrict: 'E',
        require: '^gnWmsImport',
        replace: true,
        scope: {
          member: '='
        },
        templateUrl: '../../catalog/components/viewer/wmsimport/' +
            'partials/layer.html',
        link: function(scope, element, attrs, controller) {
          var el = element;

          scope.toggleNode = function(evt) {
            el.find('.fa').first().toggleClass('fa-folder-open-o')
                .toggleClass('fa-folder-o');
            el.children('ul').toggle();
            evt.stopPropagation();
          };

          scope.addLayer = function(c) {
            controller.addLayer(scope.member, c ? c : null);
          };

          scope.isParentNode = angular.isDefined(scope.member.Layer);

          // Add all subchildren
          if (angular.isArray(scope.member.Layer)) {
            element.append("<gn-cap-tree-col " +
                "collection='member.Layer'></gn-cap-tree-col>");
            $compile(element.find('gn-cap-tree-col'))(scope);
          }
        }
      };
    }]);
  module.directive('gnLayerStyles', [
    function() {
      return {
        restrict: 'A',
        templateUrl: '../../catalog/components/viewer/wmsimport/' +
            'partials/styles.html',
        scope: {
          styles: '=gnLayerStyles',
          onClick: '&gnLayerStylesOnClick',
          current: '=gnLayerStylesCurrent',
          // 'select' or default is list
          layout: '@gnLayerStylesLayout'
        },
        link: function(scope) {
          scope.data = {currentStyle: scope.current};
          scope.$watch('data.currentStyle', function(n, o) {
            if (n && n !== o) {
              scope.clickFn(n);
            }
          });
          scope.clickFn = function(s) {
            scope.onClick({style: s});
          };
        }
      };
    }]);
})();<|MERGE_RESOLUTION|>--- conflicted
+++ resolved
@@ -429,13 +429,8 @@
           collection: '='
         },
         template: "<ul class='gn-layer-tree'><li data-ng-show='collection.length > 10' >" +
-<<<<<<< HEAD
             "<div class='input-group input-group-sm'><span class='input-group-addon'><i class='fa fa-filter'></i></span>" +
-            "<input class='form-control' data-ng-model-options='{debounce: 200}' data-ng-model='layerSearchText'/></div>" +
-=======
-            "<div class='input-group input-group-sm'><span class='input-group-addon'><i class='fa fa-filter'></i></span>" + 
             "<input class='form-control' aria-label='" + label + "' data-ng-model-options='{debounce: 200}' data-ng-model='layerSearchText'/></div>" +
->>>>>>> e6e2d422
             "</li>" +
             '<gn-cap-tree-elt ng-repeat="member in collection | filter:layerSearchText | orderBy: \'Title\'" member="member">' +
             '</gn-cap-tree-elt></ul>'
