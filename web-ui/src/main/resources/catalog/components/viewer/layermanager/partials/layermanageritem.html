--- conflicted
+++ resolved
@@ -36,51 +36,35 @@
                ng-model="layer.opacity"/><br/>
       </li>
 
-<<<<<<< HEAD
-      <li class="list-group-item" data-ng-if="member.get('advanced')"><a href=""
-                                                                         data-ng-click="setNCWMS(member)">
+      <!--NCWMS-->
+      <li class="list-group-item" data-ng-if="layer.get('advanced')"><a href=""
+                                                                        data-ng-click="setNCWMS(layer)">
         <span translate="">ncwms</span>
       </a></li>
 
-      <!--<li class="list-group-item" data-ng-if="process && process.length == 1"><a href="" data-ng-click="showWPS(process[0])">
+      <!--WPS-->
+      <li class="list-group-item" data-ng-if="process && process.length == 1"><a href=""
+                                                                                 data-ng-click="showWPS(process[0])">
         <span translate="">process</span>
-      </a></li>-->
+      </a></li>
+      <li class="list-group-item btn-group" ng-if="process && process.length > 1 ">
+        <div class="btn-link dropdown-toggle" data-toggle="dropdown">
+          <span translate="">process</span>&nbsp;
+          <span class="caret"></span>
+        </div>
+        <ul class="dropdown-menu" role="menu">
+          <li ng-repeat="p in process"><a href="" data-ng-click="showWPS(p)">{{p.desc ||
+            p.name}}</a></li>
+        </ul>
+      </li>
 
-      <!-- <li class="list-group-item btn-group" ng-if="process && process.length > 1 ">
-=======
-       <!--NCWMS-->
-       <li class="list-group-item" data-ng-if="layer.get('advanced')"><a href="" data-ng-click="setNCWMS(layer)">
-         <span translate="">ncwms</span>
-       </a></li>
+      <!--WFS Filter-->
+      <li class="list-group-item" data-ng-if="wfs"><a href="" data-ng-click="showWFSFilter()">
+        <span translate="">filter</span>
+      </a></li>
 
-       <!--WPS-->
-       <li class="list-group-item" data-ng-if="process && process.length == 1"><a href="" data-ng-click="showWPS(process[0])">
-         <span translate="">process</span>
-       </a></li>
-       <li class="list-group-item btn-group" ng-if="process && process.length > 1 ">
->>>>>>> bde7fbf4
-         <div class="btn-link dropdown-toggle" data-toggle="dropdown">
-           <span translate="">process</span>&nbsp;
-           <span class="caret"></span>
-         </div>
-         <ul class="dropdown-menu" role="menu">
-           <li ng-repeat="p in process"><a href="" data-ng-click="showWPS(p)">{{p.desc || p.name}}</a></li>
-         </ul>
-       </li>
-
-<<<<<<< HEAD
-       -->
       <li class="list-group-item" data-gn-wfs-download="layer" data-map="map">
       </li>
-=======
-       <!--WFS Filter-->
-       <li class="list-group-item" data-ng-if="wfs"><a href="" data-ng-click="showWFSFilter()">
-         <span translate="">filter</span>
-       </a></li>
-
-       <li class="list-group-item" data-gn-wfs-download="layer" data-map="map">
-       </li>
->>>>>>> bde7fbf4
 
       <li class="list-group-item">
         <a href=""
