--- conflicted
+++ resolved
@@ -102,11 +102,7 @@
             scope.wpsLink = wpsLink;
             var el = angular.element(
                 '<gn-wps-process-form map="map" ' +
-<<<<<<< HEAD
-                'data-wps-link="wpsLink"/>');
-=======
                 'data-wps-link="wpsLink"></gn-wps-process-form>');
->>>>>>> 9b4925c2
             $compile(el)(scope);
             parent.append(el);
           };
