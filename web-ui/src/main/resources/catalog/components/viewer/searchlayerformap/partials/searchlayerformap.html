<div>
  <form role="form" data-ng-search-form="">
    <input type="hidden" name="_csrf" value="{{csrf}}"/>
    <div class="form-group">
      <div class="input-group">
        <span class="input-group-addon"><i
          class="fa fa-search"/></span>
        <input class="form-control"
               data-ng-change="triggerSearch()"
               data-ng-focus="triggerSearch()"
               type="text"
               data-ng-model="searchObj.params.any"
               data-ng-model-options="modelOptions"
               aria-label="{{'search' | translate}}"
               placeholder="{{'search' | translate}}" autofocus=""/>
      </div>
    </div>

    <!--
        <div class="btn-group btn-group-xs" role="group" aria-label="...">
          <button data-ng-repeat="(key, facet) in searchResults.facet['topicCats']"
                  type="button"
                  class="btn btn-default"
                  data-ng-click="filterTopic(facet['@name'])"
                  title="{{facet['@name']}}">
            <i class="fa fa-3x fa-table gn-icon gn-icon-{{facet['@name']}}"></i>
          </button>
        </div>
    -->


    <div data-ng-show="searchResults.count >= 0 && searchResults.records.length === 0"
         class="alert alert-warning"
         data-translate="">
        {{('noRecordFoundWithResourceRegistered' + mode) | translate}}
    </div>

    <ul class="gn-searchlayer-list">
      <li class="gn-searchlayer"
          data-ng-repeat="m in searchResults.records"
          data-ng-init="md = getMetadata(m)">
<<<<<<< HEAD

        <table>
          <tr>
            <th colspan="2">
              {{md.resourceTitle}}
              <a class="btn btn-cog"
                 data-ng-href="#/metadata/{{md.uuid}}"
                 title="{{'openRecord' | translate}}">
                <i class="fa fa-fw fa-info-circle"/>
              </a>
            </th>
          </tr>
          <tr>
            <td>
              <div class="gn-md-thumbnail">
                <img class="gn-img-thumbnail"
                     alt="{{md.title || md.defaultTitle}}"
                     data-ng-src="{{md.getThumbnails().list[0].url}}"
                     data-ng-if="md.getThumbnails().list[0].url"/>
              </div>
            </td>
            <td>
              <ul>
=======
        <h3>
          <a data-ng-href="#/metadata/{{md.getUuid()}}"
            title="{{'openRecord' | translate}}">
          {{md.title || md.defaultTitle}}
          </a>
        </h3>
        <div class="clearfix">
          <div class="gn-md-thumbnail pull-left">
            <img class="gn-img-thumbnail"
                  alt="{{md.title || md.defaultTitle}}"
                  data-ng-src="{{md.getThumbnails().list[0].url}}"
                  data-ng-if="md.getThumbnails().list[0].url"/>
          </div>
          <div class="pull-left">
            <ul>
>>>>>>> 2119a1de
                <li data-ng-repeat="link in md.relevantLinks">
                  <a data-ng-click="addToMap(link)">
                    {{link.desc || link.name}}&nbsp;
                  </a>
                  <a data-ng-click="addToMap(link)"
                     href=""
                     class="btn btn-default btn-xs">
                    <span data-translate="">addToMap</span>
                  </a>
                </li>
              </ul>
          </div>
        </div>
      </li>
    </ul>
    <div data-ng-show="searchResults.records.length > 0">
      <div class="pull-right"
            data-gn-pagination="paginationInfo"
            data-hits-values="searchObj.hitsperpageValues"></div>
    </div>
  </form>
</div><|MERGE_RESOLUTION|>--- conflicted
+++ resolved
@@ -39,47 +39,21 @@
       <li class="gn-searchlayer"
           data-ng-repeat="m in searchResults.records"
           data-ng-init="md = getMetadata(m)">
-<<<<<<< HEAD
-
-        <table>
-          <tr>
-            <th colspan="2">
-              {{md.resourceTitle}}
-              <a class="btn btn-cog"
-                 data-ng-href="#/metadata/{{md.uuid}}"
-                 title="{{'openRecord' | translate}}">
-                <i class="fa fa-fw fa-info-circle"/>
-              </a>
-            </th>
-          </tr>
-          <tr>
-            <td>
-              <div class="gn-md-thumbnail">
-                <img class="gn-img-thumbnail"
-                     alt="{{md.title || md.defaultTitle}}"
-                     data-ng-src="{{md.getThumbnails().list[0].url}}"
-                     data-ng-if="md.getThumbnails().list[0].url"/>
-              </div>
-            </td>
-            <td>
-              <ul>
-=======
         <h3>
-          <a data-ng-href="#/metadata/{{md.getUuid()}}"
+          <a data-ng-href="#/metadata/{{md.uuid}}"
             title="{{'openRecord' | translate}}">
-          {{md.title || md.defaultTitle}}
+          {{md.resourceTitle}}
           </a>
         </h3>
         <div class="clearfix">
           <div class="gn-md-thumbnail pull-left">
             <img class="gn-img-thumbnail"
-                  alt="{{md.title || md.defaultTitle}}"
+                  alt="{{md.resourceTitle}}"
                   data-ng-src="{{md.getThumbnails().list[0].url}}"
                   data-ng-if="md.getThumbnails().list[0].url"/>
           </div>
           <div class="pull-left">
             <ul>
->>>>>>> 2119a1de
                 <li data-ng-repeat="link in md.relevantLinks">
                   <a data-ng-click="addToMap(link)">
                     {{link.desc || link.name}}&nbsp;
