--- conflicted
+++ resolved
@@ -12,9 +12,7 @@
 
     <div ng-switch-when="failed">
       <h4><span translate>wpsDescribeProcessFailed</span></h4>
-      <div><span translate>wpsErrorCodeReturned</span> {{describeResponse.status}} -
-        {{describeResponse.statusText}}
-      </div>
+      <div><span translate>wpsErrorCodeReturned</span> {{describeResponse.status}} - {{describeResponse.statusText}}</div>
       <div>{{describeResponse.data}}</div>
     </div>
 
@@ -36,46 +34,26 @@
             <h5>{{::processDescription.title.value}}</h5>
 
             <!-- Inputs -->
-<<<<<<< HEAD
-            <div ng-repeat="input in processDescription.dataInputs.input" class="form-group"
-                 ng-class="{'gn-required': input.minOccurs}">
-              <label for="{{::input.identifier.value}}">{{::input.title.value}}</label>
-=======
             <div ng-repeat="input in processDescription.dataInputs.input" class="form-group" ng-class="{'gn-required': input.minOccurs}">
               <label for="{{::input.identifier.value}}">{{::input.title.value}}
                 <span class="fa fa-info-circle" data-ng-if="::input._abstract.value" title="{{::input._abstract.value}}"></span>
               </label>
->>>>>>> bde7fbf4
               <div ng-if="::input.literalData">
                 <div ng-if="::input.literalData.allowedValues">
-                  <select id="{{::input.identifier.value}}" class="form-control input-sm"
-                          ng-model="input.value">
-                    <option ng-repeat="value in input.literalData.allowedValues.valueOrRange"
-                            value="{{::value.value}}">{{::value.value}}
-                    </option>
+                  <select id="{{::input.identifier.value}}" class="form-control input-sm" ng-model="input.value">
+                    <option ng-repeat="value in input.literalData.allowedValues.valueOrRange" value="{{::value.value}}">{{::value.value}}</option>
                   </select>
                 </div>
                 <div ng-if="::input.literalData.allowedValues == undefined">
-<<<<<<< HEAD
-                  <input type="{{::input.type}}" id="{{::input.identifier.value}}"
-                         class="form-control input-sm" ng-model="input.value"></input>
-=======
                   <input type="{{::input.type}}" id="{{::input.identifier.value}}" data-ng-required="input.minOccurs" class="form-control input-sm" ng-model="input.value"></input>
->>>>>>> bde7fbf4
                 </div>
               </div>
               <div ng-if="::input.boundingBoxData">
                 <gn-bbox-input id="{{::input.identifier.value}}"
-<<<<<<< HEAD
-                               data-crs="input._default.crs"
-                               data-value="input.value"
-                               data-map="map"
-=======
                     data-crs="input._default.crs"
                     data-value="input.value"
                     data-map="map"
                     data-ng-required="input.minOccurs"
->>>>>>> bde7fbf4
                 />
               </div>
               <div ng-if="input.invalid">
@@ -84,29 +62,17 @@
             </div>
 
             <!-- ResponseDocument -->
-<<<<<<< HEAD
-            <div class="form-group">
-              <button type="submit" class="btn btn-default" data-ng-click="submit()">
-                <span class="fa fa-gear" data-ng-class="{'fa-spin' : running}"></span>&nbsp;<span
-                translate>wpsExecute</span>
-              </button>
-              <button type="submit" class="btn btn-default"
-                      data-ng-click="displayOutputOpts = !displayOutputOpts"
-                      data-ng-class="{active: displayOutputOpts}">
-=======
             <div class="form-group popover-parent dropup">
               <button type="submit" class="btn btn-default" data-ng-click="submit()" >
                 <span class="fa fa-gear" data-ng-class="{'fa-spin' : running}"></span>&nbsp;<span translate>wpsExecute</span>
               </button>
               <button class="btn btn-default"
                       data-toggle="dropdown" aria-haspopup="true" aria-expanded="false">
->>>>>>> bde7fbf4
                 <span class="caret"></span>
               </button>
               <div class="form-group output-opts dropdown-menu dropu" >
 
-                <div class="form-group"
-                     ng-repeat="output in ::processDescription.processOutputs.output">
+                <div class="form-group" ng-repeat="output in ::processDescription.processOutputs.output">
                   <input type="radio" value="{{::output.identifier.value}}"
                          ng-model="selectedOutput.identifier">{{::output.title.value}}
 
@@ -122,8 +88,7 @@
 
             <div>
               <div class="form-group optional">
-                <label><a role="button" ng-click="toggleOptions()"><span class="caret"></span>
-                  Options</a></label>
+                <label><a role="button" ng-click="toggleOptions()"><span class="caret"></span> Options</a></label>
                 <div ng-class="{'collapse': true, 'in': optionsVisible}">
                   <div class="checkbox">
                     <label>
@@ -133,16 +98,13 @@
                   </div>
                   <div class="checkbox">
                     <label>
-                      <input type="checkbox" id="storeExecuteResponse"
-                             ng-model="responseDocument.storeExecuteResponse"
-                             ng-disabled="responseDocument.status">
+                      <input type="checkbox" id="storeExecuteResponse" ng-model="responseDocument.storeExecuteResponse" ng-disabled="responseDocument.status">
                       storeExecuteResponse
                     </label>
                   </div>
                   <div class="checkbox">
                     <label>
-                      <input type="checkbox" id="status" ng-model="responseDocument.status"
-                             ng-change="responseDocumentStatusChanged()">
+                      <input type="checkbox" id="status" ng-model="responseDocument.status" ng-change="responseDocumentStatusChanged()">
                       status
                     </label>
                   </div>
@@ -154,7 +116,7 @@
         </div>
       </div>
 
-      <hr/>
+      <hr />
 
       <div ng-switch="executeState">
 
@@ -164,9 +126,7 @@
 
         <div ng-switch-when="failed">
           <h4><span translate>wpsExecuteFailed</span></h4>
-          <div><span translate>wpsErrorCodeReturned</span> {{executeResponse.status}} -
-            {{executeResponse.statusText}}
-          </div>
+          <div><span translate>wpsErrorCodeReturned</span> {{executeResponse.status}} - {{executeResponse.statusText}}</div>
           <div>{{executeResponse.data}}</div>
         </div>
 
@@ -205,8 +165,7 @@
           <div ng-if="executeResponse.status.processFailed">
             <h4><span translate>wpsProcessFailed</span></h4>
             <div ng-if="executeResponse.status.processFailed.exceptionReport">
-              <div
-                ng-repeat="exception in executeResponse.status.processFailed.exceptionReport.exception">
+              <div ng-repeat="exception in executeResponse.status.processFailed.exceptionReport.exception">
                 <div ng-repeat="(key, value) in exception">
                   {{key}}: {{value}}
                 </div>
@@ -223,18 +182,13 @@
                 <div ng-if="::output.data.complexData">
                   <h4 class="col-sm-6">{{::output.title.value}}</h4>
                   <div class="col-sm-6">
-                    <button type="button" class="btn btn-default" data-toggle="modal"
-                            data-target="#{{::output.identifier.value}}_modal-dialog">Display
-                    </button>
-                  </div>
-                  <div class="modal fade" id="{{::output.identifier.value}}_modal-dialog"
-                       tabindex="-1" role="dialog" aria-labelledby="dialog-title"
-                       aria-hidden="true">
+                    <button type="button" class="btn btn-default" data-toggle="modal" data-target="#{{::output.identifier.value}}_modal-dialog">Display</button>
+                  </div>
+                  <div class="modal fade" id="{{::output.identifier.value}}_modal-dialog" tabindex="-1" role="dialog" aria-labelledby="dialog-title" aria-hidden="true">
                     <div class="modal-dialog">
                       <div class="modal-content">
                         <div class="modal-header">
-                          <button type="button" class="close" data-dismiss="modal"
-                                  aria-label="Close">
+                          <button type="button" class="close" data-dismiss="modal" aria-label="Close">
                             <span aria-hidden="true">&times;</span>
                           </button>
                           <h4 class="modal-title" id="dialog-title">{{::output.title.value}}</h4>
@@ -243,8 +197,7 @@
 
                           <div ng-repeat="content in output.data.complexData.content">
                             <table class="table table-hover">
-                              <tr ng-repeat="line in content.split('\n') track by $index"
-                                  ng-if="line.trim() != ''">
+                              <tr ng-repeat="line in content.split('\n') track by $index" ng-if="line.trim() != ''">
                                 <td ng-repeat="text in line.split(',') track by $index">
                                   {{::text}}
                                 </td>
@@ -254,9 +207,7 @@
 
                         </div>
                         <div class="modal-footer">
-                          <button type="button" class="btn btn-default" data-dismiss="modal">
-                            Fermer
-                          </button>
+                          <button type="button" class="btn btn-default" data-dismiss="modal">Fermer</button>
                         </div>
                       </div>
                     </div>
