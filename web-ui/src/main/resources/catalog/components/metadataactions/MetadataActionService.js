--- conflicted
+++ resolved
@@ -141,13 +141,8 @@
        * @param {string} uuid
        */
       this.metadataMEF = function(uuid, bucket, approved) {
-<<<<<<< HEAD
-        
+
         var url = '../api/records/zip?';
-=======
-
-        var url = gnHttp.getService('mdGetMEF') + '?version=2';
->>>>>>> 2119a1de
         url += angular.isDefined(uuid) ?
             '&uuids=' + uuid : '';
         url += angular.isDefined(bucket) ?
@@ -439,8 +434,6 @@
           });
         });
       };
-<<<<<<< HEAD
-=======
 
       /**
        * Validates the current selection of metadata records.
@@ -472,6 +465,5 @@
         if (crsDetails.name) return crsDetails.name + ' (' + crs + ')';
         else return crs;
       };
->>>>>>> 2119a1de
     }]);
 })();