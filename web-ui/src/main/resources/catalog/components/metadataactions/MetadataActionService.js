/*
 * Copyright (C) 2001-2016 Food and Agriculture Organization of the
 * United Nations (FAO-UN), United Nations World Food Programme (WFP)
 * and United Nations Environment Programme (UNEP)
 *
 * This program is free software; you can redistribute it and/or modify
 * it under the terms of the GNU General Public License as published by
 * the Free Software Foundation; either version 2 of the License, or (at
 * your option) any later version.
 *
 * This program is distributed in the hope that it will be useful, but
 * WITHOUT ANY WARRANTY; without even the implied warranty of
 * MERCHANTABILITY or FITNESS FOR A PARTICULAR PURPOSE. See the GNU
 * General Public License for more details.
 *
 * You should have received a copy of the GNU General Public License
 * along with this program; if not, write to the Free Software
 * Foundation, Inc., 51 Franklin St, Fifth Floor, Boston, MA 02110-1301, USA
 *
 * Contact: Jeroen Ticheler - FAO - Viale delle Terme di Caracalla 2,
 * Rome - Italy. email: geonetwork@osgeo.org
 */

(function() {
  goog.provide('gn_mdactions_service');




  goog.require('gn_category');
  goog.require('gn_popup');
  goog.require('gn_share');


  var module = angular.module('gn_mdactions_service', [
    'gn_share', 'gn_category', 'gn_popup'
  ]);

  module.service('gnMetadataActions', [
    '$rootScope',
    '$timeout',
    '$location',
    'gnHttp',
    'gnMetadataManager',
    'gnAlertService',
    'gnSearchSettings',
    'gnUtilityService',
    'gnShareService',
    'gnPopup',
    'gnMdFormatter',
    '$translate',
    '$q',
    '$http',
    function($rootScope, $timeout, $location, gnHttp,
             gnMetadataManager, gnAlertService, gnSearchSettings,
             gnUtilityService, gnShareService, gnPopup, gnMdFormatter,
             $translate, $q, $http) {

      var windowName = 'geonetwork';
      var windowOption = '';
      var translations = null;
      $translate(['metadataPublished', 'metadataUnpublished',
        'metadataPublishedError', 'metadataUnpublishedError']).then(function(t) {
        translations = t;
      });
      var alertResult = function(msg) {
        gnAlertService.addAlert({
          msg: msg,
          type: 'success'
        });
      };

      var callBatch = function(service) {
        return gnHttp.callService(service).then(function(data) {
          alertResult(data.data);
        });
      };

      /**
       * Duplicate a metadata that can be a new child of the source one.
       * @param {string} id
       * @param {boolean} child
       */
      var duplicateMetadata = function(id, child) {
        var url = 'catalog.edit#/';
        if (id) {
          if (child) {
            url += 'create?childOf=' + id;
          } else {
            url += 'create?from=' + id;
          }
        }
        window.open(url, '_blank');
      };

      /**
       * Export as PDF (one or selection). If params is search object, we check
       * for sortBy and sortOrder to process the print. If it is a string
       * (uuid), we print only one metadata.
       * @param {Object|string} params
       */
      this.metadataPrint = function(params, bucket) {
        var url;
        if (angular.isObject(params) && params.sortBy) {
          url = gnHttp.getService('mdGetPDFSelection');
          url += '?sortBy=' + params.sortBy;
          if (params.sortOrder) {
            url += '&sortOrder=' + params.sortOrder;
          }
          url += '&bucket=' + bucket;
          location.replace(url);
        }
        else if (angular.isString(params)) {
          gnMdFormatter.getFormatterUrl(null, null, params).then(function(url) {
            $http.get(url, {
              headers: {
                Accept: 'text/html'
              }
            });
          });
        }
      };

      /**
       * Export one metadata to RDF format.
       * @param {string} uuid
       */
      this.metadataRDF = function(uuid, approved) {
        var url = gnHttp.getService('mdGetRDF') + '?uuid=' + uuid;
        
        url += angular.isDefined(approved) ?
            '&approved=' + approved : '';
        
        location.replace(url);
      };

      /**
       * Export to MEF format (one or selection). If uuid is provided, export
       * one metadata, else export the whole selection.
       * @param {string} uuid
       */
      this.metadataMEF = function(uuid, bucket, approved) {
        
        var url = gnHttp.getService('mdGetMEF') + '?version=2';
        url += angular.isDefined(uuid) ?
            '&uuid=' + uuid : '&format=full';
        url += angular.isDefined(bucket) ?
            '&bucket=' + bucket : '';
        url += angular.isDefined(approved) ?
            '&approved=' + approved : '';

        location.replace(url);
      };

      this.exportCSV = function(bucket) {
        window.open(gnHttp.getService('csv') +
            '?bucket=' + bucket, windowName, windowOption);
      };
      this.validateMd = function(md, bucket) {

        $rootScope.$broadcast('operationOnSelectionStart');
        if (md) {
          return gnMetadataManager.validate(md.id).then(function() {
            $rootScope.$broadcast('search');
          });
        } else {
          return gnHttp.callService('../api/records/validate?' +
              'bucket=' + bucket, null, {
                    method: 'PUT'
                  }).then(function(data) {
            alertResult(data.data);
            $rootScope.$broadcast('operationOnSelectionStop');
            $rootScope.$broadcast('search');
          });
        }
      };

      this.deleteMd = function(md, bucket) {
        $rootScope.$broadcast('operationOnSelectionStart');
        if (md) {
          return gnMetadataManager.remove(md.id).then(function() {
            $rootScope.$broadcast('mdSelectNone');
            $rootScope.$broadcast('operationOnSelectionStop');
            // TODO: Here we may introduce a delay to not display the deleted
            // record in results.
            // https://github.com/geonetwork/core-geonetwork/issues/759
            $rootScope.$broadcast('search');
          });
        }
        else {
          return $http.delete('../api/records?' +
              'bucket=' + bucket).then(function() {
            $rootScope.$broadcast('mdSelectNone');
            $rootScope.$broadcast('operationOnSelectionStop');
            $rootScope.$broadcast('search');
          });
        }
      };


      this.openPrivilegesPanel = function(md, scope) {
<<<<<<< HEAD
        openModal({
          title: $translate.instant('privileges') + ' - ' +md.resourceTitle,
          content: '<div gn-share="' + md.id + '"></div>',
=======
        gnUtilityService.openModal({
          title: $translate.instant('privileges') + ' - ' +
              (md.title || md.defaultTitle),
          content: '<div gn-share="' + md.getId() + '"></div>',
>>>>>>> 70c2afba
          className: 'gn-privileges-popup'
        }, scope, 'PrivilegesUpdated');
      };

      this.openUpdateStatusPanel = function(scope, statusType, t) {
        scope.task = t;
        gnUtilityService.openModal({
          title: 'updateStatus',
          content: '<div data-gn-metadata-status-updater="md" ' +
                        'data-status-type="' + statusType + '" task="t"></div>'
        }, scope, 'metadataStatusUpdated');
      };

      this.startWorkflow = function(md, scope) {
<<<<<<< HEAD
        return $http.put('../api/records/' + md.id +
            '/status?status=1&comment=Enable workflow').then(
=======
        return $http.put('../api/records/' + md.getId() +
            '/status', {status: 1, changeMessage: 'Enable workflow'}).then(
>>>>>>> 70c2afba
            function(data) {
              gnMetadataManager.updateMdObj(md);
              scope.$emit('metadataStatusUpdated', true);
              scope.$emit('StatusUpdated', {
                msg: $translate.instant('metadataStatusUpdatedWithNoErrors'),
                timeout: 2,
                type: 'success'});
            }, function(data) {
              scope.$emit('metadataStatusUpdated', false);
              scope.$emit('StatusUpdated', {
                title: $translate.instant('metadataStatusUpdatedErrors'),
                error: data,
                timeout: 0,
                type: 'danger'});
            });
      };

      this.openPrivilegesBatchPanel = function(scope, bucket) {
        gnUtilityService.openModal({
          title: 'privileges',
          content: '<div gn-share="" ' +
              'gn-share-batch="true" ' +
              'selection-bucket="' + bucket + '"></div>',
          className: 'gn-privileges-popup'
        }, scope, 'PrivilegesUpdated');
      };
      this.openBatchEditing = function(scope) {
        $location.path('/batchediting');
      };
      this.openCategoriesBatchPanel = function(bucket, scope) {
        gnUtilityService.openModal({
          title: 'categories',
          content: '<div gn-batch-categories="" ' +
              'selection-bucket="' + bucket + '"></div>'
        }, scope, 'CategoriesUpdated');
      };

      this.openTransferOwnership = function(md, bucket, scope) {
        var uuid = md ? md.uuid : '';
        var ownerId = md ? md.getOwnerId() : '';
        var groupOwner = md ? md.getGroupOwner() : '';
        gnUtilityService.openModal({
          title: 'transferOwnership',
          content: '<div gn-transfer-ownership="' + uuid +
              '" gn-transfer-md-owner="' + ownerId + '" ' +
              '" gn-transfer-md-group-owner="' + groupOwner + '" ' +
              'selection-bucket="' + bucket + '"></div>'
        }, scope, 'TransferOwnershipDone');
      };
      /**
       * Duplicate the given metadata. Open the editor in new page.
       * @param {string} md
       */
      this.duplicate = function(md) {
        duplicateMetadata(md.id, false);
      };

      /**
       * Create a child of the given metadata. Open the editor in new page.
       * @param {string} md
       */
      this.createChild = function(md) {
        duplicateMetadata(md.id, true);
      };

      /**
       * Update publication on metadata (one or selection).
       * If a md is provided, it update publication of the given md, depending
       * on its current state. If no metadata is given, it updates the
       * publication on all selected metadata to the given flag (on|off).
       * @param {Object|undefined} md
       * @param {string} flag
       * @return {*}
       */
      this.publish = function(md, bucket, flag, scope) {
        if (md) {
          flag = md.isPublished() ? 'off' : 'on';
        } 

        //Warn about possible workflow changes on batch changes 
        // or when record is not approved 
        if((!md || md.mdStatus != 2) && flag === 'on') {
          if(!confirm($translate.instant('warnPublishDraft'))){
            return;
          }
        }
        
        scope.$broadcast('operationOnSelectionStart');
        var onOrOff = flag === 'on';

        return gnShareService.publish(
            angular.isDefined(md) ? md.id : undefined,
            angular.isDefined(md) ? undefined : bucket,
            onOrOff, $rootScope.user)
            .then(
            function(response) {
              if (response.data !== '') {
                scope.processReport = response.data;

                // A report is returned
                gnUtilityService.openModal({
                  title: onOrOff ? translations.metadataPublished :
                    translations.metadataUnpublished,
                  content: '<div gn-batch-report="processReport"></div>',
                  className: 'gn-privileges-popup',
                  onCloseCallback: function() {
                    scope.$emit('PrivilegesUpdated', true);
                    scope.$broadcast('operationOnSelectionStop');
                    scope.processReport = null;
                  }
                }, scope, 'PrivilegesUpdated');

              } else {
                scope.$emit('PrivilegesUpdated', true);
                scope.$broadcast('operationOnSelectionStop');
                scope.$emit('StatusUpdated', {
                  msg: onOrOff ? translations.metadataPublished :
                    translations.metadataUnpublished,
                  timeout: 0,
                  type: 'success'});
              }

              if (md) {
                md.publish();
              }
            }, function(response) {
              scope.$emit('PrivilegesUpdated', false);
              scope.$broadcast('operationOnSelectionStop');
              scope.$emit('StatusUpdated', {
                title: onOrOff ? translations.metadataPublishedError :
                  translations.metadataUnpublishedError,
                error: response.data,
                timeout: 0,
                type: 'danger'});
            });

      };

      this.assignGroup = function(metadataId, groupId) {
        var defer = $q.defer();
        $http.put('../api/records/' + metadataId +
            '/group', groupId)
            .success(function(data) {
              defer.resolve(data);
            })
            .error(function(data) {
              defer.reject(data);
            });
        return defer.promise;
      };

      this.assignCategories = function(metadataId, categories) {
        var defer = $q.defer();
        $http.get('../records/' + metadataId +
                  '/tags?id=' + categories.join('&id='))
            .success(function(data) {
              defer.resolve(data);
            })
            .error(function(data) {
              defer.reject(data);
            });
        return defer.promise;
      };

      this.startVersioning = function(metadataId) {
        var defer = $q.defer();
        $http.get('md.versioning.start?id=' + metadataId)
            .success(function(data) {
              defer.resolve(data);
            })
            .error(function(data) {
              defer.reject(data);
            });
        return defer.promise;
      };

      /**
       * Get html formatter link for the given md
       * @param {Object} md
       */
      this.getPermalink = function(md) {
        var url = $location.absUrl().split('#')[0] + '#/metadata/' +
            md.uuid;
        gnUtilityService.getPermalink(md.resourceTitle, url);
      };

      /**
       * Index the current selection of metadata records.
       * @param {String} bucket
       */
      this.indexSelection = function(bucket) {
        return $http.get('../api/records/index', {
          params: {
            bucket: bucket
          }
        }).then(function(response) {
          var res = response.data;
          gnAlertService.addAlert({
            msg: $translate.instant('selection.indexing.count', res),
            type: res.success ? 'success' : 'danger'
          });
        }, function(response) {
          gnAlertService.addAlert({
            msg: $translate.instant('selection.indexing.error'),
            type: 'danger'
          });
        });
      };

      /**
       * Format a CRS description object for rendering
       * @param {Object} crsDetails expected keys: code, codeSpace, name
       */
      this.formatCrs = function(crsDetails) {
        var crs = (crsDetails.codeSpace && crsDetails.codeSpace + ':') +
            crsDetails.code;
        if (crsDetails.name) return crsDetails.name + ' (' + crs + ')';
        else return crs;
      };
    }]);
})();<|MERGE_RESOLUTION|>--- conflicted
+++ resolved
@@ -199,16 +199,10 @@
 
 
       this.openPrivilegesPanel = function(md, scope) {
-<<<<<<< HEAD
-        openModal({
-          title: $translate.instant('privileges') + ' - ' +md.resourceTitle,
-          content: '<div gn-share="' + md.id + '"></div>',
-=======
         gnUtilityService.openModal({
           title: $translate.instant('privileges') + ' - ' +
-              (md.title || md.defaultTitle),
-          content: '<div gn-share="' + md.getId() + '"></div>',
->>>>>>> 70c2afba
+              md.resourceTitle,
+          content: '<div gn-share="' + md.id + '"></div>',
           className: 'gn-privileges-popup'
         }, scope, 'PrivilegesUpdated');
       };
@@ -223,13 +217,8 @@
       };
 
       this.startWorkflow = function(md, scope) {
-<<<<<<< HEAD
         return $http.put('../api/records/' + md.id +
-            '/status?status=1&comment=Enable workflow').then(
-=======
-        return $http.put('../api/records/' + md.getId() +
             '/status', {status: 1, changeMessage: 'Enable workflow'}).then(
->>>>>>> 70c2afba
             function(data) {
               gnMetadataManager.updateMdObj(md);
               scope.$emit('metadataStatusUpdated', true);
