--- conflicted
+++ resolved
@@ -63,32 +63,24 @@
 
 
           var addWMSToMap = function(link, md) {
-<<<<<<< HEAD
             // Link is localized when using associated resource service
             // and is not when using search
             var url = $filter('gnLocalized')(link.url) || link.url;
-            var layerName = $filter('gnLocalized')(link.title) || link.title;
-            if (layerName) {
-              gnMap.addWmsFromScratch(gnSearchSettings.viewerMap,
-                 url, layerName, false, md);
-            } else {
-              gnMap.addOwsServiceToMap(url, 'WMS');
-=======
+
             var isServiceLink =
-               gnSearchSettings.mapProtocols.services.indexOf(link.protocol) > -1;
+             gnSearchSettings.mapProtocols.services.indexOf(link.protocol) > -1;
 
             if (isServiceLink) {
               gnMap.addOwsServiceToMap(link.url, 'WMS');
             } else {
               //if this operation is called from search-from-map, the link does not contain title, but contains name directly
-              var layerName = link.name ? link.name : $filter('gnLocalized')(link.title);
+              var layerName = link.name ? link.name : $filter('gnLocalized')(link.title) || link.title;
               if (layerName) {
                 gnMap.addWmsFromScratch(gnSearchSettings.viewerMap,
-                   link.url, layerName, false, md);
+                  url, layerName, false, md);
               } else {
-                gnMap.addOwsServiceToMap(link.url, 'WMS');
+                gnMap.addOwsServiceToMap(url, 'WMS');
               }
->>>>>>> 489dc038
             }
 
             gnSearchLocation.setMap();
@@ -96,30 +88,22 @@
 
 
           var addWFSToMap = function(link, md) {
-<<<<<<< HEAD
             var url = $filter('gnLocalized')(link.url) || link.url;
-            var ftName = $filter('gnLocalized')(link.title);
-            if (ftName) {
-              gnMap.addWfsFromScratch(gnSearchSettings.viewerMap,
-                 url, ftName, false, md);
-            } else {
-              gnMap.addOwsServiceToMap(url, 'WFS');
-=======
 
             var isServiceLink =
                gnSearchSettings.mapProtocols.services.indexOf(link.protocol) > -1;
 
-            var isGetFeatureLink = (link.url.toLowerCase().indexOf('request=getfeature') > -1);
+            var isGetFeatureLink = (url.toLowerCase().indexOf('request=getfeature') > -1);
 
             if (isServiceLink && !isGetFeatureLink) {
-              gnMap.addOwsServiceToMap(link.url, 'WFS');
+              gnMap.addOwsServiceToMap(url, 'WFS');
             } else {
               var ftName = '';
 
               if (isGetFeatureLink) {
                 var name = 'typename';
                 var regex = new RegExp('[\\?&]' + name + '=([^&#]*)');
-                var results = regex.exec(link.url);
+                var results = regex.exec(url);
 
                 if (results) {
                   ftName = decodeURIComponent(results[1].replace(/\+/g, ' '));
@@ -130,23 +114,18 @@
 
               if (ftName) {
                 gnMap.addWfsFromScratch(gnSearchSettings.viewerMap,
-                   link.url, ftName, false, md);
+                  url, ftName, false, md);
               } else {
-                gnMap.addOwsServiceToMap(link.url, 'WFS');
+                gnMap.addOwsServiceToMap(url, 'WFS');
               }
->>>>>>> 489dc038
             }
             gnSearchLocation.setMap();
           };
 
 
-<<<<<<< HEAD
-          function addWMTSToMap(link, md) {
+          var addWMTSToMap = function(link, md) {
             var url = $filter('gnLocalized')(link.url) || link.url;
-=======
-          var addWMTSToMap = function(link, md) {
-            uuid = md ? md['geonet:info'].uuid : '';
->>>>>>> 489dc038
+            var uuid = md ? md['geonet:info'].uuid : '';
             if (link.name &&
                (angular.isArray(link.name) && link.name.length > 0)) {
               angular.forEach(link.name, function(name) {
@@ -161,18 +140,10 @@
                    });
               });
               gnSearchLocation.setMap();
-<<<<<<< HEAD
-            } else if (link.name && !angular.isArray(link.name)) {
+            } else if (link.name && !angular.isArray(link.name) && link.name != '') {
               gnOwsCapabilities.getWMTSCapabilities(url).then(
-                  function(capObj) {
-                    var layerInfo = gnOwsCapabilities.getLayerInfoFromCap(
-=======
-            } else if (link.name && !angular.isArray(link.name) && link.name != '') {
-              gnOwsCapabilities.getWMTSCapabilities(link.url).then(
                  function(capObj) {
-                   //console.log(link.name);
                    var layerInfo = gnOwsCapabilities.getLayerInfoFromCap(
->>>>>>> 489dc038
                    link.name, capObj, uuid);
                    if (layerInfo) {
                      gnMap.addWmtsToMapFromCap(
@@ -188,7 +159,7 @@
               gnSearchLocation.setMap();
             } else if (link.title) {
               layerName = $filter('gnLocalized')(link.title);
-              gnOwsCapabilities.getWMTSCapabilities(link.url).then(
+              gnOwsCapabilities.getWMTSCapabilities(url).then(
                  function(capObj) {
                    var layerInfo = gnOwsCapabilities.getLayerInfoFromCap(
                    layerName, capObj, uuid);
@@ -228,21 +199,14 @@
           };
 
           var openLink = function(record, link) {
-<<<<<<< HEAD
             var url = $filter('gnLocalized')(record.url) || record.url;
-            if (url.indexOf('http') == 0 ||
-                url.indexOf('ftp') == 0) {
+            if (url && (record.url.indexOf('\\') == 0 ||
+              url.indexOf('http') == 0 ||
+              url.indexOf('ftp') == 0)) {
               return window.open(url, '_blank');
-            } else {
-=======
-            if (record.url && (record.url.indexOf('\\') == 0 ||
-               record.url.indexOf('http') == 0 ||
-               record.url.indexOf('ftp') == 0)) {
-              return window.open(record.url, '_blank');
-            } else if (record.url && record.url.indexOf('www.') == 0) {
-              return window.open('http://' + record.url, '_blank');
+            } else if (url && url.indexOf('www.') == 0) {
+              return window.open('http://' + url, '_blank');
             } else if (record.title && record.title != '') {
->>>>>>> 489dc038
               return window.location.assign(record.title);
             } else {
               gnAlertService.addAlert({
@@ -416,7 +380,6 @@
               } else if (protocolOrType.match(/kml/i)) {
                 return 'KML';
               } else if (protocolOrType.match(/download/i)) {
-<<<<<<< HEAD
                 var url = $filter('gnLocalized')(resource.url) || resource.url;
                 if (url.match(/zip/i)) {
                   return 'LINKDOWNLOAD-ZIP';
@@ -429,14 +392,9 @@
                 } else {
                   return 'LINKDOWNLOAD';
                 }
-              // Anything that is not matched before, gets the link icon
-              } else {
-=======
-                return 'LINKDOWNLOAD';
               } else if (protocolOrType.match(/dataset/i)) {
                 return 'LINKDOWNLOAD';
               } else if (protocolOrType.match(/link/i)) {
->>>>>>> 489dc038
                 return 'LINK';
               } else if (protocolOrType.match(/website/i)) {
                 return 'LINK';
