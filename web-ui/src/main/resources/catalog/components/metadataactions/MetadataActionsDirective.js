/*
 * Copyright (C) 2001-2016 Food and Agriculture Organization of the
 * United Nations (FAO-UN), United Nations World Food Programme (WFP)
 * and United Nations Environment Programme (UNEP)
 *
 * This program is free software; you can redistribute it and/or modify
 * it under the terms of the GNU General Public License as published by
 * the Free Software Foundation; either version 2 of the License, or (at
 * your option) any later version.
 *
 * This program is distributed in the hope that it will be useful, but
 * WITHOUT ANY WARRANTY; without even the implied warranty of
 * MERCHANTABILITY or FITNESS FOR A PARTICULAR PURPOSE. See the GNU
 * General Public License for more details.
 *
 * You should have received a copy of the GNU General Public License
 * along with this program; if not, write to the Free Software
 * Foundation, Inc., 51 Franklin St, Fifth Floor, Boston, MA 02110-1301, USA
 *
 * Contact: Jeroen Ticheler - FAO - Viale delle Terme di Caracalla 2,
 * Rome - Italy. email: geonetwork@osgeo.org
 */

(function() {
  goog.provide('gn_mdactions_directive');

  goog.require('gn_mdactions_service');

  var module = angular.module('gn_mdactions_directive', []);

  /**
   * @ngdoc directive
   * @name gn_mdactions_directive.directive:gnMetadataStatusUpdater
   * @restrict A
   * @requires gnMetadataStatusUpdater
   *
   * @description
   * The `gnMetadataStatusUpdater` directive provides a
   * form to update the record status. Status can be related
   * to one of the worflow step and could also be to trigger
   * a action.
   */
  module.directive('gnMetadataStatusUpdater', ['$translate', '$http',
    'gnMetadataManager',
    function($translate, $http, gnMetadataManager) {

      return {
        restrict: 'A',
        replace: true,
        templateUrl: '../../catalog/components/metadataactions/partials/' +
            'statusupdater.html',
        scope: {
          md: '=gnMetadataStatusUpdater',
          statusType: '@',
          task: '='
        },
        link: function(scope) {
          var user = scope.$parent.user;
<<<<<<< HEAD
          scope.newStatus = {value: '0'};

          var metadataId = scope.md.id;
          function init() {
            return $http.get('md.status.list?' +
                '_content_type=json&id=' + metadataId).
                success(function(data) {
                  scope.status =
                     data !== 'null' ? data.statusvalue : null;
=======
          var metadataId = scope.md.getId();
          var defaultType = 'workflow';
>>>>>>> 70c2afba

          scope.statusType = scope.statusType || defaultType;
          scope.lang = scope.$parent.lang;
          scope.task = angular.isDefined(scope.task) ? scope.task : scope.$parent.task;
          scope.newStatus = {status: scope.task ? scope.task.id : 0, owner: null, dueDate: null, changeMessage: ''};


          // Retrieve last status to set it in the form
          function init() {
            if (scope.statusType === defaultType) {
              return $http.get('../api/records/' +
                  metadataId + '/status/' +
                  scope.statusType + '/last').
                  success(function(data) {
                    scope.status =
                       data !== 'null' ? data.status : null;
                    scope.newStatus.status = data.currentStatus.id.statusId;
                    scope.lastStatus = data.currentStatus.id.statusId;
                  });
            } else {
              return $http.get('../api/status/' + scope.statusType).
                  success(function(data) {
                    scope.status = data;
                    scope.newStatus = {status: scope.task ? scope.task.id : 0, owner: null, dueDate: null, changeMessage: ''};
                  });
            }
          };


          scope.updateStatus = function() {
            // Assign task owner id if needed
            if (scope.newStatus.owner) {
              scope.newStatus.owner = scope.newStatus.owner.id;
            }
            return $http.put('../api/records/' + metadataId +
                '/status', scope.newStatus
            ).then(
                function(response) {
                  gnMetadataManager.updateMdObj(scope.md);
                  scope.$emit('metadataStatusUpdated', true);
                  scope.$emit('StatusUpdated', {
                    msg: $translate.instant(
                       'metadataStatusUpdatedWithNoErrors'),
                    timeout: 2,
                    type: 'success'});
                }, function(response) {
                  scope.$emit('metadataStatusUpdated', false);
                  scope.$emit('StatusUpdated', {
                    title: $translate.instant('metadataStatusUpdatedErrors'),
                    error: response.data,
                    timeout: 0,
                    type: 'danger'});
                });
          };

          var statusApproved = 2;
          var statusSubmitted = 3;
          var statusRejected = 5;
          scope.cantChangeStatus = function(status) {
            return ((status == statusRejected ||
                     status == statusApproved ||
                     status == statusSubmitted) &&
                !user.isReviewerOrMore());
          };

          init();
        }
      };
    }]);

  /**
   * @ngdoc directive
   * @name gn_mdactions_directive.directive:gnMetadataCategoryUpdater
   * @restrict A
   * @requires gnMetadataCategoryUpdater
   *
   * @description
   * The `gnMetadataCategoryUpdater` directive provides a
   * dropdown button which allows to set the metadata
   * categories.
   *
   * Don't use this directive more than one time in
   * the same page.
   */
  module.directive('gnMetadataCategoryUpdater', [
    'gnMetadataActions', '$translate', '$http',
    '$rootScope', '$filter', '$timeout',
    function(gnMetadataActions, $translate, $http,
             $rootScope, $filter, $timeout) {

      return {
        restrict: 'A',
        replace: true,
        templateUrl: '../../catalog/components/metadataactions/partials/' +
            'metadatacategoryupdater.html',
        scope: {
          currentCategories: '=gnMetadataCategoryUpdater',
          metadataUuid: '=',
          groupOwner: '=gnGroupOwner'
        },
        link: function(scope, e, attrs) {
          scope.lang = scope.$parent.lang;
          scope.categories = null;
          scope.ids = [];
          scope.tid = 'tagsinput' + Math.floor(Math.random() * 10000);
          scope.mode = attrs['gnMode'] || 'btn';

          var initialCategories = [];
          var tid = '#' + scope.tid;

          scope.updateCategoriesAllowed = function() {
            if (angular.isDefined(scope.groupOwner)) {
              $http.get('../api/groups/' + scope.groupOwner, {cache: true}).
                  success(function(data) {
                    scope.enableallowedcategories =
                        data.enableAllowedCategories;
                    scope.allowedcategories = [];
                    angular.forEach(data.allowedCategories, function(c) {
                      scope.allowedcategories.push(c.id);
                    });
                  });
            }
          };
          scope.updateCategoriesAllowed();

          scope.$watch('groupOwner', function(newvalue, oldvalue) {
            scope.updateCategoriesAllowed();
          });

          scope.$watch('currentCategories', function(newvalue, oldvalue) {
            init();
          });

          var init = function() {
            return $http.get('../api/tags', {cache: true}).
                success(function(data) {
                  var lang = scope.lang;
                  scope.categories = data;
                  angular.forEach(scope.categories, function(c) {
                    if (angular.isDefined(scope.currentCategories) &&
                    scope.currentCategories.values.indexOf(c.name) !== -1) {
                          scope.ids.push(c.id);
                          initialCategories.push(c);
                    }
                    c.langlabel = $filter('gnLocalized')(c.label, lang);
                  });

                  if (scope.mode === 'autocomplete') {
                    initTagInput();
                  }
                });
          };

          function initTagInput() {
            $timeout(function() {
              try {
                var maxNumberOfItems = 1000;

                // Init tag input
                $(tid).tagsinput({
                  itemValue: 'name',
                  itemText: 'langlabel',
                  maxTags: maxNumberOfItems
                });
                var input = $(tid).tagsinput('input');

                // Init data source
                var source = new Bloodhound({
                  datumTokenizer: Bloodhound.tokenizers.obj.whitespace('name'),
                  queryTokenizer: Bloodhound.tokenizers.whitespace,
                  local: scope.categories,
                  limit: maxNumberOfItems
                });
                source.initialize();

                function allOrSearchFn(q, sync) {
                  if (q === '') {
                    sync(source.all());
                    // This is the only change needed to get 'ALL'
                    // items as the defaults
                  } else {
                    source.search(q, sync);
                  }
                }

                // Init autocomplete
                $(input).typeahead({
                  minLength: 0,
                  highlight: true
                }, {
                  name: 'category',
                  source: allOrSearchFn,
                  displayKey: 'langlabel',
                  limit: Infinity
                }).bind('typeahead:selected',
                    $.proxy(function(obj, c) {
                      // Add to tags
                      this.tagsinput('add', c);

                      scope.assign(c);

                      // Clear typeahead
                      this.tagsinput('input').typeahead('val', '');
                    }, $(tid))
                );

                $(tid).on('itemRemoved', function(e) {
                  scope.assign(e.item);
                });

                angular.forEach(initialCategories, function(c) {
                  $(tid).tagsinput('add', c);
                });
              } catch (e) {
                console.warn('No tagsinput for ' + tid +
                    ', error: ' + e.message);
              }
            });
          };

          scope.sortByLabel = function(c) {
            return c.label[scope.lang];
          };

          // Remove or add category to the set of ids
          scope.assign = function(c, event) {
            if (event) {
              event.stopPropagation();
            }
            var existIndex = scope.ids.indexOf(c.id), method = '';
            if (existIndex === -1) {
              method = 'put';
            } else {
              method = 'delete';
            }
            $http[method]('../api/records/' +
                          scope.metadataUuid + '/tags?id=' + c.id)
                .then(function() {
                  if (existIndex === -1) {
                    scope.ids.push(c.id);
                    scope.currentCategories.values.push(c.name);
                  } else {
                    scope.ids.splice(existIndex, 1);

                    angular.forEach(scope.currentCategories.values,
                    function(cat, idx) {
                      if (cat === c.name) {
                        scope.currentCategories.values.splice(idx, 1);
                      }
                    });
                  }
                }, function(response) {
                  $rootScope.$broadcast('StatusUpdated', {
                    title: $translate.instant('assignCategoryError',
                        {category: c.name}),
                    error: response.data,
                    timeout: 0,
                    type: 'danger'});
                });
            return false;
          };
          init();
        }
      };
    }]);
  /**
   * @ngdoc directive
   * @name gn_mdactions_directive.directive:gnMetadataGroupUpdater
   * @restrict A
   * @requires gnMetadataGroupUpdater
   *
   * @description
   * The `gnMetadataGroupUpdater` directive provides a
   * dropdown button which allows to update the metadata
   * group.
   */
  module.directive('gnMetadataGroupUpdater', [
    'gnMetadataActions', '$translate', '$http', '$rootScope',
    function(gnMetadataActions, $translate, $http, $rootScope) {

      return {
        restrict: 'A',
        replace: true,
        templateUrl: '../../catalog/components/metadataactions/partials/' +
            'metadatagroupupdater.html',
        scope: {
          groupOwner: '=gnMetadataGroupUpdater',
          metadataId: '='
        },
        link: function(scope) {
          scope.lang = scope.$parent.lang;
          scope.groups = null;

          scope.init = function(event) {
            return $http.get('../api/groups?profile=Editor', {cache: true}).
                success(function(groups) {
                  scope.groups = groups;
                });
          };

          scope.sortByLabel = function(group) {
            return group.label[scope.lang];
          };

          scope.assignGroup = function(g, event) {
            event.stopPropagation();
            gnMetadataActions.assignGroup(scope.metadataId, g.id)
                .then(function() {
                  scope.groupOwner = g.id;
                }, function(error) {
                  $rootScope.$broadcast('StatusUpdated', {
                    title: $translate.instant('changeCategoryError'),
                    error: error,
                    timeout: 0,
                    type: 'danger'});
                });
            return false;
          };

        }
      };
    }]);

  module.directive('gnPermalinkInput', [
    function() {
      return {
        restrict: 'A',
        replace: false,
        templateUrl: '../../catalog/components/metadataactions/partials/' +
            'permalinkinput.html',
        link: function(scope, element, attrs) {
          scope.url = attrs['gnPermalinkInput'];
          scope.copied = false;
          setTimeout(function() {
            element.find(':input').select();
          }, 300);
        }
      };
    }]
  );


  /**
   * @ngdoc directive
   * @name gn_mdactions_directive.directive:gnTransferOwnership
   * @restrict A
   * @requires gnHttp
   *
   * @description
   * The `gnTransferOwnership` directive provides a
   * dropdown button which allows can be added to a metadata actions
   * menu or to a selection menu.  If integrated into a metadata actions
   * menu then the metadata id and the owner of the metadata to be updated
   * must be provided.
   *
   * The metadata id should be the value of the gn-transfer-ownership attribute
   * and the metadata owner id should be the value of the
   * gn-transfer-md-owner attribute
   */
  module.directive('gnTransferOwnership', [
    '$translate', '$http', 'gnHttp', '$rootScope',
    'gnUtilityService',
    function($translate, $http, gnHttp, $rootScope,
             gnUtilityService) {
      return {
        restrict: 'A',
        replace: false,
        templateUrl: '../../catalog/components/metadataactions/partials/' +
            'transferownership.html',
        link: function(scope, element, attrs) {
          var ownerId = parseInt(attrs['gnTransferMdOwner']);
          var groupOwner = parseInt(attrs['gnTransferMdGroupOwner']);
          var bucket = attrs['selectionBucket'];
          var mdUuid = attrs['gnTransferOwnership'];
          scope.selectedUserGroup = null;
          scope.groupsLoaded = false;
          scope.userGroupDefined = false;
          scope.userGroups = null;

          scope.selectUser = function(user) {
            scope.selectedUser = user;
            scope.editorSelectedId = user.id;
            $http.get('../api/users/' + id + '/groups')
                .success(function(data) {
                  var uniqueGroup = {};
                  angular.forEach(data, function(g) {
                    if (!uniqueGroup[g.group.id]) {
                      uniqueGroup[g.group.id] = g.group;
                    }
                  });
                  $scope.editorGroups = uniqueGroup;
                });
          };

          scope.selectGroup = function(group) {
            scope.selectedGroup = group;
          };
          $http.get('../api/users/groups')
              .success(function(data) {
                var uniqueUserGroups = {};
                angular.forEach(data, function(g) {
                  var key = g.groupId + '-' + g.userId;
                  if (!uniqueUserGroups[key]) {
                    uniqueUserGroups[key] = g;
                    uniqueUserGroups[key].groupNameTranslated = g.groupName === 'allAdmins' ?
                        $translate.instant(g.groupName) :
                        $translate.instant('group-' + g.groupId);
                  }
                });
                scope.userGroups = uniqueUserGroups;
                if (scope.userGroups && Object.keys(scope.userGroups).length > 0) {
                  scope.userGroupDefined = true;
                } else {
                  scope.userGroupDefined = false;
                }
              }).finally(function() {
                scope.groupsLoaded = true;
          });

          scope.save = function() {
            if (!scope.selectedUserGroup) {
              return;
            }
            var url = '../api/records/';
            if (bucket != 'null') {
              url += 'ownership?bucket=' + bucket + '&';
            } else {
              url += mdUuid + '/ownership?';
            }
            return $http.put(url +
                'userIdentifier=' + scope.selectedUserGroup.userId +
                '&groupIdentifier=' + scope.selectedUserGroup.groupId)
                .then(function(r) {
                  var msg = $translate.instant('transfertPrivilegesFinished', {
                    metadata: r.data.numberOfRecordsProcessed
                  });

                  scope.processReport = r.data;

                  // A report is returned
                  gnUtilityService.openModal({
                    title: msg,
                    content: '<div gn-batch-report="processReport"></div>',
                    className: 'gn-privileges-popup',
                    onCloseCallback: function() {
                      if (bucket != 'null') {
                        scope.$emit('search', true);
                        scope.$broadcast('operationOnSelectionStop');
                      }
                      scope.$emit('TransferOwnershipDone', true);
                      scope.processReport = null;
                    }
                  }, scope, 'TransferOwnershipDone');
                });
          };
        }
      };
    }]
  );

})();<|MERGE_RESOLUTION|>--- conflicted
+++ resolved
@@ -56,20 +56,8 @@
         },
         link: function(scope) {
           var user = scope.$parent.user;
-<<<<<<< HEAD
-          scope.newStatus = {value: '0'};
-
-          var metadataId = scope.md.id;
-          function init() {
-            return $http.get('md.status.list?' +
-                '_content_type=json&id=' + metadataId).
-                success(function(data) {
-                  scope.status =
-                     data !== 'null' ? data.statusvalue : null;
-=======
-          var metadataId = scope.md.getId();
+          var metadataId = scope.md.id();
           var defaultType = 'workflow';
->>>>>>> 70c2afba
 
           scope.statusType = scope.statusType || defaultType;
           scope.lang = scope.$parent.lang;
