--- conflicted
+++ resolved
@@ -183,12 +183,8 @@
 
       <div class="col-xs-12 col-sm-3">
         <button type="button"
-<<<<<<< HEAD
-                class="btn btn-default btn-sm btn-block text-wrap"
+                class="btn btn-default btn-sm btn-block gn-btn-addtomap text-wrap"
                 data-ng-attr-title="{{r.origin === 'remote' ? (r.url | gnLocalized: lang) : ''}}"
-=======
-                class="btn btn-default btn-sm btn-block gn-btn-addtomap text-wrap"
->>>>>>> a563cc58
                 data-ng-show="hasAction(mainType)"
                 data-ng-click="config.doAction(mainType, r, md)">
           <span class="visible-lg-*">
