<div class="gn-related-resources"
     data-ng-if="relationFound">
  <h2>{{::title}}</h2>

  <div class=""
       data-ng-repeat="(type, items) in relations track by $index"
       data-ng-if="type && type !== 'thumbnails'">
    <div class="row list-group-item gn-related-item"
         data-ng-repeat="r in items track by $index"
         data-ng-init="mainType = config.getType(r, type);">
      <div class="col-xs-1 col-sm-1">
        <!-- OWS have their name overlaid over the globe icon -->
<<<<<<< HEAD
        <strong data-ng-if="(mainType === 'WMS') || (mainType === 'WMSSERVICE') || (mainType === 'WMTS') || (mainType === 'WFS') || (mainType === 'WCS')">
=======
        <strong data-ng-if="(mainType === 'WMS') || (mainType === 'WMSSERVICE') || (mainType === 'WMTS') || 
                            (mainType === 'WMTSSERVICE') || (mainType === 'WFS') || (mainType === 'WCS')">
>>>>>>> 70dba539
          <span class="fa-stack fa-1x">
            <i class="fa fa-globe fa-stack-2x" style="opacity: 0.55;"></i>
            <span class="fa fa-stack-1x">
              <strong style="font-size:10px;">{{mainType.replace('SERVICE', '')}}</strong>
            </span>
          </span>
        </strong>
<<<<<<< HEAD
        <strong data-ng-if="(mainType !== 'WMS') && (mainType !== 'WMSSERVICE') && (mainType !== 'WMTS') && (mainType !== 'WFS') && (mainType !== 'WCS')">
=======
        <strong data-ng-if="(mainType !== 'WMS') && (mainType !== 'WMSSERVICE') && (mainType !== 'WMTS') &&
                            (mainType !== 'WMTSSERVICE') && (mainType !== 'WFS') && (mainType !== 'WCS')">
>>>>>>> 70dba539
          <i class="fa"
               data-ng-class="config.getClassIcon(mainType)"/>&nbsp;
        </strong>
      </strong>
      </div>
      <div class="col-xs-12 col-sm-7">
        <!-- WMS & WFS contains layer name in title -->
<<<<<<< HEAD
        <h4 data-ng-if="((mainType === 'WMS' || (mainType === 'WMSSERVICE') || mainType === 'WFS') &&
=======
        <h4 data-ng-if="((mainType === 'WMS' || mainType === 'WMSSERVICE' ||
                          mainType === 'WMTS' || mainType === 'WMTSSERVICE' ||
                          mainType === 'WFS') &&
>>>>>>> 70dba539
                        !isLayerProtocol(r)) &&
                      mainType !== 'WCS' &&
                      mainType !== 'LINKDOWNLOAD' &&
                      mainType !== 'LINK'">
          {{::(r.title | gnLocalized: lang) || (r.url | gnLocalized: lang)}}
        </h4>
        <!-- Display description if available -->
<<<<<<< HEAD
        <h4 data-ng-if="(mainType === 'WMS' || (mainType === 'WMSSERVICE') ||
=======
        <h4 data-ng-if="(mainType === 'WMS' || mainType === 'WMSSERVICE' ||
                       mainType === 'WMTS' || mainType === 'WMTSSERVICE' ||
>>>>>>> 70dba539
                       mainType === 'WCS' ||
                       mainType.indexOf('LINK') === 0 ||
                       r.protocol === 'OGC:WFS') &&
                       r.description.length > 0">
          {{::r.description | gnLocalized: lang | striptags | characters:150}}
        </h4>

        <div data-ng-switch on="mainType">
          <div data-ng-switch-when="WMS">
            <p class="text-muted">
              <span data-translate=""
                    data-translate-values="{url:'{{r.url | gnLocalized: lang}}', layer:'{{r.title | gnLocalized: lang}}'}">
                wmsLinkDetails</span>
            </p>
          </div>
<<<<<<< HEAD
=======
          <div data-ng-switch-when="WMTS">
            <p class="text-muted">
              <span data-translate=""
                    data-translate-values="{url:'{{r.url | gnLocalized: lang}}', layer:'{{r.title | gnLocalized: lang}}'}">
                wmtsLinkDetails</span>
            </p>
          </div>
>>>>>>> 70dba539
          <div data-ng-switch-when="WMSSERVICE">
            <p class="text-muted">
              <span data-translate=""
                    data-translate-values="{url:'{{r.url | gnLocalized: lang}}'}">
                wmsServiceLinkDetails</span>
            </p>
          </div>
          <div data-ng-switch-when="WMTSSERVICE">
            <p class="text-muted">
              <span data-translate=""
                    data-translate-values="{url:'{{r.url | gnLocalized: lang}}'}">
                wmtsServiceLinkDetails</span>
            </p>
          </div>
          <div data-ng-switch-when="WFS">
            <p class="text-muted"
               data-ng-if="isLayerProtocol(r)">
            <span data-translate=""
                  data-translate-values="{url:'{{r.url | gnLocalized: lang}}', layer:'{{r.title | gnLocalized: lang}}'}">
                  wfsLinkDetails</span>
            </p>
            <div data-ng-if="isLayerProtocol(r)"
                 data-gn-no-map-wfs-download=""
                 data-typename="{{r.title | gnLocalized: lang}}"
                 data-url="{{r.url | gnLocalized: lang}}">
            </div>

            <p class="text-muted"
               data-ng-if="!isLayerProtocol(r)">
            <span data-translate=""
                  data-translate-values="{url:'{{r.url | gnLocalized: lang}}'}">
          wfsServiceLinkDetails</span>
            </p>
            <div data-ng-if="!isLayerProtocol(r)"
                 data-gn-no-map-wfs-download=""
                 data-typename=""
                 data-url="{{r.url | gnLocalized: lang}}">
            </div>
          </div>

          <div data-ng-switch-when="SOS">
            <span data-translate=""
                  data-translate-values="{url:'{{r.url | gnLocalized: lang}}', layer:'{{r.title | gnLocalized: lang}}'}">
                  sosLinkDetails</span>
          </div>

          <div data-ng-switch-when="WCS">
            <p class="text-muted">
            <span data-translate=""
                  data-translate-values="{url:'{{r.url | gnLocalized: lang}}', layer:'{{r.title | gnLocalized: lang}}'}">
                  wcsLinkDetails</span>
            </p>
          </div>

          <div data-ng-switch-when="ATOM">
            <p class="text-muted" data-translate=""
                  data-translate-values="{url:'{{r.url | gnLocalized: lang}}', layer:'{{r.title | gnLocalized: lang}}'}">
                  atomLinkDetails
            </p>
            <div
              data-gn-atom-download="r.title"
              data-layer-name="{{r.title | gnLocalized: lang}}"
              data-url="{{r.url | gnLocalized: lang}}"
              data-md="md">
            </div>
          </div>

          <div data-ng-switch-when="DB">
            <p class="text-muted">
            <span data-translate=""
                  data-translate-values="{url:'{{r.url | gnLocalized: lang}}', layer:'{{r.title | gnLocalized: lang}}'}">
          databaseLayerDetails</span>
            </p>
          </div>

          <div data-ng-switch-when="FILE">
            <p class="text-muted">
            <span data-translate=""
                  data-translate-values="{url:'{{r.url | gnLocalized: lang}}', name:'{{r.title | gnLocalized: lang}}'}">
          fileLayerDetails</span>
              <input class="form-control"
                     type="text"
                     onClick="this.setSelectionRange(0, this.value.length)"
                     value="{{::r.url | gnLocalized: lang}}"/>
            </p>
          </div>

          <div data-ng-switch-default>
            <p class="text-muted"
               data-ng-if="mainType.indexOf('MD') == 0 && r.id">
              <a href="#/metadata/{{r.id}}">
                {{(r.title | gnLocalized: lang) }}
              </a> ({{(config.getLabel(mainType, type)) | translate}})<br/>
              {{ (r.description | gnLocalized: lang | striptags | words:35)}} <a href="#/metadata/{{r.id}}" data-translate="">moreInfoOnRecord</a>
            </p>

            <p class="text-muted"
               data-ng-if="mainType.indexOf('MD') == -1">
              <span data-translate="">otherLinkDetails</span><br/>
              <a href="{{r.url | gnLocalized: lang}}" target="_blank">
                {{r.url | gnLocalized: lang}} </a>
            </p>
          </div>
        </div>
      </div>

      <div class="col-xs-12 col-sm-4">
        <button type="button"
                class="btn btn-default btn-sm btn-block"
                data-ng-show="hasAction(mainType)"
                data-ng-click="config.doAction(mainType, r, md)">

          <span class="visible-lg-*">
            {{::(config.getLabel(mainType, type)) | translate}}
          </span>
          <br/>
          <span class="visible-lg-*"
                data-ng-if="mainType == 'MDSIBLING'">
            ({{::r.initiativeType | translate}}{{::(r.associationType != '' ? ' / ' + (r.associationType | translate) : '')}})
          </span>

        </button>
      </div>

  </div>
</div><|MERGE_RESOLUTION|>--- conflicted
+++ resolved
@@ -10,12 +10,8 @@
          data-ng-init="mainType = config.getType(r, type);">
       <div class="col-xs-1 col-sm-1">
         <!-- OWS have their name overlaid over the globe icon -->
-<<<<<<< HEAD
-        <strong data-ng-if="(mainType === 'WMS') || (mainType === 'WMSSERVICE') || (mainType === 'WMTS') || (mainType === 'WFS') || (mainType === 'WCS')">
-=======
         <strong data-ng-if="(mainType === 'WMS') || (mainType === 'WMSSERVICE') || (mainType === 'WMTS') || 
                             (mainType === 'WMTSSERVICE') || (mainType === 'WFS') || (mainType === 'WCS')">
->>>>>>> 70dba539
           <span class="fa-stack fa-1x">
             <i class="fa fa-globe fa-stack-2x" style="opacity: 0.55;"></i>
             <span class="fa fa-stack-1x">
@@ -23,12 +19,8 @@
             </span>
           </span>
         </strong>
-<<<<<<< HEAD
-        <strong data-ng-if="(mainType !== 'WMS') && (mainType !== 'WMSSERVICE') && (mainType !== 'WMTS') && (mainType !== 'WFS') && (mainType !== 'WCS')">
-=======
         <strong data-ng-if="(mainType !== 'WMS') && (mainType !== 'WMSSERVICE') && (mainType !== 'WMTS') &&
                             (mainType !== 'WMTSSERVICE') && (mainType !== 'WFS') && (mainType !== 'WCS')">
->>>>>>> 70dba539
           <i class="fa"
                data-ng-class="config.getClassIcon(mainType)"/>&nbsp;
         </strong>
@@ -36,13 +28,9 @@
       </div>
       <div class="col-xs-12 col-sm-7">
         <!-- WMS & WFS contains layer name in title -->
-<<<<<<< HEAD
-        <h4 data-ng-if="((mainType === 'WMS' || (mainType === 'WMSSERVICE') || mainType === 'WFS') &&
-=======
         <h4 data-ng-if="((mainType === 'WMS' || mainType === 'WMSSERVICE' ||
                           mainType === 'WMTS' || mainType === 'WMTSSERVICE' ||
                           mainType === 'WFS') &&
->>>>>>> 70dba539
                         !isLayerProtocol(r)) &&
                       mainType !== 'WCS' &&
                       mainType !== 'LINKDOWNLOAD' &&
@@ -50,12 +38,8 @@
           {{::(r.title | gnLocalized: lang) || (r.url | gnLocalized: lang)}}
         </h4>
         <!-- Display description if available -->
-<<<<<<< HEAD
-        <h4 data-ng-if="(mainType === 'WMS' || (mainType === 'WMSSERVICE') ||
-=======
         <h4 data-ng-if="(mainType === 'WMS' || mainType === 'WMSSERVICE' ||
                        mainType === 'WMTS' || mainType === 'WMTSSERVICE' ||
->>>>>>> 70dba539
                        mainType === 'WCS' ||
                        mainType.indexOf('LINK') === 0 ||
                        r.protocol === 'OGC:WFS') &&
@@ -71,8 +55,6 @@
                 wmsLinkDetails</span>
             </p>
           </div>
-<<<<<<< HEAD
-=======
           <div data-ng-switch-when="WMTS">
             <p class="text-muted">
               <span data-translate=""
@@ -80,7 +62,6 @@
                 wmtsLinkDetails</span>
             </p>
           </div>
->>>>>>> 70dba539
           <div data-ng-switch-when="WMSSERVICE">
             <p class="text-muted">
               <span data-translate=""
