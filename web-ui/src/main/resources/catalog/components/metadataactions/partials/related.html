--- conflicted
+++ resolved
@@ -30,14 +30,8 @@
                         !isLayerProtocol(r.protocol)) &&
                       mainType !== 'WCS' &&
                       mainType !== 'LINKDOWNLOAD' &&
-<<<<<<< HEAD
-                      mainType !== 'LINK' &&
-                      r.protocol !== 'OGC:WFS' ">
+                      mainType !== 'LINK'">
           {{::(r.title | gnLocalized: lang) || (r.url | gnLocalized: lang)}}
-=======
-                      mainType !== 'LINK'">
-          {{::(r.title | gnLocalized: lang) || r.url}}
->>>>>>> 489dc038
         </h4>
         <!-- Display description if available -->
         <h4 data-ng-if="(mainType === 'WMS' ||
@@ -48,51 +42,6 @@
           {{::r.description | gnLocalized: lang | striptags | characters:150}}
         </h4>
 
-<<<<<<< HEAD
-        <p class="text-muted"
-           data-ng-if="mainType.indexOf('MD') == 0">
-          {{::r.title | gnLocalized: lang | striptags | characters:150}}
-        </p>
-        <p class="text-muted"
-           data-ng-if="mainType === 'WMS'">
-        <span data-translate=""
-              data-translate-values="{url:'{{::r.url | gnLocalized: lang}}', layer:'{{::r.title | gnLocalized: lang}}'}">
-          wmsLinkDetails</span>
-        </p>
-        <p class="text-muted"
-           data-ng-if="r.protocol === 'OGC:WFS'">
-        <span data-translate=""
-              data-translate-values="{url:'{{::r.url | gnLocalized: lang}}', layer:'{{::r.title | gnLocalized: lang}}'}">
-          wfsLinkDetails</span>
-        </p>
-        <p class="text-muted"
-           data-ng-if="mainType === 'WCS'">
-        <span data-translate=""
-              data-translate-values="{url:'{{::r.url | gnLocalized: lang}}', layer:'{{::r.title | gnLocalized: lang}}'}">
-          wcsLinkDetails</span>
-        </p>
-
-        <p class="text-muted"
-           data-ng-if="mainType === 'DB'">
-        <span data-translate=""
-              data-translate-values="{url:'{{::r.url | gnLocalized: lang}}', layer:'{{::r.title | gnLocalized: lang}}'}">
-          databaseLayerDetails</span>
-        </p>
-        <p class="text-muted"
-           data-ng-if="mainType === 'FILE'">
-        <span data-translate=""
-              data-translate-values="{url:'{{::r.url | gnLocalized: lang}}', name:'{{::r.title | gnLocalized: lang}}'}">
-          fileLayerDetails</span>
-          <input class="form-control"
-                 type="text"
-                 onClick="this.setSelectionRange(0, this.value.length)"
-                 value="{{::(r.url| gnLocalized: lang)}}"/>
-        </p>
-        <p class="text-muted" title="{{::(r.title | gnLocalized: lang) || (r.description | gnLocalized: lang) || r.url}}"
-           data-ng-if="mainType === 'LINKDOWNLOAD' || mainType === 'LINK'">
-          {{::((r.title | gnLocalized: lang) || (r.description | gnLocalized: lang) || (r.url | gnLocalized: lang))}}
-        </p>
-=======
         <div data-ng-switch on="mainType">
           <div data-ng-switch-when="WMS">
             <p class="text-muted">
@@ -207,7 +156,6 @@
             </p>
           </div>
         </div>
->>>>>>> 489dc038
       </div>
 
       <div class="col-xs-4">
@@ -216,7 +164,6 @@
                 data-ng-show="hasAction(mainType)"
                 data-ng-click="config.doAction(mainType, r, md)">
 
-<<<<<<< HEAD
           <span class="visible-lg-*">
             {{::(config.getLabel(mainType, type)) | translate}}
           </span>
@@ -226,11 +173,6 @@
             ({{::r.initiativeType | translate}}{{::(r.associationType != '' ? ' / ' + (r.associationType | translate) : '')}})
           </span>
 
-=======
-        <span class="visible-lg-*">
-          {{::(config.getLabel(mainType, type)) | translate}}
-          </span>
->>>>>>> 489dc038
         </button>
       </div>
 
