--- conflicted
+++ resolved
@@ -1,25 +1,12 @@
 <div class="dynamic-list" data-ng-hide="categories.length === 0">
-<<<<<<< HEAD
-    <label class="control-label"
-            data-ng-show="label">{{label | translate}}</label>
-    <select class="form-control" data-ng-model="element">
-        <option></option>
-        <option data-ng-repeat="c in categories" value="{{c.id}}"
-            data-ng-selected="c.id == element">
-           <span class="fa gn-icon-{{c.name}}"></span>
-           {{c.label[lang] | translate}}
-        </option>
-    </select>
-=======
   <label class="control-label"
          data-ng-show="label">{{label | translate}}</label>
   <select class="form-control" data-ng-model="element">
     <option></option>
-    <option data-ng-repeat="c in categories" value="{{c['@id']}}"
-            data-ng-selected="c['@id'] == element">
+    <option data-ng-repeat="c in categories" value="{{c.id}}"
+            data-ng-selected="c.id == element">
       <span class="fa gn-icon-{{c.name}}"></span>
       {{c.label[lang] | translate}}
     </option>
   </select>
->>>>>>> 8f8044c8
 </div>