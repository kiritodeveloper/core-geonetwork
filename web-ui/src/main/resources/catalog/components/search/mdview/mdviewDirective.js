/*
 * Copyright (C) 2001-2016 Food and Agriculture Organization of the
 * United Nations (FAO-UN), United Nations World Food Programme (WFP)
 * and United Nations Environment Programme (UNEP)
 *
 * This program is free software; you can redistribute it and/or modify
 * it under the terms of the GNU General Public License as published by
 * the Free Software Foundation; either version 2 of the License, or (at
 * your option) any later version.
 *
 * This program is distributed in the hope that it will be useful, but
 * WITHOUT ANY WARRANTY; without even the implied warranty of
 * MERCHANTABILITY or FITNESS FOR A PARTICULAR PURPOSE. See the GNU
 * General Public License for more details.
 *
 * You should have received a copy of the GNU General Public License
 * along with this program; if not, write to the Free Software
 * Foundation, Inc., 51 Franklin St, Fifth Floor, Boston, MA 02110-1301, USA
 *
 * Contact: Jeroen Ticheler - FAO - Viale delle Terme di Caracalla 2,
 * Rome - Italy. email: geonetwork@osgeo.org
 */

(function() {
  goog.provide('gn_mdview_directive');

  var module = angular.module('gn_mdview_directive', [
    'ui.bootstrap.tpls',
    'ui.bootstrap.rating']);

  /**
   * Directive to set the proper link to open
   * a metadata record in the default angular view
   * or using a formatter.
   */
  module.directive('gnMetadataOpen', [
    'gnMdViewObj', 'gnMdView',
    function(gnMdViewObj, gnMdView) {
      return {
        restrict: 'A',
        scope: {
          md: '=gnMetadataOpen',
          formatter: '=gnFormatter',
          records: '=gnRecords',
          selector: '@gnMetadataOpenSelector'
        },
        link: function(scope, element, attrs, controller) {
          scope.$watch('md', function(n, o) {
            if (n == null || n == undefined) {
              return;
            }

            var formatter = scope.formatter === undefined || scope.formatter == '' ?
              undefined :
              scope.formatter.replace('../api/records/{{uuid}}/formatters/', '');

            var hyperlinkTagName = 'A';
            if (element.get(0).tagName === hyperlinkTagName) {
              var url = '#/' +
                (scope.md.draft == 'y' ? 'metadraf' : 'metadata') +
                '/' + scope.md.getUuid() +
                (scope.formatter === undefined || scope.formatter == '' ?
                  '' :
                  formatter);
              element.attr('href', url);
            } else {
              element.on('click', function(e) {
                gnMdView.setLocationUuid(scope.md.getUuid(), formatter);
              });
            }

<<<<<<< HEAD
          element.on('click', function(e) {
            e.preventDefault();
            gnMdView.setLocationUuid(scope.md.uuid);
            gnMdView.setCurrentMdScope(scope.$parent);
            scope.$apply();
=======
            gnMdViewObj.records = scope.records;
>>>>>>> 8886a147
          });
        }
      };
    }]
  );


  /**
   * https://www.elastic.co/guide/en/elasticsearch/reference/current/query-dsl-mlt-query.html
   */
  module.directive('gnMoreLikeThis', [
    '$http', 'gnSearchSettings', function($http, gnSearchSettings) {
      return {
        scope: {
          md: '=gnMoreLikeThis'
        },
        templateUrl: function(elem, attrs) {
          return attrs.template ||
            '../../catalog/components/search/mdview/partials/' +
            'morelikethis.html';
        },
        link: function(scope, element, attrs, controller) {

          function loadMore() {
            if (scope.md == null) {
              return;
            }
            $http.post('../api/search/records/_search', {
              "query": {
                "bool": {
                  "must": [
                    {"more_like_this" : {
                      "fields" : ["resourceTitle", "resourceAbstract", "tag.raw"],
                      "like" : scope.md.resourceTitle,
                      "min_term_freq" : 1,
                      "max_query_terms" : 12
                    }},
                    {"terms": {"isTemplate": ["n"]}}, // TODO: We may want to use it for subtemplate
                    {"terms": {"draft": ["n", "e"]}}
                ]}
              }
            }).then(function (r) {
              scope.similarDocuments = r.data.hits;
            })
          }
          scope.$watch('md', function() {
            loadMore();
          });

        }
      };
    }]);


  module.directive('gnMetadataDisplay', [
    'gnMdView', 'gnSearchSettings', function(gnMdView, gnSearchSettings) {
      return {
        scope: true,
        templateUrl: function(elem, attrs) {
          return attrs.template ||
              '../../catalog/components/search/mdview/partials/' +
              'mdpanel.html';
        },
        link: function(scope, element, attrs, controller) {

          var unRegister;

          element.find('.panel-body').append(scope.fragment);
          scope.dismiss = function() {
            unRegister();
            // Do not close parent mdview
            if ($('[gn-metadata-display] ~ [gn-metadata-display]')
                .length == 0) {
              gnMdView.removeLocationUuid();
            }
            element.remove();
            //TODO: is the scope destroyed ?
          };

          if (gnSearchSettings.dismissMdView) {
            scope.dismiss = gnSearchSettings.dismissMdView;
          }
          unRegister = scope.$on('locationBackToSearchFromMdview', function() {
            scope.dismiss();
          });
        }
      };
    }]);

  module.directive('gnMetadataRate', [
    '$http', 'gnConfig',
    function($http, gnConfig) {
      return {
        templateUrl: '../../catalog/components/search/mdview/partials/' +
            'rate.html',
        restrict: 'A',
        scope: {
          md: '=gnMetadataRate',
          readonly: '@readonly'
        },

        link: function(scope, element, attrs, controller) {
          scope.isRatingEnabled = false;

          var statusSystemRating =
            gnConfig[gnConfig.key.isRatingUserFeedbackEnabled];
          if (statusSystemRating == 'advanced') {
            scope.isUserFeedbackEnabled = true;
          }
          if (statusSystemRating == 'basic') {
            scope.isRatingEnabled = true;
          }

          scope.$watch('md', function() {
            scope.rate = scope.md ? scope.md.rating : null;
          });


          scope.rateForRecord = function() {
            return $http.put('../api/records/' + scope.md.uuid +
                             '/rate', scope.rate).success(function(data) {
              scope.rate = data;
            });
          };
        }
      };
    }]
  );

  /**
   * Directive to provide 3 visualization modes for metadata contacts
   * in metadata detail page:
   *
   * - 'default': plain list of contacts.
   *
   * - 'role': grouped by role, then by organisation. Example rendering:
   *
   *      Resource provider
   *       Organisation 1
   *       List of users with role
   *       Address organisation 1
   *
   *       Organisation 2
   *       List of users with role
   *       Address organisation 1
   *
   *      Custodian,Distributor
   *       Organisation 1
   *       List of users with role
   *       Address organisation 1
   *
   * - 'org-role': grouped by organisation, then by role. Example rendering:
   *
   *      Organisation 1
   *      Address organisation 1
   *      Resource provider : user1@mail.com
   *      Custodian, Distributor :  user2@mail.com
   *
   *      Organisation 2
   *      Address organisation 2
   *      Resource provider : user3@mail.com
   */
  module.directive('gnMetadataContacts', [
    '$http',
    function($http) {
      return {
        templateUrl: '../../catalog/components/search/mdview/partials/' +
            'contact.html',
        restrict: 'A',
        scope: {
          mdContacts: '=gnMetadataContacts',
          mode: '@gnMode'
        },
        link: function(scope, element, attrs, controller) {
          if (['default', 'role', 'org-role'].indexOf(scope.mode) == -1) {
            scope.mode = 'default';
          }

          scope.calculateContacts = function() {
            if (scope.mode != 'default') {
              var groupByOrgAndMailOrName = function(resources) {
                return _.groupBy(resources,
                  function(contact) {
                    if (contact.email) {
                      return contact.organisation + '#' + contact.email;
                    } else {
                      return contact.organisation + '#' + contact.individual;
                    }
                  });
              };

              var aggregateRoles = function(resources) {
                return _.map(resources,
                  function(contact) {
                    var copy = angular.copy(contact[0]);
                    angular.extend(copy, {
                      roles: _.pluck(contact, 'role')
                    });

                    return copy;
                  });
              };

              if (scope.mode == 'role') {
                var contactsByOrgAndMailOrName =
                  groupByOrgAndMailOrName(scope.mdContacts);

                var contactsWithAggregatedRoles =
                  aggregateRoles(contactsByOrgAndMailOrName);

                /**
                 * Contacts format:
                 *
                 * {
               *    {[roles]: [{contact1}, {contact2}, ... },
               *    {[roles]: [{contact3}, {contact4}, ... },
               * }
                 *
                 */
                scope.mdContactsByRole =
                  _.groupBy(contactsWithAggregatedRoles, function(c) {
                    return c.roles;
                  });
              } else if (scope.mode == 'org-role') {
                /**
                 * Contacts format:
                 *
                 * {
               *    {organisation1: [{contact1}, {contact2}, ... },
               *    {organisation2: [{contact3}, {contact4}, ... },
               * }
                 *
                 */
                scope.mdContactsByOrgRole = _.groupBy(scope.mdContacts,
                  function(contact) {
                    return contact.organisation;
                  });

                for (var key in scope.mdContactsByOrgRole) {
                  var value = scope.mdContactsByOrgRole[key];

                  var contactsByOrgAndMailOrName = groupByOrgAndMailOrName(value);

                  scope.mdContactsByOrgRole[key] =
                    aggregateRoles(contactsByOrgAndMailOrName);
                }
              }
            }
          };

          scope.$watch('mdContacts', function () {
            scope.calculateContacts();
          });
        }
      };
    }]
  );
})();<|MERGE_RESOLUTION|>--- conflicted
+++ resolved
@@ -58,26 +58,18 @@
             if (element.get(0).tagName === hyperlinkTagName) {
               var url = '#/' +
                 (scope.md.draft == 'y' ? 'metadraf' : 'metadata') +
-                '/' + scope.md.getUuid() +
+                '/' + scope.md.uuid +
                 (scope.formatter === undefined || scope.formatter == '' ?
                   '' :
                   formatter);
               element.attr('href', url);
             } else {
               element.on('click', function(e) {
-                gnMdView.setLocationUuid(scope.md.getUuid(), formatter);
+                gnMdView.setLocationUuid(scope.md.uuid, formatter);
               });
             }
 
-<<<<<<< HEAD
-          element.on('click', function(e) {
-            e.preventDefault();
-            gnMdView.setLocationUuid(scope.md.uuid);
-            gnMdView.setCurrentMdScope(scope.$parent);
-            scope.$apply();
-=======
             gnMdViewObj.records = scope.records;
->>>>>>> 8886a147
           });
         }
       };
