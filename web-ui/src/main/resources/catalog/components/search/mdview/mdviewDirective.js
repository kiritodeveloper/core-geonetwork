/*
 * Copyright (C) 2001-2016 Food and Agriculture Organization of the
 * United Nations (FAO-UN), United Nations World Food Programme (WFP)
 * and United Nations Environment Programme (UNEP)
 *
 * This program is free software; you can redistribute it and/or modify
 * it under the terms of the GNU General Public License as published by
 * the Free Software Foundation; either version 2 of the License, or (at
 * your option) any later version.
 *
 * This program is distributed in the hope that it will be useful, but
 * WITHOUT ANY WARRANTY; without even the implied warranty of
 * MERCHANTABILITY or FITNESS FOR A PARTICULAR PURPOSE. See the GNU
 * General Public License for more details.
 *
 * You should have received a copy of the GNU General Public License
 * along with this program; if not, write to the Free Software
 * Foundation, Inc., 51 Franklin St, Fifth Floor, Boston, MA 02110-1301, USA
 *
 * Contact: Jeroen Ticheler - FAO - Viale delle Terme di Caracalla 2,
 * Rome - Italy. email: geonetwork@osgeo.org
 */

(function() {
  goog.provide('gn_mdview_directive');

  var module = angular.module('gn_mdview_directive', [
    'ui.bootstrap.tpls',
    'ui.bootstrap.rating']);

  /**
   * Directive to set the proper link to open
   * a metadata record in the default angular view
   * or using a formatter.
   */
  module.directive('gnMetadataOpen', [
    'gnMdViewObj', 'gnMdView',
    function(gnMdViewObj, gnMdView) {
      return {
        restrict: 'A',
        scope: {
          md: '=gnMetadataOpen',
          formatter: '=gnFormatter',
          records: '=gnRecords',
          selector: '@gnMetadataOpenSelector'
        },
        link: function(scope, element, attrs, controller) {
          scope.$watch('md', function(n, o) {
            if (n == null || n == undefined) {
              return;
            }

            var formatter = scope.formatter === undefined || scope.formatter == '' ?
              undefined :
              scope.formatter.replace('../api/records/{{uuid}}/formatters/', '');

            var hyperlinkTagName = 'A';
            if (element.get(0).tagName === hyperlinkTagName) {
              var url = '#/' +
                (scope.md.draft == 'y' ? 'metadraf' : 'metadata') +
                '/' + scope.md.uuid +
                (scope.formatter === undefined || scope.formatter == '' ?
                  '' :
                  formatter);
              element.attr('href', url);
            } else {
              element.on('click', function(e) {
                gnMdView.setLocationUuid(scope.md.uuid, formatter);
              });
            }

            gnMdViewObj.records = scope.records;
          });
        }
      };
    }]
  );


  /**
   * https://www.elastic.co/guide/en/elasticsearch/reference/current/query-dsl-mlt-query.html
   */
  module.directive('gnMoreLikeThis', [
    '$http', 'gnSearchSettings', function($http, gnSearchSettings) {
      return {
        scope: {
          md: '=gnMoreLikeThis'
        },
        templateUrl: function(elem, attrs) {
          return attrs.template ||
            '../../catalog/components/search/mdview/partials/' +
            'morelikethis.html';
        },
        link: function(scope, element, attrs, controller) {

          function loadMore() {
            if (scope.md == null) {
              return;
            }
            $http.post('../api/search/records/_search', {
              "query": {
                "bool": {
                  "must": [
                    {"more_like_this" : {
                      "fields" : ["resourceTitle", "resourceAbstract", "tag.raw"],
                      "like" : scope.md.resourceTitle,
                      "min_term_freq" : 1,
                      "max_query_terms" : 12
                    }},
                    {"terms": {"isTemplate": ["n"]}}, // TODO: We may want to use it for subtemplate
                    {"terms": {"draft": ["n", "e"]}}
                ]}
              }
            }).then(function (r) {
              scope.similarDocuments = r.data.hits;
            })
          }
          scope.$watch('md', function() {
            loadMore();
          });

        }
      };
    }]);


  module.directive('gnMetadataDisplay', [
    'gnMdView', 'gnSearchSettings', function(gnMdView, gnSearchSettings) {
      return {
        scope: true,
        templateUrl: function(elem, attrs) {
          return attrs.template ||
              '../../catalog/components/search/mdview/partials/' +
              'mdpanel.html';
        },
        link: function(scope, element, attrs, controller) {

          var unRegister;

          element.find('.panel-body').append(scope.fragment);
          scope.dismiss = function() {
            unRegister();
            // Do not close parent mdview
            if ($('[gn-metadata-display] ~ [gn-metadata-display]')
                .length == 0) {
              gnMdView.removeLocationUuid();
            }
            element.remove();
            //TODO: is the scope destroyed ?
          };

          if (gnSearchSettings.dismissMdView) {
            scope.dismiss = gnSearchSettings.dismissMdView;
          }
          unRegister = scope.$on('locationBackToSearchFromMdview', function() {
            scope.dismiss();
          });
        }
      };
    }]);

  module.directive('gnMetadataRate', [
    '$http', 'gnConfig',
    function($http, gnConfig) {
      return {
        templateUrl: '../../catalog/components/search/mdview/partials/' +
            'rate.html',
        restrict: 'A',
        scope: {
          md: '=gnMetadataRate',
          readonly: '@readonly'
        },

        link: function(scope, element, attrs, controller) {
          scope.isRatingEnabled = false;

          var statusSystemRating =
            gnConfig[gnConfig.key.isRatingUserFeedbackEnabled];
          if (statusSystemRating == 'advanced') {
            scope.isUserFeedbackEnabled = true;
          }
          if (statusSystemRating == 'basic') {
            scope.isRatingEnabled = true;
          }

          scope.$watch('md', function() {
            scope.rate = scope.md ? scope.md.rating : null;
          });


          scope.rateForRecord = function() {
            return $http.put('../api/records/' + scope.md.uuid +
                             '/rate', scope.rate).success(function(data) {
              scope.rate = data;
            });
          };
        }
      };
    }]
  );

  /**
   * Directive to provide 3 visualization modes for metadata contacts
   * in metadata detail page:
   *
   * - 'default': plain list of contacts.
   *
   * - 'role': grouped by role, then by organisation. Example rendering:
   *
   *      Resource provider
   *       Organisation 1
   *       List of users with role
   *       Address organisation 1
   *
   *       Organisation 2
   *       List of users with role
   *       Address organisation 1
   *
   *      Custodian,Distributor
   *       Organisation 1
   *       List of users with role
   *       Address organisation 1
   *
   * - 'org-role': grouped by organisation, then by role. Example rendering:
   *
   *      Organisation 1
   *      Address organisation 1
   *      Resource provider : user1@mail.com
   *      Custodian, Distributor :  user2@mail.com
   *
   *      Organisation 2
   *      Address organisation 2
   *      Resource provider : user3@mail.com
   */
  module.directive('gnMetadataContacts', [
    '$http',
    function($http) {
      return {
        templateUrl: '../../catalog/components/search/mdview/partials/' +
            'contact.html',
        restrict: 'A',
        scope: {
          mdContacts: '=gnMetadataContacts',
          mode: '@gnMode'
        },
        link: function(scope, element, attrs, controller) {
          if (['default', 'role', 'org-role'].indexOf(scope.mode) == -1) {
            scope.mode = 'default';
          }

          scope.calculateContacts = function() {
            if (scope.mode != 'default') {
              var groupByOrgAndMailOrName = function(resources) {
                return _.groupBy(resources,
                  function(contact) {
                    if (contact.email) {
                      return contact.organisation + '#' + contact.email;
                    } else {
                      return contact.organisation + '#' + contact.individual;
                    }
                  });
              };

              var aggregateRoles = function(resources) {
                return _.map(resources,
                  function(contact) {
                    var copy = angular.copy(contact[0]);
                    angular.extend(copy, {
                      roles: _.pluck(contact, 'role')
                    });

                    return copy;
                  });
              };

              if (scope.mode == 'role') {
                var contactsByOrgAndMailOrName =
                  groupByOrgAndMailOrName(scope.mdContacts);

                var contactsWithAggregatedRoles =
                  aggregateRoles(contactsByOrgAndMailOrName);

                /**
                 * Contacts format:
                 *
                 * {
               *    {[roles]: [{contact1}, {contact2}, ... },
               *    {[roles]: [{contact3}, {contact4}, ... },
               * }
                 *
                 */
                scope.mdContactsByRole =
                  _.groupBy(contactsWithAggregatedRoles, function(c) {
                    return c.roles;
                  });
              } else if (scope.mode == 'org-role') {
                /**
                 * Contacts format:
                 *
                 * {
               *    {organisation1: [{contact1}, {contact2}, ... },
               *    {organisation2: [{contact3}, {contact4}, ... },
               * }
                 *
                 */
                scope.orgWebsite = {};
                scope.mdContactsByOrgRole = _.groupBy(scope.mdContacts,
                  function(contact) {
<<<<<<< HEAD
                    return contact.organisation;
=======
                    if (contact.website !== '') {
                     scope.orgWebsite[contact.org] = contact.website;
                    }
                    return contact.org;
>>>>>>> d101d7b0
                  });

                for (var key in scope.mdContactsByOrgRole) {
                  var value = scope.mdContactsByOrgRole[key];

                  var contactsByOrgAndMailOrName = groupByOrgAndMailOrName(value);

                  scope.mdContactsByOrgRole[key] =
                    aggregateRoles(contactsByOrgAndMailOrName);
                }
              }
            }
          };

          scope.$watch('mdContacts', function () {
            scope.calculateContacts();
          });
        }
      };
    }]
  );
})();<|MERGE_RESOLUTION|>--- conflicted
+++ resolved
@@ -306,14 +306,10 @@
                 scope.orgWebsite = {};
                 scope.mdContactsByOrgRole = _.groupBy(scope.mdContacts,
                   function(contact) {
-<<<<<<< HEAD
+                    if (contact.website !== '') {
+                     scope.orgWebsite[contact.organisation] = contact.website;
+                    }
                     return contact.organisation;
-=======
-                    if (contact.website !== '') {
-                     scope.orgWebsite[contact.org] = contact.website;
-                    }
-                    return contact.org;
->>>>>>> d101d7b0
                   });
 
                 for (var key in scope.mdContactsByOrgRole) {
