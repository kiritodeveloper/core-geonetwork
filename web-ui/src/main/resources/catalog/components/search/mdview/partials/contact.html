<div>
  <div class="gn-contact" data-ng-if="mode == 'default'"
       data-ng-repeat="c in mdContacts track by $index">
    <h3>
      <i class="fa fa-envelope"></i>
      {{c.role | translate}}
    </h3>
    <div class="row">
      <div class="col-md-8">
        <address>
<<<<<<< HEAD
          <strong>
            {{c.organisation}}<br/>
=======
          <strong data-ng-if="::c.website">
            <a data-ng-href="{{::c.website}}">{{c.org}}</a><br/>
          </strong>
          <strong data-ng-if="::!c.website">
            {{c.org}}<br/>
>>>>>>> d101d7b0
          </strong>
          <div data-ng-if="c.email != ''">
            <a href="mailto:{{c.email}}">
              <span data-ng-hide="c.individual">{{c.email}}</span>
              <span data-ng-show="c.individual">{{c.individual}}</span>
              <span data-ng-show="c.position">({{c.position}})</span>
            </a>
          </div>
          <div data-ng-if="c.email === ''">{{c.individual}}
            <span data-ng-show="c.position">({{c.position}})</span>
          </div>
          <div data-ng-if="c.address != ''">{{c.address}}</div>
          <a href="tel:{{c.phone}}"
             data-ng-if="c.phone != ''">
            <span data-translate="">call</span> {{c.phone}}
          </a>
        </address>
      </div>
      <div class="col-md-4">
        <img data-ng-if="c.logo"
             class="gn-source-logo"
             data-ng-src="{{::c.logo}}"/>
      </div>
    </div>
  </div>


  <!-- Group by role -->
  <div class="gn-contact" data-ng-if="mode == 'role'"
       data-ng-repeat="(roles, contactByRole) in mdContactsByRole">
    <h3>
      <i class="fa fa-envelope"></i>
      <span>
      {{roles}}
      </span>
    </h3>
    <div class="row" data-ng-repeat="(organisation, contact) in contactByRole | groupBy:'organisation'">
      <div class="col-md-8">
        <address>
<<<<<<< HEAD
          <strong>
            {{organisation}}<br/>
=======
          <strong data-ng-if="::c.website">
            <a data-ng-href="{{::c.website}}">{{c.org}}</a><br/>
          </strong>
          <strong data-ng-if="::!c.website">
            {{c.org}}<br/>
>>>>>>> d101d7b0
          </strong>

          <span data-ng-repeat="c in contact track by $index">
            <span data-ng-if="c.email != ''">
              <a href="mailto:{{c.email}}">
                <span data-ng-hide="c.individual">{{c.email}}</span>
                <span data-ng-show="c.individual">{{c.individual}}</span>
                <span data-ng-show="c.position">({{c.position}})</span>
              </a>
            </span>
            <span data-ng-if="c.email === ''">{{c.individual}}
              <span data-ng-show="c.position">({{c.position}})</span>
            </span>
            <span data-ng-if="!$last">,</span>
          </span>

          <!-- Address for organisation: display for 1st contact in organisation -->
          <span data-ng-repeat="c in contact | limitTo:1">
            <div data-ng-if="c.address != ''">{{c.address}}</div>
            <a href="tel:{{c.phone}}"
               data-ng-if="c.phone != ''">
              <span data-translate="">call</span> {{c.phone}}
            </a>
          </span>

        </address>
      </div>
      <!-- Logo for organisation: display for 1st contact in organisation -->
      <div class="col-md-4" data-ng-repeat="c in contact | limitTo:1">
        <img data-ng-if="c.logo"
             class="gn-source-logo"
             data-ng-src="{{::c.logo}}"/>
      </div>
    </div>
   </div>


  <!-- Group by organisation/role -->
  <div class="gn-contact flex-row" data-ng-if="mode == 'org-role'"
       data-ng-repeat="(org, contactByOrgRole) in mdContactsByOrgRole">

    <div class="flex-noshrink">
      <i class="fa fa-envelope"></i>
    </div>
    <div class="flex-spacer"></div>
    <address>
      <div>
        <strong data-ng-if="::orgWebsite[org]">
          <a data-ng-href="{{::orgWebsite[org]}}">{{org}}</a><br/>
        </strong>
        <strong data-ng-if="::!orgWebsite[org]">
          {{org}}
        </strong>
      </div>

      <div ng-repeat="(key, contactGroupByAddress) in contactByOrgRole | groupBy:'address'">
        <span class="text-muted" data-ng-if="key != ''">
          {{key}}<br/>
        </span>
        <ul>
          <li ng-repeat="(roles, contactGroupByRole) in contactGroupByAddress | groupBy:'roles'">
            {{roles }} :
            <span data-ng-repeat="c in contactGroupByRole track by $index">
              <span data-ng-if="c.email != ''">
                <a href="mailto:{{c.email}}">
                  <span data-ng-hide="c.individual">{{c.email}}</span>
                  <span data-ng-show="c.individual">{{c.individual}}</span>
                  <span data-ng-show="c.position">({{c.position}})</span>
                </a>
              </span>
              <span data-ng-if="c.email === ''">{{c.individual}}
                <span data-ng-show="c.position">({{c.position}})</span>
              </span>
              <br>
              <a href="tel:{{c.phone}}"
                data-ng-if="c.phone != ''">
                {{c.phone}}
              </a>
              <span data-ng-if="!$last">,</span>
            </span>
          </li>
        </ul>
      </div>
    </address>
  </div>

</div><|MERGE_RESOLUTION|>--- conflicted
+++ resolved
@@ -8,16 +8,11 @@
     <div class="row">
       <div class="col-md-8">
         <address>
-<<<<<<< HEAD
-          <strong>
-            {{c.organisation}}<br/>
-=======
           <strong data-ng-if="::c.website">
-            <a data-ng-href="{{::c.website}}">{{c.org}}</a><br/>
+            <a data-ng-href="{{::c.website}}">{{c.organisation}}</a><br/>
           </strong>
           <strong data-ng-if="::!c.website">
-            {{c.org}}<br/>
->>>>>>> d101d7b0
+            {{c.organisation}}<br/>
           </strong>
           <div data-ng-if="c.email != ''">
             <a href="mailto:{{c.email}}">
@@ -57,16 +52,11 @@
     <div class="row" data-ng-repeat="(organisation, contact) in contactByRole | groupBy:'organisation'">
       <div class="col-md-8">
         <address>
-<<<<<<< HEAD
-          <strong>
-            {{organisation}}<br/>
-=======
           <strong data-ng-if="::c.website">
-            <a data-ng-href="{{::c.website}}">{{c.org}}</a><br/>
+            <a data-ng-href="{{::c.website}}">{{c.organisation}}</a><br/>
           </strong>
           <strong data-ng-if="::!c.website">
-            {{c.org}}<br/>
->>>>>>> d101d7b0
+            {{c.organisation}}<br/>
           </strong>
 
           <span data-ng-repeat="c in contact track by $index">
