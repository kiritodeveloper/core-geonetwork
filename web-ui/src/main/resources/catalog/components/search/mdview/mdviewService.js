--- conflicted
+++ resolved
@@ -88,12 +88,7 @@
         angular.extend(md, {
           links: md.getLinksByType('LINK'),
           downloads: md.getLinksByType('DOWNLOAD'),
-<<<<<<< HEAD
-          layers: md.getLinksByType('OGC', 'kml'),
-=======
           layers: md.getLinksByType('OGC', 'kml', 'ESRI:REST'),
-          contacts: md.getContacts(),
->>>>>>> dc85ca72
           overviews: md.getThumbnails() ? md.getThumbnails().list : undefined
         });
 
