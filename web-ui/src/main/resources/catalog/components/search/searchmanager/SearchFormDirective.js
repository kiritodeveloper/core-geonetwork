--- conflicted
+++ resolved
@@ -424,14 +424,9 @@
       var head = keys[0];
       var tail = keys.slice(1);
       for (var prop in obj) {
-<<<<<<< HEAD
-        obj.hasOwnProperty(prop) && (head === prop && tail.length === 0 ?
-          delete obj[prop] : 'object' === typeof (obj[prop]) && (removeKey(obj[prop], tail),
-=======
         obj.hasOwnProperty(prop) && (head.toString() === prop && tail.length === 0 ?
           delete obj[prop] :
           'object' === typeof (obj[prop]) && (removeKey(obj[prop], tail),
->>>>>>> 616f2b6f
         0 === Object.keys(obj[prop]).length && delete obj[prop]))
       }
     }
