--- conflicted
+++ resolved
@@ -31,13 +31,8 @@
           data-ng-class="isSelected(md) ? 'active' : ''"
           data-ng-click="onClick(md)">
         <div data-ng-if="options.mode == 'title'">
-<<<<<<< HEAD
-          <i class="fa gn-icon-{{md.resourceType[0]}}" title="{{md.resourceType[0] | translate}}"/>
+          <gn-md-type-widget metadata="md"></gn-md-type-widget>
           {{md.resourceTitle}}
-=======
-          <gn-md-type-widget metadata="md"></gn-md-type-widget>
-          {{md.title || md.defaultTitle}}
->>>>>>> 70c2afba
         </div>
         <div class="row" data-ng-if="options.mode == 'simple'">
           <div class="col-lg-12"
