(function() {

  goog.provide('gn_formfields_directive');

  angular.module('gn_formfields_directive', [])
  /**
   * @ngdoc directive
   * @name gn_formfields.directive:gnTypeahead
   * @restrict A
   *
   * @description
   * It binds a tagsinput to the input for multi select.
   * By default, the list is shown on click even if the input value is
   * empty.
   */

  .directive('gnTypeahead', [function() {

        /**
         * If data are prefetched, get the label from the value
         * Uses for model -> ui
         * @param {array} a
         * @param {string} v
         * @return {string|undefined}
         */
        var findLabel = function(a, v) {
          for (var i = 0; i < a.length; i++) {
            if (a[i].id == v) {
              return a[i].name;
            }
          }
        };

        return {
          restrict: 'A',
          scope: {
            options: '=gnTypeahead',
            gnValues: '='
          },
          link: function(scope, element, attrs) {
            var config = scope.options.config || {};
            var doLink = function(data, remote) {

              var bloodhoundConf = {
                datumTokenizer: Bloodhound.tokenizers.obj.whitespace('name'),
                queryTokenizer: Bloodhound.tokenizers.whitespace,
                limit: 10000000,
                sorter: function(a, b) {
                  if (a.name < b.name) return -1;
                  else if (a.name > b.name) return 1;
                  else return 0;
                }
              };

              if (data) {
                bloodhoundConf.local = data;
              } else if (remote) {
                bloodhoundConf.remote = remote;
                // Remove from suggestion values already selected in remote mode
                if (angular.isFunction(remote.filter)) {
                  var filterFn = remote.filter;
                  bloodhoundConf.remote.filter = function(data) {
                    var filtered = filterFn(data);
                    var datums = [];
                    for (var i = 0; i < filtered.length; i++) {
                      if (stringValues.indexOf(filtered[i].id) < 0) {
                        datums.push(filtered[i]);
                      }
                    }
                    return datums;
                  };
                }
              }
              var engine = new Bloodhound(bloodhoundConf);
              engine.initialize();

              // Remove from suggestion values already selected for local mode
              var refreshDatum = function() {
                if (bloodhoundConf.local) {
                  engine.clear();
                  for (var i = 0; i < data.length; i++) {
                    if (stringValues.indexOf(data[i].id) < 0) {
                      engine.add(data[i]);
                    }
                  }
                }
              };

              // Initialize tagsinput in the element
              $(element).tagsinput({
                itemValue: 'id',
                itemText: 'name'
              });

              // Initialize typeahead
              var field = $(element).tagsinput('input');
              field.typeahead({
                minLength: 0,
                hint: true,
                highlight: true
              }, angular.extend({
                name: 'datasource',
                displayKey: 'name',
                source: engine.ttAdapter()
              }, config)).on('typeahead:selected', function(event, datum) {
                field.typeahead('val', '');
                $(element).tagsinput('add', datum);
              });

              /** Binds input content to model values */
              var stringValues = [];
              var prev = stringValues.slice();

              // ui -> model
              $(element).on('itemAdded', function(event) {
                if (stringValues.indexOf(event.item.id) === -1) {
                  stringValues.push(event.item.id);
                  prev = stringValues.slice();
                  scope.gnValues = stringValues.join(' or ');
                  scope.$apply();
                }
                refreshDatum();

              });
              $(element).on('itemRemoved', function(event) {
                var idx = stringValues.indexOf(event.item.id);
                if (idx !== -1) {
                  stringValues.splice(idx, 1);
                  prev = stringValues.slice();
                  scope.gnValues = stringValues.join(' or ');
                  scope.$apply();
                }
                refreshDatum();
              });

              // model -> ui
              scope.$watch('gnValues', function() {
                if (angular.isDefined(scope.gnValues) && scope.gnValues != '') {
                  stringValues = scope.gnValues.split(' or ');
                }
                else {
                  stringValues = [];
                }

                var added = stringValues.filter(function(i) {
                  return prev.indexOf(i) === -1;
                }),
                    removed = prev.filter(function(i) {
                      return stringValues.indexOf(i) === -1;
                    }),
                    i;
                prev = stringValues.slice();

                // Remove tags no longer in binded model
                for (i = 0; i < removed.length; i++) {
                  $(element).tagsinput('remove', removed[i]);
                }

                // Refresh remaining tags
                $(element).tagsinput('refresh');

                // Add new items in model as tags
                for (i = 0; i < added.length; i++) {
                  $(element).tagsinput('add', {
                    id: added[i],
                    name: data ? findLabel(data, added[i]) : added[i]
                  });
                }
              }, true);

              /** Manage the cross to clear the input */
              var triggerElt = $('<span class="close tagsinput-trigger' +
                  ' fa fa-ellipsis-v"></span>');
              field.parent().after(triggerElt);
              var resetElt = $('<span class="close ' +
                  'tagsinput-clear">&times;</span>')
              .on('click', function() {
                    scope.gnValues = '';
                    scope.$apply();
                  });
              field.parent().after(resetElt);
              resetElt.hide();

              $(element).on('change', function() {
                resetElt.toggle($(element).val() != '');
              });
            };

            if (scope.options.mode == 'prefetch') {
              scope.options.promise.then(doLink);
            } else if (scope.options.mode == 'remote') {
              doLink(null, scope.options.remote);
            } else if (scope.options.mode == 'local') {
              doLink(scope.options.data);
            }

          }
        };
      }])


    .directive('groupsCombo', ['$http', function($http) {
        return {

          restrict: 'A',
          templateUrl: '../../catalog/components/search/formfields/' +
              'partials/groupsCombo.html',
          scope: {
            ownerGroup: '=',
            lang: '=',
            groups: '=',
            excludeSpecialGroups: '='
          },

          link: function(scope, element, attrs) {
            var url = 'info?_content_type=json' +
                '&type=groupsIncludingSystemGroups';
            if (attrs.profile) {
              url = 'info?_content_type=json' +
                  '&type=groups&profile=' + attrs.profile;
            }
            $http.get(url, {cache: true}).
                success(function(data) {

                  //data-ng-if is not correctly updating groups.
                  //So we do the filter here
                  if (scope.excludeSpecialGroups) {
                    scope.groups = [];
                    angular.forEach(data.group, function(g) {
                      if (g['@id'] > 1) {
                        scope.groups.push(g);
                      }
                    });
                  } else {
                    scope.groups = data !== 'null' ? data.group : null;
                  }

                  // Select by default the first group.
                  if ((angular.isUndefined(scope.ownerGroup) ||
                      scope.ownerGroup === '') && data.group) {
                    scope.ownerGroup = data.group[0]['@id'];
                  }



                });
          }

        };
      }])

  .directive('protocolsCombo', ['$http', 'gnSchemaManagerService',
        function($http, gnSchemaManagerService) {
          return {
            restrict: 'A',
            templateUrl: '../../catalog/components/search/formfields/' +
                'partials/protocolsCombo.html',
            scope: {
              protocol: '=',
              lang: '='
            },
            controller: ['$scope', '$translate', function($scope, $translate) {
              var config = 'iso19139|gmd:protocol|||';
              gnSchemaManagerService.getElementInfo(config).then(
                  function(data) {
                    $scope.protocols = data !== 'null' ?
                        data[0].helper.option : null;
                  });
            }]
          };
        }])

      .directive('sortbyCombo', ['$translate', 'hotkeys',
        function($translate, hotkeys) {
          return {
            restrict: 'A',
            require: '^ngSearchForm',
            templateUrl: function(elem, attrs) {
              return attrs.template ||
                  '../../catalog/components/search/formfields/' +
                  'partials/sortByCombo.html';
            }, scope: {
              params: '=',
              values: '=gnSortbyValues'
            },
            link: function(scope, element, attrs, searchFormCtrl) {
              scope.params.sortBy = scope.params.sortBy ||
                  scope.values[0].sortBy;
              scope.sortBy = function(v) {
                angular.extend(scope.params, v);
                searchFormCtrl.triggerSearch(true);
              };
              hotkeys.bindTo(scope)
                .add({
                    combo: 's',
                    description: $translate('hotkeySortBy'),
                    callback: function() {
                      for (var i = 0; i < scope.values.length; i++) {
                        if (scope.values[i].sortBy === scope.params.sortBy) {
                          var nextOptions = i === scope.values.length - 1 ?
                              0 : i + 1;
                          scope.sortBy(scope.values[nextOptions]);
                          return;
                        }
                      }
                    }
                  });
            }
          };
        }])

      .directive('hitsperpageCombo', [
        function() {
          return {
            restrict: 'A',
            require: '^ngSearchForm',
            templateUrl: '../../catalog/components/search/formfields/' +
                'partials/hitsperpageCombo.html',
            scope: {
              pagination: '=paginationCfg',
              values: '=gnHitsperpageValues'
            },
            link: function(scope, element, attrs, searchFormCtrl) {
              scope.updatePagination = function() {
                searchFormCtrl.resetPagination();
                searchFormCtrl.triggerSearch();
              };
            }
          };
        }])

      /**
   * @ngdoc directive
   * @name gn_formfields.directive:gnSearchSuggest
   * @restrict A
   *
   * @description
   * Add a multiselect typeahead based input for suggestion.
   * It binds a tagsinput to the input for multi select.
   * It uses typeahead to retrieve and display suggestions from the geonetwork
   * open suggestion service `suggest`, in remote mode.
   * The index fields for the suggestion is given by the `gnSearchSuggest`
   * attribute.
   * By default, the list is not shown on click even if the input value is
   * empty.
   */
      .directive('gnSearchSuggest',
      ['suggestService',
        function(suggestService) {
          return {
            restrict: 'A',
            scope: {
              field: '@gnSearchSuggest',
              startswith: '@gnSearchSuggestStartswith',
              multi: '@'
            },
            link: function(scope, element, attrs) {
              var remote = {
                url: suggestService.getUrl('QUERY', scope.field,
                    (scope.startswith ? 'STARTSWITHFIRST' : 'ALPHA')),
                filter: suggestService.filterResponse,
                wildcard: 'QUERY'
              };
              if (angular.isUndefined(scope.multi)) {
                element.typeahead({
                  remote: remote
                });
              }
              else {
                element.tagsinput({
                });
                element.tagsinput('input').typeahead({
                  remote: remote
                }).bind('typeahead:selected', $.proxy(function(obj, datum) {
                  this.tagsinput('add', datum.value);
                  this.tagsinput('input').typeahead('setQuery', '');
                }, element));
              }
            }
          };
        }])

      /**
   * @ngdoc directive
   * @name gn_formfields.directive:gnRegionMultiselect
   * @restrict A
   *
   * @description
   * Add a multiselect typeahead based input for regions.
   * It binds a tagsinput to the input for multi select.
   * It calls the region service once on init, to feed the list, then
   * use typeahead in local mode to display region suggestions.
   * The type of regions to match is given by the `gnRegionMultiselect`
   * attribute.
   * By default, the list is shown on click even if the input value is
   * empty.
   */

  .directive('gnRegionMultiselect',
      ['gnRegionService',
        function(gnRegionService) {
          return {
            restrict: 'A',
            scope: {
              field: '@gnRegionMultiselect',
              callback: '=gnCallback'
            },
            link: function(scope, element, attrs) {
              var type = {
                id: 'http://geonetwork-opensource.org/regions#' + scope.field
              };
              gnRegionService.loadRegion(type, 'fre').then(
                  function(data) {

                    $(element).tagsinput({
                      itemValue: 'id',
                      itemText: 'name'
                    });
                    var field = $(element).tagsinput('input');
                    field.typeahead({
                      valueKey: 'name',
                      local: data,
                      minLength: 0,
                      limit: 5
                    }).on('typeahead:selected', function(event, datum) {
                      $(element).tagsinput('add', datum);
                      field.typeahead('setQuery', '');
                    });

                    $('input.tt-query')
                        .on('click', function() {
                          var $input = $(this);

                          // these are all expected to be objects
                          // so falsey check is fine
                          if (!$input.data() || !$input.data().ttView ||
                              !$input.data().ttView.datasets ||
                              !$input.data().ttView.dropdownView ||
                              !$input.data().ttView.inputView) {
                            return;
                          }

                          var ttView = $input.data().ttView;

                          var toggleAttribute = $input.attr('data-toggled');

                          if (!toggleAttribute || toggleAttribute === 'off') {
                            $input.attr('data-toggled', 'on');

                            $input.typeahead('setQuery', '');

                            if ($.isArray(ttView.datasets) &&
                                ttView.datasets.length > 0) {
                              // only pulling the first dataset for this hack
                              var fullSuggestionList = [];
                              // renderSuggestions expects a
                              // suggestions array not an object
                              $.each(ttView.datasets[0].itemHash,
                                  function(i, item) {
                       fullSuggestionList.push(item);
                     });

                              ttView.dropdownView.renderSuggestions(
                                  ttView.datasets[0], fullSuggestionList);
                              ttView.inputView.setHintValue('');
                              ttView.dropdownView.open();
                            }
                          }
                          else if (toggleAttribute === 'on') {
                            $input.attr('data-toggled', 'off');
                            ttView.dropdownView.close();
                          }
                        });

                  });
            }
          };
        }])

      /**
   * @ngdoc directive
   * @name gn_formfields.directive:schemaInfoCombo
   * @restrict A
   * @requires gnSchemaManagerService
   * @requires $http
   * @requires gnCurrentEdit
   *
   * @description
   * The `schemaInfoCombo` directive provides a combo box based on
   * a codelist (<schema>/loc/<lang>/codelist.xml) or an
   * element helper (<schema>/loc/<lang>/helper.xml) from a
   * schema plugins.
   *
   * The combo initialization is made on mouseover in order to not
   * link all combos (including hidden one) on load.
   *
   * The gn-schema-info-combo attribute can contains one of the
   * registered element (which are profile dependant ie. protocol,
   * associationType, initiativeType) or any element name with
   * namespace prefix eg. 'gmd:protocol'.
   *
   * The schema used to retrieve the element info is based on
   * the gnCurrentEdit object or 'iso19139' if not defined.
   */
  .directive('schemaInfoCombo', ['$http', 'gnSchemaManagerService',
        'gnCurrentEdit', 'gnElementsMap',
        function($http, gnSchemaManagerService,
                 gnCurrentEdit, gnElementsMap) {
          return {
            restrict: 'A',
            replace: true,
            templateUrl: '../../catalog/components/search/formfields/' +
                'partials/schemainfocombo.html',
            scope: {
              selectedInfo: '=',
              lang: '=',
              allowBlank: '@'
            },
            link: function(scope, element, attrs) {
              var initialized = false;
              var defaultValue;

              var addBlankValueAndSetDefault = function() {
                var blank = {label: '', code: ''};
                if (scope.infos != null && scope.allowBlank !== undefined) {
                  scope.infos.unshift(blank);
                }
                // Search default value
                angular.forEach(scope.infos, function(h) {
                  if (h['default'] == 'true') {
                    defaultValue = h.code;
                  }
                });

                // If no blank value allowed select default or first
                // If no value defined, select defautl or blank one
                if (!angular.isDefined(scope.selectedInfo)) {
                  scope.selectedInfo = defaultValue || scope.infos[0].code;
                }
                // This will avoid to have undefined selected option
                // on top of the list.
              };


              var init = function() {
                var schema = gnCurrentEdit.schema || 'iso19139';
                var element = (gnElementsMap[attrs['gnSchemaInfo']] &&
                    gnElementsMap[attrs['gnSchemaInfo']][schema]) ||
                    attrs['gnSchemaInfo'];
                var config = schema + '|' + element + '|||';

                scope.type = attrs['schemaInfoCombo'];
                if (scope.type == 'codelist') {
                  gnSchemaManagerService.getCodelist(config).then(
                      function(data) {
                        if (data !== 'null') {
                          scope.infos = [];
                          angular.copy(data[0].entry, scope.infos);
                        } else {
                          scope.infos = data[0].entry;
                        }

                        addBlankValueAndSetDefault();
                      });
                }
                else if (scope.type == 'element') {
                  gnSchemaManagerService.getElementInfo(config).then(
                      function(data) {
                        if (data !== 'null') {
                          scope.infos = [];
                          // Helper element may be embbeded in an option
                          // property when attributes are defined
                          angular.forEach(data[0].helper.option ||
                              data[0].helper,
                              function(h) {
                                scope.infos.push({
                                  code: h['@value'],
                                  label: h['#text'],
                                  description: h['@title'] || '',
                                  'default': h['@default'] == '' ?
                                     'true' : 'false'
                                });
                              });
                        } else {
                          scope.infos = null;
                        }
                        addBlankValueAndSetDefault();
                      });
                }
                initialized = true;
              };
              // List is initialized only on mouseover
              // To not do it on page load eg. in associated
              // resource panel
              element.bind('mouseover', function() {
                if (!initialized) {
                  init();
                }
              });
              // ... or you can force init on load
              // eg. on thesaurus admin
              if (attrs.initOnLoad) {
                if (!initialized) {
                  init();
                }
              }
            }
          };
        }])

  /**
   * @ngdoc directive
   * @name gn_formfields.directive:gnRecordtypesCombo
   * @restrict A
   *
   * @description
   * Provide a select input for all types of record
   *  - template
   *  - metadata
   *  - subtemplate
   */
  .directive('gnRecordtypesCombo', ['$http', function($http) {
<<<<<<< HEAD
    return {

      restrict: 'A',
      templateUrl: '../../catalog/components/search/formfields/' +
          'partials/recordTypesCombo.html',
      scope: {
        template: '=gnRecordtypesCombo'
      },

      link: function (scope, element, attrs) {
        scope.recordTypes = [
          {key: 'METADATA', value: 'n'},
          {key: 'TEMPLATE', value: 'y'},
          {key: 'SUB_TEMPLATE', value: 's'}
        ];

      }
    }
  }]);
=======
        return {

          restrict: 'A',
          templateUrl: '../../catalog/components/search/formfields/' +
              'partials/recordTypesCombo.html',
          scope: {
            template: '=gnRecordtypesCombo'
          },

          link: function(scope, element, attrs) {
            scope.recordTypes = [
              {key: 'METADATA', value: 'n'},
              {key: 'TEMPLATE', value: 'y'},
              {key: 'SUB_TEMPLATE', value: 's'}
            ];

          }
        };
      }])


      /**
   * @ngdoc directive
   * @name gn_formfields.directive:gnBboxInput
   * @restrict A
   * @requires gnMap
   * @requires ngeoDecorateInteraction
   *
   * @description
   * The `gnBboxInput` directive provides an input widget for bounding boxes.
   */
  .directive('gnBboxInput', [
        'gnMap',
        'ngeoDecorateInteraction',
        function(gnMap, goDecoI) {

          var extentFromValue = function(value) {
            if (!value) {
              return ['', '', '', ''];
            }
            return value.split(',');
          };
>>>>>>> 7c905ac9

          var valueFromExtent = function(extent) {
            return extent.join(',');
          };

          return {
            restrict: 'AE',
            scope: {
              crs: '=',
              value: '=',
              map: '='
            },
            templateUrl: '../../catalog/components/search/formfields/' +
                'partials/bboxInput.html',

            link: function(scope, element, attrs) {
              scope.crs = scope.crs || 'EPSG:4326';

              var style = new ol.style.Style({
                fill: new ol.style.Fill({
                  color: 'rgba(255,0,0,0.2)'
                }),
                stroke: new ol.style.Stroke({
                  color: '#FF0000',
                  width: 1.25
                })
              });

              var dragboxInteraction = new ol.interaction.DragBox({
                style: style
              });
              scope.map.addInteraction(dragboxInteraction);

              // Create overlay to show bbox
              var featureOverlay = new ol.FeatureOverlay({
                style: style
              });
              featureOverlay.setMap(scope.map);

              var clearMap = function() {
                featureOverlay.getFeatures().clear();
              };

              dragboxInteraction.on('boxstart', clearMap);
              goDecoI(dragboxInteraction);
              dragboxInteraction.active = false;

              scope.clear = function() {
                scope.value = '';
                scope.extent = extentFromValue(scope.value);
                scope.updateMap();
              };

              scope.updateMap = function() {
                featureOverlay.getFeatures().clear();
                if (scope.extent == ['', '', '', '']) {
                  return;
                }
                var coordinates, geom, f;
                coordinates = gnMap.getPolygonFromExtent(scope.extent);
                geom = new ol.geom.Polygon(coordinates)
              .transform(scope.crs, scope.map.getView().getProjection());
                f = new ol.Feature();
                f.setGeometry(geom);
                featureOverlay.addFeature(f);
              };

              dragboxInteraction.on('boxend', function() {
                dragboxInteraction.active = false;
                var g = dragboxInteraction.getGeometry().clone();
                var geom = g.clone()
              .transform(scope.map.getView().getProjection(), scope.crs);
                var extent = geom.getExtent();
                scope.extent = extent.map(function(coord) {
                  return Math.round(coord * 10000) / 10000;
                }); scope.value = valueFromExtent(scope.extent);
                scope.updateMap();
              });
              scope.dragboxInteraction = dragboxInteraction;

              scope.onBboxChange = function() {
                scope.value = valueFromExtent(scope.extent);
                scope.updateMap();
              };

              element.on('$destroy', function() {
                clearMap();
                scope.map.removeLayer(featureOverlay);
              });
            }
          };
        }
      ]);
})();<|MERGE_RESOLUTION|>--- conflicted
+++ resolved
@@ -620,27 +620,6 @@
    *  - subtemplate
    */
   .directive('gnRecordtypesCombo', ['$http', function($http) {
-<<<<<<< HEAD
-    return {
-
-      restrict: 'A',
-      templateUrl: '../../catalog/components/search/formfields/' +
-          'partials/recordTypesCombo.html',
-      scope: {
-        template: '=gnRecordtypesCombo'
-      },
-
-      link: function (scope, element, attrs) {
-        scope.recordTypes = [
-          {key: 'METADATA', value: 'n'},
-          {key: 'TEMPLATE', value: 'y'},
-          {key: 'SUB_TEMPLATE', value: 's'}
-        ];
-
-      }
-    }
-  }]);
-=======
         return {
 
           restrict: 'A',
@@ -683,7 +662,6 @@
             }
             return value.split(',');
           };
->>>>>>> 7c905ac9
 
           var valueFromExtent = function(extent) {
             return extent.join(',');
