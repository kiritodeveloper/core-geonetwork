<div class="gn-sort-by">
  <div class="btn-group">
    <button type="button"
            class="btn btn-default dropdown-toggle"
            data-toggle="dropdown"
            aria-expanded="false">
      <span data-translate=""
            data-translate-values="{field: '{{('sortBy-' + params.sortBy) | translate}}'}"
            class="">sortedBy</span>
      <i class="fa fa-sort fa-fw"/>
    </button>
    <ul class="dropdown-menu" role="menu">
      <li data-ng-repeat="v in ::values"
          role="menuitem"
          data-ng-class="v.sortBy === params.sortBy ? 'disabled' : ''">
<<<<<<< HEAD
        <a data-ng-click="sortBy(v)">{{('sortBy-' + v.sortBy) | translate | capitalize}}</a></li>
=======
        <a href="" data-ng-click="sortBy(v)">{{v.sortBy | translate}}</a></li>
>>>>>>> 691414e5
    </ul>
  </div>
</div><|MERGE_RESOLUTION|>--- conflicted
+++ resolved
@@ -13,11 +13,7 @@
       <li data-ng-repeat="v in ::values"
           role="menuitem"
           data-ng-class="v.sortBy === params.sortBy ? 'disabled' : ''">
-<<<<<<< HEAD
-        <a data-ng-click="sortBy(v)">{{('sortBy-' + v.sortBy) | translate | capitalize}}</a></li>
-=======
-        <a href="" data-ng-click="sortBy(v)">{{v.sortBy | translate}}</a></li>
->>>>>>> 691414e5
+        <a href="" data-ng-click="sortBy(v)">{{('sortBy-' + v.sortBy) | translate | capitalize}}</a></li>
     </ul>
   </div>
 </div>