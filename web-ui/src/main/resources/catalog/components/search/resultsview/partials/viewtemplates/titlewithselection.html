<ul class="list-group gn-resultview gn-resultview-title">
  <li class="list-group-item" data-ng-repeat="md in searchResults.records">
    <input data-gn-selection-md type="checkbox"
<<<<<<< HEAD
           data-ng-model="md.selected"
=======
           data-ng-model="md['geonet:info'].selected"
           aria-label="{{'clickToSelect' | translate}}"
>>>>>>> ab0366f5
           data-ng-change="change()"/>
    <i class="fa text-muted" data-ng-class="'gn-recordtype-' + md.isTemplate"
       data-ng-show="user.isReviewerOrMore()"
       title="{{('isTemplate' + md.isTemplate) | translate}}"></i>
    <a href=""
       data-ng-href="catalog.search#/metadata/{{md.uuid}}"
       title="{{md.resourceAbstract}}">{{md.resourceTitle}}</a>
  </li>
</ul><|MERGE_RESOLUTION|>--- conflicted
+++ resolved
@@ -1,12 +1,8 @@
 <ul class="list-group gn-resultview gn-resultview-title">
   <li class="list-group-item" data-ng-repeat="md in searchResults.records">
     <input data-gn-selection-md type="checkbox"
-<<<<<<< HEAD
            data-ng-model="md.selected"
-=======
-           data-ng-model="md['geonet:info'].selected"
            aria-label="{{'clickToSelect' | translate}}"
->>>>>>> ab0366f5
            data-ng-change="change()"/>
     <i class="fa text-muted" data-ng-class="'gn-recordtype-' + md.isTemplate"
        data-ng-show="user.isReviewerOrMore()"
