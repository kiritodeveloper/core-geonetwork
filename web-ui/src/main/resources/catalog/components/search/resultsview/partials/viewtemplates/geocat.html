<ul class="list-group gn-resultview">
  <li class="list-group-item result" data-ng-repeat="md in searchResults.records"
      gn-displayextent-onhover="" gn-zoomto-onclick
      gc-fix-mdlinks="">

    <div class="media">

      <div class="media-body">
        <div gc-md-actions-menu="md" class="pull-right">
        </div>

        <h4>
<<<<<<< HEAD
          <input gn-selection-md type="checkbox" ng-model="md.selected"
=======
          <input gn-selection-md type="checkbox" ng-model="md['geonet:info'].selected"
                 aria-label="{{'clickToSelect' | translate}}"
>>>>>>> ab0366f5
                 ng-change="change()"/>
          <span data-placement="right" gn-tooltip ng-if="md.resourceType[0].indexOf('dataset')>=0"
                class="fa fa-database" title="dataset"></span>
          <span data-placement="right" gn-tooltip ng-if="md.resourceType[0].indexOf('software')>=0"
                class="fa fa-hdd-o" title="software"></span>
          <span data-placement="right" gn-tooltip ng-if="md.resourceType[0].indexOf('basicgeodata')>=0"
                class="fa fa-globe" title="geodata"></span>
          <span data-placement="right" gn-tooltip ng-if="md.resourceType[0].indexOf('service')>=0"
                class="fa fa-globe" title="service"></span>
          <a href="" gn-metadata-open="md" gn-metadata-open-selector=".gn-resultview"
             title="{{md.resourceTitle}}">{{md.resourceTitle}}</a>
        </h4>

        <a class="pull-left" ng-if="md.groupWebsite" href="{{md.groupWebsite}}" target="_blank">
          <img ng-src="../..{{md.logo}}"
               alt="{{'siteLogo' | translate}}"
               class="media-object"/>
        </a>
        <a class="pull-left" ng-if="!md.groupWebsite && md.logo">
          <img ng-src="../..{{md.logo}}"
               alt="{{'siteLogo' | translate}}"
               class="media-object"/>
        </a>

        <p class="text-justify" dd-text-collapse dd-text-collapse-max-length="350"
           dd-text-collapse-text="{{md.resourceAbstract}}"></p>
        <p class="md-date" ng-if="showDate.date">(<i translate>{{showDate.type}}</i> :
          {{showDate.date}})</p>
        <p class="md-owner">
          (<i translate>owner</i> : <a
          href="{{pages.admin}}#/organization/users?userOrGroupId={{md.owner}}" target="_blank">{{md.getOwnername()}}</a>)
        </p>
      </div>
    </div>

    <div class="md-links">

      <div class="btn-group clearfix" ng-if="links.length > 0">
        <button type="button" class="btn btn-sm btn-default dropdown-toggle" data-toggle="dropdown">
          <span class="fa fa-link"></span>
          {{links.length}}
          <ng-pluralize count="links.length"
                        when="{'one': 'link', 'other': 'links'}"></ng-pluralize>
          <span class="caret"></span>
        </button>
        <ul class="dropdown-menu" role="menu">
          <li ng-repeat="link in links">
            <a href="{{link.url}}" target="_blank">{{link.desc}}</a></li>
        </ul>
      </div>

      <div class="btn-group clearfix" ng-if="downloads.length > 0">
        <button type="button" class="btn btn-sm btn-default dropdown-toggle" data-toggle="dropdown">
          <span class="fa fa-download"></span>
          {{downloads.length}}
          <ng-pluralize count="downloads.length"
                        when="{'one': 'download', 'other': 'downloads'}"></ng-pluralize>
          <span class="caret"></span>
        </button>
        <ul class="dropdown-menu" role="menu">
          <li ng-repeat="link in downloads">
            <a href="{{link.url}}" download="{{link.desc}}">
              <span class="fa fa-file-zip-o" ng-if="link.contentType=='application/zip'"></span>
              {{link.desc}} </a></li>
        </ul>
      </div>

      <div class="btn-group clearfix" ng-if="layers.length > 0">
        <button type="button" class="btn btn-sm btn-default dropdown-toggle" data-toggle="dropdown">
          <span class="fa fa-globe"></span>
          {{layers.length}}
          <ng-pluralize count="layers.length"
                        when="{'one': 'layer', 'other': 'layers'}"></ng-pluralize>
          <span class="caret"></span>
        </button>
        <ul class="dropdown-menu" role="menu">
          <li ng-repeat="layer in layers"><a href=""
                                             ng-click="resultviewFns.addMdLayerToMap(layer)">
            <span class="fa fa-google"
                  ng-if="layer.contentType=='application/vnd.google-earth.kml+xml'"></span>
            <span class="fa fa-globe"
                  ng-if="layer.contentType=='application/vnd.ogc.wms_xml'"></span>
            {{layer.desc}} </a></li>
          <li class="divider"></li>
          <li><a href="#">Add all layers</a></li>
        </ul>
      </div>

    </div>

  </li>
</ul><|MERGE_RESOLUTION|>--- conflicted
+++ resolved
@@ -10,12 +10,8 @@
         </div>
 
         <h4>
-<<<<<<< HEAD
           <input gn-selection-md type="checkbox" ng-model="md.selected"
-=======
-          <input gn-selection-md type="checkbox" ng-model="md['geonet:info'].selected"
                  aria-label="{{'clickToSelect' | translate}}"
->>>>>>> ab0366f5
                  ng-change="change()"/>
           <span data-placement="right" gn-tooltip ng-if="md.resourceType[0].indexOf('dataset')>=0"
                 class="fa fa-database" title="dataset"></span>
