<table class="table gn-results-editor">
  <tr data-ng-repeat="md in searchResults.records">
    <td>
      <input data-gn-selection-md type="checkbox"
<<<<<<< HEAD
             data-ng-model="md.selected"
=======
             data-ng-model="md['geonet:info'].selected"
             aria-label="{{'clickToSelect' | translate}}"
>>>>>>> ab0366f5
             data-ng-change="change()"/>
    </td>
    <td>
      <gn-md-type-widget metadata="md"></gn-md-type-widget>
    </td>
    <td>

      <div class="row">
        <div class="col-lg-8 col-md-8">
          <a href=""
             data-ng-show="md.isTemplate != 's'"
             data-ng-href="catalog.search#/metadata/{{md.uuid}}"
             title="{{md.resourceAbstract}}">{{md.resourceTitle}}</a>
          <span data-ng-show="md.isTemplate == 's'">{{md.resourceTitle}}</span>
          <br/>
          <div class="gn-record-details text-muted">
            <small><span data-translate="">owner</span>:</small>
            <small>{{::md.getOwnername()}}</small>
            &nbsp;
            <small data-translate="">updatedOn</small>
            <small class="text-muted"
                   data-gn-humanize-time="{{md.changeDate}}"
                   data-from-now=""></small>

            <span class="pull-right text-muted"
                  data-ng-class="{'text-success': md.mdStatus == 2, 'text-warning': md.mdStatus == 4}"
                  data-ng-show="md.mdStatus">{{('status-' + md.mdStatus) | translate}}</span>
          </div>
        </div>
        <div class="col-lg-4 col-md-4">
          <div class="btn-group pull-right1">
            <a class="btn btn-default"
               data-ng-href=""
               data-ng-if="user.canEditRecord(md) && user.isEditorOrMore()"
               data-ng-click="mdService.openPrivilegesPanel(md, getCatScope())"
               title="{{'privileges' | translate}}">
              <i class="fa text-muted"
                 data-ng-class="md.isPublished() ? 'fa-unlock' : 'fa-lock'"></i>
            </a>
            <!-- TODO: subtemplate link for editing is different -->
            <a class="btn btn-default"
               data-ng-show="user.canEditRecord(md) && md.isTemplate != 's'"
               data-ng-href="#/metadata/{{md.id}}?redirectUrl=catalog.edit"
               title="{{'edit' | translate}}">
              <i class="fa fa-pencil"></i>
            </a>
            <a class="btn btn-default"
               data-ng-show="user.canEditRecord(md) && md.isTemplate != 's'"
               data-gn-click-and-spin="deleteRecord(md)"
               data-gn-confirm-click="{{'deleteRecordConfirm' | translate:md}}"
               title="{{'delete' | translate}}">
              <i class="fa fa-times text-danger"></i>
            </a>
            <a class="btn btn-default"
               data-ng-show="user.canEditRecord(md) && md.isTemplate != 's'"
               data-ng-href="#/create?childOf={{md.id}}"
               title="{{'createChild' | translate}}">
              <i class="fa fa-sitemap text-muted"></i>
            </a>
            <a class="btn btn-default"
               data-ng-class="user.canEditRecord(md) ? '' : 'btn-single'"
               data-ng-show="md.isTemplate != 's'"
               data-ng-href="#/create?from={{md.id}}"
               title="{{'duplicate' | translate}}">
              <i class="fa fa-copy text-muted"></i>
            </a>
          </div>
        </div>
      </div>
    </td>
  </tr>
</table><|MERGE_RESOLUTION|>--- conflicted
+++ resolved
@@ -2,12 +2,8 @@
   <tr data-ng-repeat="md in searchResults.records">
     <td>
       <input data-gn-selection-md type="checkbox"
-<<<<<<< HEAD
              data-ng-model="md.selected"
-=======
-             data-ng-model="md['geonet:info'].selected"
              aria-label="{{'clickToSelect' | translate}}"
->>>>>>> ab0366f5
              data-ng-change="change()"/>
     </td>
     <td>
