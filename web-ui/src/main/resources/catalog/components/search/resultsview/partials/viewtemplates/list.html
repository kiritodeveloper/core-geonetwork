--- conflicted
+++ resolved
@@ -57,16 +57,11 @@
           <h1 data-ng-click="openRecord($index, md, searchResults.records)"
           >
             <!-- Icon for types -->
-            <a data-ng-href="#/metadata/{{md.getUuid()}}"
-<<<<<<< HEAD
-               title="{{md.title || md.defaultTitle}}">
-              <i class="fa gn-icon-{{md.resourceType[0]}}" title="{{md.resourceType[0] | translate}}"/>
-=======
-               title="{{md.title || md.defaultTitle}}"
-               aria-label="{{md.title || md.defaultTitle}}">
+            <a data-ng-href="#/metadata/{{md.uuid}}"
+               title="{{md.resourceTitle}}"
+               aria-label="{{md.resourceTitle}}">
               <i class="fa gn-icon-{{md.type[0]}}" title="{{md.type[0] | translate}}"/>
->>>>>>> 70c2afba
-              {{md.title || md.defaultTitle}}</a>
+              {{md.resourceTitle}}</a>
           </h1>
         </div>
 
@@ -74,7 +69,7 @@
           <p class="text-justify"
             data-ng-click="openRecord($index, md, searchResults.records)"
             dd-text-collapse dd-text-collapse-max-length="350"
-            dd-text-collapse-text="{{md.abstract || md.defaultAbstract}}"></p>
+            dd-text-collapse-text="{{md.resourceAbstract}}"></p>
           <address ng-if="md.getContacts().resource">{{::md.getContacts().resource}}</address>
         </div>
 
