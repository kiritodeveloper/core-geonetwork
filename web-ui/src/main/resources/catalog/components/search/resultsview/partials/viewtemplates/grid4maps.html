<ul class="list-group gn-resultview gn-resultview-sumup">
  <li class="list-group-item gn-grid gn-map-item flex-col flex-align-stretch"
      data-ng-repeat="md in searchResults.records"
      data-gn-fix-mdlinks=""
      title="{{(md.abstract || md.defaultAbstract) | striptags}}"
      ng-click="loadMap(maps[0], md)">

<<<<<<< HEAD
    <a class=""
       data-ng-href="#map?map={{maps[0].url}}"
       title="{{'loadMap' | translate}}">
      <div title="{{(md.resourceAbstract) | striptags}}"
           data-ng-click="loadMap(maps[0], md)">
        <div class="gn-md-thumbnail">
          <img class="gn-img-thumbnail"
               alt="{{md.title || md.defaultTitle}}"
               data-ng-src="{{md.getThumbnails().list[0].url}}"
               data-ng-if="md.getThumbnails().list[0].url"/>
        </div>
        <div style="clear: both;"></div>

        <span class="gn-img-thumbnail-caption">
        {{md.resourceTitle | characters:80}}
        </span>

        <a class=""
           data-ng-href="#/metadata/{{md.uuid}}"
           title="{{'openRecord' | translate}}">
          <i class="fa fa-fw fa-info-circle"/>
        </a>
      </div>
=======
    <div class="gn-md-thumbnail flex-grow"
         ng-style="{ 'background-image': md.getThumbnails().list[0].url && 'url(' + md.getThumbnails().list[0].url + ')' }">
    </div>

    <div class="gn-img-thumbnail-caption">
      {{md.title || md.defaultTitle}}
    </div>

    <a class=""
        ng-href="#/metadata/{{md.getUuid()}}"
        title="{{'openRecord' | translate}}" translate>
      openRecord
>>>>>>> ab0366f5
    </a>
  </li>
</ul><|MERGE_RESOLUTION|>--- conflicted
+++ resolved
@@ -5,31 +5,7 @@
       title="{{(md.abstract || md.defaultAbstract) | striptags}}"
       ng-click="loadMap(maps[0], md)">
 
-<<<<<<< HEAD
-    <a class=""
-       data-ng-href="#map?map={{maps[0].url}}"
-       title="{{'loadMap' | translate}}">
-      <div title="{{(md.resourceAbstract) | striptags}}"
-           data-ng-click="loadMap(maps[0], md)">
-        <div class="gn-md-thumbnail">
-          <img class="gn-img-thumbnail"
-               alt="{{md.title || md.defaultTitle}}"
-               data-ng-src="{{md.getThumbnails().list[0].url}}"
-               data-ng-if="md.getThumbnails().list[0].url"/>
-        </div>
-        <div style="clear: both;"></div>
 
-        <span class="gn-img-thumbnail-caption">
-        {{md.resourceTitle | characters:80}}
-        </span>
-
-        <a class=""
-           data-ng-href="#/metadata/{{md.uuid}}"
-           title="{{'openRecord' | translate}}">
-          <i class="fa fa-fw fa-info-circle"/>
-        </a>
-      </div>
-=======
     <div class="gn-md-thumbnail flex-grow"
          ng-style="{ 'background-image': md.getThumbnails().list[0].url && 'url(' + md.getThumbnails().list[0].url + ')' }">
     </div>
@@ -39,10 +15,9 @@
     </div>
 
     <a class=""
-        ng-href="#/metadata/{{md.getUuid()}}"
+        ng-href="#/metadata/{{md.uuid}}"
         title="{{'openRecord' | translate}}" translate>
       openRecord
->>>>>>> ab0366f5
     </a>
   </li>
 </ul>