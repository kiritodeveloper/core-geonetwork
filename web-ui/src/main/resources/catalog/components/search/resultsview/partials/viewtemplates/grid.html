--- conflicted
+++ resolved
@@ -61,14 +61,8 @@
     <div class="row gn-md-title"
          data-ng-click="openRecord($index, md, searchResults.records)">
       <h3>
-<<<<<<< HEAD
-        <a data-ng-href="#/metadata/{{md.uuid}}"
+        <a data-ng-href="#/{{(md.draft == 'y')?'metadraf':'metadata'}}/{{md.uuid}}"
            title="{{md.resourceTitle}}">
-=======
-        <a data-ng-href="#/{{(md.draft == 'y')?'metadraf':'metadata'}}/{{md.getUuid()}}"
-           title="{{md.title || md.defaultTitle}}">
->>>>>>> 70c2afba
-
           <i class="fa gn-icon-{{md.resourceType[0]}}" title="{{md.resourceType[0] | translate}}"/>
           {{(md.resourceTitle) | characters:80}}</a>
       </h3>
