<ul class="list-group gn-resultview gn-resultview-sumup">
  <li class="list-group-item gn-grid"
      data-ng-repeat="md in searchResults.records"
      data-gn-fix-mdlinks=""
      data-gn-displayextent-onhover=""
      data-gn-zoomto-onclick="">

    <!--start top row-->
    <div class="row">
      <input data-gn-selection-md type="checkbox"
             data-ng-model="md.selected"
             aria-label="{{'clickToSelect' | translate}}"
             data-ng-change="change()"/>

      <!--Source catalog Logo-->
      <a data-ng-if="md.groupWebsite"
         href="{{md.groupWebsite}}"
         target="_blank">
        <img data-ng-src="{{gnUrl}}..{{md.logo}}"
             alt="{{'siteLogo' | translate}}"
             class="gn-source-logo"/>
      </a>
      <img data-ng-if="!md.groupWebsite && md.logo"
           data-ng-src="{{gnUrl}}..{{md.logo}}"
           alt="{{'siteLogo' | translate}}"
           class="gn-source-logo"/>

      <div class="gn-md-category"
           data-ng-class="md.category.length > 0 ||
                            md.topicCat.length > 0 ||
                            md.inspirethemewithac.length > 0 ? '' : 'invisible'">
        <span data-translate="">listOfCategories</span>
        <a data-ng-repeat="cat in ::md.category"
           title="{{('cat-' + cat) | translate}}"
           aria-label="{{('cat-' + cat) | translate}}"
           data-ng-href="#/search?_cat={{cat}}">
          <i class="fa">
            <span class="fa gn-icon-{{cat}}"></span>
          </i>
        </a>
        <a data-ng-repeat="t in md.inspirethemewithac"
           data-ng-href="#/search?inspiretheme={{t.split('|')[1]}}">
          <i class="fa" title="{{t.split('|')[1]}}">
            <span class="fa iti-{{t.split('|')[0]}}"></span>
          </i>
        </a>
        <a data-ng-repeat="t in md.topicCat"
           data-ng-href="#/search?topicCat={{t}}"
           title="{{t | translate}}"
           aria-label="{{t | translate}}">
          <i class="fa">
            <span class="fa gn-icon-{{t}}"></span>
          </i>
        </a>
      </div>
      <div data-gn-metadata-rate="md"
           data-readonly="true"
           class="pull-right"/>
    </div>
    <!--end top row-->
    <div class="row gn-md-title"
         data-ng-click="openRecord($index, md, searchResults.records)">
      <h3>
        <a data-ng-href="#/{{(md.draft == 'y')?'metadraf':'metadata'}}/{{md.uuid}}"
           title="{{md.resourceTitle}}">
          <i class="fa gn-icon-{{md.resourceType[0]}}" title="{{md.resourceType[0] | translate}}"/>
          {{(md.resourceTitle) | characters:80}}</a>
      </h3>
    </div>

    <!--start middle row-->
    <div title="{{md.resourceAbstract | striptags}}"
         data-ng-click="openRecord($index, md, searchResults.records)">
      <!-- Thumbnail -->
<<<<<<< HEAD
      <div class="gn-md-thumbnail"
           data-ng-class="{'gn-md-no-thumbnail': !md.overview[0]}">

      <div class="gn-md-thumbnail">
        <img class="gn-img-thumbnail"
             alt="{{md.resourceTitle}}"
             data-ng-src="{{md.overview[0].url}}"
             data-ng-if="md.overview[0]"/>
<!--             data-ng-src="{{::buildOverviewUrl(md)}}"/>-->

        <!-- Display the first metadata status (apply to ISO19139 record) -->
        <div data-ng-if="md.status_text.length > 0"
             title="{{md.status_text[0]}}"
             class="gn-status gn-status-{{md.status[0]}}">{{md.status_text[0]}}
        </div>
        
        <!-- Display the workflow status, if draft -->
        <div data-ng-if="md.mdStatus == 1"
             title="{{('status-' + md.mdStatus) | translate}}"
             class="gn-workflow-status gn-workflow-status-{{md.mdStatus}}">
                {{('status-' + md.mdStatus) | translate}}
        </div>
=======
      <div class="gn-md-thumbnail">
        <div class="gn-md-no-thumbnail"
             data-ng-if="!md.getThumbnails().list[0].url"></div>
        <img class="gn-img-thumbnail"
             alt="{{md.title || md.defaultTitle}}"
             data-ng-src="{{md.getThumbnails().list[0].url}}"
             data-ng-if="md.getThumbnails().list[0].url"/>
       
>>>>>>> 63ace3d0
      </div>
      

      <div style="float:left; display:block; width: calc(100% - 162px)">

        <div class="text-justify gn-md-abstract ellipsis">
          <div>
            <p>{{md.resourceAbstract  | striptags}}</p>
          </div>
        </div>

        <div class="row gn-md-details">
          <p ng-if="::!md.getAllContacts().resource">&nbsp;</p>
          <p data-ng-repeat="c in ::md.getAllContacts().resource track by $index">
            <img data-ng-if="::c.logo"
                 data-ng-src="{{::c.logo}}"
                 class="gn-source-logo"
                 title="{{::c.name}} ({{::c.role}})"/>
            {{::c.name}}
          </p>
        </div>
      </div>


      <!--<div>
        <span data-ng-repeat="h in md.inner_hits.others.hits.hits">
          <i class="fa fa-fw {{h._source.docType === 'feature' ? 'fa-map-pin' : 'gn-icon-' + h._source.resourceType}}"></i> {{h._source.resourceTitle}},
        </span>
      </div>-->

    </div>
    <!--end middle row-->

    <!--start bottom row-->
    <div>
<<<<<<< HEAD
      <div gn-grid-related gn-grid-related-uuid="::md.uuid"
           template="../../catalog/views/default/templates/gridRelated.html"></div>
      <gn-links-btn></gn-links-btn>
=======
      <!-- Display the first metadata status (apply to ISO19139 record) -->
      <div data-ng-if="md.status_text.length > 0"
           title="{{md.status_text[0]}}"
           class="gn-status gn-status-{{md.status[0]}}">{{md.status_text[0]}}
      </div> 
      <div class="gn-toolbar">
        <gn-links-btn class="pull-right"></gn-links-btn>
        <div gn-grid-related gn-grid-related-uuid="::md.getUuid()"
             class="pull-right"
             template="../../catalog/views/default/templates/gridRelated.html"></div>
        <div data-ng-if="md.draft == 'e'"
             title="{{'workingCopy' | translate}}"
             class="gn-workingcopy-status pull-right">
          <i class="fa fa-pencil"></i>
          <span>{{'workingCopy' | translate}}</span>
        </div>
      </div>
>>>>>>> 63ace3d0
    </div>

    </div>
    <!--end bottom row-->
    <div style="clear: both;"></div>
  </li>
</ul><|MERGE_RESOLUTION|>--- conflicted
+++ resolved
@@ -71,40 +71,13 @@
     <!--start middle row-->
     <div title="{{md.resourceAbstract | striptags}}"
          data-ng-click="openRecord($index, md, searchResults.records)">
-      <!-- Thumbnail -->
-<<<<<<< HEAD
-      <div class="gn-md-thumbnail"
-           data-ng-class="{'gn-md-no-thumbnail': !md.overview[0]}">
-
       <div class="gn-md-thumbnail">
+        <div class="gn-md-thumbnail"
+             data-ng-class="{'gn-md-no-thumbnail': !md.overview[0]}"></div>
         <img class="gn-img-thumbnail"
              alt="{{md.resourceTitle}}"
              data-ng-src="{{md.overview[0].url}}"
              data-ng-if="md.overview[0]"/>
-<!--             data-ng-src="{{::buildOverviewUrl(md)}}"/>-->
-
-        <!-- Display the first metadata status (apply to ISO19139 record) -->
-        <div data-ng-if="md.status_text.length > 0"
-             title="{{md.status_text[0]}}"
-             class="gn-status gn-status-{{md.status[0]}}">{{md.status_text[0]}}
-        </div>
-        
-        <!-- Display the workflow status, if draft -->
-        <div data-ng-if="md.mdStatus == 1"
-             title="{{('status-' + md.mdStatus) | translate}}"
-             class="gn-workflow-status gn-workflow-status-{{md.mdStatus}}">
-                {{('status-' + md.mdStatus) | translate}}
-        </div>
-=======
-      <div class="gn-md-thumbnail">
-        <div class="gn-md-no-thumbnail"
-             data-ng-if="!md.getThumbnails().list[0].url"></div>
-        <img class="gn-img-thumbnail"
-             alt="{{md.title || md.defaultTitle}}"
-             data-ng-src="{{md.getThumbnails().list[0].url}}"
-             data-ng-if="md.getThumbnails().list[0].url"/>
-       
->>>>>>> 63ace3d0
       </div>
       
 
@@ -140,11 +113,6 @@
 
     <!--start bottom row-->
     <div>
-<<<<<<< HEAD
-      <div gn-grid-related gn-grid-related-uuid="::md.uuid"
-           template="../../catalog/views/default/templates/gridRelated.html"></div>
-      <gn-links-btn></gn-links-btn>
-=======
       <!-- Display the first metadata status (apply to ISO19139 record) -->
       <div data-ng-if="md.status_text.length > 0"
            title="{{md.status_text[0]}}"
@@ -152,7 +120,7 @@
       </div> 
       <div class="gn-toolbar">
         <gn-links-btn class="pull-right"></gn-links-btn>
-        <div gn-grid-related gn-grid-related-uuid="::md.getUuid()"
+        <div gn-grid-related gn-grid-related-uuid="::md.uuid"
              class="pull-right"
              template="../../catalog/views/default/templates/gridRelated.html"></div>
         <div data-ng-if="md.draft == 'e'"
@@ -162,7 +130,6 @@
           <span>{{'workingCopy' | translate}}</span>
         </div>
       </div>
->>>>>>> 63ace3d0
     </div>
 
     </div>
