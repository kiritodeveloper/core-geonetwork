--- conflicted
+++ resolved
@@ -60,35 +60,23 @@
     <!--end top row-->
     <div class="row gn-md-title">
       <h3>
-<<<<<<< HEAD
-        <a data-ng-href="#/{{(md.draft == 'y')?'metadraf':'metadata'}}/{{md.uuid}}"
-           title="{{md.resourceTitle}}">
-          <i class="fa gn-icon-{{md.resourceType[0]}}" title="{{md.resourceType[0] | translate}}"/>
-          {{(md.resourceTitle) | characters:80}}</a>
-=======
         <a href=""
            gn-metadata-open="md"
            gn-records="searchResults.records"
            gn-formatter="formatter.defaultUrl"
-           title="{{md.title || md.defaultTitle}}">
+           title="{{md.resourceTitle}}">
 
-          <i class="fa gn-icon-{{md.type[0]}}" title="{{md.type[0] | translate}}"/>
-          {{(md.title || md.defaultTitle) | characters:80}}</a>
->>>>>>> 8886a147
+          <i class="fa gn-icon-{{md.resourceType[0]}}" title="{{md.resourceType[0] | translate}}"/>
+          {{(md.resourceTitle) | characters:80}}</a>
       </h3>
     </div>
 
     <!--start middle row-->
-<<<<<<< HEAD
-    <div title="{{md.resourceAbstract | striptags}}"
-         data-ng-click="openRecord($index, md, searchResults.records)">
-=======
-    <div title="{{(md.abstract || md.defaultAbstract) | striptags}}"
+    <div title="{{(md.resourceAbstract) | striptags}}"
          gn-metadata-open="md"
          gn-records="searchResults.records"
          gn-formatter="formatter.defaultUrl">
       <!-- Thumbnail -->
->>>>>>> 8886a147
       <div class="gn-md-thumbnail">
         <div class="gn-md-thumbnail"
              data-ng-class="{'gn-md-no-thumbnail': !md.overview[0]}"></div>
