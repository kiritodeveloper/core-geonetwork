<ul class="list-group gn-resultview gn-resultview-sumup">
  <li class="list-group-item gn-grid"
      data-ng-repeat="md in searchResults.records"
      data-gn-fix-mdlinks=""
      data-gn-displayextent-onhover=""
      data-gn-zoomto-onclick=""
      title="{{md.abstract || md.defaultAbstract}}">
     
      <!--start top row-->
      <div>
        <input data-gn-selection-md type="checkbox"
               data-ng-model="md['geonet:info'].selected"
               data-ng-change="change()"/>
               
        <!--Source catalog Logo-->
        <a ng-if="md.groupWebsite" href="{{md.groupWebsite}}" target="_blank">
            <img ng-src="../..{{md.logo}}" class="gn-source-logo"/>
        </a>
        <img ng-if="!md.groupWebsite" ng-src="../..{{md.logo}}" class="gn-source-logo"/>
<<<<<<< HEAD

      <!-- Thumbnail -->
      <div class="gn-md-thumbnail">
        <img class="gn-img-thumbnail"
             data-ng-src="{{md.getThumbnails().small}}"
             data-ng-if="md.getThumbnails().small"/>
      </div>

      <div class="row">
        <div class="col-md-12">
          <div class="gn-md-category"
               data-ng-class="::md.category.length > 0 ? '' : 'invisible'">
            <span data-translate="">listOfCategories</span>
            <a data-ng-repeat="cat in ::md.category"
               data-ng-href="#/search?_cat={{cat}}">
              <i class="fa" title="{{cat | translate}}">
                <span class="fa gn-icon-{{cat}}"></span>
              </i>
            </a>
          </div>

=======
        
        <div class="gn-md-category"
             data-ng-class="::md.category.length > 0 ? '' : 'invisible'">
          <span data-translate="">listOfCategories</span>
          <a data-ng-repeat="cat in ::md.category"
             data-ng-href="#/search?_cat={{cat}}">
            <i class="fa"
               title="{{cat | translate}}">
              <img data-ng-src="../../images/category/{{cat}}.png"/>
            </i>
          </a>
>>>>>>> bf1f6ef1
        </div>
      
      </div>
<<<<<<< HEAD

      <div class="row gn-md-title">
        <div class="col-md-12">
          <input data-gn-selection-md type="checkbox"
                 data-ng-model="md['geonet:info'].selected"
                 data-ng-change="change()"/>
          <h4>
            <a href=""
               data-ng-click="openRecord($index, md, searchResults.records)"
               title="{{md.title || md.defaultTitle}}">
			  <span class="fa gn-icon-{{md.type | split}}"></span>
              {{md.title || md.defaultTitle}}</a>
          </h4>
=======
      <!--end top row-->
      <div style="clear: both;"></div>
      <!--start middle row-->
      <div style="margin-top:10px">
        <!-- Thumbnail -->
        <div class="gn-md-thumbnail">
          <img class="gn-img-thumbnail"
               data-ng-src="{{md.getThumbnails().list[0].url}}"
               data-ng-if="md.getThumbnails().list[0].url"/>
>>>>>>> bf1f6ef1
        </div>
        
        <div style="float:left; display:block; width: calc(100% - 162px)">
          <div class="row gn-md-title">
              <h3>
                <a href=""
                   data-ng-click="openRecord($index, md, searchResults.records)"
                   title="{{md.title || md.defaultTitle}}">
                  <!-- Icon for types - usually only one -->
                    <!-- TODO : add feature cat -->
                  <span data-ng-if="md.type.indexOf('dataset')>=0"
                        class="fa fa-database"
                        title="{{'dataset' | translate}}"></span>
                  <span data-ng-if="md.type.indexOf('software')>=0"
                        class="fa fa-hdd-o"
                        title="{{'software' | translate}}"></span>
                  <span data-ng-if="md.type.indexOf('map')>=0"
                        class="fa fa-globe"
                        title="{{'map' | translate}}"></span>
                  <span data-ng-if="md.type.indexOf('application')>=0"
                        class="fa fa-hdd-o"
                        title="{{'application' | translate}}"></span>
                  <span data-ng-if="md.type.indexOf('basicgeodata')>=0"
                        class="fa fa-globe"
                        title="{{'geodata' | translate}}"></span>
                  <span data-ng-if="md.type.indexOf('service')>=0"
                        class="fa fa-globe"
                        title="{{'service' | translate}}"></span>
                  {{md.title || md.defaultTitle}}</a>
              </h3>
          </div>

          <div class="row gn-md-details">
            <p data-ng-if="md.getContacts().resource">
              <!--<h5 data-translate="">contacts</h5>-->
              {{::md.getContacts().resource}}
            </p>

            <!--<p data-ng-if="md.Constraints">
              <h5 data-translate="">license</h5>
              <span data-ng-repeat="c in ::md.Constraints">{{c}}, </span>
            </p>-->
            <!--<p data-ng-if="md.keyword">
              <span class="badge" data-ng-repeat="k in ::md.keyword">{{k}}</span>
            </p>-->
          </div>
        </div>
      
      </div>
      <!--end middle row-->
      <div style="clear: both;"></div>
      <!--start bottom row-->
      <div>
        <div class="gn-md-links">
  
   <!--Edit button-->
      <a class="gn-md-edit-btn"
         data-ng-show="user.canEditRecord(md)"
         data-ng-href="catalog.edit#/metadata/{{md['geonet:info'].id}}"
         title="{{'edit' | translate}}">
        <i class="fa fa-pencil"></i>
      </a>
      
    <div class="btn-group"
         data-ng-class="::links.length > 0 ? '' : 'invisible'">
      <button type="button"
              class="btn btn-default dropdown-toggle"
              data-toggle="dropdown"
              title="{{'weblink' | translate}}">
        <span class="fa fa-link"></span>
        <span class="caret"></span>
      </button>
      <ul class="dropdown-menu" role="menu">
        <li ng-repeat="link in ::links">
          <a href="{{::link.url}}"
             target="_blank">{{::link.desc}}</a>
        </li>
      </ul>
    </div>
    
    <div class="btn-group"
         data-ng-class="::downloads.length > 0 ? '' : 'invisible'">
      <button type="button"
              class="btn btn-default dropdown-toggle"
              data-toggle="dropdown">
        <span class="fa fa-download"></span>
        <span class="caret"></span>
      </button>
      <ul class="dropdown-menu" role="menu">
        <li ng-repeat="link in ::downloads">
          <a href="{{::link.url}}"
             title="{{::link.desc}}">
            <span class="fa fa-file-zip-o"
                  data-ng-if="link.contentType=='application/zip'"></span>
            {{link.desc || (link.name + ' - ' + link.contentType) }}</a>
        </li>
      </ul>
    </div>
      
    <div class="btn-group"
         data-ng-class="layers.length > 0 ? '' : 'invisible'">
      <button type="button"
              class="btn btn-default dropdown-toggle"
              data-toggle="dropdown">
        <span class="fa fa-globe"></span>
        <span class="caret"></span>
      </button>
      <ul class="dropdown-menu" role="menu">
        <li ng-repeat="layer in ::layers">
          <a href="" data-ng-click="addToMap(layer)">
            <span class="fa fa-google"
                  data-ng-if="layer.contentType=='application/vnd.google-earth.kml+xml'"></span>
            <span class="fa fa-globe"
                  data-ng-if="layer.contentType=='application/vnd.ogc.wms_xml'"></span>
            {{::layer.desc}} </a></li>
        <li class="divider"></li>
        <li><a href="#" data-translate="">addAllLayersToMap</a></li>
      </ul>
    </div>
    
  </div>
      
      </div>
      <!--end bottom row-->
      <div style="clear: both;"></div>
  </li>
</ul><|MERGE_RESOLUTION|>--- conflicted
+++ resolved
@@ -17,29 +17,6 @@
             <img ng-src="../..{{md.logo}}" class="gn-source-logo"/>
         </a>
         <img ng-if="!md.groupWebsite" ng-src="../..{{md.logo}}" class="gn-source-logo"/>
-<<<<<<< HEAD
-
-      <!-- Thumbnail -->
-      <div class="gn-md-thumbnail">
-        <img class="gn-img-thumbnail"
-             data-ng-src="{{md.getThumbnails().small}}"
-             data-ng-if="md.getThumbnails().small"/>
-      </div>
-
-      <div class="row">
-        <div class="col-md-12">
-          <div class="gn-md-category"
-               data-ng-class="::md.category.length > 0 ? '' : 'invisible'">
-            <span data-translate="">listOfCategories</span>
-            <a data-ng-repeat="cat in ::md.category"
-               data-ng-href="#/search?_cat={{cat}}">
-              <i class="fa" title="{{cat | translate}}">
-                <span class="fa gn-icon-{{cat}}"></span>
-              </i>
-            </a>
-          </div>
-
-=======
         
         <div class="gn-md-category"
              data-ng-class="::md.category.length > 0 ? '' : 'invisible'">
@@ -51,25 +28,9 @@
               <img data-ng-src="../../images/category/{{cat}}.png"/>
             </i>
           </a>
->>>>>>> bf1f6ef1
         </div>
       
       </div>
-<<<<<<< HEAD
-
-      <div class="row gn-md-title">
-        <div class="col-md-12">
-          <input data-gn-selection-md type="checkbox"
-                 data-ng-model="md['geonet:info'].selected"
-                 data-ng-change="change()"/>
-          <h4>
-            <a href=""
-               data-ng-click="openRecord($index, md, searchResults.records)"
-               title="{{md.title || md.defaultTitle}}">
-			  <span class="fa gn-icon-{{md.type | split}}"></span>
-              {{md.title || md.defaultTitle}}</a>
-          </h4>
-=======
       <!--end top row-->
       <div style="clear: both;"></div>
       <!--start middle row-->
@@ -79,7 +40,6 @@
           <img class="gn-img-thumbnail"
                data-ng-src="{{md.getThumbnails().list[0].url}}"
                data-ng-if="md.getThumbnails().list[0].url"/>
->>>>>>> bf1f6ef1
         </div>
         
         <div style="float:left; display:block; width: calc(100% - 162px)">
