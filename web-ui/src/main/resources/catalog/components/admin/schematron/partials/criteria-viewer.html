<<<<<<< HEAD
<div>
  <a class="gn-action list-group-item" data-ng-hide="editing" data-ng-click="startEditing()">
    <div class="row">
      <i class="fa fa-edit" data-ng-class="calculateClassOnDirty('col-sm-1', null)"
         data-ng-show="isDirty()"/>
      <div data-ng-class="calculateClassOnDirty('col-sm-10', 'col-sm-11')">{{describeCriteria()}}
      </div>

      <div class="col-sm-1">
        <i class="fa gn-action"
           data-ng-hide="!criteria.id || isDirty()"
           data-ng-class="hoverDelete"
           data-ng-init="hoverDelete = 'fa-times'"
           data-ng-mouseleave="hoverDelete = 'fa-times'"
           data-ng-mouseover="hoverDelete = 'fa-times-circle'"
           data-ng-click="$event.stopPropagation();deleteCriteria()"></i>
      </div>
=======
<div class="list-group-item">
    <a class="gn-action" data-ng-hide="editing" data-ng-click="startEditing()">
        <div class="row">
            <i class="fa fa-edit" data-ng-class="calculateClassOnDirty('col-sm-1', null)" data-ng-show="isDirty()"/>
            <div data-ng-if="(original.uitype | uppercase) !== 'NEW'" data-ng-class="calculateClassOnDirty('col-sm-10', 'col-sm-11')">{{describeCriteria()}}</div>
            <button data-ng-if="(original.uitype | uppercase) === 'NEW'" class="btn btn-primary" data-ng-class="calculateClassOnDirty('col-sm-10', 'col-sm-11')">{{describeCriteria()}}</button>

            <div class="col-sm-1">
                <i class="fa gn-action"
                   data-ng-hide="!criteria.id || isDirty()"
                   data-ng-class="hoverDelete"
                   data-ng-init="hoverDelete = 'fa-times'"
                   data-ng-mouseleave="hoverDelete = 'fa-times'"
                   data-ng-mouseover="hoverDelete = 'fa-times-circle'"
                   data-ng-click="$event.stopPropagation();deleteCriteria()"></i>
            </div>
        </div>
    </a>
    <div class="row" data-ng-show="editing">
        <form class="" role="form"
              data-ng-keyup="handleKeyUp($event.keyCode)">
                <div class="form-group col-sm-4">
                    <select
                            class="form-control"
                            data-ng-change="updateType(); updateTypeAhead(); updateValueField()"
                            data-ng-model="criteria.uitype"
                            data-ng-options="c as v.label for (c, v) in criteriaTypes">
                    </select>
                </div>
                <div class="form-group col-sm-6">
                    <input type="text"
                           class="form-control"
                           data-ng-disabled="(criteria.uitype | uppercase) === 'ALWAYS_ACCEPT' || (criteria.uitype | uppercase) === 'NEW'"
                           data-ng-model="criteria.uivalue"
                            />
                </div>
                <div class="form-group col-sm-2">
                    <a class="gn-action" data-ng-mousedown="handleFocus($event)" data-ng-click="saveEdit()" data-ng-disabled="criteria.uitype === 'NEW' || (criteria.uitype !== 'ALWAYS_ACCEPT' && criteria.uivalue === '')">{{'save' | translate}}</a>
                    <br/>
                    <a class="fa fa-times" data-ng-mousedown="handleFocus($event)" data-ng-click="cancelEditing()">{{'cancel' | translate}}</a>
                </div>
        </form>
>>>>>>> 68ac67a9
    </div>
  </a>
  <div class="row">
    <form class="form-inline" role="form" data-ng-show="editing"
          data-ng-keyup="handleKeyUp($event.keyCode)">
      <div class="form-group col-sm-3">
        <select
          class="form-control"
          data-ng-change="updateType(); updateTypeAhead(); updateValueField()"
          data-ng-model="criteria.uitype"
          data-ng-options="c as v.label for (c, v) in criteriaTypes">
        </select>
      </div>
      <div class="form-group col-sm-6">
        <input type="text"
               class="form-control"
               data-ng-disabled="criteria.uitype === 'ALWAYS_ACCEPT' || criteria.uitype === 'NEW'"
               placeholder="{{'criteriaValue' | translate}}"
               data-ng-model="criteria.uivalue"
        />
      </div>
      <div class="form-group col-sm-2">
        <a class="gn-action" data-ng-mousedown="handleFocus($event)" data-ng-click="saveEdit()"
           data-ng-disabled="criteria.uitype === 'NEW' || (criteria.uitype !== 'ALWAYS_ACCEPT' && criteria.uivalue === '')">{{'save'
          | translate}}</a>
        <br/>
        <a class="fa fa-times" data-ng-mousedown="handleFocus($event)"
           data-ng-click="cancelEditing()">{{'cancel' | translate}}</a>
      </div>
    </form>
  </div>
</div><|MERGE_RESOLUTION|>--- conflicted
+++ resolved
@@ -1,11 +1,9 @@
-<<<<<<< HEAD
-<div>
-  <a class="gn-action list-group-item" data-ng-hide="editing" data-ng-click="startEditing()">
+<div class="list-group-item">
+    <a class="gn-action" data-ng-hide="editing" data-ng-click="startEditing()">
     <div class="row">
-      <i class="fa fa-edit" data-ng-class="calculateClassOnDirty('col-sm-1', null)"
-         data-ng-show="isDirty()"/>
-      <div data-ng-class="calculateClassOnDirty('col-sm-10', 'col-sm-11')">{{describeCriteria()}}
-      </div>
+      <i class="fa fa-edit" data-ng-class="calculateClassOnDirty('col-sm-1', null)" data-ng-show="isDirty()"/>
+      <div data-ng-if="(original.uitype | uppercase) !== 'NEW'" data-ng-class="calculateClassOnDirty('col-sm-10', 'col-sm-11')">{{describeCriteria()}}</div>
+      <button data-ng-if="(original.uitype | uppercase) === 'NEW'" class="btn btn-primary" data-ng-class="calculateClassOnDirty('col-sm-10', 'col-sm-11')">{{describeCriteria()}}</button>
 
       <div class="col-sm-1">
         <i class="fa gn-action"
@@ -16,56 +14,12 @@
            data-ng-mouseover="hoverDelete = 'fa-times-circle'"
            data-ng-click="$event.stopPropagation();deleteCriteria()"></i>
       </div>
-=======
-<div class="list-group-item">
-    <a class="gn-action" data-ng-hide="editing" data-ng-click="startEditing()">
-        <div class="row">
-            <i class="fa fa-edit" data-ng-class="calculateClassOnDirty('col-sm-1', null)" data-ng-show="isDirty()"/>
-            <div data-ng-if="(original.uitype | uppercase) !== 'NEW'" data-ng-class="calculateClassOnDirty('col-sm-10', 'col-sm-11')">{{describeCriteria()}}</div>
-            <button data-ng-if="(original.uitype | uppercase) === 'NEW'" class="btn btn-primary" data-ng-class="calculateClassOnDirty('col-sm-10', 'col-sm-11')">{{describeCriteria()}}</button>
-
-            <div class="col-sm-1">
-                <i class="fa gn-action"
-                   data-ng-hide="!criteria.id || isDirty()"
-                   data-ng-class="hoverDelete"
-                   data-ng-init="hoverDelete = 'fa-times'"
-                   data-ng-mouseleave="hoverDelete = 'fa-times'"
-                   data-ng-mouseover="hoverDelete = 'fa-times-circle'"
-                   data-ng-click="$event.stopPropagation();deleteCriteria()"></i>
-            </div>
-        </div>
-    </a>
-    <div class="row" data-ng-show="editing">
-        <form class="" role="form"
-              data-ng-keyup="handleKeyUp($event.keyCode)">
-                <div class="form-group col-sm-4">
-                    <select
-                            class="form-control"
-                            data-ng-change="updateType(); updateTypeAhead(); updateValueField()"
-                            data-ng-model="criteria.uitype"
-                            data-ng-options="c as v.label for (c, v) in criteriaTypes">
-                    </select>
-                </div>
-                <div class="form-group col-sm-6">
-                    <input type="text"
-                           class="form-control"
-                           data-ng-disabled="(criteria.uitype | uppercase) === 'ALWAYS_ACCEPT' || (criteria.uitype | uppercase) === 'NEW'"
-                           data-ng-model="criteria.uivalue"
-                            />
-                </div>
-                <div class="form-group col-sm-2">
-                    <a class="gn-action" data-ng-mousedown="handleFocus($event)" data-ng-click="saveEdit()" data-ng-disabled="criteria.uitype === 'NEW' || (criteria.uitype !== 'ALWAYS_ACCEPT' && criteria.uivalue === '')">{{'save' | translate}}</a>
-                    <br/>
-                    <a class="fa fa-times" data-ng-mousedown="handleFocus($event)" data-ng-click="cancelEditing()">{{'cancel' | translate}}</a>
-                </div>
-        </form>
->>>>>>> 68ac67a9
     </div>
   </a>
-  <div class="row">
-    <form class="form-inline" role="form" data-ng-show="editing"
+  <div class="row" data-ng-show="editing">
+        <form class="" role="form"
           data-ng-keyup="handleKeyUp($event.keyCode)">
-      <div class="form-group col-sm-3">
+                <div class="form-group col-sm-4">
         <select
           class="form-control"
           data-ng-change="updateType(); updateTypeAhead(); updateValueField()"
@@ -76,8 +30,7 @@
       <div class="form-group col-sm-6">
         <input type="text"
                class="form-control"
-               data-ng-disabled="criteria.uitype === 'ALWAYS_ACCEPT' || criteria.uitype === 'NEW'"
-               placeholder="{{'criteriaValue' | translate}}"
+                           data-ng-disabled="(criteria.uitype | uppercase) === 'ALWAYS_ACCEPT' || (criteria.uitype | uppercase) === 'NEW'"
                data-ng-model="criteria.uivalue"
         />
       </div>
