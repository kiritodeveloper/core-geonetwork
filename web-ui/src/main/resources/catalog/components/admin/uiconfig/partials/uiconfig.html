--- conflicted
+++ resolved
@@ -66,8 +66,6 @@
       </div>
 
 
-<<<<<<< HEAD
-=======
       <div data-ng-switch-when="scoreConfig">
         <label class="control-label">{{('ui-' + key) | translate}}</label>
         <gn-json-edit height="300" model="mCfg[key]"></gn-json-edit>
@@ -77,7 +75,6 @@
           ui-scoreConfig-help</p>
       </div>
 
->>>>>>> 616f2b6f
       <div data-ng-switch-when="autocompleteConfig">
         <label class="control-label">{{('ui-' + key) | translate}}</label>
         <gn-json-edit height="300" model="mCfg[key]"></gn-json-edit>
@@ -87,8 +84,6 @@
           ui-autocompleteConfig-help</p>
       </div>
 
-<<<<<<< HEAD
-=======
       <div data-ng-switch-when="moreLikeThisConfig">
         <label class="control-label">{{('ui-' + key) | translate}}</label>
         <gn-json-edit height="300" model="mCfg[key]"></gn-json-edit>
@@ -98,7 +93,6 @@
           ui-moreLikeThisConfig-help</p>
       </div>
 
->>>>>>> 616f2b6f
       <div data-ng-switch-when="facetConfig">
         <label class="control-label">{{('ui-' + key) | translate}}</label>
         <gn-json-edit height="300" model="mCfg[key]"></gn-json-edit>
