<div>
  <p class="help-block" data-translate="">ui/config-help</p>
  <fieldset data-ng-repeat="(m, mCfg) in jsonConfig.mods">
    <legend>
      <input type="checkbox"
             id="{{m}}-checkbox"
             data-ng-model="mCfg.enabled"/>&nbsp;
      <label class="control-label"
             for="{{m}}-checkbox">{{('ui-mod-' + m) | translate}}</label>
    </legend>

    <p class="help-block"
       data-ng-show="(('ui-mod-' + m + '-help') | translate) != ('ui-mod-' + m + '-help')">
      {{('ui-' + m + '-help') | translate}} </p>

    <div class="col-sm-12 form-group"
         data-ng-repeat="(key, value) in mCfg"
         data-ng-switch="key">

      <!-- DEPRECATED SETTINGS (hidden) -->
      <div data-ng-switch-when="enabled"></div>
      <div data-ng-switch-when="context"></div>
      <div data-ng-switch-when="layer"></div>
      <div data-ng-switch-when="searchMapLayers"></div>
      <div data-ng-switch-when="viewerMapLayers"></div>
      <div data-ng-switch-when="mapExtent"></div>
      <div data-ng-switch-when="mapBackgroundLayer"></div>


      <!-- arrays -->
      <div data-ng-switch-when="hitsperpageValues">
        <label class="col-sm-4 control-label">{{('ui-' + key) | translate}}</label>
        <table class="table table-striped">
          <tr data-ng-repeat="v in mCfg[key] track by $index">
            <td>
              <input type="number"
                     class="form-control"
                     id="{{key}}-{{$index}}"
                     data-ng-model="mCfg[key][$index]"/>
            </td>
            <td>
              <a class="btn btn-link text-danger"
                 title="{{'remove' | translate}}"
                 data-ng-click="removeItem(mCfg[key], $index)">
                <i class="fa fa-times text-danger"/>
              </a>
            </td>
          </tr>
          <tr>
            <td colspan="2">
              <a class="btn btn-link"
                 title="{{'add' | translate}}"
                 data-ng-click="addItem(mCfg[key], mCfg[key][mCfg[key].length - 1] * 10)">
                <i class="fa fa-plus"/>
              </a>
            </td>
          </tr>
        </table>
        <p class="help-block"
           data-ng-show="(('ui-' + key + '-help') | translate) != ('ui-' + key + '-help')">
          {{('ui-' + key + '-help') | translate}} </p>
      </div>

      <div data-ng-switch-when="facetConfig">
        <label class="control-label">{{('ui-' + key) | translate}}</label>
        <table class="table table-striped">
          <tr data-ng-repeat="v in mCfg[key] track by $index">
            <td>
              <input type="text"
                     class="form-control"
                     id="{{key}}-facet-{{$index}}"
                     data-ng-model="mCfg[key][$index].key"/>
            </td>
            <td>
              <a class="btn btn-link text-danger"
                 title="{{'remove' | translate}}"
                 data-ng-click="removeItem(mCfg[key], $index)">
                <i class="fa fa-times text-danger"/>
              </a>
            </td>
          </tr>
          <tr>
            <td colspan="2">
              <a class="btn btn-link"
                 title="{{'add' | translate}}"
                 data-ng-click="addItem(mCfg[key], {key: 'fieldName'})">
                <i class="fa fa-plus"/>
              </a>
            </td>
          </tr>
        </table>
        <p class="help-block"
           data-ng-show="(('ui-' + key + '-help') | translate) != ('ui-' + key + '-help')">
          {{('ui-' + key + '-help') | translate}} </p>
      </div>


      <div data-ng-switch-when="languages">
        <label class="control-label">{{('ui-' + key) | translate}}</label>
        <table class="table table-striped">
          <tr data-ng-repeat="(iso3, iso2) in mCfg[key] track by $index">
            <td>
              <div class="input-group">
                <input type="text"
                       class="form-control"
                       id="{{iso3}}-{{$index}}"
                       data-ng-change="updateKey(mCfg[key], iso3, $index)"
                       data-ng-model="iso3"/>
                <span class="input-group-addon">=</span>
                <input type="text"
                       class="form-control"
                       id="{{iso2}}-{{$index}}"
                       data-ng-model="mCfg[key][iso3]"/>
              </div>
            </td>
            <td>
              <a class="btn btn-link text-danger"
                 title="{{'remove' | translate}}"
                 data-ng-click="removeItem(mCfg[key], iso3)">
                <i class="fa fa-times text-danger"/>
              </a>
            </td>
          </tr>
          <tr>
            <td colspan="2">
              <a class="btn btn-link"
                 title="{{'add' | translate}}"
                 data-ng-click="addItem(mCfg[key], {'iso3code': 'iso2code'})">
                <i class="fa fa-plus"/>
              </a>
            </td>
          </tr>
        </table>
        <p class="help-block"
           data-ng-show="(('ui-' + key + '-help') | translate) != ('ui-' + key + '-help')">
          {{('ui-' + key + '-help') | translate}} </p>
      </div>


      <div data-ng-switch-when="sortbyValues">
        <label class="control-label">{{('ui-' + key) | translate}}</label>
        <table class="table table-striped">
          <tr data-ng-repeat="opt in mCfg[key] track by $index">
            <td>
              <div class="input-group">
                <input type="text"
                       class="form-control"
                       id="ui-sortBy-{{$index}}"
                       data-ng-model="opt.sortBy"/>
                <span class="input-group-addon"> order </span>
                <select class="form-control"
                        id="ui-sortOrder-{{$index}}"
                        data-ng-options="o for o in sortOrderChoices"
                        data-ng-model="opt.sortOrder"/>
              </div>
            </td>
            <td>
              <a class="btn btn-link text-danger"
                 title="{{'remove' | translate}}"
                 data-ng-click="removeItem(mCfg[key], $index)">
                <i class="fa fa-times text-danger"/>
              </a>
            </td>
          </tr>
          <tr>
            <td colspan="2">
              <a class="btn btn-link"
                 title="{{'add' | translate}}"
                 data-ng-click="addItem(mCfg[key], {'sortBy': 'fieldName', 'sortOrder': ''})">
                <i class="fa fa-plus"/>
              </a>
            </td>
          </tr>
        </table>
        <p class="help-block"
           data-ng-show="(('ui-' + key + '-help') | translate) != ('ui-' + key + '-help')">
          {{('ui-' + key + '-help') | translate}} </p>
      </div>



      <div data-ng-switch-when="filters">
        <label class="control-label">{{('ui-' + key) | translate}}</label>
        <table class="table table-striped">
          <tr data-ng-repeat="(f, v) in mCfg[key] track by $index">
            <td>
              <div class="input-group">
                <input type="text"
                       class="form-control"
                       id="ui-filters-{{$index}}"
                       data-ng-change="updateKey(mCfg[key], f, $index)"
                       data-ng-model="f"/>
                <span class="input-group-addon"> = </span>
                <input type="text"
                       class="form-control"
                       id="ui-filters-value-{{$index}}"
                       data-ng-model="mCfg[key][f]"/>
              </div>
            </td>
            <td>
              <a class="btn btn-link text-danger"
                 title="{{'remove' | translate}}"
                 data-ng-click="removeItem(mCfg[key], f)">
                <i class="fa fa-times text-danger"/>
              </a>
            </td>
          </tr>
          <tr>
            <td colspan="2">
              <a class="btn btn-link"
                 title="{{'add' | translate}}"
                 data-ng-click="addItem(mCfg[key], {'field': 'value'})">
                <i class="fa fa-plus"/>
              </a>
            </td>
          </tr>
        </table>
        <p class="help-block"
           data-ng-show="(('ui-' + key + '-help') | translate) != ('ui-' + key + '-help')">
          {{('ui-' + key + '-help') | translate}} </p>
      </div>


      <div data-ng-switch-when="resultViewTpls">
        <label class="control-label">{{('ui-' + key) | translate}}</label>
        <table class="table table-striped">
          <tr data-ng-repeat="opt in mCfg[key] track by $index">
            <td>
              <div class="input-group">
                <span class="input-group-addon">Icon </span>
                <input type="text"
                       class="form-control"
                       id="ui-tplIcon-{{$index}}"
                       data-ng-model="opt.icon"/>
                <span class="input-group-addon">Template URL </span>
                <input type="text"
                       class="form-control"
                       id="ui-tplURL-{{$index}}"
                       data-ng-model="opt.tplUrl"/>
                <span class="input-group-addon">Tooltip </span>
                <input type="text"
                       class="form-control"
                       id="ui-tplTooltip-{{$index}}"
                       data-ng-model="opt.tooltip"/>
              </div>
            </td>
            <td>
              <a class="btn btn-link text-danger"
                 title="{{'remove' | translate}}"
                 data-ng-click="removeItem(mCfg[key], $index)">
                <i class="fa fa-times text-danger"/>
              </a>
            </td>
          </tr>
          <tr>
            <td colspan="2">
              <a class="btn btn-link"
                 title="{{'add' | translate}}"
                 data-ng-click="addItem(mCfg[key], {'icon': 'fa-fw', 'tplUrl': '', 'tooltip': ''})">
                <i class="fa fa-plus"/>
              </a>
            </td>
          </tr>
        </table>
        <p class="help-block"
           data-ng-show="(('ui-' + key + '-help') | translate) != ('ui-' + key + '-help')">
          {{('ui-' + key + '-help') | translate}} </p>
      </div>


      <div data-ng-switch-when="formatter">
        <label class="control-label">{{('ui-' + key) | translate}}</label>
        <table class="table table-striped">
          <tr data-ng-repeat="opt in mCfg[key].list track by $index">
            <td>
              <div class="input-group">
                <span class="input-group-addon">Label </span>
                <input type="text"
                       class="form-control"
                       id="ui-formatterLabel-{{$index}}"
                       data-ng-model="opt.label"/>
                <span class="input-group-addon">URL </span>
                <input type="text"
                       class="form-control"
                       id="ui-formatterURL-{{$index}}"
                       data-ng-model="opt.url"/>
              </div>
            </td>
            <td>
              <a class="btn btn-link text-danger"
                 title="{{'remove' | translate}}"
                 data-ng-click="removeItem(mCfg[key].list, $index)">
                <i class="fa fa-times text-danger"/>
              </a>
            </td>
          </tr>
          <tr>
            <td colspan="2">
              <a class="btn btn-link"
                 title="{{'add' | translate}}"
                 data-ng-click="addItem(mCfg[key].list, {'label': '', 'url': ''})">
                <i class="fa fa-plus"/>
              </a>
            </td>
          </tr>
        </table>
        <p class="help-block"
           data-ng-show="(('ui-' + key + '-help') | translate) != ('ui-' + key + '-help')">
          {{('ui-' + key + '-help') | translate}} </p>
      </div>


      <div data-ng-switch-when="linkTypes">
        <h3>{{('ui-' + key) | translate}}</h3>
        <div data-ng-repeat="(type, value) in mCfg[key] track by $index">
          <label class="control-label">{{type}}</label>
          <table class="table table-striped">
            <tr data-ng-repeat="protocol in value track by $index">
              <td>
                <input type="text"
                       class="form-control"
                       id="ui-protocol-{{$index}}"
                       data-ng-model="mCfg[key][type][$index]"/>
              </td>
              <td>
                <a class="btn btn-link text-danger"
                   title="{{'remove' | translate}}"
                   data-ng-click="removeItem(mCfg[key][type], $index)">
                  <i class="fa fa-times text-danger"/>
                </a>
              </td>
            </tr>
            <tr>
              <td colspan="2">
                <a class="btn btn-link"
                   title="{{'add' | translate}}"
                   data-ng-click="addItem(mCfg[key][type], 'protocol')">
                  <i class="fa fa-plus"/>
                </a>
              </td>
            </tr>
          </table>
        </div>
        <p class="help-block"
           data-ng-show="(('ui-' + key + '-help') | translate) != ('ui-' + key + '-help')">
          {{('ui-' + key + '-help') | translate}} </p>
      </div>


      <!-- user custom searches -->
      <div data-ng-switch-when="usersearches">
        <h3>{{('ui-' + key) | translate}}</h3>
        <div data-ng-repeat="(type, value) in mCfg[key] track by $index">

          <input type="checkbox"
                 id="{{key + type}}-checkbox"
                 data-ng-model="mCfg[key][type]"/>&nbsp;
          <label class="control-label"
                 for="{{key + type}}-checkbox">{{('ui-' + type) | translate}}</label>

          <p class="help-block"
             data-ng-show="(('ui-' + key + type + '-help') | translate) != ('ui-' + key + type + '-help')">
            {{('ui-' + key + type + '-help') | translate}} </p>
        </div>
      </div>




      <div data-ng-switch-when="listOfServices">
        <h3>{{('ui-' + key) | translate}}</h3>
        <div data-ng-repeat="(type, value) in mCfg[key] track by $index">
          <label class="control-label">{{type}}</label>
          <table class="table table-striped">
            <tr data-ng-repeat="s in value track by $index">
              <td>
                <div class="input-group">
                  <span class="input-group-addon">Label </span>
                  <input type="text"
                         class="form-control"
                         id="ui-service{{type}}-{{$index}}"
                         data-ng-model="s.name"/>
                  <span class="input-group-addon">URL </span>
                  <input type="text"
                         class="form-control"
                         id="ui-serviceUrl{{type}}-{{$index}}"
                         data-ng-model="s.url"/>
                </div>
              </td>
              <td>
                <a class="btn btn-link text-danger"
                   title="{{'remove' | translate}}"
                   data-ng-click="removeItem(mCfg[key][type], $index)">
                  <i class="fa fa-times text-danger"/>
                </a>
              </td>
            </tr>
            <tr>
              <td colspan="2">
                <a class="btn btn-link"
                   title="{{'add' | translate}}"
                   data-ng-click="addItem(mCfg[key][type], {'name': 'Service label', 'url': 'http://'})">
                  <i class="fa fa-plus"/>
                </a>
              </td>
            </tr>
          </table>
        </div>
        <p class="help-block"
           data-ng-show="(('ui-' + key + '-help') | translate) != ('ui-' + key + '-help')">
          {{('ui-' + key + '-help') | translate}} </p>
      </div>



      <div data-ng-switch-when="projectionList">
        <label class="control-label">{{('ui-' + key) | translate}}</label>
        <table class="table table-striped">
          <tr data-ng-repeat="opt in mCfg[key] track by $index">
            <td>
              <div class="input-group">
                <span class="input-group-addon">Label </span>
                <input type="text"
                       class="form-control"
                       id="ui-projectionLabel-{{$index}}"
                       data-ng-model="opt.label"/>
                <span class="input-group-addon">Code </span>
                <input type="text"
                       class="form-control"
                       id="ui-projectionCode-{{$index}}"
                       data-ng-model="opt.code"/>
              </div>
            </td>
            <td>
              <a class="btn btn-link text-danger"
                 title="{{'remove' | translate}}"
                 data-ng-click="removeItem(mCfg[key], $index)">
                <i class="fa fa-times text-danger"/>
              </a>
            </td>
          </tr>
          <tr>
            <td colspan="2">
              <a class="btn btn-link"
                 title="{{'add' | translate}}"
                 data-ng-click="addItem(mCfg[key], {'label': '', 'code': 'EPSG:'})">
                <i class="fa fa-plus"/>
              </a>
            </td>
          </tr>
        </table>
        <p class="help-block"
           data-ng-show="(('ui-' + key + '-help') | translate) != ('ui-' + key + '-help')">
          {{('ui-' + key + '-help') | translate}} </p>
      </div>

      <!-- Projection Switcher -->
      <div data-ng-switch-when="switcherProjectionList">
        <label class="control-label">{{('ui-' + key) | translate}}</label>
        <p class="help-block"
           data-ng-show="(('ui-' + key + '-help') | translate) != ('ui-' + key + '-help')">
          {{('ui-' + key + '-help') | translate}} </p>
          <div ng-include="'../../catalog/components/admin/uiconfig/partials/projectionSwitcher.html'">
        </div>
      </div>
      
      <!-- numbers -->
      <div data-ng-switch-when="paginationInfo">
        <label class="control-label">{{('ui-' + key) | translate}}</label>
        <input type="number"
               class="form-control"
               data-ng-model="value.hitsPerPage"/>
        <p class="help-block"
           data-ng-show="(('ui-' + key + '-help') | translate) != ('ui-' + key + '-help')">
          {{('ui-' + key + '-help') | translate}} </p>
      </div>


      <!-- boolean -->
      <div data-ng-switch-when="is3DModeAllowed">
        <input type="checkbox"
               id="{{key}}-checkbox"
               data-ng-model="mCfg[key]"/>&nbsp;
        <label class="control-label"
               for="{{key}}-checkbox">{{('ui-' + key) | translate}}</label>

        <p class="help-block"
           data-ng-show="(('ui-' + key + '-help') | translate) != ('ui-' + key + '-help')">
          {{('ui-' + key + '-help') | translate}} </p>
      </div>

      <div data-ng-switch-when="isSaveMapInCatalogAllowed">
        <input type="checkbox"
               id="{{key}}-checkbox"
               data-ng-model="mCfg[key]"/>&nbsp;
        <label class="control-label"
               for="{{key}}-checkbox">{{('ui-' + key) | translate}}</label>

        <p class="help-block"
           data-ng-show="(('ui-' + key + '-help') | translate) != ('ui-' + key + '-help')">
          {{('ui-' + key + '-help') | translate}} </p>
      </div>

      <div data-ng-switch-when="isExportMapAsImageEnabled">
        <input type="checkbox"
               id="{{key}}-checkbox"
               data-ng-model="mCfg[key]"/>&nbsp;
        <label class="control-label"
               for="{{key}}-checkbox">{{('ui-' + key) | translate}}</label>

        <p class="help-block"
           data-ng-show="(('ui-' + key + '-help') | translate) != ('ui-' + key + '-help')">
          {{('ui-' + key + '-help') | translate}} </p>
      </div>

      <div data-ng-switch-when="useOSM">
        <input type="checkbox"
               id="{{key}}-checkbox"
               data-ng-model="mCfg[key]"/>&nbsp;
        <label class="control-label"
               for="{{key}}-checkbox">{{('ui-' + key) | translate}}</label>

        <p class="help-block"
           data-ng-show="(('ui-' + key + '-help') | translate) != ('ui-' + key + '-help')">
          {{('ui-' + key + '-help') | translate}} </p>
      </div>

      <div data-ng-switch-when="isUserRecordsOnly">
        <input type="checkbox"
               id="{{key}}-checkbox"
               data-ng-model="mCfg[key]"/>&nbsp;
        <label class="control-label"
               for="{{key}}-checkbox">{{('ui-' + key) | translate}}</label>

        <p class="help-block"
           data-ng-show="(('ui-' + key + '-help') | translate) != ('ui-' + key + '-help')">
          {{('ui-' + key + '-help') | translate}} </p>
      </div>
      <div data-ng-switch-when="isFilterTagsDisplayed">
        <input type="checkbox"
               id="{{key}}-checkbox"
               data-ng-model="mCfg[key]"/>&nbsp;
        <label class="control-label"
               for="{{key}}-checkbox">{{('ui-' + key) | translate}}</label>

        <p class="help-block"
           data-ng-show="(('ui-' + key + '-help') | translate) != ('ui-' + key + '-help')">
          {{('ui-' + key + '-help') | translate}} </p>
      </div>
      <div data-ng-switch-when="isFilterTagsDisplayedInSearch">
        <input type="checkbox"
               id="{{key}}-checkbox"
               data-ng-model="mCfg[key]"/>&nbsp;
        <label class="control-label"
               for="{{key}}-checkbox">{{('ui-' + key) | translate}}</label>

        <p class="help-block"
           data-ng-show="(('ui-' + key + '-help') | translate) != ('ui-' + key + '-help')">
          {{('ui-' + key + '-help') | translate}} </p>
      </div>

      <div data-ng-switch-when="disabledTools">
        <label class="control-label">{{('ui-' + key) | translate}}</label>
        <div data-ng-repeat="(t, value) in mCfg[key]">
          <div>
            <input type="checkbox"
                 id="{{key}}-{{t}}-checkbox"
                 data-ng-model="mCfg[key][t]"
                 ng-true-value="false" ng-false-value="true"/>&nbsp;
            <label class="control-label"
                   for="{{key}}-{{t}}-checkbox">
              {{(t + 'Tool') | translate}}
            </label>
          </div>
        </div>
        <p class="help-block"
          data-ng-show="(('ui-' + key + '-help') | translate) != ('ui-' + key + '-help')">
          {{('ui-' + key + '-help') | translate}} </p>
      </div>

      <div data-ng-switch-when="defaultSearchString">
        <label class="control-label">{{('ui-' + key) | translate}}</label>
        <div>
          <input type="text"
               class="form-control"
               data-ng-model="mCfg[key]"/>&nbsp;<p class="help-block"
               data-ng-show="(('ui-' + key + '-help') | translate) != ('ui-' + key + '-help')">
            {{('ui-' + key + '-help') | translate}} </p>
        </div>
      </div>

      <div data-ng-switch-when="graticuleOgcService">
        <label class="control-label">{{('ui-' + key) | translate}}</label>
        <div class="input-group">
          <span class="input-group-addon">Type </span>
          <input type="text"
                 class="form-control"
                 data-ng-model="mCfg[key].type"/>
          <span class="input-group-addon">Layer </span>
          <input type="text"
                 class="form-control"
                 data-ng-model="mCfg[key].layer"/>
          <span class="input-group-addon">Url </span>
          <input type="text"
                 class="form-control"
                 data-ng-model="mCfg[key].url"/>
        </div>
        <p class="help-block"
           data-ng-show="(('ui-' + key + '-help') | translate) != ('ui-' + key + '-help')">
          {{('ui-' + key + '-help') | translate}} </p>
      </div>

      <div data-ng-switch-when="grid">
        <h3>{{('ui-' + key) | translate}}</h3>
        <label class="control-label" translate>gridConfigRelatedTypes</label>
        <table class="table table-striped">
          <tr data-ng-repeat="relatedType in mCfg[key]['related'] track by $index">
            <td>
              <input type="text" class="form-control" ng-model="mCfg[key]['related'][$index]" />
            </td>
            <td>
              <a class="btn btn-link text-danger" title="{{'remove' | translate}}" data-ng-click="removeItem(mCfg[key]['related'], $index)">
                <i class="fa fa-times text-danger"/>
              </a>
            </td>
          </tr>
          <tr>
            <td colspan="2">
              <a class="btn btn-link" title="{{'add' | translate}}" data-ng-click="addItem(mCfg[key]['related'], '')">
                <i class="fa fa-plus"/>
              </a>
            </td>
          </tr>
        </table>
        <p class="help-block">{{ 'gridConfigRelatedTypes-help' | translate }}</p>
        <p class="help-block"
            data-ng-show="(('ui-' + key + '-help') | translate) != ('ui-' + key + '-help')">
          {{('ui-' + key + '-help') | translate}} </p>
      </div>

      <div data-ng-switch-when="showSocialBarInFooter">
        <input type="checkbox"
               id="{{key}}-checkbox"
               data-ng-model="mCfg[key]"/>&nbsp;
        <label class="control-label"
               for="{{key}}-checkbox">{{('ui-' + key) | translate}}</label>

        <p class="help-block"
           data-ng-show="(('ui-' + key + '-help') | translate) != ('ui-' + key + '-help')">
          {{('ui-' + key + '-help') | translate}} </p>
      </div>

      <div data-ng-switch-when="isSocialbarEnabled">
        <input type="checkbox"
               id="{{key}}-checkbox"
               data-ng-model="mCfg[key]"/>&nbsp;
        <label class="control-label"
               for="{{key}}-checkbox">{{('ui-' + key) | translate}}</label>

        <p class="help-block"
           data-ng-show="(('ui-' + key + '-help') | translate) != ('ui-' + key + '-help')">
          {{('ui-' + key + '-help') | translate}} </p>
      </div>

      <div data-ng-switch-when="isLogoInHeader">
        <input type="checkbox"
               id="{{key}}-checkbox"
               data-ng-model="mCfg[key]"/>&nbsp;
        <label class="control-label"
               for="{{key}}-checkbox">{{('ui-' + key) | translate}}</label>

        <p class="help-block"
           data-ng-show="(('ui-' + key + '-help') | translate) != ('ui-' + key + '-help')">
           {{('ui-' + key + '-help') | translate}} </p>
      </div>
      <div data-ng-switch-when="logoInHeaderPosition">
          <label class="control-label">{{('ui-' + key) | translate}}</label>
  
          <div class="checkbox">
            <label>
              <input type="radio" data-ng-model="mCfg[key]"
                     value="left"/>
              <i class="fa fa-fw fa-align-left"></i>&nbsp;
              <span data-translate="">left</span>
            </label>
          </div>
          <div class="checkbox">
            <label>
              <input type="radio" data-ng-model="mCfg[key]"
                     value="center"/>
              <i class="fa fa-fw fa-align-center"></i>&nbsp;
              <span data-translate="">center</span>
            </label>
          </div>
          <div class="checkbox">
            <label>
              <input type="radio" data-ng-model="mCfg[key]"
                     value="right"/>
              <i class="fa fa-fw fa-align-right"></i>&nbsp;
              <span data-translate="">right</span>
            </label>
          </div>
  
          <p class="help-block"
             data-ng-show="(('ui-' + key + '-help') | translate) != ('ui-' + key + '-help')">
            {{('ui-' + key + '-help') | translate}} </p>
        </div>

      <!-- map configs -->
      <div data-ng-switch-when="map-viewer">
        <h3>{{('ui-' + key) | translate}}</h3>
        <p class="help-block"
           data-ng-show="(('ui-' + key + '-help') | translate) != ('ui-' + key + '-help')">
          {{('ui-' + key + '-help') | translate}} </p>
        <div ng-include="'../../catalog/components/admin/uiconfig/partials/mapconfig.html'">
        </div>
      </div>
      <div data-ng-switch-when="map-search">
        <h3>{{('ui-' + key) | translate}}</h3>
        <p class="help-block"
           data-ng-show="(('ui-' + key + '-help') | translate) != ('ui-' + key + '-help')">
          {{('ui-' + key + '-help') | translate}} </p>
        <div ng-include="'../../catalog/components/admin/uiconfig/partials/mapconfig.html'">
        </div>
      </div>
      <div data-ng-switch-when="map-editor">
        <h3>{{('ui-' + key) | translate}}</h3>
        <p class="help-block"
           data-ng-show="(('ui-' + key + '-help') | translate) != ('ui-' + key + '-help')">
          {{('ui-' + key + '-help') | translate}} </p>
        <div ng-include="'../../catalog/components/admin/uiconfig/partials/mapconfig.html'">
        </div>
      </div>

      <div data-ng-switch-when="createPageTpl">
        <label class="control-label">{{('ui-' + key) | translate}}</label>

        <div class="checkbox">
          <label>
            <input type="radio" data-ng-model="mCfg[key]"
                   value="../../catalog/templates/editor/new-metadata-horizontal.html"/>
            <i class="fa fa-align-center fa-rotate-90"></i>&nbsp;
            <span data-translate="">ui-createPageTpl-horizontal</span>
          </label>
        </div>
        <div class="checkbox">
          <label>
            <input type="radio" data-ng-model="mCfg[key]"
                   value="../../catalog/templates/editor/new-metadata-vertical.html"/>
            <i class="fa fa-align-center"></i>&nbsp;
            <span data-translate="">ui-createPageTpl-vertical</span>
          </label>
        </div>
        <div class="checkbox">
          <label>
            <input type="radio" data-ng-model="mCfg[key]"
                   value=""/>
            <span data-translate="">ui-createPageTpl-other</span>

            <input type="text"
                   class="form-control"
                   data-ng-model="mCfg[key]"/>
          </label>
        </div>


        <p class="help-block"
           data-ng-show="(('ui-' + key + '-help') | translate) != ('ui-' + key + '-help')">
          {{('ui-' + key + '-help') | translate}} </p>
      </div>

      <div data-ng-switch-when="editorIndentType">
        <label class="control-label">{{('ui-' + key) | translate}}</label>

        <div class="checkbox">
          <label>
            <input type="radio" data-ng-model="mCfg[key]"
                   value="gn-indent-default"/>
            <i class="fa fa-fw fa-align-justify"></i>&nbsp;
            <span data-translate="">ui-editorIndentType-default</span>
          </label>
        </div>
        <div class="checkbox">
          <label>
            <input type="radio" data-ng-model="mCfg[key]"
                   value="gn-indent-colored"/>
            <i class="fa fa-fw fa-indent"></i>&nbsp;
            <span data-translate="">ui-editorIndentType-colored</span>
          </label>
        </div>

        <p class="help-block"
           data-ng-show="(('ui-' + key + '-help') | translate) != ('ui-' + key + '-help')">
          {{('ui-' + key + '-help') | translate}} </p>
      </div>

      <div data-ng-switch-when="externalViewer">
        <h3>{{('ui-' + key) | translate}}</h3>
        <p class="help-block"
           data-ng-show="(('ui-' + key + '-help') | translate) != ('ui-' + key + '-help')">
          {{('ui-' + key + '-help') | translate}} </p>
        <div>
          <input type="checkbox"
                id="ui-externalViewer-enabled"
                data-ng-model="mCfg[key]['enabled']"/>&nbsp;
          <label class="control-label"
                  for="ui-externalViewer-enabled" translate>
            ui-externalViewer-enabled
          </label>
          <p class="help-block" translate>
             ui-externalViewer-enabled-help</p>
        </div>
        <div ng-show="mCfg[key]['enabled']">
          <label class="control-label" translate>
            ui-externalViewer-baseUrl
          </label>
          <input type="text"
                 class="form-control"
                 data-ng-model="mCfg[key]['baseUrl']"/>
          <p class="help-block" translate>
             ui-externalViewer-baseUrl-help</p>
        </div>
        <div ng-show="mCfg[key]['enabled']">
          <label class="control-label" translate>
            ui-externalViewer-urlTemplate
          </label>
          <input type="text"
                 class="form-control"
                 data-ng-model="mCfg[key]['urlTemplate']"/>
          <p class="help-block" translate>
             ui-externalViewer-urlTemplate-help</p>
        </div>
        <div ng-show="mCfg[key]['enabled']">
          <input type="checkbox"
                id="ui-externalViewer-openNewWindow"
                data-ng-model="mCfg[key]['openNewWindow']"/>&nbsp;
          <label class="control-label"
                  for="ui-externalViewer-openNewWindow" translate>
            ui-externalViewer-openNewWindow
          </label>
          <p class="help-block" translate>
             ui-externalViewer-openNewWindow-help</p>
        </div>
        <div ng-show="mCfg[key]['enabled']">
          <label class="control-label" translate>
            ui-externalViewer-valuesSeparator
          </label>
          <input type="text"
                 class="form-control"
                 data-ng-model="mCfg[key]['valuesSeparator']"/>
          <p class="help-block" translate>
             ui-externalViewer-valuesSeparator-help</p>
        </div>
      </div>

<<<<<<< HEAD
=======
      <div data-ng-switch-when="fluidLayout">

        <input type="checkbox"
               id="{{key}}-checkbox"
               data-ng-model="mCfg[key]"/>&nbsp;
        <label class="control-label"
               for="{{key}}-checkbox">{{('ui-' + key) | translate}}</label>

        <p class="help-block"
           data-ng-show="(('ui-' + key + '-help') | translate) != ('ui-' + key + '-help')">
          {{('ui-' + key + '-help') | translate}} </p>
      </div>

      <div data-ng-switch-when="fluidEditorLayout">

        <input type="checkbox"
               id="{{key}}-checkbox"
               data-ng-model="mCfg[key]"/>&nbsp;
        <label class="control-label"
               for="{{key}}-checkbox">{{('ui-' + key) | translate}}</label>

        <p class="help-block"
           data-ng-show="(('ui-' + key + '-help') | translate) != ('ui-' + key + '-help')">
          {{('ui-' + key + '-help') | translate}} </p>
      </div>
>>>>>>> e0755da2

      <div data-ng-switch-default>
        <label class="control-label">{{('ui-' + key) | translate}}</label>
        <input type="text"
               class="form-control"
               data-ng-model="mCfg[key]"/>
        <p class="help-block"
           data-ng-show="(('ui-' + key + '-help') | translate) != ('ui-' + key + '-help')">
          {{('ui-' + key + '-help') | translate}} </p>
      </div>
    </div>
  </fieldset>
  <br/>
  <span data-translate="">ui-advancedConfig</span>

  <div style="height: 300px"
       ui-ace="{useWrapMode:true, showGutter:true, mode:'json'}"
       data-ng-model="jsonConfigSource">
  </div>
  <textarea name="{{id}}" id="uiconfig" class="hidden">{{jsonConfigSource}}</textarea>
  <br/>
  <button class="btn btn-default"
          data-ng-click="testClientConfig()">
    <i class="fa fa-play"/>&nbsp;
    <span data-translate="">testClientConfig</span>
  </button>
  <button class="btn btn-default"
          data-ng-click="reset()">
    <i class="fa fa-times"/>&nbsp;
    <span data-translate="">resetDefaultConfig</span>
  </button>
</div><|MERGE_RESOLUTION|>--- conflicted
+++ resolved
@@ -853,34 +853,30 @@
         </div>
       </div>
 
-<<<<<<< HEAD
-=======
+
       <div data-ng-switch-when="fluidLayout">
-
-        <input type="checkbox"
-               id="{{key}}-checkbox"
-               data-ng-model="mCfg[key]"/>&nbsp;
-        <label class="control-label"
-               for="{{key}}-checkbox">{{('ui-' + key) | translate}}</label>
-
-        <p class="help-block"
-           data-ng-show="(('ui-' + key + '-help') | translate) != ('ui-' + key + '-help')">
-          {{('ui-' + key + '-help') | translate}} </p>
-      </div>
-
+        <input type="checkbox"
+               id="{{key}}-checkbox"
+               data-ng-model="mCfg[key]"/>&nbsp;
+        <label class="control-label"
+               for="{{key}}-checkbox">{{('ui-' + key) | translate}}</label>
+
+        <p class="help-block"
+           data-ng-show="(('ui-' + key + '-help') | translate) != ('ui-' + key + '-help')">
+          {{('ui-' + key + '-help') | translate}} </p>
+      </div>
       <div data-ng-switch-when="fluidEditorLayout">
-
-        <input type="checkbox"
-               id="{{key}}-checkbox"
-               data-ng-model="mCfg[key]"/>&nbsp;
-        <label class="control-label"
-               for="{{key}}-checkbox">{{('ui-' + key) | translate}}</label>
-
-        <p class="help-block"
-           data-ng-show="(('ui-' + key + '-help') | translate) != ('ui-' + key + '-help')">
-          {{('ui-' + key + '-help') | translate}} </p>
-      </div>
->>>>>>> e0755da2
+        <input type="checkbox"
+               id="{{key}}-checkbox"
+               data-ng-model="mCfg[key]"/>&nbsp;
+        <label class="control-label"
+               for="{{key}}-checkbox">{{('ui-' + key) | translate}}</label>
+
+        <p class="help-block"
+           data-ng-show="(('ui-' + key + '-help') | translate) != ('ui-' + key + '-help')">
+          {{('ui-' + key + '-help') | translate}} </p>
+      </div>
+
 
       <div data-ng-switch-default>
         <label class="control-label">{{('ui-' + key) | translate}}</label>
