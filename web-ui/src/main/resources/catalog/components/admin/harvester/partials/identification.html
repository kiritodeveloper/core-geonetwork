<fieldset>
  <legend data-translate="">harvesterIdentification</legend>
  <div data-ng-class="harvester.site.name == '' ? 'has-error' : ''">
    <label class="control-label">
      <span data-translate="">harvesterName</span>
          <span data-ng-hide="harvester['@type'] == 'geonetwork'"
                data-translate="">andNodeLogo</span>
    </label>

    <input type="hidden" class="form-control" data-ng-model="harvester.site.icon"/>

    <div class="input-group">
      <div class="input-group margin-bottom-sm">
        <a class="input-group-addon highlight"
           target="_blank"
           href="#/settings/sources"
           title="{{'sourceTranslations' | translate}}">
          <i
           class="fa fa-database fa-fw"></i>
        </a>
        <input type="text" class="form-control" data-ng-model="harvester.site.name"/>
      </div>
      <div class="input-group-btn" gn-logo-picker="harvester.site.icon"
           data-ng-hide="harvester['@type'] == 'geonetwork' || harvester['@type'] == 'geonetwork20'">
      </div>
    </div>
    <p class="help-block" data-translate="">harvesterNameHelp</p>
  </div>
  <div data-ng-show="groups.length"
       data-ng-class="harvester.site.ownerGroup == '' ? 'has-error' : ''">
    <label class="control-label" data-translate="">harvesterGroup</label>
    <div data-groups-combo="" data-owner-group="harvester.ownerGroup[0]" lang="lang" groups="groups"
         data-optional
         data-exclude-special-groups="true"/>

    <p class="help-block" data-translate="">harvesterGroupHelp</p>
  </div>
 <div data-ng-show="users.length"
         data-ng-class="harvester.site.ownerUser == '' ? 'has-error' : ''">
        <label class="control-label" data-translate="">harvesterUser</label>
        <div data-users-combo="" data-owner-user="harvester.ownerUser[0]"
              data-users="users"></div>

        <p class="help-block" data-translate="">harvesterUserHelp</p>
    </div>
<<<<<<< HEAD
    
      </div>
=======
>>>>>>> 11fa3f3f
 <div data-gn-harvester-extras="">
</fieldset><|MERGE_RESOLUTION|>--- conflicted
+++ resolved
@@ -1,52 +1,43 @@
 <fieldset>
   <legend data-translate="">harvesterIdentification</legend>
   <div data-ng-class="harvester.site.name == '' ? 'has-error' : ''">
-    <label class="control-label">
-      <span data-translate="">harvesterName</span>
-          <span data-ng-hide="harvester['@type'] == 'geonetwork'"
-                data-translate="">andNodeLogo</span>
-    </label>
-
-    <input type="hidden" class="form-control" data-ng-model="harvester.site.icon"/>
+    <label class="control-label"> <span data-translate="">harvesterName</span>
+      <span data-ng-hide="harvester['@type'] == 'geonetwork'"
+      data-translate="">andNodeLogo</span>
+    </label> <input type="hidden" class="form-control"
+      data-ng-model="harvester.site.icon" />
 
     <div class="input-group">
       <div class="input-group margin-bottom-sm">
-        <a class="input-group-addon highlight"
-           target="_blank"
-           href="#/settings/sources"
-           title="{{'sourceTranslations' | translate}}">
-          <i
-           class="fa fa-database fa-fw"></i>
-        </a>
-        <input type="text" class="form-control" data-ng-model="harvester.site.name"/>
+        <a class="input-group-addon highlight" target="_blank"
+          href="#/settings/sources"
+          title="{{'sourceTranslations' | translate}}"> <i
+          class="fa fa-database fa-fw"></i>
+        </a> <input type="text" class="form-control"
+          data-ng-model="harvester.site.name" />
       </div>
       <div class="input-group-btn" gn-logo-picker="harvester.site.icon"
-           data-ng-hide="harvester['@type'] == 'geonetwork' || harvester['@type'] == 'geonetwork20'">
+        data-ng-hide="harvester['@type'] == 'geonetwork' || harvester['@type'] == 'geonetwork20'">
       </div>
     </div>
     <p class="help-block" data-translate="">harvesterNameHelp</p>
   </div>
   <div data-ng-show="groups.length"
-       data-ng-class="harvester.site.ownerGroup == '' ? 'has-error' : ''">
+    data-ng-class="harvester.site.ownerGroup == '' ? 'has-error' : ''">
     <label class="control-label" data-translate="">harvesterGroup</label>
-    <div data-groups-combo="" data-owner-group="harvester.ownerGroup[0]" lang="lang" groups="groups"
-         data-optional
-         data-exclude-special-groups="true"/>
+    <div data-groups-combo="" data-owner-group="harvester.ownerGroup[0]"
+      lang="lang" groups="groups" data-optional
+      data-exclude-special-groups="true" />
 
     <p class="help-block" data-translate="">harvesterGroupHelp</p>
   </div>
- <div data-ng-show="users.length"
-         data-ng-class="harvester.site.ownerUser == '' ? 'has-error' : ''">
-        <label class="control-label" data-translate="">harvesterUser</label>
-        <div data-users-combo="" data-owner-user="harvester.ownerUser[0]"
-              data-users="users"></div>
+  <div data-ng-show="users.length"
+    data-ng-class="harvester.site.ownerUser == '' ? 'has-error' : ''">
+    <label class="control-label" data-translate="">harvesterUser</label>
+    <div data-users-combo="" data-owner-user="harvester.ownerUser[0]"
+      data-users="users"></div>
 
-        <p class="help-block" data-translate="">harvesterUserHelp</p>
-    </div>
-<<<<<<< HEAD
-    
-      </div>
-=======
->>>>>>> 11fa3f3f
- <div data-gn-harvester-extras="">
+    <p class="help-block" data-translate="">harvesterUserHelp</p>
+  </div>
+  <div data-gn-harvester-extras="">
 </fieldset>