(function() {
  goog.provide('gn_importxsl_directive');

  var module = angular.module('gn_importxsl_directive', []);

  /**
   * Provide a list of available XSLT transformation
   *
   */
  module.directive('gnImportXsl', ['$http', '$translate',
    function($http, $translate) {

      return {
        restrict: 'A',
        replace: true,
        transclude: true,
        scope: {
          element: '=gnImportXsl'
        },
        templateUrl: '../../catalog/components/admin/importxsl/partials/' +
            'importxsl.html',
        link: function(scope, element, attrs) {
<<<<<<< HEAD
          $http.get('admin.harvester.info@json?type=importStylesheets').success(function(data) {
            scope.stylesheets = data[0];
          });
=======
          $http.get('admin.harvester.info@json?type=importStylesheets')
            .success(function(data) {
                scope.stylesheets = data[0];
              });
>>>>>>> af8329d7
        }
      };
    }]);
})();<|MERGE_RESOLUTION|>--- conflicted
+++ resolved
@@ -20,16 +20,10 @@
         templateUrl: '../../catalog/components/admin/importxsl/partials/' +
             'importxsl.html',
         link: function(scope, element, attrs) {
-<<<<<<< HEAD
-          $http.get('admin.harvester.info@json?type=importStylesheets').success(function(data) {
-            scope.stylesheets = data[0];
-          });
-=======
           $http.get('admin.harvester.info@json?type=importStylesheets')
             .success(function(data) {
                 scope.stylesheets = data[0];
               });
->>>>>>> af8329d7
         }
       };
     }]);
