--- conflicted
+++ resolved
@@ -114,20 +114,12 @@
           scope.gnRegionService = gnRegionService;
 
           var addGeonames = !attrs['disableGeonames'];
-<<<<<<< HEAD
-
-=======
           scope.regionTypes = [];
->>>>>>> ec31ebc3
           /**
            * Load list on init to fill the dropdown
            */
           gnRegionService.loadList().then(function(data) {
-<<<<<<< HEAD
-            scope.regionTypes = data;
-=======
             scope.regionTypes = angular.copy(data);
->>>>>>> ec31ebc3
             if (addGeonames) {
               scope.regionTypes.unshift({
                 name: 'Geonames',
@@ -227,64 +219,6 @@
                     },
                     filter: function(data) {
                       return data.geonames;
-<<<<<<< HEAD
-                    }
-                  }
-                });
-                autocompleter.initialize();
-                $(element).typeahead({
-                  minLength: 1,
-                  highlight: true
-                }, {
-                  name: 'places',
-                  displayKey: 'name',
-                  source: autocompleter.ttAdapter(),
-                  templates: {
-                    suggestion: function(loc) {
-                      var props = [];
-                      ['adminName1', 'countryName'].
-                      forEach(function(p) {
-                        if (loc[p]) { props.push(loc[p]); }
-                      });
-                      return loc.name + ((props.length == 0) ? '' :
-                        ' — <em>' + props.join(', ') + '</em>');
-                    }
-                  }
-
-                }).on('typeahead:selected', function(event, datum) {
-                  if (angular.isFunction(scope.onRegionSelect)) {
-                    scope.onRegionSelect(datum);
-                  }
-                });
-              }
-              else {
-                gnRegionService.loadRegion(scope.regionType, scope.lang).then(
-                  function(data) {
-                    if (data) {
-                      $(element).typeahead('destroy');
-                      var source = new Bloodhound({
-                        datumTokenizer:
-                          Bloodhound.tokenizers.obj.whitespace('name'),
-                        queryTokenizer: Bloodhound.tokenizers.whitespace,
-                        local: data,
-                        limit: 30
-                      });
-                      source.initialize();
-                      $(element).typeahead({
-                        minLength: 0,
-                        highlight: true
-                      }, {
-                        name: 'countries',
-                        displayKey: 'name',
-                        source: source.ttAdapter()
-                      }).on('typeahead:selected', function(event, datum) {
-                        if (angular.isFunction(scope.onRegionSelect)) {
-                          scope.onRegionSelect(datum);
-                        }
-                      });
-                    }
-                  });
-=======
                     }
                   }
                 });
@@ -341,7 +275,6 @@
                         });
                       }
                     });
->>>>>>> ec31ebc3
               }
             }
           });
