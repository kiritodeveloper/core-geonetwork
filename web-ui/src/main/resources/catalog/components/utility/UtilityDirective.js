--- conflicted
+++ resolved
@@ -1198,11 +1198,6 @@
     };
   }]);
 
-<<<<<<< HEAD
-  });
-
-=======
->>>>>>> d1453fea
   /**
    * @ngdoc directive
    * @name gn_utility.directive:gnLynky
