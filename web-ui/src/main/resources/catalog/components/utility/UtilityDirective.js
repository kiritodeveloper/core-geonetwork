(function() {
  goog.provide('gn_utility_directive');

  var module = angular.module('gn_utility_directive', [
  ]);

  /**
   * @ngdoc directive
   * @name gn_fields_directive.directive:gnCountryPicker
   * @deprecated Use gnRegionPicker instead
   *
   * @description
   * Use the region API to retrieve the list of
   * Country.
   *
   * TODO: This could be used in other places
   * probably. Move to another common or language module ?
   */
  module.directive('gnCountryPicker', ['gnHttp',
    function(gnHttp) {
      return {
        restrict: 'A',
        link: function(scope, element, attrs) {
          gnHttp.callService('country', {}, {
            cache: true
          }).success(function(response) {
            var data = response.region;

            // Compute default name and add a
            // tokens element which is used for filter
            angular.forEach(data, function(country) {
              country.tokens = [];
              angular.forEach(country.label, function(label) {
                country.tokens.push(label);
              });
              country.name = country.label[scope.lang];
            });

            $(element).typeahead({
              name: 'countries',
              valueKey: 'name',
              local: data,
              minLength: 0,
              limit: 30
            }).on('typeahead:selected', function(event, datum) {
              if (angular.isFunction(scope.onRegionSelect)) {
                scope.onRegionSelect(datum);
              }
            });
          });
        }
      };
    }]);

  module.directive('gnRegionPicker', ['gnRegionService',
    function(gnRegionService) {
      return {
        restrict: 'A',
        replace: true,
        scope: true,
        templateUrl: '../../catalog/components/utility/' +
            'partials/regionpicker.html',
        link: function(scope, element, attrs) {
          scope.gnRegionService = gnRegionService;

          /**
          * Load list on init to fill the dropdown
          */
          gnRegionService.loadList().then(function(data) {
            scope.regionType = data[0];
          });

          scope.setRegion = function(regionType) {
            scope.regionType = regionType;
          };
        }
      };
    }]);

  /**
   * Region picker coupled with typeahead.
   * scope.region will tell what kind of region to load
   * (country, ocean, continent), inherited from parent scope.
   * But you can also set it to use the directive in an
   * independent way by passing the attribute gn-region.
   *
   * Specify a scope.onRegionSelect function if you want
   * to catch event from selection.
   */
  module.directive('gnRegionPickerInput', [
    'gnRegionService',
    function(gnRegionService) {
      return {
        restrict: 'A',
        link: function(scope, element, attrs) {

          if (attrs['gnRegionType']) {
            gnRegionService.loadList().then(function(data) {
              for (i = 0; i < data.length; ++i) {
                if (attrs['gnRegionType'] == data[i].name) {
                  scope.regionType = data[i];
                }
              }
            });
          }
          scope.$watch('regionType', function(val) {
            if (scope.regionType) {
              gnRegionService.loadRegion(scope.regionType, scope.lang).then(
                  function(data) {
                    $(element).typeahead('destroy');
                    $(element).typeahead({
                      valueKey: 'name',
                      local: data,
                      minLength: 0,
                      limit: 30
                    }).on('typeahead:selected', function(event, datum) {
                      if (angular.isFunction(scope.onRegionSelect)) {
                        scope.onRegionSelect(datum);
                      }
                    });
                  });
            }
          });
        }
      };
    }]);

  /**
   * @ngdoc directive
   * @name gn_fields_directive.directive:gnLanguagePicker
   * @function
   *
   * @description
   * Use the lang service to retrieve the list of
   * ISO language available and provide autocompletion
   * for the input field with that directive attached.
   *
   * TODO: This could be used in other places
   * like admin > harvesting > OGC WxS
   * probably. Move to another common or language module ?
   */
  module.directive('gnLanguagePicker', ['gnHttp',
    function(gnHttp) {
      return {
        restrict: 'A',
        link: function(scope, element, attrs) {
          gnHttp.callService('lang', {}, {
            cache: true
          }).success(function(data) {
            // Compute default name and add a
            // tokens element which is used for filter
            angular.forEach(data, function(lang) {
              var defaultName = lang.label['eng'];
              lang.name = lang.label[scope.lang] || defaultName;
              lang.tokens = [lang.name, lang.code, defaultName];
            });

            $(element).typeahead({
              name: 'isoLanguages',
              valueKey: 'code',
              template: function(datum) {
                return '<p>' + datum.name + ' (' + datum.code + ')</p>';
              },
              local: data,
              minLength: 0,
              limit: 30
            });
          });
        }
      };
    }]);

  /**
   * @ngdoc directive
   * @name gn_utility_directive.directive:gnAutogrow
   * @function
   *
   * @description
   * Adjust textarea size onload and when text change.
   *
   * Source: Comes from grunt ngdoc example.
   */
  module.directive('gnAutogrow', function() {
    // add helper for measurement to body
    var testObj = angular.element('<textarea ' +
        ' style="height: 0px; position: absolute; visibility: hidden;"/>');
    angular.element(window.document.body).append(testObj);

    return {
      restrict: 'A',
      link: function(scope, element, attrs) {
        var maxHeight = 1000;
        var defaultWidth = 400;
        var adjustHeight = function() {
          // Height is computed based on scollHeight from
          // the testObj. Max height is 1000px.
          // Width is set to the element width
          // or its parent if hidden (eg. multilingual field
          // on load).
          var height,
              width = element.is(':hidden') ?
              element.parent().width() || defaultWidth :
              element[0].clientWidth;
          testObj.css('width', width + 'px').val(element.val());
          height = Math.min(testObj[0].scrollHeight, maxHeight);
          element.css('height', height + 18 + 'px');
        };

        // adjust on load
        adjustHeight();

        // adjust on model change.
        // There is no model here. scope.$watch(attrs.ngModel, adjustHeight);

        // model value is trimmed so adjust on enter, space, delete too
        element.bind('keyup', function(event) {
          var key = event.keyCode;
          if (key === 13 || key === 32 || key === 8 || key === 46) {
            adjustHeight();
          }
        });
        // insert only returns & spaces and delete per
        // context menu is not covered;
      }
    };
  });

  /**
   * Use to initialize bootstrap datepicker
   */
  module.directive('gnBootstrapDatepicker', [
    function() {

      return {
        restrict: 'A',
        scope: {
<<<<<<< HEAD
          date: '=gnBootstrapDatepicker'
        },
        link: function (scope, element, attrs, ngModelCtrl) {

          $(element).datepicker().on('changeDate', function(ev) {
=======
          date: '=gnBootstrapDatepicker',
          dates: '=dateAvailable'
        },
        link: function (scope, element, attrs, ngModelCtrl) {

          var available = function(date) {
            if(scope.dates && scope.dates[date.getFullYear()] &&
                scope.dates[date.getFullYear()][date.getMonth()] &&
                $.inArray(date.getDate(), scope.dates[date.getFullYear()][date.getMonth()]) != -1 ) {
              return '';
            } else {
              return 'disabled';
            }
          };

          $(element).datepicker({
            onRender:
                function(dt,a,b)
                {
                  return available(dt);
                }
          }).on('changeDate', function(ev) {
>>>>>>> 223d3966
            // view -> model
            scope.$apply(function () {
              scope.date = $(element).find('input')[0].value;
            });
          });

          // model -> view
          scope.$watch('date', function(v) {
            if(angular.isUndefined(v)) {
              v ='';
            }
            $(element).find('input')[0].value = v;
          });
        }
      }
    }]);
<<<<<<< HEAD

=======
>>>>>>> 223d3966
})();<|MERGE_RESOLUTION|>--- conflicted
+++ resolved
@@ -234,13 +234,6 @@
       return {
         restrict: 'A',
         scope: {
-<<<<<<< HEAD
-          date: '=gnBootstrapDatepicker'
-        },
-        link: function (scope, element, attrs, ngModelCtrl) {
-
-          $(element).datepicker().on('changeDate', function(ev) {
-=======
           date: '=gnBootstrapDatepicker',
           dates: '=dateAvailable'
         },
@@ -263,7 +256,6 @@
                   return available(dt);
                 }
           }).on('changeDate', function(ev) {
->>>>>>> 223d3966
             // view -> model
             scope.$apply(function () {
               scope.date = $(element).find('input')[0].value;
@@ -280,8 +272,4 @@
         }
       }
     }]);
-<<<<<<< HEAD
-
-=======
->>>>>>> 223d3966
 })();