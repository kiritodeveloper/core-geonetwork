--- conflicted
+++ resolved
@@ -259,7 +259,6 @@
 
   /**
    * @ngdoc directive
-<<<<<<< HEAD
    * @name gn_utility.directive:gnMetadataPicker
    * @function
    *
@@ -326,7 +325,8 @@
           }
         };
       }]);
-=======
+
+  /**
    * @name gn_utility.directive:gnClickToggle
    * @function
    *
@@ -361,7 +361,6 @@
     }
   ]);
 
->>>>>>> 171af840
   /**
    * @ngdoc directive
    * @name gn_utility.directive:gnDirectoryEntryPicker
