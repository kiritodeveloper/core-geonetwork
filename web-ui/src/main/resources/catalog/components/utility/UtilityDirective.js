/*
 * Copyright (C) 2001-2016 Food and Agriculture Organization of the
 * United Nations (FAO-UN), United Nations World Food Programme (WFP)
 * and United Nations Environment Programme (UNEP)
 *
 * This program is free software; you can redistribute it and/or modify
 * it under the terms of the GNU General Public License as published by
 * the Free Software Foundation; either version 2 of the License, or (at
 * your option) any later version.
 *
 * This program is distributed in the hope that it will be useful, but
 * WITHOUT ANY WARRANTY; without even the implied warranty of
 * MERCHANTABILITY or FITNESS FOR A PARTICULAR PURPOSE. See the GNU
 * General Public License for more details.
 *
 * You should have received a copy of the GNU General Public License
 * along with this program; if not, write to the Free Software
 * Foundation, Inc., 51 Franklin St, Fifth Floor, Boston, MA 02110-1301, USA
 *
 * Contact: Jeroen Ticheler - FAO - Viale delle Terme di Caracalla 2,
 * Rome - Italy. email: geonetwork@osgeo.org
 */

(function() {
  goog.provide('gn_utility_directive');

  var module = angular.module('gn_utility_directive', [
  ]);

  module.directive('gnConfirmClick', [
    function() {
      return {
        priority: -1,
        restrict: 'A',
        link: function(scope, element, attrs) {
          element.bind('click', function(e) {
            var message = attrs.gnConfirmClick;
            if (message && !confirm(message)) {
              e.stopImmediatePropagation();
              e.preventDefault();
            }
          });
        }
      };
    }
  ]);

  /**
   * @ngdoc directive
   * @name gn_utility.directive:gnCountryPicker
   * @deprecated Use gnRegionPicker instead
   *
   * @description
   * Use the region API to retrieve the list of
   * Country.
   *
   * TODO: This could be used in other places
   * probably. Move to another common or language module ?
   */
  module.directive('gnCountryPicker', ['$http',
    function($http) {
      return {
        restrict: 'A',
        link: function(scope, element, attrs) {
          element.attr('placeholder', '...');
          $http.get('../api/regions?categoryId=' +
<<<<<<< HEAD
            'http://geonetwork-opensource.org/regions%23country', {}, {
            cache: true
          }).success(function(response) {
=======
              'http%3A%2F%2Fwww.naturalearthdata.com%2Fne_admin%23Country', {}, {
                cache: true
              }).success(function(response) {
>>>>>>> 92757645
            var data = response.region;

            // Compute default name and add a
            // tokens element which is used for filter
            angular.forEach(data, function(country) {
              country.tokens = [];
              angular.forEach(country.label, function(label) {
                country.tokens.push(label);
              });
              country.name = country.label[scope.lang];
            });
            var source = new Bloodhound({
              datumTokenizer: Bloodhound.tokenizers.obj.whitespace('name'),
              queryTokenizer: Bloodhound.tokenizers.whitespace,
              local: data,
              limit: 30
            });
            source.initialize();
            $(element).typeahead({
              minLength: 0,
              highlight: true
            }, {
              name: 'countries',
              displayKey: 'name',
              source: source.ttAdapter()
            }).on('typeahead:selected', function(event, datum) {
              if (angular.isFunction(scope.onRegionSelect)) {
                scope.onRegionSelect(datum);
              }
            });
          });
        }
      };
    }]);

  module.directive('gnRegionPicker', ['gnRegionService',
    function(gnRegionService) {
      return {
        restrict: 'A',
        replace: true,
        scope: true,
        templateUrl: '../../catalog/components/utility/' +
        'partials/regionpicker.html',
        link: function(scope, element, attrs) {
          scope.gnRegionService = gnRegionService;

          var addGeonames = !attrs['disableGeonames'];
          scope.regionTypes = [];
          /**
           * Load list on init to fill the dropdown
           */
          gnRegionService.loadList().then(function(data) {
            scope.regionTypes = angular.copy(data);
            if (addGeonames) {
              scope.regionTypes.unshift({
                name: 'Geonames',
                id: 'geonames'
              });
            }
            scope.regionType = data[0];
          });

          scope.setRegion = function(regionType) {
            scope.regionType = regionType;
          };
        }
      };
    }]);

  module.directive('gnBatchReport', [
    function() {
      return {
        restrict: 'A',
        replace: true,
        scope: {
          processReport: '=gnBatchReport'
        },
        templateUrl: '../../catalog/components/utility/' +
        'partials/batchreport.html',
        link: function(scope, element, attrs) {
          scope.$watch('processReport', function(n, o) {
            if (n && n != o) {
              scope.processReportWarning = n.notFound != 0 ||
                n.notOwner != 0 ||
                n.notProcessFound != 0 ||
                n.metadataErrorReport.metadataErrorReport.length != 0;
            }
          });
        }
      };
    }]);

  /**
   * Region picker coupled with typeahead.
   * scope.region will tell what kind of region to load
   * (country, ocean, continent), inherited from parent scope.
   * But you can also set it to use the directive in an
   * independent way by passing the attribute gn-region.
   *
   * Specify a scope.onRegionSelect function if you want
   * to catch event from selection.
   */
  module.directive('gnRegionPickerInput', [
    'gnRegionService', 'gnUrlUtils',
    function(gnRegionService, gnUrlUtils) {
      return {
        restrict: 'A',
        link: function(scope, element, attrs) {

          if (attrs['gnRegionType']) {
            gnRegionService.loadList().then(function(data) {
              for (i = 0; i < data.length; ++i) {
                if (attrs['gnRegionType'] == data[i].name) {
                  scope.regionType = data[i];
                }
              }
            });
          }
          scope.$watch('regionType', function(val) {
            if (scope.regionType) {

              if (scope.regionType.id == 'geonames') {
                $(element).typeahead('destroy');
                var url = 'http://api.geonames.org/searchJSON';
                url = gnUrlUtils.append(url, gnUrlUtils.toKeyValue({
                  lang: scope.lang,
                  style: 'full',
                  type: 'json',
                  maxRows: 10,
                  name_startsWith: 'QUERY',
                  username: 'georchestra'
                }));

                var autocompleter = new Bloodhound({
                  datumTokenizer: Bloodhound.tokenizers.obj.whitespace('value'),
                  queryTokenizer: Bloodhound.tokenizers.whitespace,
                  limit: 30,
                  remote: {
                    wildcard: 'QUERY',
                    url: url,
                    ajax: {
                      beforeSend: function() {
                        scope.regionLoading = true;
                        scope.$apply();
                      },
                      complete: function() {
                        scope.regionLoading = false;
                        scope.$apply();
                      }
                    },
                    filter: function(data) {
                      return data.geonames;
                    }
                  }
                });
                autocompleter.initialize();
                $(element).typeahead({
                  minLength: 1,
                  highlight: true
                }, {
                  name: 'places',
                  displayKey: 'name',
                  source: autocompleter.ttAdapter(),
                  templates: {
                    suggestion: function(loc) {
                      var props = [];
                      ['adminName1', 'countryName'].
                          forEach(function(p) {
                            if (loc[p]) { props.push(loc[p]); }
                          });
                      return loc.name + ((props.length == 0) ? '' :
                          ' — <em>' + props.join(', ') + '</em>');
                    }
                  }

                }).on('typeahead:selected', function(event, datum) {
                  if (angular.isFunction(scope.onRegionSelect)) {
                    scope.onRegionSelect(datum);
                  }
                });
              }
              else {
                gnRegionService.loadRegion(scope.regionType, scope.lang).then(
                    function(data) {
                      if (data) {
                        $(element).typeahead('destroy');
                        var source = new Bloodhound({
                          datumTokenizer:
                              Bloodhound.tokenizers.obj.whitespace('name'),
                          queryTokenizer: Bloodhound.tokenizers.whitespace,
                          local: data,
                          limit: 30
                        });
                        source.initialize();
                        $(element).typeahead({
                          minLength: 0,
                          highlight: true
                        }, {
                          name: 'countries',
                          displayKey: 'name',
                          source: source.ttAdapter()
                        }).on('typeahead:selected', function(event, datum) {
                          if (angular.isFunction(scope.onRegionSelect)) {
                            scope.onRegionSelect(datum);
                          }
                        });
                      }
                    });
              }
            }
          });
        }
      };
    }]);

  /**
   * @ngdoc directive
   * @name gn_utility.directive:gnLanguagePicker
   * @function
   *
   * @description
   * Use the lang service to retrieve the list of
   * ISO language available and provide autocompletion
   * for the input field with that directive attached.
   *
   * TODO: This could be used in other places
   * like admin > harvesting > OGC WxS
   * probably. Move to another common or language module ?
   */
  module.directive('gnLanguagePicker', ['$http',
    function($http) {
      return {
        restrict: 'A',
        link: function(scope, element, attrs) {
          element.attr('placeholder', '...');
          $http.get('../api/isolanguages', {}, {
            cache: true
          }).success(function(data) {
            // Compute default name and add a
            // tokens element which is used for filter
            angular.forEach(data, function(lang) {
              var defaultName = lang.label['eng'];
              lang.name = lang.label[scope.lang] || defaultName;
              lang.tokens = [lang.name, lang.code, defaultName];
            });
            var source = new Bloodhound({
              datumTokenizer: Bloodhound.tokenizers.obj.whitespace('name'),
              queryTokenizer: Bloodhound.tokenizers.whitespace,
              local: data,
              limit: 30
            });
            source.initialize();
            $(element).typeahead({
              minLength: 0,
              highlight: true
            }, {
              name: 'isoLanguages',
              displayKey: 'code',
              source: source.ttAdapter(),
              templates: {
                suggestion: function(datum) {
                  return '<p>' + datum.name + ' (' + datum.code + ')</p>';
                }
              }
            });
          });
        }
      };
    }]);

  module.directive('gnHumanizeTime', [
    function() {
      return {
        restrict: 'A',
        template: '<span title="{{title}}">{{value}}</span>',
        scope: {
          date: '@gnHumanizeTime',
          format: '@',
          fromNow: '@'
        },
        link: function linkFn(scope, element, attr) {
          scope.$watch('date', function(originalDate) {
            if (originalDate) {
              // Moment will properly parse YYYY, YYYY-MM,
              // YYYY-MM-DDTHH:mm:ss which are the formats
              // used in the common metadata standards.
              // By the way check Z
              var date = null, suffix = 'Z';
              if (originalDate.indexOf(suffix,
                  originalDate.length - suffix.length) !== -1) {
                date = moment(originalDate, 'YYYY-MM-DDtHH-mm-SSSZ');
              } else {
                date = moment(originalDate);
              }
              if (date.isValid()) {
                var fromNow = date.fromNow();
                var formattedDate = scope.format ?
                  date.format(scope.format) :
                  date.toString();
                scope.value = scope.fromNow !== undefined ?
                  fromNow : formattedDate;
                scope.title = scope.fromNow !== undefined ?
                  formattedDate : fromNow;
              }
            }
          });
        }
      };
    }
  ]);

  /**
   * @ngdoc directive
   * @name gn_utility.directive:gnMetadataPicker
   * @function
   *
   * @description
   * Use the search service
   * to retrieve the list of entry available and provide autocompletion
   * for the input field with that directive attached.
   *
   */
  module.directive('gnMetadataPicker',
    ['gnUrlUtils', 'gnSearchManagerService',
      function(gnUrlUtils, gnSearchManagerService) {
        return {
          restrict: 'A',
          link: function(scope, element, attrs) {
            element.attr('placeholder', '...');
            var displayField = attrs['displayField'] || 'defaultTitle';
            var valueField = attrs['valueField'] || displayField;
            var params = angular.fromJson(element.attr('params') || '{}');

            var url = gnUrlUtils.append('q?_content_type=json',
              gnUrlUtils.toKeyValue(angular.extend({
                  _isTemplate: 'n',
                  any: '*QUERY*',
                  sortBy: 'title',
                  fast: 'index'
                }, params)
              )
            );
            var parseResponse = function(data) {
              var records = gnSearchManagerService.format(data);
              return records.metadata;
            };
            var source = new Bloodhound({
              datumTokenizer: Bloodhound.tokenizers.obj.whitespace('value'),
              queryTokenizer: Bloodhound.tokenizers.whitespace,
              limit: 200,
              remote: {
                wildcard: 'QUERY',
                url: url,
                filter: parseResponse
              }
            });
            source.initialize();
            $(element).typeahead({
              minLength: 0,
              highlight: true
            }, {
              name: 'metadata',
              displayKey: function(data) {
                if (valueField === 'uuid') {
                  return data['geonet:info'].uuid;
                } else {
                  return data[valueField];
                }
              },
              source: source.ttAdapter(),
              templates: {
                suggestion: function(datum) {
                  return '<p>' + datum[displayField] + '</p>';
                }
              }
            });
          }
        };
      }]);

  /**
   * @name gn_utility.directive:gnClickToggle
   * @function
   *
   * @description
   * Trigger an event (default is click) of all element matching
   * the gnSectionToggle selector. By default, all elements
   * matching form > fieldset > legend[data-gn-slide-toggle]
   * ie. first level legend are clicked.
   *
   * This is usefull to quickly collapse all section in the editor.
   *
   * Add the event attribute to define a custom event.
   */
  module.directive('gnToggle', [
    function() {
      return {
        restrict: 'A',
        template: '<button title="{{\'gnToggle\' | translate}}">' +
        '<i class="fa fa-fw fa-angle-double-up"/>&nbsp;' +
        '</button>',
        link: function linkFn(scope, element, attr) {
          var selector = attr['gnSectionToggle'] ||
              'form > fieldset > legend[data-gn-slide-toggle]',
            event = attr['event'] || 'click';
          element.on('click', function() {
            $(selector).each(function(idx, elem) {
              $(elem).trigger(event);
            });
            $(this).find('i').toggleClass(
              'fa-angle-double-up fa-angle-double-down');
          });
        }
      };
    }
  ]);

  /**
   * @ngdoc directive
   * @name gn_utility.directive:gnDirectoryEntryPicker
   * @function
   *
   * @description
   * Use the directory (aka subtemplate) search service
   * to retrieve the list of entry available and provide autocompletion
   * for the input field with that directive attached.
   *
   */
  module.directive('gnDirectoryEntryPicker',
    ['gnUrlUtils', 'gnSearchManagerService',
      function(gnUrlUtils, gnSearchManagerService) {
        return {
          restrict: 'A',
          link: function(scope, element, attrs) {
            element.attr('placeholder', '...');

            var url = gnUrlUtils.append('q@json',
              gnUrlUtils.toKeyValue({
                _isTemplate: 's',
                any: '*QUERY*',
                _root: 'gmd:CI_ResponsibleParty',
                sortBy: 'title',
                sortOrder: 'reverse',
                resultType: 'subtemplates',
                fast: 'index'
              })
            );
            var parseResponse = function(data) {
              var records = gnSearchManagerService.format(data);
              return records.metadata;
            };
            var source = new Bloodhound({
              datumTokenizer: Bloodhound.tokenizers.obj.whitespace('value'),
              queryTokenizer: Bloodhound.tokenizers.whitespace,
              limit: 200,
              remote: {
                wildcard: 'QUERY',
                url: url,
                filter: parseResponse
              }
            });
            source.initialize();
            $(element).typeahead({
              minLength: 0,
              highlight: true
            }, {
              name: 'directoryEntry',
              displayKey: 'title',
              source: source.ttAdapter(),
              templates: {
                suggestion: function(datum) {
                  return '<p>' + datum.title + '</p>';
                }
              }
            });
          }
        };
      }]);

  /**
   * @ngdoc directive
   * @name gn_utility.directive:gnAutogrow
   * @function
   *
   * @description
   * Adjust textarea size onload and when text change.
   *
   * Source: Comes from grunt ngdoc example.
   */
  module.directive('gnAutogrow', function() {
    // add helper for measurement to body
    var testObj = angular.element('<textarea ' +
      ' style="height: 0px; position: absolute; visibility: hidden;"/>');
    angular.element(window.document.body).append(testObj);

    return {
      restrict: 'A',
      link: function(scope, element, attrs) {
        var maxHeight = 1000;
        var defaultWidth = 400;
        var adjustHeight = function() {
          // Height is computed based on scollHeight from
          // the testObj. Max height is 1000px.
          // Width is set to the element width
          // or its parent if hidden (eg. multilingual field
          // on load).
          var height,
            width = element.is(':hidden') ?
            element.parent().width() || defaultWidth :
              element[0].clientWidth;
          testObj.css('width', width + 'px').val(element.val());
          height = Math.min(testObj[0].scrollHeight, maxHeight);
          element.css('height', height + 18 + 'px');
        };

        // adjust on load
        adjustHeight();

        // adjust on model change.
        // There is no model here. scope.$watch(attrs.ngModel, adjustHeight);

        // model value is trimmed so adjust on enter, space, delete too
        element.bind('keyup', function(event) {
          var key = event.keyCode;
          if (key === 13 || key === 32 || key === 8 || key === 46) {
            adjustHeight();
          }
        });
        // insert only returns & spaces and delete per
        // context menu is not covered;
      }
    };
  });


  /**
   * Make an element able to collapse/expand
   * the next element. An icon is added before
   * the element to indicate the status
   * collapsed or expanded.
   */
  module.directive('gnSlideToggle', [
    function() {
      return {
        restrict: 'A',
        link: function(scope, element, attrs) {
          element.on('click', function(e) {
            /**
             * Toggle collapse-expand fieldsets
             * TODO: This is in conflict with click
             * event added by field tooltip
             */
            var legend = $(this);
            //getting the next element
            var content = legend.nextAll();
            //open up the content needed - toggle the slide-
            //if visible, slide up, if not slidedown.
            content.slideToggle(attrs.duration || 250, function() {
              //execute this after slideToggle is done
              //change the icon of the legend based on
              // visibility of content div
              if (content.is(':visible')) {
                legend.removeClass('collapsed');
              } else {
                legend.addClass('collapsed');
              }
            });
          });
          if (attrs['gnSlideToggle'] == 'true') {
            element.click();
          }
        }
      };
    }]);

  module.directive('gnClickAndSpin', ['$parse',
    function($parse) {
      return {
        restrict: 'A',
        compile: function(scope, element, attr) {
          var fn = $parse(element['gnClickAndSpin'], null, true);
          return function ngEventHandler(scope, element) {
            var running = false;
            var icon = element.find('i');
            var spinner = null;
            var start = function() {
              running = true;
              element.addClass('running');
              element.addClass('disabled');
              icon.addClass('hidden');
              spinner = element.
              prepend('<i class="fa fa-spinner fa-spin"></i>');
            };
            var done = function() {
              running = false;
              element.removeClass('running');
              element.removeClass('disabled');
              element.find('i').first().remove();
              icon.removeClass('hidden');
            };

            element.on('click', function(event) {
              start();
              var callback = function() {
                return fn(scope, {$event: event});
              };
              // Available on ng-click - not sure if we may use it
              //if (forceAsyncEvents[eventName] && $rootScope.$$phase) {
              //  scope.$evalAsync(callback);
              //} else {
              try {
                callback().then(function() {
                  done();
                }, function() {
                  done();
                });
              }
              catch (e) {
                done();
              }
              //if (angular.isFunction(callback.then)) {
              //  callback().then(function() {
              //    done();
              //  });
              //} else {
              //  scope.$apply(callback);
              //  done();
              //}
            });
          };
        }
      };
    }]);

  module.directive('gnFocusOn', ['$timeout', function($timeout) {
    return {
      restrict: 'A',
      link: function($scope, $element, $attr) {
        $scope.$watch($attr.gnFocusOn, function(o, n) {
          if (o != n) {
            $timeout(function() {
              o ? $element.focus() :
                $element.blur();
            });
          }
        });
      }
    };
  }]);

  /**
   * Use to initialize bootstrap datepicker
   */
  module.directive('gnBootstrapDatepicker', [
    function() {

      // to MM-dd-yyyy
      var formatDate = function(day, month, year) {
        return ('0' + day).slice(-2) + '-' +
            ('0' + month).slice(-2) + '-' + year;
      };

      var getMaxInProp = function(obj) {
        var year = {
          min: 3000,
          max: -1
        };
        var month = {
          min: 12,
          max: -1
        };
        var day = {
          min: 32,
          max: -1
        };

        for (var k in obj) {
          k = parseInt(k);
          if (k < year.min) year.min = k;
          if (k > year.max) year.max = k;
        }
        for (k in obj[year.min]) {
          k = parseInt(k);
          if (k < month.min) month.min = k;
        }
        for (k in obj[year.max]) {
          k = parseInt(k);
          if (k > month.max) month.max = k;
        }
        for (k in obj[year.min][month.min]) {
          k = parseInt(k);
          if (obj[year.min][month.min][k] < day.min) {
            day.min = obj[year.min][month.min][k];
          }
        }
        for (k in obj[year.max][month.max]) {
          k = parseInt(k);

          if (obj[year.min][month.min][k] > day.max) {
            day.max = obj[year.min][month.min][k];
          }
        }

        return {
          min: formatDate(day.min, month.min + 1, year.min),
          max: formatDate(day.max, month.max + 1, year.max)
        };
      };

      return {
        restrict: 'A',
        scope: {
          date: '=gnBootstrapDatepicker',
          dates: '=dateAvailable',
          onChangeFn: '&?'
        },
        link: function(scope, element, attrs) {

          var available, limits;
          var rendered = false;
          var isRange = ($(element).find('input').length == 2);
          var highlight = attrs['dateOnlyHighlight'] === 'true';

          if(isRange && ! scope.date) {
            scope.date = {};
          }

          scope.$watch('dates', function(dates, old) {

          });
          var init = function() {
            if(scope.dates) {
              // Time epoch
              if(angular.isArray(scope.dates) &&
                Number.isInteger(scope.dates[0])) {

                limits = {
                  min: new Date(Math.min.apply(null, scope.dates)),
                  max: new Date(Math.max.apply(null, scope.dates))
                };

                scope.times = scope.dates.map(function(time) {
                  return moment(time).format('YYYY-MM-DD');
                });

                available = function(date) {
                  return scope.times.indexOf(
                      moment(date).format('YYYY-MM-DD')) >= 0;
                };
              }

              // ncwms dates object (year/month/day)
              else if(angular.isObject(scope.dates)) {

                limits = getMaxInProp(scope.dates);

                available = function(date) {
                  if (scope.dates[date.getFullYear()] &&
                    scope.dates[date.getFullYear()][date.getMonth()] &&
                    $.inArray(date.getDate(),
                      scope.dates[date.getFullYear()][date.getMonth()]) != -1) {
                    return true;
                  } else {
                    return false;
                  }
                };
              }
            }

            if(rendered) {
              $(element).datepicker('destroy');
            }
            $(element).datepicker(angular.isDefined(scope.dates) ? {
              beforeShowDay: function(dt, a, b) {
                var isEnable = available(dt);
                return highlight ? (isEnable ? 'gn-date-hl' : undefined) :
                  isEnable;
              },
              startDate: limits.min,
              endDate: limits.max,
              //autoClose: true,
              clearBtn: true,
              todayHighlight: false,
              } : {}).on('changeDate clearDate', function(ev) {
              // view -> model
              scope.$apply(function() {
                if(!isRange) {
                  scope.date = $(element).find('input')[0].value;
                }
                else {
                  scope.date.from = $(element).find('input')[0].value;
                  scope.date.to = $(element).find('input')[1].value;
                }
              });
            });
            rendered = true;
          };

          init();

          // model -> view
          if(!isRange) {
            scope.$watch('date', function(v,o) {

              if (angular.isDefined(v) && angular.isFunction(scope.onChangeFn)) {
                scope.onChangeFn();
              }
              if(v != o) {
                $(element).find('input')[0].value = v || '';

              }
            });
          }
          else {
            scope.$watchCollection('date', function(v,o) {
             if(angular.isUndefined(v)) {
                scope.date = {};
                return;
              }
              scope.onChangeFn();
              if(v != o) {
                $(element).find('input')[0].value =(v &&  v.from) || '';
                $(element).find('input')[1].value =(v &&  v.to) || '';

              }
            });
          }
        }
      };
    }]);

  /**
   * @ngdoc directive
   * @name gn_utility.directive:gnPaginationList
   * @function
   *
   * @description
   * Adjust textarea size onload and when text change.
   *
   * Source: http://www.frangular.com/2012/12/
   *  pagination-cote-client-directive-angularjs.html
   */
  module.factory('gnPaginationListStateCache', ['$cacheFactory',
    function($cacheFactory) {
      return $cacheFactory('gnPaginationListStateCache');
    }]);
  module.directive('gnPaginationList', ['gnPaginationListStateCache',
    function(gnPaginationListStateCache) {
      var pageSizeLabel = 'Page size';
      return {
        priority: 0,
        restrict: 'A',
        scope: {items: '&'},
        templateUrl: '../../catalog/components/utility/' +
        'partials/paginationlist.html',
        replace: false,
        compile: function compile(tElement, tAttrs) {
          var cacheId = tAttrs.cache ? tAttrs.cache + '.paginator' : '';
          return {
            pre: function preLink(scope) {
              scope.pageSizeList = [10, 20, 50, 100];
              var defaultSettings = {
                pageSize: 10,
                currentPage: 0
              };
              scope.paginator = cacheId ?
              gnPaginationListStateCache.get(cacheId) || defaultSettings :
                defaultSettings;
              if (cacheId) {
                gnPaginationListStateCache.put(cacheId, scope.paginator);
              }
              scope.isFirstPage = function() {
                return scope.paginator.currentPage == 0;
              };
              scope.isLastPage = function() {
                if (scope.items()) {
                  return scope.paginator.currentPage >=
                    scope.items().length / scope.paginator.pageSize - 1;
                } else {
                  return false;
                }
              };
              scope.incPage = function() {
                if (!scope.isLastPage()) {
                  scope.paginator.currentPage++;
                }
              };
              scope.decPage = function() {
                if (!scope.isFirstPage()) {
                  scope.paginator.currentPage--;
                }
              };
              scope.firstPage = function() {
                scope.paginator.currentPage = 0;
              };
              scope.numberOfPages = function() {
                if (scope.items()) {
                  return Math.ceil(scope.items().length /
                    scope.paginator.pageSize);
                } else {
                  return 0;
                }
              };
              scope.$watch('paginator.pageSize',
                function(newValue, oldValue) {
                  if (newValue != oldValue) {
                    scope.firstPage();
                  }
                });

              // ---- Functions available in parent scope -----

              scope.$parent.firstPage = function() {
                scope.firstPage();
              };
              // Function that returns the reduced items list,
              // to use in ng-repeat
              scope.$parent.pageItems = function() {
                if (angular.isArray(scope.items())) {
                  var start = scope.paginator.currentPage *
                    scope.paginator.pageSize;
                  var limit = scope.paginator.pageSize;
                  return scope.items().slice(start, start + limit);
                } else {
                  return null;
                }
              };
            }
          };
        }
      };
    }]);

  module.directive('ddTextCollapse', ['$compile', function($compile) {
    return {
      restrict: 'A',
      scope: true,
      link: function(scope, element, attrs) {
        // start collapsed
        scope.collapsed = false;
        // create the function to toggle the collapse
        scope.toggle = function() {
          scope.collapsed = !scope.collapsed;
        };
        // wait for changes on the text
        attrs.$observe('ddTextCollapseText', function(text) {
          // get the length from the attributes
          var maxLength = scope.$eval(attrs.ddTextCollapseMaxLength);
          if (text.length > maxLength) {
            // split the text in two parts, the first always showing
            var firstPart = String(text).substring(0, maxLength);
            var secondPart = String(text).substring(maxLength, text.length);
            // create some new html elements to hold the separate info
            var firstSpan = $compile('<span>' + firstPart + '</span>')(scope);
            var secondSpan = $compile('<span ng-if="collapsed">' +
              secondPart + '</span>')(scope);
            var moreIndicatorSpan = $compile(
              '<span ng-if="!collapsed">... </span>')(scope);
            var lineBreak = $compile('<br ng-if="collapsed">')(scope);
            var toggleButton = $compile(
              '<span class="collapse-text-toggle" ng-click="toggle()">' +
              '  <span ng-show="collapsed" translate>less</span>' +
              '  <span ng-show="!collapsed" translate>more</span>' +
              '</span>'
            )(scope);
            // remove the current contents of the element
            // and add the new ones we created
            element.empty();
            element.append(firstSpan);
            element.append(secondSpan);
            element.append(moreIndicatorSpan);
            element.append(lineBreak);
            element.append(toggleButton);
          }
          else {
            element.empty();
            element.append(text);
          }
        });
      }
    };
  }]);


  module.directive('gnCollapsible', ['$parse', function($parse) {
    return {
      restrict: 'A',
      scope: false,
      link: function(scope, element, attrs) {
        var getter = $parse(attrs['gnCollapsible']);
        var setter = getter.assign;

        element.on('click', function(e) {
          scope.$apply(function() {
            var collapsed = getter(scope);
            setter(scope, !collapsed);
          });
        });
      }
    };
  }]);


  /**
   * Directive which create the href attribute
   * for an element preserving the debug mode
   * if activated and adding an active class
   * to the parent element (required to highlight
   * element in navbar)
   */
<<<<<<< HEAD
  module.directive('gnActiveTbItem', ['$location', function($location) {
    return {
      restrict: 'A',
      link: function(scope, element, attrs) {
        var link = attrs.gnActiveTbItem, href,
          isCurrentService = false;

        // Insert debug mode between service and route
        if (link.indexOf('#') !== -1) {
          var tokens = link.split('#');
          isCurrentService = window.location.pathname.
            match('.*' + tokens[0] + '$') !== null;
          href =
            (isCurrentService ? '' :
              tokens[0] + (scope.isDebug ? '?debug' : '')
            ) + '#' +
            tokens[1];
        } else {
          isCurrentService = window.location.pathname.
            match('.*' + link + '$') !== null;
          href =
            isCurrentService ? '#/' : link + (scope.isDebug ? '?debug' : '');
=======
  module.directive('gnActiveTbItem', ['$location', 'gnLangs',
    function($location, gnLangs) {
      return {
        restrict: 'A',
        link: function(scope, element, attrs) {
          var link = attrs.gnActiveTbItem, href,
              isCurrentService = false;

          // Insert debug mode between service and route
          if (link.indexOf('#') !== -1) {
            var tokens = link.split('#');
            isCurrentService = window.location.pathname.
                match('.*' + tokens[0] + '$') !== null;
            href =
                (isCurrentService ? '' :
                tokens[0] + (scope.isDebug ? '?debug' : '')
                ) + '#' +
                tokens[1];
          } else {
            isCurrentService = window.location.pathname.
                match('.*' + link + '$') !== null;
            href =
                isCurrentService ? '#/' : link +
                (scope.isDebug ? '?debug' : '');
>>>>>>> 92757645

          }

          // Set the href attribute for the element
          // with the link containing the debug mode
          // or not
          element.attr('href', href.replace('{{lang}}', gnLangs.getCurrent()));

<<<<<<< HEAD
        function checkActive() {
          // Ignore the service parameters and
          // check url contains path
          var isActive = $location.absUrl().replace(/\?.*#/, '#').
            match('.*' + link + '.*') !== null;
=======
          function checkActive() {
            // Ignore the service parameters and
            // check url contains path
            var isActive = $location.absUrl().replace(/\?.*#/, '#').
                match('.*' + link + '.*') !== null;
>>>>>>> 92757645

            if (isActive) {
              element.parent().addClass('active');
            } else {
              element.parent().removeClass('active');
            }
          }

          scope.$on('$locationChangeSuccess', checkActive);

          checkActive();
        }
      };
    }]);
  module.filter('newlines', function() {
    return function(text) {
      if (text) {
        return text.replace(/(\r)?\n/g, '<br/>');
      } else {
        return text;
      }
    }
  });
  module.filter('encodeURIComponent', function() {
    return window.encodeURIComponent;
  });
  module.directive('gnJsonText', function() {
    return {
      restrict: 'A',
      require: 'ngModel',
      link: function(scope, element, attr, ngModel) {
        function into(input) {
          return ioFn(input, 'parse');
        }
        function out(input) {
          // If model value is a string
          // No need to stringify it.
          if (attr['gnJsonIsJson']) {
            return ioFn(input, 'stringify');
          } else {
            return input;
          }
        }
        function ioFn(input, method) {
          var json;
          try {
            json = JSON[method](input);
            ngModel.$setValidity('json', true);
          } catch (e) {
            ngModel.$setValidity('json', false);
          }
          return json;
        }
        ngModel.$parsers.push(into);
        ngModel.$formatters.push(out);

      }
    };
  });
  module.directive('gnImgModal', ['$filter', function($filter) {
    return {
      restrict: 'A',
      link: function(scope, element, attr, ngModel) {

        element.bind('click', function() {
          var img = scope.$eval(attr['gnImgModal']);
          if (img) {
            var label = (img.label || (
              $filter('gnLocalized')(img.title, scope.lang)) || '');
            var labelDiv =
              '<div class="gn-img-background">' +
              '  <div class="gn-img-thumbnail-caption">' + label + '</div>' +
              '</div>';
            var modalElt = angular.element('' +
              '<div class="modal fade in">' +
              '<div class="modal-dialog gn-img-modal in">' +
              '  <button type=button class="btn btn-link gn-btn-modal-img">' +
              '<i class="fa fa-times text-danger"/></button>' +
              '  <img src="' + (img.url || img.id) + '"/>' +
              (label != '' ? labelDiv : '') +
              '</div>' +
              '</div>');

            $(document.body).append(modalElt);
            modalElt.modal();
            modalElt.on('hidden.bs.modal', function() {
              modalElt.remove();
            });
            modalElt.find('.gn-btn-modal-img').on('click', function() {
              modalElt.modal('hide');
            });
          }
        });
      }
    };
  }]);

  module.directive('gnPopoverDropdown', ['$timeout', function($timeout) {
    return {
      restrict: 'A',
      link: function(scope, element, attrs) {
        // Container is one ul with class list-group
        // Avoid to set style on embedded drop down menu
        var content = element.find('ul.list-group').css('display', 'none');
        var button = element.find('> .btn');

        $timeout(function() {
          var className = (attrs['fixedHeight'] != 'false') ?
          'popover-dropdown popover-dropdown-' + content.find('li').length :
            '';
          button.popover({
            animation: false,
            container: '[gn-main-viewer]',
            placement: attrs['placement'] || 'bottom',
            content: ' ',
            template:
            '<div class="popover ' + className + '">' +
            '  <div class="arrow"></div>' +
            '  <h3 class="popover-title"></h3>' +
            '  <div class="popover-content"></div>' +
            '</div>'
          });
        }, 1);

        button.on('shown.bs.popover', function() {
          var $tip = button.data('bs.popover').$tip;
          content.css('display', 'inline').appendTo(
            $tip.find('.popover-content')
          );
        });
        button.on('hidden.bs.popover', function() {
          content.css('display', 'none').appendTo(element);
        });

        // can’t use dismiss boostrap option: incompatible with opacity slider
        $('body').on('mousedown click', function(e) {
          if ((button.data('bs.popover') && button.data('bs.popover').$tip) &&
            (button[0] != e.target) &&
            (!$.contains(button[0], e.target)) &&
            (
            $(e.target).parents('.popover')[0] !=
            button.data('bs.popover').$tip[0])
          ) {
            $timeout(function() {
              button.popover('hide');
            }, 30);
          }
        });

        if (attrs['gnPopoverDismiss']) {
          $(attrs['gnPopoverDismiss']).on('scroll', function() {
            button.popover('hide');
          });
        }

      }
    };
  }]);

  /**
   * @ngdoc directive
   * @name gn_utility.directive:gnLynky
   *
   * @description
   * If the text provided contains the following format:
   * link|URL|Text, it's converted to an hyperlink, otherwise
   * the text is displayed without any formatting.
   *
   */
  module.directive('gnLynky', ['$compile',
    function($compile) {
      return {
        restrict: 'A',
        scope: {
          text: '@gnLynky'
        },
        link: function(scope, element, attrs) {
          if ((scope.text.indexOf('link') == 0) &&
              (scope.text.split('|').length == 3)) {
            scope.link = scope.text.split('|')[1];
            scope.value = scope.text.split('|')[2];

            element.replaceWith($compile('<a data-ng-href="{{link}}" ' +
                'data-ng-bind-html="value"></a>')(scope));
          } else {

            element.replaceWith($compile('<span ' +
                'data-ng-bind-html="text"></span>')(scope));
          }
        }

      };
    }
  ]);
})();<|MERGE_RESOLUTION|>--- conflicted
+++ resolved
@@ -64,15 +64,9 @@
         link: function(scope, element, attrs) {
           element.attr('placeholder', '...');
           $http.get('../api/regions?categoryId=' +
-<<<<<<< HEAD
-            'http://geonetwork-opensource.org/regions%23country', {}, {
-            cache: true
-          }).success(function(response) {
-=======
               'http%3A%2F%2Fwww.naturalearthdata.com%2Fne_admin%23Country', {}, {
                 cache: true
               }).success(function(response) {
->>>>>>> 92757645
             var data = response.region;
 
             // Compute default name and add a
@@ -1083,30 +1077,6 @@
    * to the parent element (required to highlight
    * element in navbar)
    */
-<<<<<<< HEAD
-  module.directive('gnActiveTbItem', ['$location', function($location) {
-    return {
-      restrict: 'A',
-      link: function(scope, element, attrs) {
-        var link = attrs.gnActiveTbItem, href,
-          isCurrentService = false;
-
-        // Insert debug mode between service and route
-        if (link.indexOf('#') !== -1) {
-          var tokens = link.split('#');
-          isCurrentService = window.location.pathname.
-            match('.*' + tokens[0] + '$') !== null;
-          href =
-            (isCurrentService ? '' :
-              tokens[0] + (scope.isDebug ? '?debug' : '')
-            ) + '#' +
-            tokens[1];
-        } else {
-          isCurrentService = window.location.pathname.
-            match('.*' + link + '$') !== null;
-          href =
-            isCurrentService ? '#/' : link + (scope.isDebug ? '?debug' : '');
-=======
   module.directive('gnActiveTbItem', ['$location', 'gnLangs',
     function($location, gnLangs) {
       return {
@@ -1131,7 +1101,6 @@
             href =
                 isCurrentService ? '#/' : link +
                 (scope.isDebug ? '?debug' : '');
->>>>>>> 92757645
 
           }
 
@@ -1140,19 +1109,11 @@
           // or not
           element.attr('href', href.replace('{{lang}}', gnLangs.getCurrent()));
 
-<<<<<<< HEAD
-        function checkActive() {
-          // Ignore the service parameters and
-          // check url contains path
-          var isActive = $location.absUrl().replace(/\?.*#/, '#').
-            match('.*' + link + '.*') !== null;
-=======
           function checkActive() {
             // Ignore the service parameters and
             // check url contains path
             var isActive = $location.absUrl().replace(/\?.*#/, '#').
                 match('.*' + link + '.*') !== null;
->>>>>>> 92757645
 
             if (isActive) {
               element.parent().addClass('active');
