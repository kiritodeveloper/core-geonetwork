/*
 * Copyright (C) 2001-2016 Food and Agriculture Organization of the
 * United Nations (FAO-UN), United Nations World Food Programme (WFP)
 * and United Nations Environment Programme (UNEP)
 *
 * This program is free software; you can redistribute it and/or modify
 * it under the terms of the GNU General Public License as published by
 * the Free Software Foundation; either version 2 of the License, or (at
 * your option) any later version.
 *
 * This program is distributed in the hope that it will be useful, but
 * WITHOUT ANY WARRANTY; without even the implied warranty of
 * MERCHANTABILITY or FITNESS FOR A PARTICULAR PURPOSE. See the GNU
 * General Public License for more details.
 *
 * You should have received a copy of the GNU General Public License
 * along with this program; if not, write to the Free Software
 * Foundation, Inc., 51 Franklin St, Fifth Floor, Boston, MA 02110-1301, USA
 *
 * Contact: Jeroen Ticheler - FAO - Viale delle Terme di Caracalla 2,
 * Rome - Italy. email: geonetwork@osgeo.org
 */

(function() {
  goog.provide('gn_utility_directive');

  var module = angular.module('gn_utility_directive', [
  ]);

  module.directive('gnConfirmClick', [
    function() {
      return {
        priority: -1,
        restrict: 'A',
        link: function(scope, element, attrs) {
          element.bind('click', function(e) {
            var message = attrs.gnConfirmClick;
            if (message && !confirm(message)) {
              e.stopImmediatePropagation();
              e.preventDefault();
            }
          });
        }
      };
    }
  ]);

  /**
   * @ngdoc directive
   * @name gn_utility.directive:gnCountryPicker
   * @deprecated Use gnRegionPicker instead
   *
   * @description
   * Use the region API to retrieve the list of
   * Country.
   *
   * TODO: This could be used in other places
   * probably. Move to another common or language module ?
   */
  module.directive('gnCountryPicker', ['$http',
    function($http) {
      return {
        restrict: 'A',
        link: function(scope, element, attrs) {
          element.attr('placeholder', '...');
          $http.get('../api/regions?categoryId=' +
              'http://geonetwork-opensource.org/regions%23country', {}, {
                cache: true
              }).success(function(response) {
            var data = response.region;

            // Compute default name and add a
            // tokens element which is used for filter
            angular.forEach(data, function(country) {
              country.tokens = [];
              angular.forEach(country.label, function(label) {
                country.tokens.push(label);
              });
              country.name = country.label[scope.lang];
            });
            var source = new Bloodhound({
              datumTokenizer: Bloodhound.tokenizers.obj.whitespace('name'),
              queryTokenizer: Bloodhound.tokenizers.whitespace,
              local: data,
              limit: 30
            });
            source.initialize();
            $(element).typeahead({
              minLength: 0,
              highlight: true
            }, {
              name: 'countries',
              displayKey: 'name',
              source: source.ttAdapter()
            }).on('typeahead:selected', function(event, datum) {
              if (angular.isFunction(scope.onRegionSelect)) {
                scope.onRegionSelect(datum);
              }
            });
          });
        }
      };
    }]);

  module.directive('gnRegionPicker', ['gnRegionService',
    function(gnRegionService) {
      return {
        restrict: 'A',
        replace: true,
        scope: true,
        templateUrl: '../../catalog/components/utility/' +
            'partials/regionpicker.html',
        link: function(scope, element, attrs) {
          scope.gnRegionService = gnRegionService;

          var addGeonames = !attrs['disableGeonames'];

          /**
          * Load list on init to fill the dropdown
          */
          gnRegionService.loadList().then(function(data) {
            scope.regionTypes = data;
            if (addGeonames) {
              scope.regionTypes.unshift({
                name: 'Geonames',
                id: 'geonames'
              });
            }
            scope.regionType = data[0];
          });

          scope.setRegion = function(regionType) {
            scope.regionType = regionType;
          };
        }
      };
    }]);

  module.directive('gnBatchReport', [
    function() {
      return {
        restrict: 'A',
        replace: true,
        scope: {
          processReport: '=gnBatchReport'
        },
        templateUrl: '../../catalog/components/utility/' +
            'partials/batchreport.html',
        link: function(scope, element, attrs) {
          scope.$watch('processReport', function(n, o) {
            if (n && n != o) {
              scope.processReportWarning = n.notFound != 0 ||
                  n.notOwner != 0 ||
                  n.notProcessFound != 0 ||
                  n.metadataErrorReport.metadataErrorReport.length != 0;
            }
          });
        }
      };
    }]);

  /**
   * Region picker coupled with typeahead.
   * scope.region will tell what kind of region to load
   * (country, ocean, continent), inherited from parent scope.
   * But you can also set it to use the directive in an
   * independent way by passing the attribute gn-region.
   *
   * Specify a scope.onRegionSelect function if you want
   * to catch event from selection.
   */
  module.directive('gnRegionPickerInput', [
    'gnRegionService', 'gnUrlUtils',
    function(gnRegionService, gnUrlUtils) {
      return {
        restrict: 'A',
        link: function(scope, element, attrs) {

          if (attrs['gnRegionType']) {
            gnRegionService.loadList().then(function(data) {
              for (i = 0; i < data.length; ++i) {
                if (attrs['gnRegionType'] == data[i].name) {
                  scope.regionType = data[i];
                }
              }
            });
          }
          scope.$watch('regionType', function(val) {
            if (scope.regionType) {

              if (scope.regionType.id == 'geonames') {
                $(element).typeahead('destroy');
                var url = 'http://api.geonames.org/searchJSON';
                url = gnUrlUtils.append(url, gnUrlUtils.toKeyValue({
                  lang: scope.lang,
                  style: 'full',
                  type: 'json',
                  maxRows: 10,
                  name_startsWith: 'QUERY',
                  username: 'georchestra'
                }));

                var autocompleter = new Bloodhound({
                  datumTokenizer: Bloodhound.tokenizers.obj.whitespace('value'),
                  queryTokenizer: Bloodhound.tokenizers.whitespace,
                  limit: 30,
                  remote: {
                    wildcard: 'QUERY',
                    url: url,
                    ajax: {
                      beforeSend: function() {
                        scope.regionLoading = true;
                        scope.$apply();
                      },
                      complete: function() {
                        scope.regionLoading = false;
                        scope.$apply();
                      }
                    },
                    filter: function(data) {
                      return data.geonames;
                    }
                  }
                });
                autocompleter.initialize();
                $(element).typeahead({
                  minLength: 1,
                  highlight: true
                }, {
                  name: 'places',
                  displayKey: 'name',
                  source: autocompleter.ttAdapter(),
                  templates: {
                    suggestion: function(loc) {
                      var props = [];
                      ['adminName1', 'countryName'].
                          forEach(function(p) {
                            if (loc[p]) { props.push(loc[p]); }
                          });
                      return loc.name + ((props.length == 0) ? '' :
                          ' — <em>' + props.join(', ') + '</em>');
                    }
                  }

                }).on('typeahead:selected', function(event, datum) {
                  if (angular.isFunction(scope.onRegionSelect)) {
                    scope.onRegionSelect(datum);
                  }
                });
              }
              else {
                gnRegionService.loadRegion(scope.regionType, scope.lang).then(
                    function(data) {
                      if (data) {
                        $(element).typeahead('destroy');
                        var source = new Bloodhound({
                          datumTokenizer:
                              Bloodhound.tokenizers.obj.whitespace('name'),
                          queryTokenizer: Bloodhound.tokenizers.whitespace,
                          local: data,
                          limit: 30
                        });
                        source.initialize();
                        $(element).typeahead({
                          minLength: 0,
                          highlight: true
                        }, {
                          name: 'countries',
                          displayKey: 'name',
                          source: source.ttAdapter()
                        }).on('typeahead:selected', function(event, datum) {
                          if (angular.isFunction(scope.onRegionSelect)) {
                            scope.onRegionSelect(datum);
                          }
                        });
                      }
                    });
              }
            }
          });
        }
      };
    }]);

  /**
   * @ngdoc directive
   * @name gn_utility.directive:gnLanguagePicker
   * @function
   *
   * @description
   * Use the lang service to retrieve the list of
   * ISO language available and provide autocompletion
   * for the input field with that directive attached.
   *
   * TODO: This could be used in other places
   * like admin > harvesting > OGC WxS
   * probably. Move to another common or language module ?
   */
  module.directive('gnLanguagePicker', ['$http',
    function($http) {
      return {
        restrict: 'A',
        link: function(scope, element, attrs) {
          element.attr('placeholder', '...');
          $http.get('../api/isolanguages', {}, {
            cache: true
          }).success(function(data) {
            // Compute default name and add a
            // tokens element which is used for filter
            angular.forEach(data, function(lang) {
              var defaultName = lang.label['eng'];
              lang.name = lang.label[scope.lang] || defaultName;
              lang.tokens = [lang.name, lang.code, defaultName];
            });
            var source = new Bloodhound({
              datumTokenizer: Bloodhound.tokenizers.obj.whitespace('name'),
              queryTokenizer: Bloodhound.tokenizers.whitespace,
              local: data,
              limit: 30
            });
            source.initialize();
            $(element).typeahead({
              minLength: 0,
              highlight: true
            }, {
              name: 'isoLanguages',
              displayKey: 'code',
              source: source.ttAdapter(),
              templates: {
                suggestion: function(datum) {
                  return '<p>' + datum.name + ' (' + datum.code + ')</p>';
                }
              }
            });
          });
        }
      };
    }]);

  module.directive('gnHumanizeTime', [
    function() {
      return {
        restrict: 'A',
        template: '<span title="{{title}}">{{value}}</span>',
        scope: {
          date: '@gnHumanizeTime',
          format: '@',
          fromNow: '@'
        },
        link: function linkFn(scope, element, attr) {
          scope.$watch('date', function(originalDate) {
            if (originalDate) {
              // Moment will properly parse YYYY, YYYY-MM,
              // YYYY-MM-DDTHH:mm:ss which are the formats
              // used in the common metadata standards.
              // By the way check Z
              var date = null, suffix = 'Z';
              if (originalDate.indexOf(suffix,
                  originalDate.length - suffix.length) !== -1) {
                date = moment(originalDate, 'YYYY-MM-DDtHH-mm-SSSZ');
              } else {
                date = moment(originalDate);
              }
              if (date.isValid()) {
                var fromNow = date.fromNow();
                var formattedDate = scope.format ?
                    date.format(scope.format) :
                    date.toString();
                scope.value = scope.fromNow !== undefined ?
                    fromNow : formattedDate;
                scope.title = scope.fromNow !== undefined ?
                    formattedDate : fromNow;
              }
            }
          });
        }
      };
    }
  ]);

  /**
   * @ngdoc directive
   * @name gn_utility.directive:gnMetadataPicker
   * @function
   *
   * @description
   * Use the search service
   * to retrieve the list of entry available and provide autocompletion
   * for the input field with that directive attached.
   *
   */
  module.directive('gnMetadataPicker',
      ['gnUrlUtils', 'gnSearchManagerService',
       function(gnUrlUtils, gnSearchManagerService) {
         return {
           restrict: 'A',
           link: function(scope, element, attrs) {
             element.attr('placeholder', '...');
             var displayField = attrs['displayField'] || 'defaultTitle';
             var valueField = attrs['valueField'] || displayField;
             var params = angular.fromJson(element.attr('params') || '{}');

             var url = gnUrlUtils.append('q?_content_type=json',
             gnUrlUtils.toKeyValue(angular.extend({
               _isTemplate: 'n',
               any: '*QUERY*',
               sortBy: 'title',
               fast: 'index'
             }, params)
             )
             );
             var parseResponse = function(data) {
               var records = gnSearchManagerService.format(data);
               return records.metadata;
             };
             var source = new Bloodhound({
               datumTokenizer: Bloodhound.tokenizers.obj.whitespace('value'),
               queryTokenizer: Bloodhound.tokenizers.whitespace,
               limit: 200,
               remote: {
                 wildcard: 'QUERY',
                 url: url,
                 filter: parseResponse
               }
             });
             source.initialize();
             $(element).typeahead({
               minLength: 0,
               highlight: true
             }, {
               name: 'metadata',
               displayKey: function(data) {
                 if (valueField === 'uuid') {
                   return data['geonet:info'].uuid;
                 } else {
                   return data[valueField];
                 }
               },
               source: source.ttAdapter(),
               templates: {
                 suggestion: function(datum) {
                   return '<p>' + datum[displayField] + '</p>';
                 }
               }
             });
           }
         };
       }]);

  /**
   * @name gn_utility.directive:gnClickToggle
   * @function
   *
   * @description
   * Trigger an event (default is click) of all element matching
   * the gnSectionToggle selector. By default, all elements
   * matching form > fieldset > legend[data-gn-slide-toggle]
   * ie. first level legend are clicked.
   *
   * This is usefull to quickly collapse all section in the editor.
   *
   * Add the event attribute to define a custom event.
   */
  module.directive('gnToggle', [
    function() {
      return {
        restrict: 'A',
        template: '<button title="{{\'gnToggle\' | translate}}">' +
            '<i class="fa fa-fw fa-angle-double-up"/>&nbsp;' +
            '</button>',
        link: function linkFn(scope, element, attr) {
          var selector = attr['gnSectionToggle'] ||
              'form > fieldset > legend[data-gn-slide-toggle]',
              event = attr['event'] || 'click';
          element.on('click', function() {
            $(selector).each(function(idx, elem) {
              $(elem).trigger(event);
            });
            $(this).find('i').toggleClass(
                'fa-angle-double-up fa-angle-double-down');
          });
        }
      };
    }
  ]);

  /**
   * @ngdoc directive
   * @name gn_utility.directive:gnDirectoryEntryPicker
   * @function
   *
   * @description
   * Use the directory (aka subtemplate) search service
   * to retrieve the list of entry available and provide autocompletion
   * for the input field with that directive attached.
   *
   */
  module.directive('gnDirectoryEntryPicker',
      ['gnUrlUtils', 'gnSearchManagerService',
       function(gnUrlUtils, gnSearchManagerService) {
         return {
           restrict: 'A',
           link: function(scope, element, attrs) {
             element.attr('placeholder', '...');

             var url = gnUrlUtils.append('q@json',
             gnUrlUtils.toKeyValue({
               _isTemplate: 's',
               any: '*QUERY*',
               _root: 'gmd:CI_ResponsibleParty',
               sortBy: 'title',
               sortOrder: 'reverse',
               resultType: 'subtemplates',
               fast: 'index'
             })
             );
             var parseResponse = function(data) {
               var records = gnSearchManagerService.format(data);
               return records.metadata;
             };
             var source = new Bloodhound({
               datumTokenizer: Bloodhound.tokenizers.obj.whitespace('value'),
               queryTokenizer: Bloodhound.tokenizers.whitespace,
               limit: 200,
               remote: {
                 wildcard: 'QUERY',
                 url: url,
                 filter: parseResponse
               }
             });
             source.initialize();
             $(element).typeahead({
               minLength: 0,
               highlight: true
             }, {
               name: 'directoryEntry',
               displayKey: 'title',
               source: source.ttAdapter(),
               templates: {
                 suggestion: function(datum) {
                   return '<p>' + datum.title + '</p>';
                 }
               }
             });
           }
         };
       }]);

  /**
   * @ngdoc directive
   * @name gn_utility.directive:gnAutogrow
   * @function
   *
   * @description
   * Adjust textarea size onload and when text change.
   *
   * Source: Comes from grunt ngdoc example.
   */
  module.directive('gnAutogrow', function() {
    // add helper for measurement to body
    var testObj = angular.element('<textarea ' +
        ' style="height: 0px; position: absolute; visibility: hidden;"/>');
    angular.element(window.document.body).append(testObj);

    return {
      restrict: 'A',
      link: function(scope, element, attrs) {
        var maxHeight = 1000;
        var defaultWidth = 400;
        var adjustHeight = function() {
          // Height is computed based on scollHeight from
          // the testObj. Max height is 1000px.
          // Width is set to the element width
          // or its parent if hidden (eg. multilingual field
          // on load).
          var height,
              width = element.is(':hidden') ?
              element.parent().width() || defaultWidth :
              element[0].clientWidth;
          testObj.css('width', width + 'px').val(element.val());
          height = Math.min(testObj[0].scrollHeight, maxHeight);
          element.css('height', height + 18 + 'px');
        };

        // adjust on load
        adjustHeight();

        // adjust on model change.
        // There is no model here. scope.$watch(attrs.ngModel, adjustHeight);

        // model value is trimmed so adjust on enter, space, delete too
        element.bind('keyup', function(event) {
          var key = event.keyCode;
          if (key === 13 || key === 32 || key === 8 || key === 46) {
            adjustHeight();
          }
        });
        // insert only returns & spaces and delete per
        // context menu is not covered;
      }
    };
  });


  /**
   * Make an element able to collapse/expand
   * the next element. An icon is added before
   * the element to indicate the status
   * collapsed or expanded.
   */
  module.directive('gnSlideToggle', [
    function() {
      return {
        restrict: 'A',
        link: function(scope, element, attrs) {
          element.on('click', function(e) {
            /**
             * Toggle collapse-expand fieldsets
             * TODO: This is in conflict with click
             * event added by field tooltip
             */
            var legend = $(this);
            //getting the next element
            var content = legend.nextAll();
            //open up the content needed - toggle the slide-
            //if visible, slide up, if not slidedown.
            content.slideToggle(attrs.duration || 250, function() {
              //execute this after slideToggle is done
              //change the icon of the legend based on
              // visibility of content div
              if (content.is(':visible')) {
                legend.removeClass('collapsed');
              } else {
                legend.addClass('collapsed');
              }
            });
          });
          if (attrs['gnSlideToggle'] == 'true') {
            element.click();
          }
        }
      };
    }]);

  module.directive('gnClickAndSpin', ['$parse',
    function($parse) {
      return {
        restrict: 'A',
        compile: function(scope, element, attr) {
          var fn = $parse(element['gnClickAndSpin'], null, true);
          return function ngEventHandler(scope, element) {
            var running = false;
            var icon = element.find('i');
            var spinner = null;
            var start = function() {
              running = true;
              element.addClass('running');
              element.addClass('disabled');
              icon.addClass('hidden');
              spinner = element.
                  prepend('<i class="fa fa-spinner fa-spin"></i>');
            };
            var done = function() {
              running = false;
              element.removeClass('running');
              element.removeClass('disabled');
              element.find('i').first().remove();
              icon.removeClass('hidden');
            };

            element.on('click', function(event) {
              start();
              var callback = function() {
                return fn(scope, {$event: event});
              };
              // Available on ng-click - not sure if we may use it
              //if (forceAsyncEvents[eventName] && $rootScope.$$phase) {
              //  scope.$evalAsync(callback);
              //} else {
              try {
                callback().then(function() {
                  done();
                }, function() {
                  done();
                });
              }
              catch (e) {
                done();
              }
              //if (angular.isFunction(callback.then)) {
              //  callback().then(function() {
              //    done();
              //  });
              //} else {
              //  scope.$apply(callback);
              //  done();
              //}
            });
          };
        }
      };
    }]);

  module.directive('gnFocusOn', ['$timeout', function($timeout) {
    return {
      restrict: 'A',
      link: function($scope, $element, $attr) {
        $scope.$watch($attr.gnFocusOn, function(o, n) {
          if (o != n) {
            $timeout(function() {
              o ? $element.focus() :
                  $element.blur();
            });
          }
        });
      }
    };
  }]);

  /**
   * Use to initialize bootstrap datepicker
   */
  module.directive('gnBootstrapDatepicker', [
    function() {

      // to MM-dd-yyyy
      var formatDate = function(day, month, year) {
        return ('0' + day).slice(-2) + '-' +
            ('0' + month).slice(-2) + '-' + year;
      };

      var getMaxInProp = function(obj) {
        var year = {
          min: 3000,
          max: -1
        };
        var month = {
          min: 12,
          max: -1
        };
        var day = {
          min: 32,
          max: -1
        };

        for (var k in obj) {
          k = parseInt(k);
          if (k < year.min) year.min = k;
          if (k > year.max) year.max = k;
        }
        for (k in obj[year.min]) {
          k = parseInt(k);
          if (k < month.min) month.min = k;
        }
        for (k in obj[year.max]) {
          k = parseInt(k);
          if (k > month.max) month.max = k;
        }
        for (k in obj[year.min][month.min]) {
          k = parseInt(k);
          if (obj[year.min][month.min][k] < day.min) {
            day.min = obj[year.min][month.min][k];
          }
        }
        for (k in obj[year.max][month.max]) {
          k = parseInt(k);

          if (obj[year.min][month.min][k] > day.max) {
            day.max = obj[year.min][month.min][k];
          }
        }

        return {
          min: formatDate(day.min, month.min + 1, year.min),
          max: formatDate(day.max, month.max + 1, year.max)
        };
      };

      return {
        restrict: 'A',
        scope: {
          date: '=gnBootstrapDatepicker',
          dates: '=dateAvailable'
        },
        link: function(scope, element, attrs, ngModelCtrl) {

          var available = function(date) {
            if (scope.dates[date.getFullYear()] &&
                scope.dates[date.getFullYear()][date.getMonth()] &&
                $.inArray(date.getDate(),
                    scope.dates[date.getFullYear()][date.getMonth()]) != -1) {
              return true;
            } else {
              return false;
            }
          };

          var limits;
          if (scope.dates) {
            limits = getMaxInProp(scope.dates);

          }

          $(element).datepicker(angular.isDefined(scope.dates) ? {
            beforeShowDay: function(dt, a, b) {
              return available(dt);
            },
            startDate: limits.min,
            endDate: limits.max
          } : {}).on('changeDate', function(ev) {
            // view -> model
            scope.$apply(function() {
              scope.date = $(element).find('input')[0].value;
            });
          });

          // model -> view
          scope.$watch('date', function(v) {
            if (angular.isUndefined(v)) {
              v = '';
            }
            $(element).find('input')[0].value = v;
          });
        }
      };
    }]);

  /**
   * @ngdoc directive
   * @name gn_utility.directive:gnPaginationList
   * @function
   *
   * @description
   * Adjust textarea size onload and when text change.
   *
   * Source: http://www.frangular.com/2012/12/
   *  pagination-cote-client-directive-angularjs.html
   */
  module.factory('gnPaginationListStateCache', ['$cacheFactory',
    function($cacheFactory) {
      return $cacheFactory('gnPaginationListStateCache');
    }]);
  module.directive('gnPaginationList', ['gnPaginationListStateCache',
    function(gnPaginationListStateCache) {
      var pageSizeLabel = 'Page size';
      return {
        priority: 0,
        restrict: 'A',
        scope: {items: '&'},
        templateUrl: '../../catalog/components/utility/' +
            'partials/paginationlist.html',
        replace: false,
        compile: function compile(tElement, tAttrs) {
          var cacheId = tAttrs.cache ? tAttrs.cache + '.paginator' : '';
          return {
            pre: function preLink(scope) {
              scope.pageSizeList = [10, 20, 50, 100];
              var defaultSettings = {
                pageSize: 10,
                currentPage: 0
              };
              scope.paginator = cacheId ?
                  gnPaginationListStateCache.get(cacheId) || defaultSettings :
                  defaultSettings;
              if (cacheId) {
                gnPaginationListStateCache.put(cacheId, scope.paginator);
              }
              scope.isFirstPage = function() {
                return scope.paginator.currentPage == 0;
              };
              scope.isLastPage = function() {
                if (scope.items()) {
                  return scope.paginator.currentPage >=
                      scope.items().length / scope.paginator.pageSize - 1;
                } else {
                  return false;
                }
              };
              scope.incPage = function() {
                if (!scope.isLastPage()) {
                  scope.paginator.currentPage++;
                }
              };
              scope.decPage = function() {
                if (!scope.isFirstPage()) {
                  scope.paginator.currentPage--;
                }
              };
              scope.firstPage = function() {
                scope.paginator.currentPage = 0;
              };
              scope.numberOfPages = function() {
                if (scope.items()) {
                  return Math.ceil(scope.items().length /
                      scope.paginator.pageSize);
                } else {
                  return 0;
                }
              };
              scope.$watch('paginator.pageSize',
                  function(newValue, oldValue) {
                    if (newValue != oldValue) {
                      scope.firstPage();
                    }
                  });

              // ---- Functions available in parent scope -----

              scope.$parent.firstPage = function() {
                scope.firstPage();
              };
              // Function that returns the reduced items list,
              // to use in ng-repeat
              scope.$parent.pageItems = function() {
                if (angular.isArray(scope.items())) {
                  var start = scope.paginator.currentPage *
                      scope.paginator.pageSize;
                  var limit = scope.paginator.pageSize;
                  return scope.items().slice(start, start + limit);
                } else {
                  return null;
                }
              };
            }
          };
        }
      };
    }]);

  module.directive('ddTextCollapse', ['$compile', function($compile) {
    return {
      restrict: 'A',
      scope: true,
      link: function(scope, element, attrs) {
        // start collapsed
        scope.collapsed = false;
        // create the function to toggle the collapse
        scope.toggle = function() {
          scope.collapsed = !scope.collapsed;
        };
        // wait for changes on the text
        attrs.$observe('ddTextCollapseText', function(text) {
          // get the length from the attributes
          var maxLength = scope.$eval(attrs.ddTextCollapseMaxLength);
          if (text.length > maxLength) {
            // split the text in two parts, the first always showing
            var firstPart = String(text).substring(0, maxLength);
            var secondPart = String(text).substring(maxLength, text.length);
            // create some new html elements to hold the separate info
            var firstSpan = $compile('<span>' + firstPart + '</span>')(scope);
            var secondSpan = $compile('<span ng-if="collapsed">' +
                secondPart + '</span>')(scope);
            var moreIndicatorSpan = $compile(
                '<span ng-if="!collapsed">... </span>')(scope);
            var lineBreak = $compile('<br ng-if="collapsed">')(scope);
            var toggleButton = $compile(
                '<span class="collapse-text-toggle" ng-click="toggle()">' +
                '  <span ng-show="collapsed" translate>less</span>' +
                '  <span ng-show="!collapsed" translate>more</span>' +
                '</span>'
                )(scope);
            // remove the current contents of the element
            // and add the new ones we created
            element.empty();
            element.append(firstSpan);
            element.append(secondSpan);
            element.append(moreIndicatorSpan);
            element.append(lineBreak);
            element.append(toggleButton);
          }
          else {
            element.empty();
            element.append(text);
          }
        });
      }
    };
  }]);


  module.directive('gnCollapsible', ['$parse', function($parse) {
    return {
      restrict: 'A',
      scope: false,
      link: function(scope, element, attrs) {
        var getter = $parse(attrs['gnCollapsible']);
        var setter = getter.assign;

        element.on('click', function(e) {
          scope.$apply(function() {
            var collapsed = getter(scope);
            setter(scope, !collapsed);
          });
        });
      }
    };
  }]);


  /**
   * Directive which create the href attribute
   * for an element preserving the debug mode
   * if activated and adding an active class
   * to the parent element (required to highlight
   * element in navbar)
   */
  module.directive('gnActiveTbItem', ['$location', function($location) {
    return {
      restrict: 'A',
      link: function(scope, element, attrs) {
        var link = attrs.gnActiveTbItem, href,
            isCurrentService = false;

        // Insert debug mode between service and route
        if (link.indexOf('#') !== -1) {
          var tokens = link.split('#');
          isCurrentService = window.location.pathname.
              match('.*' + tokens[0] + '$') !== null;
          href =
              (isCurrentService ? '' :
              tokens[0] + (scope.isDebug ? '?debug' : '')
              ) + '#' +
              tokens[1];
        } else {
          isCurrentService = window.location.pathname.
              match('.*' + link + '$') !== null;
          href =
              isCurrentService ? '#/' : link + (scope.isDebug ? '?debug' : '');

        }

        // Set the href attribute for the element
        // with the link containing the debug mode
        // or not
        element.attr('href', href);

        function checkActive() {
          // Ignore the service parameters and
          // check url contains path
          var isActive = $location.absUrl().replace(/\?.*#/, '#').
              match('.*' + link + '.*') !== null;

          if (isActive) {
            element.parent().addClass('active');
          } else {
            element.parent().removeClass('active');
          }
        }

        scope.$on('$locationChangeSuccess', checkActive);

        checkActive();
      }
    };
  }]);
  module.filter('newlines', function() {
    return function(text) {
      if (text) {
        return text.replace(/(\r)?\n/g, '<br/>');
      } else {
        return text;
      }
    }
  });
  module.filter('encodeURIComponent', function() {
    return window.encodeURIComponent;
  });
  module.directive('gnJsonText', function() {
    return {
      restrict: 'A',
      require: 'ngModel',
      link: function(scope, element, attr, ngModel) {
        function into(input) {
          return ioFn(input, 'parse');
        }
        function out(input) {
          // If model value is a string
          // No need to stringify it.
          if (attr['gnJsonIsJson']) {
            return ioFn(input, 'stringify');
          } else {
            return input;
          }
        }
        function ioFn(input, method) {
          var json;
          try {
            json = JSON[method](input);
            ngModel.$setValidity('json', true);
          } catch (e) {
            ngModel.$setValidity('json', false);
          }
          return json;
        }
        ngModel.$parsers.push(into);
        ngModel.$formatters.push(out);

      }
    };
  });
  module.directive('gnImgModal', ['$filter', function($filter) {
    return {
      restrict: 'A',
      link: function(scope, element, attr, ngModel) {

        element.bind('click', function() {
          var img = scope.$eval(attr['gnImgModal']);
          if (img) {
            var label = (img.label || (
                $filter('gnLocalized')(img.title, scope.lang)) || '');
            var labelDiv =
                '<div class="gn-img-background">' +
                '  <div class="gn-img-thumbnail-caption">' + label + '</div>' +
                '</div>';
            var modalElt = angular.element('' +
                '<div class="modal fade in">' +
                '<div class="modal-dialog gn-img-modal in">' +
                '  <button type=button class="btn btn-link gn-btn-modal-img">' +
                '<i class="fa fa-times text-danger"/></button>' +
                '  <img src="' + (img.url || img.id) + '"/>' +
                (label != '' ? labelDiv : '') +
                '</div>' +
                '</div>');

            $(document.body).append(modalElt);
            modalElt.modal();
            modalElt.on('hidden.bs.modal', function() {
              modalElt.remove();
            });
            modalElt.find('.gn-btn-modal-img').on('click', function() {
              modalElt.modal('hide');
            });
          }
        });
      }
    };
<<<<<<< HEAD
  }]);

  module.directive('gnPopoverDropdown', ['$timeout', function($timeout) {
    return {
      restrict: 'A',
      link: function(scope, element, attrs) {
        // Container is one ul with class list-group
        // Avoid to set style on embedded drop down menu
        var content = element.find('ul.list-group').css('display', 'none');
        var button = element.find('> .btn');

        $timeout(function() {
          var className = (attrs['fixedHeight'] != 'false') ?
              'popover-dropdown popover-dropdown-' + content.find('li').length :
              '';
          button.popover({
            animation: false,
            container: '[gn-main-viewer]',
            placement: attrs['placement'] || 'bottom',
            content: ' ',
            template:
                '<div class="popover ' + className + '">' +
                '  <div class="arrow"></div>' +
                '  <h3 class="popover-title"></h3>' +
                '  <div class="popover-content"></div>' +
                '</div>'
          });
        }, 1);

        button.on('shown.bs.popover', function() {
          var $tip = button.data('bs.popover').$tip;
          content.css('display', 'inline').appendTo(
              $tip.find('.popover-content')
          );
        });
        button.on('hidden.bs.popover', function() {
          content.css('display', 'none').appendTo(element);
        });

        // can’t use dismiss boostrap option: incompatible with opacity slider
        $('body').on('mousedown click', function(e) {
          if ((button.data('bs.popover') && button.data('bs.popover').$tip) &&
              (button[0] != e.target) &&
              (!$.contains(button[0], e.target)) &&
              (
              $(e.target).parents('.popover')[0] !=
              button.data('bs.popover').$tip[0])
          ) {
            $timeout(function() {
              button.popover('hide');
            }, 30);
          }
        });

        if (attrs['gnPopoverDismiss']) {
          $(attrs['gnPopoverDismiss']).on('scroll', function() {
            button.popover('hide');
          });
        }

      }
    };
  }]);
=======
  });

  /**
   * @ngdoc directive
   * @name gn_utility.directive:gnLynky
   *
   * @description
   * If the text provided contains the following format:
   * link|URL|Text, it's converted to an hyperlink, otherwise
   * the text is displayed without any formatting.
   *
   */
  module.directive('gnLynky', ['$compile',
    function($compile) {
      return {
        restrict: 'A',
        scope: {
          text: '@gnLynky'
        },
        link: function(scope, element, attrs) {
          if ((scope.text.indexOf('link') == 0) &&
              (scope.text.split('|').length == 3)) {
            scope.link = scope.text.split('|')[1];
            scope.value = scope.text.split('|')[2];

            element.replaceWith($compile('<a data-ng-href="{{link}}" ' +
                'data-ng-bind-html="value"></a>')(scope));
          } else {

            element.replaceWith($compile('<span ' +
                'data-ng-bind-html="text"></span>')(scope));
          }
        }

      };
    }
  ]);
>>>>>>> 68ac67a9
})();<|MERGE_RESOLUTION|>--- conflicted
+++ resolved
@@ -1134,7 +1134,6 @@
         });
       }
     };
-<<<<<<< HEAD
   }]);
 
   module.directive('gnPopoverDropdown', ['$timeout', function($timeout) {
@@ -1198,8 +1197,6 @@
       }
     };
   }]);
-=======
-  });
 
   /**
    * @ngdoc directive
@@ -1236,5 +1233,4 @@
       };
     }
   ]);
->>>>>>> 68ac67a9
 })();