/*
 * Copyright (C) 2001-2016 Food and Agriculture Organization of the
 * United Nations (FAO-UN), United Nations World Food Programme (WFP)
 * and United Nations Environment Programme (UNEP)
 *
 * This program is free software; you can redistribute it and/or modify
 * it under the terms of the GNU General Public License as published by
 * the Free Software Foundation; either version 2 of the License, or (at
 * your option) any later version.
 *
 * This program is distributed in the hope that it will be useful, but
 * WITHOUT ANY WARRANTY; without even the implied warranty of
 * MERCHANTABILITY or FITNESS FOR A PARTICULAR PURPOSE. See the GNU
 * General Public License for more details.
 *
 * You should have received a copy of the GNU General Public License
 * along with this program; if not, write to the Free Software
 * Foundation, Inc., 51 Franklin St, Fifth Floor, Boston, MA 02110-1301, USA
 *
 * Contact: Jeroen Ticheler - FAO - Viale delle Terme di Caracalla 2,
 * Rome - Italy. email: geonetwork@osgeo.org
 */

(function() {
  goog.provide('gn_onlinesrc_directive');


  goog.require('ga_print_directive');
  goog.require('gn_utility');
  goog.require('gn_filestore');

  /**
   * @ngdoc overview
   * @name gn_onlinesrc
   *
   * @description
   * Provide directives for online resources
   * <ul>
   * <li>gnOnlinesrcList</li>
   * <li>gnAddOnlinesrc</li>
   * <li>gnLinkServiceToDataset</li>
   * <li>gnLinkToMetadata</li>
   * </ul>
   */
  angular.module('gn_onlinesrc_directive', [
    'gn_utility',
    'gn_filestore',
    'blueimp.fileupload',
    'ga_print_directive'
  ])
  /**
   * Simple interface to add or remove overview.
   *
   * This directive handle in one step the add to filestore
   * action and the update metadata record steps. User
   * can easily drag & drop thumbnails in here.
   *
   * It does not provide the possibility to set
   * overview name and description. See onlineSrcList directive
   * or full editor mode.
   */
    .directive('gnOverviewManager', [
      'gnOnlinesrc', 'gnFileStoreService', 'gnCurrentEdit', '$rootScope', '$translate',
      function(gnOnlinesrc, gnFileStoreService, gnCurrentEdit, $rootScope, $translate) {
        return {
          restrict: 'A',
          templateUrl: '../../catalog/components/edit/onlinesrc/' +
          'partials/overview-manager.html',
          scope: {},
          link: function (scope, element, attrs) {
            scope.relations = {};
            scope.uuid = undefined;
            scope.lang = scope.$parent.lang;
            scope.readonly = false;
            scope.numberOfOverviews = parseInt(attrs['numberOfOverviews']) || Infinity;

            // Load thumbnail list.
            var loadRelations = function() {
              gnOnlinesrc.getAllResources(['thumbnail'])
                .then(function(data) {
                  var res = gnOnlinesrc.formatResources(
                    data,
                    scope.lang,
                    gnCurrentEdit.mdLanguage);
                  scope.relations = res.relations;
                });
            };

            // Upload overview once dropped or selected
            var uploadOverview = function() {
              scope.queue = [];
              scope.filestoreUploadOptions = {
                autoUpload: true,
                url: '../api/0.1/records/' + gnCurrentEdit.uuid +
                '/attachments?visibility=public',
                dropZone: $('#gn-overview-dropzone'),
                singleUpload: true,
                // TODO: acceptFileTypes: /(\.|\/)(xml|skos|rdf)$/i,
                done: uploadResourceSuccess,
                fail: uploadResourceFailed,
                headers: {'X-XSRF-TOKEN': $rootScope.csrf}
              };
            };

            var linkOverviewToRecord = function (link) {
              var params = {
                thumbnail_url: link.url,
                thumbnail_desc: link.name || '',
                process: 'thumbnail-add',
                id: gnCurrentEdit.id
              };
              gnOnlinesrc.add(params);
            };

            var uploadResourceSuccess = function(e, data) {
              $rootScope.$broadcast('gnFileStoreUploadDone');
              scope.clear(scope.queue);
              linkOverviewToRecord(data.response().jqXHR.responseJSON);
            };

            scope.$on('gnFileStoreUploadDone', scope.loadRelations);

            var uploadResourceFailed = function(e, data) {
              $rootScope.$broadcast('StatusUpdated', {
                title: $translate.instant('resourceUploadError'),
                error: {
                  message: data.errorThrown +
                  angular.isDefined(
                    data.response().jqXHR.responseJSON.message) ?
                    data.response().jqXHR.responseJSON.message : ''
                },
                timeout: 0,
                type: 'danger'});
              scope.clear(scope.queue);
            };

            scope.removeOverview = function(thumbnail) {
              var url = thumbnail.url[gnCurrentEdit.mdLanguage];
              if (url.match(".*/api/records/(.*)/attachments/.*") == null) {
                // An external URL
                gnOnlinesrc.removeThumbnail(thumbnail).then(function() {
                  // and update list.
                  loadRelations();
                });
              } else {
                // A thumbnail from the filestore
                gnFileStoreService.delete({url: url}).then(function () {
                  // then remove from record
                  gnOnlinesrc.removeThumbnail(thumbnail).then(function() {
                    // and update list.
                    loadRelations();
                  })
                });
              }

            };
            scope.$watch('gnCurrentEdit.uuid', function(n, o) {
              if (angular.isUndefined(scope.uuid) ||
                n != o) {
                scope.uuid = n;
                loadRelations();
                uploadOverview();
              }
            });
          }
        }
      }])

  /**
   * @ngdoc directive
   * @name gn_onlinesrc.directive:gnOnlinesrcList
   *
   * @restrict A
   *
   * @description
   * The `gnOnlinesrcList` directive is used
   * to display the list of
   * all online resources attached to the current metadata.
   * The template will show up a list of all kinds
   * of resource, and
   * links to create new resources of those kinds.
   *
   * The list is shown on directive call, and is
   * refresh on 2 events:
   * <ul>
   *  <li> When the flag onlinesrcService.reload is
   *  set to true, the service
   *    requires a refresh of the list, the directive
   *    here is watching this
   *    value to refresh when it is required.</li>
   *  <li> When the metadata is saved, the
   *  gnCurrentEdit.version is updated and the list
   *  of resources is reloaded.</li>
   * </ul>
   *
   */
      .directive('gnOnlinesrcList', ['gnOnlinesrc', 'gnCurrentEdit', '$filter',
        function(gnOnlinesrc, gnCurrentEdit, $filter) {
          return {
            restrict: 'A',
            templateUrl: '../../catalog/components/edit/onlinesrc/' +
                'partials/onlinesrcList.html',
            scope: {
              types: '@'
            },
            link: function(scope, element, attrs) {
              scope.onlinesrcService = gnOnlinesrc;
              scope.gnCurrentEdit = gnCurrentEdit;
              scope.allowEdits = true;
              scope.lang = scope.$parent.lang;
              scope.readonly = attrs['readonly'] || false;
              scope.gnCurrentEdit.associatedPanelConfigId = attrs['configId'] || 'default';
              scope.relations = {};
              scope.gnCurrentEdit.codelistFilter  = attrs['codelistFilter'];

              /**
               * Calls service 'relations.get' to load
               * all online resources of the current
               * metadata into the list
               */
              var loadRelations = function() {
                gnOnlinesrc.getAllResources()
                    .then(function(data) {
                      var res = gnOnlinesrc.formatResources(
                                            data,
                                            scope.lang,
                                            gnCurrentEdit.mdLanguage);
                      scope.relations = res.relations;
                      scope.siblingTypes = scope.siblingTypes;

                    });
              };
              scope.isCategoryEnable = function(category) {
                return angular.isUndefined(scope.types) ? true :
                        category.match(scope.types) !== null;
              };

              // Reload relations when a directive requires it
              scope.$watch('onlinesrcService.reload', function() {
                if (scope.onlinesrcService.reload) {
                  loadRelations();
                  scope.onlinesrcService.reload = false;
                }
              });

              loadRelations();

              scope.sortLinksOptions = ['protocol', 'lUrl', 'title'];
              scope.sortLinksProperty = scope.sortLinksOptions[0];
              scope.sortLinksReverse = true;

              scope.sortLinks = function(g) {
                return $filter('gnLocalized')(g[scope.sortLinksProperty]) || g[scope.sortLinksProperty];
              };

                scope.sortLinksBy = function(p) {
                scope.sortLinksReverse =
                  (scope.sortLinksProperty !== null && scope.sortLinksProperty === p)
                  ? !scope.sortLinksReverse : false;
                scope.sortLinksProperty = p;
              };
            }
          };
        }])

      /**
     * @ngdoc directive
     * @name gn_onlinesrc.directive:gnAddOnlinesrc
     * @restrict A
     * @requires gnOnlinesrc
     * @requires gnOwsCapabilities
     * @requires gnEditor
     * @requires gnCurrentEdit
     *
     * @description
     * The `gnAddOnlinesrc` directive provides a form to add a
     * new online resource
     * to the currend metadata. Depending on the protocol :
     * <ul>
     *  <li>DOWNLOAD : we upload a data from the disk.</li>
     *  <li>OGC:WMS : we call a capabilities on the given url,
     *  then the user can add
     *    several resources (layers) at the same time.</li>
     *  <li>Others : we just fill the form and call a batch processing.</li>
     * </ul>
     *
     * On submit, the metadata is saved, the thumbnail is added, then the form
     * and online resource list are refreshed.
     */
      .directive('gnAddOnlinesrc', [
        'gnOnlinesrc',
        'gnOwsCapabilities',
        'gnWfsService',
        'gnSchemaManagerService',
        'gnEditor',
        'gnCurrentEdit',
        'gnMap',
        'gnGlobalSettings',
        'Metadata',
        '$rootScope',
        '$translate',
        '$timeout',
        '$http',
        '$filter',
        '$log',
        function(gnOnlinesrc, gnOwsCapabilities, gnWfsService, gnSchemaManagerService,
            gnEditor, gnCurrentEdit, gnMap, gnGlobalSettings, Metadata,
            $rootScope, $translate, $timeout, $http, $filter, $log) {
          return {
            restrict: 'A',
            templateUrl: '../../catalog/components/edit/onlinesrc/' +
                'partials/addOnlinesrc.html',
            link: {
              pre: function preLink(scope) {
                scope.searchObj = {
                  internal: true,
                  params: {}
                };
                scope.modelOptions =
                    angular.copy(gnGlobalSettings.modelOptions);

                scope.ctrl = {};
              },
              post: function(scope, element, attrs) {
                scope.popupid = attrs['gnPopupid'];

                scope.config = null;
                scope.linkType = null;

                scope.loaded = false;
                scope.layers = null;
                scope.mapId = 'gn-thumbnail-maker-map';
                scope.map = null;

                scope.searchObj = {
                  internal: true,
                  params: {
                    sortBy: 'title'
                  }
                };

                // This object is used to share value between this
                // directive and the SearchFormController scope that
                // is contained by the directive
                scope.stateObj = {};

                function loadLayers() {
                  if (!angular.isArray(scope.map.getSize()) ||
                      scope.map.getSize().indexOf(0) >= 0) {
                    $timeout(function() {
                      scope.map.updateSize();
                    }, 300);
                  }

                  // Reset map
                  angular.forEach(scope.map.getLayers(), function(layer) {
                    scope.map.removeLayer(layer);
                  });

                  scope.map.addLayer(gnMap.getLayersFromConfig());

                  // Add each WMS layer to the map
                  scope.layers = scope.gnCurrentEdit.layerConfig;
                  angular.forEach(scope.gnCurrentEdit.layerConfig,
                      function(layer) {
                        scope.map.addLayer(new ol.layer.Tile({
                          source: new ol.source.TileWMS({
                            url: layer.url,
                            params: {
                              'LAYERS': layer.name,
                              'URL': layer.url
                            }
                          })
                        }));
                      });

                  var listenerExtent = scope.$watch(
                		  'angular.isArray(scope.gnCurrentEdit.extent)', function() {

                	  if (angular.isArray(scope.gnCurrentEdit.extent)) {
                          // FIXME : only first extent is took into account
                          var projectedExtent;
                          var extent = scope.gnCurrentEdit.extent &&
                              scope.gnCurrentEdit.extent[0];
                          var proj = ol.proj.get(gnMap.getMapConfig().projection);

                          if (!extent || !ol.extent.containsExtent(
                              proj.getWorldExtent(),
                              extent)) {
                            projectedExtent = proj.getExtent();
                          }
                          else {
                            projectedExtent =
                                gnMap.reprojExtent(extent, 'EPSG:4326', proj);
                          }
                          scope.map.getView().fit(
                              projectedExtent,
                              scope.map.getSize());

                          //unregister
                          listenerExtent();
                        }
                  });

                  // Trigger init of print directive
                  scope.mode = 'thumbnailMaker';
                }

                scope.generateThumbnail = function() {
                  //Added mandatory custom params here to avoid
                  //changing other printing services
                  jsonSpec = angular.extend(
                		  scope.jsonSpec,
                		  {
                			  hasNoTitle: true
                		  });

                  return $http.put('../api/0.1/records/' +
                      scope.gnCurrentEdit.uuid +
                      '/attachments/print-thumbnail', null, {
                        params: {
                          jsonConfig: angular.fromJson(jsonSpec),
                          rotationAngle: ((jsonSpec.layout == 'landscape')? 90 : 0)
                        }
                      }).then(function() {
                    $rootScope.$broadcast('gnFileStoreUploadDone');
                  });
                };

                var initThumbnailMaker = function() {

                  if (!scope.loaded) {
                    scope.map = new ol.Map({
                      layers: [],
                      renderer: 'canvas',
                      view: new ol.View({
                        center: [0, 0],
                        projection: gnMap.getMapConfig().projection,
                        zoom: 2
                      })
                    });

                    // we need to wait the scope.hidden binding is done
                    // before rendering the map.
                    scope.map.setTarget(scope.mapId);
                    scope.loaded = true;
                  }

                  scope.$watch('gnCurrentEdit.layerConfig', loadLayers);
                };

                // Check which config to load based on the link
                // to edit properties. A match is returned based
                // on link type and config process prefix. If none found
                // return the first config.
                function getTypeConfig(link) {
                  for (var i = 0; i < scope.config.types.length; i++) {
                    var c = scope.config.types[i];
                    if (scope.schema === 'iso19115-3') {
                      var p = c.fields &&
                              c.fields.protocol &&
                              c.fields.protocol.value || '',
                          f = c.fields &&
                          c.fields.function &&
                          c.fields.function.value || '',
                          ap = c.fields &&
                          c.fields.applicationProfile &&
                          c.fields.applicationProfile.value || '';
                      if (c.process.indexOf(link.type) === 0 &&
                          p === (link.protocol || '') &&
                          f === (link.function || '') &&
                          ap === (link.applicationProfile || '')
                      ) {
                        return c;
                      }
                    } else {
                      if (c.process.indexOf(link.type) === 0) {
                        return c;
                      }
                    }
                  }
                  return scope.config.types[0];
                }

                gnOnlinesrc.register('onlinesrc', function(linkToEdit) {
                  scope.isEditing = angular.isDefined(linkToEdit);
                  scope.codelistFilter = scope.gnCurrentEdit && scope.gnCurrentEdit.codelistFilter;

                  scope.metadataId = gnCurrentEdit.id;
                  scope.schema = gnCurrentEdit.schema;

                  var init = function() {
                    var typeConfig = linkToEdit ?
                      getTypeConfig(linkToEdit) :
                      scope.config.types[0];
                    scope.config.multilingualFields = [];
                    angular.forEach(typeConfig.fields, function(f, k) {
                    if (scope.isMdMultilingual &&
                        f.isMultilingual !== false) {
                        scope.config.multilingualFields.push(k);
                      }
                    });

                    if (gnCurrentEdit.mdOtherLanguages) {
                      scope.mdOtherLanguages = gnCurrentEdit.mdOtherLanguages;
                      scope.mdLangs = JSON.parse(scope.mdOtherLanguages);

                      // not multilingual {"fre":"#"}
                      if (Object.keys(scope.mdLangs).length > 1) {
                        scope.isMdMultilingual = true;
                        scope.mdLang = gnCurrentEdit.mdLanguage;

                        for (var p in scope.mdLangs) {
                          var v = scope.mdLangs[p];
                          if (v.indexOf('#') === 0) {
                            var l = v.substr(1);
                            if (!l) {
                              l = scope.mdLang;
                            }
                            scope.mdLangs[p] = l;
                          }
                        }
                      } else {
                        scope.isMdMultilingual = false;
                      }
                    }

                    initThumbnailMaker();
                    resetForm();

                    $(scope.popupid).modal('show');


                    if (scope.isEditing) {
                      // If the title object contains more than one value,
                      // Then the record resource is multilingual (and
                      // probably the record also).
                      // scope.isMdMultilingual =
                      //   Object.keys(linkToEdit.title).length > 1 ||
                      //   Object.keys(linkToEdit.description).length > 1;


                      // Create a key which will be sent to XSL processing
                      // for finding which element to edit.
                      var keyName = $filter('gnLocalized')(linkToEdit.title);
                      var keyUrl = $filter('gnLocalized')(linkToEdit.url);
                      if (scope.isMdMultilingual) {
                        // Key in multilingual mode is
                        // the title in the main language
                        keyName = linkToEdit.title[scope.mdLang];
                        keyUrl = linkToEdit.url[scope.mdLang];
                        if (!keyName || ! keyUrl) {
                          $log.warn(
                            'Failed to compute key for updating the resource.');
                        }
                      }
                      scope.editingKey = [keyUrl, linkToEdit.protocol,
                        keyName].join('');

                      scope.OGCProtocol = checkIsOgc(linkToEdit.protocol);

                      // For multilingual record, build
                      // name and desc based on loc IDs
                      // and no iso3letter code.
                      // If OGC, only take into account, the first element
                      var fields = {
                        name: 'title',
                        desc: 'description',
                        url: 'url'
                      };

                      angular.forEach(fields, function(value, field) {
                        if (scope.isFieldMultilingual(field)) {
                          var e = {};
                          $.each(scope.mdLangs, function(key, v) {
                            e[v] =
                              (linkToEdit[fields[field]] &&
                                linkToEdit[fields[field]][key]) || '';
                          });
                          fields[field] = e;
                        }
                        else {
                          fields[field] =
                            $filter('gnLocalized')(linkToEdit[fields[field]]);
                        }
                      });

                      scope.params = {
                        linkType: typeConfig,
                        url: fields.url,
                        protocol: linkToEdit.protocol,
                        name: fields.name,
                        desc: fields.desc,
                        applicationProfile: linkToEdit.applicationProfile,
                        function: linkToEdit.function,
                        selectedLayers: []
                      };
                    } else {
                      scope.editingKey= null;
                      scope.params.linkType= scope.config.types[0];
                      scope.params.protocol= null;
                      scope.params.name= '';
                      scope.params.desc= '';
                      initMultilingualFields();
                    }
                  };
                  function loadConfigAndInit(withInit) {
                    gnSchemaManagerService.getEditorAssociationPanelConfig(
                      gnCurrentEdit.schema,
                      gnCurrentEdit.associatedPanelConfigId).then(function (r) {
                      scope.config = r.config;

                      if (withInit) {
                        init();
                      }
                    });
                  };

                  scope.$watch('gnCurrentEdit.associatedPanelConfigId',
                    function(n, o) {
                      if (n && n !== o) {
                        loadConfigAndInit(false);
                      }
                  });

                  loadConfigAndInit(true);

                });

                // mode can be 'url' or 'thumbnailMaker' to init thumbnail panel
                scope.mode = 'url';

                // the form parms that will be submited
                scope.params = {};

                // Tells if we need to display layer grid and send
                // layers to the submit
                scope.OGCProtocol = false;

                scope.onlinesrcService = gnOnlinesrc;
                scope.isUrlOk = false;
                scope.setUrl = function(url) {
                  scope.params.url = url;
                };

                var resetForm = function() {
                  if (scope.params) {
                    scope.params.url = '';
                    scope.params.protocol = '';
                    scope.params.function = '';
                    scope.params.applicationProfile = '';
                    resetProtocol();
                  }
                };
                var resetProtocol = function() {
                  scope.layers = [];
                  scope.OGCProtocol = false;
                  if (scope.params && !scope.isEditing) {
                    scope.params.name = '';
                    scope.params.desc = '';
                    initMultilingualFields();
                    scope.params.selectedLayers = [];
                    scope.params.layers = [];
                  }
                };

                var initMultilingualFields = function() {
                  scope.config.multilingualFields.forEach(function(f) {
                    scope.params[f] = {};
                    setParameterValue(f, '');
                  });
                };


                /**
                 * Build the multingual structure if need for the onlinesrc
                 * param (name, desc, url).
                 * Struct like {'ger':'', 'eng': ''}
                 *
                 * @param {String} param
                 * @return {*}
                 */
                function buildObjectParameter(param) {
                  if (angular.isObject(param)) {
                    var name = [];
                    for (var p in param) {
                      name.push(p + '#' + param[p]);
                    }
                    return name.join('|');
                  }
                  return param;
                }

                /**
                 * Set a vlue to a onlinesrc parameter (url, desc, name).
                 * Value as string if monolingual, else set to each lang.
                 *
                 * @param {String} pName name of attribute in `scope.params`
                 * @param {string} value of the attribute
                 */
                function setParameterValue(pName, value) {
                  if (scope.isFieldMultilingual(pName)) {
                    $.each(scope.mdLangs, function(key, v) {
                      scope.params[pName][v] = value;
                    });
                  } else {
                    scope.params[pName] = value;
                  }
                }

                /**
                 *  Add online resource
                 *  If it is an upload, then we submit the
                 *  form with right content
                 *  If it is an URL, we just call a $http.get
                 */
                scope.addOnlinesrc = function() {
                  scope.config.multilingualFields.forEach(function(f) {
                    scope.params[f] = buildObjectParameter(scope.params[f]);

                  });

                  var processParams = {};
                  angular.forEach(scope.params.linkType.fields,
                      function(value, key) {
                        if (value.param) {
                          processParams[value.param] = scope.params[key];
                        } else {
                          processParams[key] = scope.params[key];
                        }
                      });

                  if (scope.isEditing) {
                    processParams.updateKey = scope.editingKey;
                  }

                  // Add list of layers for WMS
                  if (scope.params.selectedLayers) {
                    processParams.selectedLayers = scope.params.selectedLayers;
                  }
                  processParams.process = scope.params.linkType.process;
                  return scope.onlinesrcService.add(
                      processParams, scope.popupid).then(function() {
                    resetForm();
                  });
                };

                scope.onAddSuccess = function() {
                  gnEditor.refreshEditorForm();
                  scope.onlinesrcService.reload = true;
                };

                /**
                 * loadCurrentLink
                 *
                 * Call WMS capabilities request with params.url.
                 * Update params.layers scope value, that will be also
                 * passed to the layers grid directive.
                 */
                scope.loadCurrentLink = function(reportError) {
                  var withGroupLayers = true;

                  // If multilingual or not
                  var url = scope.params.url;
                  if (angular.isObject(url)) {
                    url = url[scope.ctrl.urlCurLang];
                  }

                  if (!url) {
                    return;
                  }
                  if (scope.OGCProtocol) {
                    scope.layers = [];
                    if (scope.OGCProtocol === 'WMS') {
                      return gnOwsCapabilities.getWMSCapabilities(url, true)
                          .then(function(capabilities) {
                            scope.layers = [];
                            scope.isUrlOk = true;
                            angular.forEach(capabilities.layers, function(l) {
                              if (withGroupLayers || (!withGroupLayers && angular.isDefined(l.Name))) {
                                scope.layers.push(l);
                              }
                            });
                          }).catch(function(error) {
                            scope.isUrlOk = error === 200;
                          });
                    } else if (scope.OGCProtocol === 'WMTS') {
                      return gnOwsCapabilities.getWMTSCapabilities(url)
                          .then(function(capabilities) {
                            scope.layers = [];
                            scope.isUrlOk = true;
                            angular.forEach(capabilities.Layer, function(l) {
                              if (angular.isDefined(l.Identifier)) {
                                scope.layers.push({
                                    "Name": l.Identifier,
                                    "Title": l.Title
                                  });
                              }
                            });
                          }).catch(function(error) {
                            scope.isUrlOk = error === 200;
                          });
                    } else if (scope.OGCProtocol === 'WFS') {
                      return gnWfsService.getCapabilities(url)
                        .then(function(capabilities) {
                          scope.layers = [];
                          scope.isUrlOk = true;
                          angular.forEach(
                           capabilities.featureTypeList.featureType,
                           function(l) {
                             if (angular.isDefined(l.name)) {
                               scope.layers.push({
                                 Name: l.name.prefix+':'+l.name.localPart,
                                 abstract: angular.isArray(l._abstract)?l._abstract[0].value:l._abstract,
                                 Title: angular.isArray(l.title)?l.title[0].value:l.title
                               });
                             }
                           });
                      }).catch(function(error) {
                        scope.isUrlOk = error === 200;
                      });
                    } else if (scope.OGCProtocol === 'WCS') {
                      return gnOwsCapabilities.getWCSCapabilities(url)
                        .then(function(capabilities) {
                          scope.layers = [];
                          scope.isUrlOk = true;
                          angular.forEach(
                             capabilities.contents.coverageSummary,
                             function(l) {
                               if (angular.isDefined(l.identifier)) {
                                 scope.layers.push({
                                   Name: l.identifier,
                                   abstract: angular.isArray(l._abstract)?l._abstract[0]["value"]:'',
                                   Title: angular.isArray(l.title)?l.title[0]["value"]:l.identifier
                                 });
                               }
                             });
                          }).catch(function(error) {
                            scope.isUrlOk = error === 200;
                          });
                    }
                  } else if (url.indexOf('http') === 0) {
                    return $http.get(url).then(function(response) {
                      scope.isUrlOk = response.status === 200;
                    },
                    function(response) {
                      scope.isUrlOk = response.status === 500;
                    });
                  } else {
                    scope.isUrlOk = true;
                  }
                };

                function checkIsOgc(protocol) {

                  if (protocol && protocol.indexOf('OGC:WMS') >= 0) {
                    return 'WMS';
                  }
                  else if (protocol && protocol.indexOf('OGC:WFS') >= 0) {
                    return 'WFS';
                  }
                  else if (protocol && protocol.indexOf('OGC:WMTS') >= 0) {
                    return 'WMTS';
                  }
                  else if (protocol && protocol.indexOf('OGC:WCS') >= 0) {
                    return 'WCS';
                  }
                  else {
                    return null;
                  }
                }

                /**
                 * On protocol combo Change.
                 * Update OGCProtocol values to display or hide
                 * layer grid and call or not a getCapabilities.
                 */
                scope.$watch('params.protocol', function(n, o) {
                  if (!angular.isUndefined(scope.params.protocol) && o !== n) {
                    resetProtocol();
                    scope.OGCProtocol = checkIsOgc(scope.params.protocol);
                    if (scope.OGCProtocol != null && !scope.isEditing) {
                      // Reset parameter in case of multilingual metadata
                      // Those parameters are object.
                      scope.params.name = '';
                      scope.params.desc = '';
                    }
                    scope.loadCurrentLink();
                  }
                });

                /**
                 * On URL change, reload WMS capabilities
                 * if the protocol is WMS
                 */
                var updateImageTag = function() {
                  scope.isImage = false;
                  var urls = scope.params.url;
                  var curUrl = angular.isObject(urls) ?
                      urls[scope.ctrl.urlCurLang] : urls;

                  if (curUrl) {
                    scope.loadCurrentLink();
                    scope.isImage = curUrl.match(/.*.(png|jpg|jpeg|gif)$/i);
                  }

                };
                scope.$watch('params.url', updateImageTag, true);
                scope.$watch('ctrl.urlCurLang', updateImageTag, true);

                /**
                 * Concat layer names and title in params names
                 * and desc fields.
                 * XSL processing tokenize thoses fields and add
                 * them to the record.
                 */
                scope.$watchCollection('params.selectedLayers', function(n, o) {
                  if (o !== n &&
                      scope.params.selectedLayers &&
                      scope.params.selectedLayers.length > 0) {
                    var names = [],
                        descs = [];

                    angular.forEach(scope.params.selectedLayers,
                        function(layer) {
                          names.push(layer.Name || layer.name);
                          descs.push(layer.Title || layer.title);
                        });

                    if (scope.isMdMultilingual) {
                      var langCode = scope.mdLangs[scope.mdLang];
                      scope.params.name[langCode] = names.join(',');
                      scope.params.desc[langCode] = descs.join(',');
                    }
                    else {
                      angular.extend(scope.params, {
                        name: names.join(','),
                        desc: descs.join(',')
                      });
                    }
                  }
                });

                /**
                   * Init link based on linkType configuration.
                   * Reset metadata store search, set defaults.
                   */
                scope.$watch('params.linkType', function(newValue, oldValue) {
                  if (newValue !== oldValue) {
                    scope.config.multilingualFields = [];
                    angular.forEach(newValue.fields, function(f, k) {
                      if (f.isMultilingual !== false) {
                        scope.config.multilingualFields.push(k);
                      }
                    });

                    if (!scope.isEditing) {
                      resetForm();
                      initMultilingualFields();
                    }

                    if (newValue.sources && newValue.sources.metadataStore) {
                      scope.$broadcast('resetSearch',
                          newValue.sources.metadataStore.params);
                    }

                    if (!scope.isEditing &&
                        angular.isDefined(newValue.fields)) {
                      angular.forEach(newValue.fields, function(val, key) {
                        if (angular.isDefined(val.value)) {
                          scope.params[key] = val.value;
                        }
                      });
                    }
                    // Set a default label
                    if (!scope.isEditing &&
                        angular.isDefined(newValue.copyLabel)) {
                      setParameterValue(
                        newValue.copyLabel,
                        $translate.instant(newValue.label));
                    }

                    if (newValue.sources && newValue.sources.thumbnailMaker) {
                      loadLayers();
                    }
                  }
                });

                /**
                 * Update url and name from uploaded resource.
                 * Triggered on file store selection change.
                 */
                scope.selectUploadedResource = function(res) {
                  if (res && res.url) {
                    var o = {
                      name: res.id.split('/').splice(2).join('/'),
                      url: res.url
                    };
                    ['url', 'name'].forEach(function(pName) {
                      setParameterValue(pName, o[pName]);
                    });
                    scope.params.protocol = 'WWW:DOWNLOAD-1.0-http--download';
                  }
                };

                scope.$watchCollection('stateObj.selectRecords',
                    function(n, o) {
                      if (!angular.isUndefined(scope.stateObj.selectRecords) &&
                          scope.stateObj.selectRecords.length > 0 &&
                          n !== o) {
                        scope.metadataLinks = [];
                        scope.metadataTitle = '';
                        var md = new Metadata(scope.stateObj.selectRecords[0]);
                        var links = md.getLinksByType();
                        if (angular.isArray(links) && links.length === 1) {
                          scope.params.url = links[0].url;
                        } else {
                          scope.metadataLinks = links;
                          scope.metadataTitle = md.title;
                        }
                      }
                    });

                scope.isFieldMultilingual = function(field) {
                  return scope.isMdMultilingual &&
                      scope.config.multilingualFields &&
                      scope.config.multilingualFields.indexOf(field) >= 0;
                };
              }
            }
          };
        }])

      /**
     * @ngdoc directive
     * @name gn_onlinesrc.directive:gnLinkServiceToDataset
     * @restrict A
     * @requires gnOnlinesrc
     * @requires gnOwsCapabilities
     * @requires Metadata
     * @requires gnCurrentEdit
     *
     * @description
     * The `gnLinkServiceToDataset` directive provides a
     * form to either add a service
     * to a metadata of type dataset, or to add a dataset to a
     * metadata of service.
     * The process will update both of the metadatas, the current
     * one and the one it
     * is linked to.
     *
     * On submit, the metadata is saved, the thumbnail is added, then the form
     * and online resource list are refreshed.
     */
      .directive('gnLinkServiceToDataset', [
        'gnOnlinesrc',
        'Metadata',
        'gnOwsCapabilities',
        'gnCurrentEdit',
        '$rootScope',
        '$translate',
        'gnGlobalSettings',
        'gnConfigService',
        function(gnOnlinesrc, Metadata, gnOwsCapabilities,
                 gnCurrentEdit, $rootScope, $translate,
                 gnGlobalSettings, gnConfigService) {
          return {
            restrict: 'A',
            scope: {},
            templateUrl: '../../catalog/components/edit/onlinesrc/' +
                'partials/linkServiceToDataset.html',
            compile: function compile(tElement, tAttrs, transclude) {
              return {
                pre: function preLink(scope) {
                  scope.searchObj = {
                    internal: true,
                    params: {}
                  };
                  scope.modelOptions =
                      angular.copy(gnGlobalSettings.modelOptions);
                },
                post: function postLink(scope, iElement, iAttrs) {
                  scope.mode = iAttrs['gnLinkServiceToDataset'];
                  scope.popupid = '#linkto' + scope.mode + '-popup';
                  scope.alertMsg = null;
                  scope.layerSelectionMode = 'multiple';
                  scope.onlineSrcLink = '';
                  scope.addOnlineSrcInDataset = true;

                  gnOnlinesrc.register(scope.mode, function() {
                    $(scope.popupid).modal('show');

                    // parameters of the online resource form
                    scope.srcParams = {selectedLayers: []};

                    var searchParams = {};
                    if (scope.mode === 'service') {
                      searchParams.type = scope.mode;
                    } else {
                      // Any records which are not services
                      // ie. dataset, series, ...
                      searchParams['without-type'] = 'service';
                    }
                    scope.$broadcast('resetSearch', searchParams);
                    scope.layers = [];

                    // Load service layers on load
                    if (scope.mode !== 'service') {
                      // If linking a dataset and the service is a WMS
                      // List all layers. The service WMS link can be added
                      // as online source in the target dataset.
                      // TODO: list all URLs if many
                      // TODO: If service URL is added, user need to reload
                      // editor to get URL or current record.
                      var links = [];
                      links = links.concat(
                          gnCurrentEdit.metadata.getLinksByType('ogc', 'atom'));
                      if (links.length > 0) {
                        scope.onlineSrcLink = links[0].url;
                        scope.srcParams.protocol = links[0].protocol || '';
                        scope.loadCurrentLink(scope.onlineSrcLink);
                        scope.srcParams.url = scope.onlineSrcLink;
                        scope.srcParams.uuidSrv = gnCurrentEdit.uuid;

                        scope.addOnlineSrcInDataset = true;
                      } else {
                        scope.alertMsg =
                            $translate.instant('linkToServiceWithoutURLError');

                        // If no WMS found, suggest to add a link to the service landing page
                        // Default is false.
                        // Build a link to the service metadata record
                        scope.onlineSrcLink = gnConfigService.getServiceURL() +
                          "api/records/" + gnCurrentEdit.uuid;

                        scope.addOnlineSrcInDataset = false;
                      }
                    }
                  });

                  // This object is used to share value between this
                  // directive and the SearchFormController scope that
                  // is contained by the directive
                  scope.stateObj = {};
                  scope.currentMdTitle = null;

                  /**
                   * loadCurrentLink
                   *
                   * Call WMS capabilities on the service metadata URL.
                   * Update params.layers scope value, that will be also
                   * passed to the layers grid directive.
                   */
                  scope.loadCurrentLink = function(url) {
                    scope.alertMsg = null;

                    var serviceType = scope.srcParams.protocol.toLowerCase();
                    if (serviceType.indexOf('ogc') !== -1) {
                      return gnOwsCapabilities[
                        serviceType.indexOf('wfs') !== -1 ?
                          'getWFSCapabilities' : 'getWMSCapabilities'](url)
                          .then(function(capabilities) {
                            scope.layers = [];
                            scope.srcParams.selectedLayers = [];
                            if (capabilities.Layer) {
                              scope.layers.push(capabilities.Layer[0]);
                              angular.forEach(scope.layers[0].Layer, function(l) {
                                scope.layers.push(l);
                                // TODO: We may have more than one level
                              });
                            } else if (capabilities.featureTypeList) {
                              angular.forEach(capabilities.featureTypeList.featureType, function(l) {
                                var name = l.name.prefix + ":" + l.name.localPart;
                                var layer = {
                                  'Name': name,
                                  'Title': l.title || name,
                                  'abstract': l.abstract || ''
                                };

                                scope.layers.push(layer);
                              });
                            }
                          });
                    }
                  };

                  /**
                   * Watch the result metadata selection change.
                   * selectRecords is a value of the SearchFormController scope.
                   * On service metadata selection, check if the service has
                   * a WMS URL and send request if yes (then display
                   * layers grid).
                   */
                  scope.$watchCollection('stateObj.selectRecords', function() {
                    scope.currentMdTitle = null;
                    if (!angular.isUndefined(scope.stateObj.selectRecords) &&
                        scope.stateObj.selectRecords.length > 0) {
                      var md = new Metadata(scope.stateObj.selectRecords[0]);
                      scope.currentMdTitle = md.resourceTitle;
                      if (scope.mode === 'service') {
                        var links = [];
                        scope.layers = [];
                        scope.srcParams.selectedLayers = [];
<<<<<<< HEAD
                        // TODO: WFS ?
                        links = links.concat(md.getLinksByType('OGC:WMS'));
                        links = links.concat(md.getLinksByType('wms'));
                        scope.srcParams.uuidSrv = md.uuid;
=======

                        links = links.concat(md.getLinksByType('ogc', 'atom'));
                        scope.srcParams.uuidSrv = md.getUuid();
>>>>>>> 70c2afba
                        scope.srcParams.identifier =
                          (gnCurrentEdit.metadata.identifier && gnCurrentEdit.metadata.identifier[0]) ?
                            gnCurrentEdit.metadata.identifier[0] : '';
                        scope.srcParams.uuidDS = gnCurrentEdit.uuid;
                        //the uuid of the source catalog (harvester)
                        scope.srcParams.source = gnCurrentEdit.metadata.source;


                        if (links.length > 0) {
                          scope.onlineSrcLink = links[0].url;
                          scope.srcParams.protocol = links[0].protocol || 'OGC:WMS';
                          scope.loadCurrentLink(scope.onlineSrcLink);
                          scope.srcParams.url = scope.onlineSrcLink;
                          scope.addOnlineSrcInDataset = true;
                        } else {
                          scope.srcParams.name = scope.currentMdTitle;
                          scope.srcParams.desc = scope.currentMdTitle;
                          scope.srcParams.protocol = "WWW:LINK-1.0-http--link";
<<<<<<< HEAD
                          scope.srcParams.url =  gnConfigService.getServiceURL() +
                            "api/records/" +
                            md.uuid + "/formatters/xml";
                        }
                      } else {
                        // dataset
                        scope.srcParams.uuidDS = md.uuid;
                        scope.srcParams.name = gnCurrentEdit.mdTitle;
                        scope.srcParams.desc = gnCurrentEdit.mdTitle;
                        scope.srcParams.protocol = "WWW:LINK-1.0-http--link";
                        scope.srcParams.url =  gnConfigService.getServiceURL() +
                          "api/records/" +
                          md.uuid + "/formatters/xml";
=======
                          scope.onlineSrcLink = gnConfigService.getServiceURL() +
                            "api/records/" + md.getUuid();
                          scope.srcParams.url = scope.onlineSrcLink;
                          scope.addOnlineSrcInDataset = false;
                        }
                      } else {
                        scope.srcParams.uuidDS = md.getUuid();
                        scope.srcParams.name = gnCurrentEdit.mdTitle;
                        scope.srcParams.desc = gnCurrentEdit.mdTitle;
                        scope.srcParams.protocol = "WWW:LINK-1.0-http--link";
                        scope.srcParams.url = scope.onlineSrcLink;
>>>>>>> 70c2afba
                        scope.srcParams.identifier = (md.identifier && md.identifier[0]) ? md.identifier[0] : '';
                        scope.srcParams.source = md.source;
                      }
                    }
                  });

                  /**
                   * Call 2 services:
                   *  - link a dataset to a service
                   *  - link a service to a dataset
                   * Hide modal on success.
                   */
                  scope.linkTo = function(addOnlineSrcInDataset) {
                    if (scope.mode === 'service') {
                      return gnOnlinesrc.
                          linkToService(scope.srcParams, scope.popupid, addOnlineSrcInDataset);
                    } else {
                      return gnOnlinesrc.
                          linkToDataset(scope.srcParams, scope.popupid, addOnlineSrcInDataset);
                    }
                  };
                }
              };
            }
          };
        }])


      /**
     * @ngdoc directive
     * @name gn_onlinesrc.directive:gnLinkToMetadata
     * @restrict A
     * @requires gnOnlinesrc
     * @requires $translate
     *
     * @description
     * The `gnLinkServiceToDataset` directive provides
     * a form to link one metadata to
     * another as :
     * <ul>
     *  <li>parent</li>
     *  <li>feature catalog</li>
     *  <li>source dataset</li>
     * </ul>
     * The directive contains a search form allowing one local selection.
     *
     * On submit, the metadata is saved, the link is added,
     * then the form and online resource list are refreshed.
     */
      .directive('gnLinkToMetadata', [
        'gnOnlinesrc', '$translate', 'gnGlobalSettings',
        function(gnOnlinesrc, $translate, gnGlobalSettings) {
          return {
            restrict: 'A',
            scope: {},
            templateUrl: '../../catalog/components/edit/onlinesrc/' +
                'partials/linkToMd.html',
            compile: function compile(tElement, tAttrs, transclude) {
              return {
                pre: function preLink(scope) {
                  scope.searchObj = {
                    internal: true,
                    any: '',
                    params: {}
                  };
                  scope.modelOptions =
                      angular.copy(gnGlobalSettings.modelOptions);
                },
                post: function postLink(scope, iElement, iAttrs) {
                  scope.mode = iAttrs['gnLinkToMetadata'];
                  scope.popupid = '#linkto' + scope.mode + '-popup';
                  scope.btn = {};


                  // Append * for like search
                  scope.updateParams = function() {
                    scope.searchObj.params.any =
                        '*' + scope.searchObj.any + '*';
                  };

                  /**
                   * Register a method on popup open to reset
                   * the search form and trigger a search.
                   */
                  gnOnlinesrc.register(scope.mode, function() {
                    $(scope.popupid).modal('show');
                    var searchParams = {};
                    if (scope.mode === 'fcats') {
                      searchParams = {
                        _schema: 'iso19110'
                      };
                      scope.btn = {
                        label: $translate.instant('linkToFeatureCatalog')
                      };
                    }
                    else if (scope.mode === 'parent') {
                      searchParams = {
                        hitsPerPage: 10
                      };
                      scope.btn = {
                        label: $translate.instant('linkToParent')
                      };
                    }
                    else if (scope.mode === 'source') {
                      searchParams = {
                        hitsPerPage: 10
                      };
                      scope.btn = {
                        label: $translate.instant('linkToSource')
                      };
                    }
                    scope.$broadcast('resetSearch', searchParams);
                  });

                  scope.gnOnlinesrc = gnOnlinesrc;
                }
              };
            }
          };
        }])

      /**
     * @ngdoc directive
     * @name gn_onlinesrc.directive:gnLinkToSibling
     * @restrict A
     * @requires gnOnlinesrc
     *
     * @description
     * The `gnLinkToSibling` directive provides a form to link siblings to the
     * current metadata. The user need to specify Association type and
     * Initiative type
     * to be able to add a metadata to his selection. The process allow
     * a multiple selection.
     *
     * On submit, the metadata is saved, the resource is associated,
     * then the form
     * and online resource list are refreshed.
     */
      .directive('gnLinkToSibling', ['gnOnlinesrc', 'gnGlobalSettings',
        function(gnOnlinesrc, gnGlobalSettings) {
          return {
            restrict: 'A',
            scope: {},
            templateUrl: '../../catalog/components/edit/onlinesrc/' +
                'partials/linktosibling.html',
            compile: function compile(tElement, tAttrs, transclude) {
              return {
                pre: function preLink(scope) {
                  scope.ctrl = {};
                  scope.searchObj = {
                    internal: true,
                    any: '',
                    defaultParams: {
                      any: '',
                      from: 1,
                      to: 50,
                      sortBy: 'title',
                      sortOrder: 'reverse'
                      // resultType: 'hits'
                    }
                  };
                  scope.searchObj.params = angular.extend({},
                      scope.searchObj.defaultParams);

                  // Define configuration to restrict search
                  // to a subset of records when an initiative type
                  // and/or association type is selected.
                  // eg. crossReference-study restrict to DC records
                  // using _schema=dublin-core
                  scope.searchParamsPerType = {
                    //'crossReference-study': {
                    //  _schema: 'dublin-core'
                    //},
                    //'crossReference-*': {
                    //  _isHarvested: 'n'
                    //}
                  };

                  scope.modelOptions =
                      angular.copy(gnGlobalSettings.modelOptions);
                },
                post: function postLink(scope, iElement, iAttrs) {
                  scope.popupid = iAttrs['gnLinkToSibling'];

                  /**
                   * Register a method on popup open to reset
                   * the search form and trigger a search.
                   */
                  gnOnlinesrc.register('sibling', function() {
                    $(scope.popupid).modal('show');

                    scope.$broadcast('resetSearch');
                    scope.selection = [];
                  });

                  // Append * for like search
                  scope.updateParams = function() {
                    scope.searchObj.params.any =
                        '*' + scope.searchObj.any + '*';
                  };

                  // Based on initiative type and association type
                  // define custom search parameter and refresh search
                  var setSearchParamsPerType = function() {
                    var p = scope.searchParamsPerType[
                        scope.config.associationType + '-' +
                        scope.config.initiativeType
                        ];
                    var pall = scope.searchParamsPerType[
                        scope.config.associationType + '-*'
                        ];
                    scope.searchObj.params = angular.extend({},
                        scope.searchObj.defaultParams,
                        angular.isDefined(p) ? p : (
                        angular.isDefined(pall) ? pall : {}));
                    scope.$broadcast('resetSearch', scope.searchObj.params);
                  };

                  scope.config = {
                    associationType: null,
                    initiativeType: null
                  };

                  scope.$watchCollection('config', function(n, o) {
                    if (n && n !== o) {
                      setSearchParamsPerType();
                    }
                  });

                  /**
                   * Search a metadata record into the selection.
                   * Return the index or -1 if not present.
                   */
                  var findObj = function(md) {
                    for (i = 0; i < scope.selection.length; ++i) {
                      if (scope.selection[i].md === md) {
                        return i;
                      }
                    }
                    return -1;
                  };

                  /**
                   * Add the result metadata to the selection.
                   * Add it only it associationType & initiativeType are set.
                   * If the metadata alreay exists, it override it with the new
                   * given associationType/initiativeType.
                   */
                  scope.addToSelection =
                      function(md, associationType, initiativeType) {
                    if (associationType) {
                      var idx = findObj(md);
                      if (idx < 0) {
                        scope.selection.push({
                          md: md,
                          associationType: associationType,
                          initiativeType: initiativeType || ''
                        });
                      }
                      else {
                        angular.extend(scope.selection[idx], {
                          associationType: associationType,
                          initiativeType: initiativeType || ''
                        });
                      }
                    }
                  };

                  /**
                   * Remove a record from the selection
                   */
                  scope.removeFromSelection = function(obj) {
                    var idx = findObj(obj.md);
                    if (idx >= 0) {
                      scope.selection.splice(idx, 1);
                    }
                  };

                  /**
                   * Call the batch process to add the sibling
                   * to the current edited metadata.
                   */
                  scope.linkToResource = function() {
                    var uuids = [];
                    for (i = 0; i < scope.selection.length; ++i) {
                      var obj = scope.selection[i];
                      uuids.push(obj.md.uuid + '#' +
                          obj.associationType + '#' +
                          obj.initiativeType);
                    }
                    var params = {
                      initiativeType: scope.config.initiativeType,
                      associationType: scope.config.associationType,
                      uuids: uuids.join(',')
                    };
                    return gnOnlinesrc.linkToSibling(params, scope.popupid);
                  };
                }
              };
            }
          };
        }]);
})();<|MERGE_RESOLUTION|>--- conflicted
+++ resolved
@@ -1201,16 +1201,9 @@
                         var links = [];
                         scope.layers = [];
                         scope.srcParams.selectedLayers = [];
-<<<<<<< HEAD
-                        // TODO: WFS ?
-                        links = links.concat(md.getLinksByType('OGC:WMS'));
-                        links = links.concat(md.getLinksByType('wms'));
+
+                        links = links.concat(md.getLinksByType('ogc', 'atom'));
                         scope.srcParams.uuidSrv = md.uuid;
-=======
-
-                        links = links.concat(md.getLinksByType('ogc', 'atom'));
-                        scope.srcParams.uuidSrv = md.getUuid();
->>>>>>> 70c2afba
                         scope.srcParams.identifier =
                           (gnCurrentEdit.metadata.identifier && gnCurrentEdit.metadata.identifier[0]) ?
                             gnCurrentEdit.metadata.identifier[0] : '';
@@ -1229,33 +1222,17 @@
                           scope.srcParams.name = scope.currentMdTitle;
                           scope.srcParams.desc = scope.currentMdTitle;
                           scope.srcParams.protocol = "WWW:LINK-1.0-http--link";
-<<<<<<< HEAD
-                          scope.srcParams.url =  gnConfigService.getServiceURL() +
-                            "api/records/" +
-                            md.uuid + "/formatters/xml";
+                          scope.onlineSrcLink = gnConfigService.getServiceURL() +
+                            "api/records/" + md.uuid;
+                          scope.srcParams.url = scope.onlineSrcLink;
+                          scope.addOnlineSrcInDataset = false;
                         }
                       } else {
-                        // dataset
                         scope.srcParams.uuidDS = md.uuid;
                         scope.srcParams.name = gnCurrentEdit.mdTitle;
                         scope.srcParams.desc = gnCurrentEdit.mdTitle;
                         scope.srcParams.protocol = "WWW:LINK-1.0-http--link";
-                        scope.srcParams.url =  gnConfigService.getServiceURL() +
-                          "api/records/" +
-                          md.uuid + "/formatters/xml";
-=======
-                          scope.onlineSrcLink = gnConfigService.getServiceURL() +
-                            "api/records/" + md.getUuid();
-                          scope.srcParams.url = scope.onlineSrcLink;
-                          scope.addOnlineSrcInDataset = false;
-                        }
-                      } else {
-                        scope.srcParams.uuidDS = md.getUuid();
-                        scope.srcParams.name = gnCurrentEdit.mdTitle;
-                        scope.srcParams.desc = gnCurrentEdit.mdTitle;
-                        scope.srcParams.protocol = "WWW:LINK-1.0-http--link";
                         scope.srcParams.url = scope.onlineSrcLink;
->>>>>>> 70c2afba
                         scope.srcParams.identifier = (md.identifier && md.identifier[0]) ? md.identifier[0] : '';
                         scope.srcParams.source = md.source;
                       }
