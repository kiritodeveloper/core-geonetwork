--- conflicted
+++ resolved
@@ -51,14 +51,14 @@
              scope.templateAddAction = scope.templateAddAction === 'true';
 
              // Search only for contact subtemplate
-<<<<<<< HEAD
              scope.params = {
                // TODO : sThis could use gnElementsMap to get the
                // element name and if not available default to tagName.
                _root: scope.tagName || 'gmd:CI_ResponsibleParty',
-=======
+               _isTemplate: 's',
+               fast: 'false'
+             };
              scope.subtemplateFilter = {
->>>>>>> d424feeb
                _isTemplate: 's',
                any: '',
                _root: 'gmd:CI_ResponsibleParty',
