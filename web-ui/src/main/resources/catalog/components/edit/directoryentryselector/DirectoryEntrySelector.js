(function() {
  goog.provide('gn_directory_entry_selector');



  goog.require('gn_editor_xml_service');
  goog.require('gn_metadata_manager_service');
  goog.require('gn_schema_manager_service');

  var module = angular.module('gn_directory_entry_selector',
      ['gn_metadata_manager_service', 'gn_schema_manager_service',
       'gn_editor_xml_service']);

  /**
   *
   *
   */
  module.directive('gnDirectoryEntrySelector',
      ['$rootScope', '$timeout', '$q', '$http',
<<<<<<< HEAD
        'gnMetadataManagerService', 'gnSchemaManagerService',
        'gnEditorXMLService', 'gnUrlUtils', 'gnConfig',
        function($rootScope, $timeout, $q, $http, 
            gnMetadataManagerService, gnSchemaManagerService, 
            gnEditorXMLService, gnUrlUtils, gnConfig) {
=======
        'gnEditor', 'gnSchemaManagerService',
        'gnEditorXMLService', 'gnUrlUtils',
        function($rootScope, $timeout, $q, $http, 
            gnEditor, gnSchemaManagerService, 
            gnEditorXMLService, gnUrlUtils) {
>>>>>>> 27af2d48

         return {
           restrict: 'A',
           replace: false,
           transclude: true,
           scope: {
             mode: '@gnDirectoryEntrySelector',
             metadataId: '@',
             elementName: '@',
             elementRef: '@',
             domId: '@'
           },
           templateUrl: '../../catalog/components/edit/' +
           'directoryentryselector/partials/' +
           'directoryentryselector.html',
           link: function(scope, element, attrs) {
             // Separator between each contact XML
             // snippet
             var separator = '&&&';
             scope.gnConfig = gnConfig;

             // Search only for contact subtemplate
             scope.params = {
               _root: 'gmd:CI_ResponsibleParty',
               _isTemplate: 's',
               fast: 'false'
             };

             scope.snippet = null;
             scope.snippetRef = gnEditor.
             buildXMLFieldName(scope.elementRef, scope.elementName);

             scope.add = function() {
               gnEditor.add(scope.metadataId,
                   scope.elementRef, scope.elementName,
                   scope.domId, 'before');
               return false;
             };

             // <request><codelist schema="iso19139"
             // name="gmd:CI_RoleCode" /></request>
             scope.addContact = function(contact, role, usingXlink) {
               if (!(contact instanceof Array)) {
                 contact = [contact];
               }

               scope.snippet = '';
               var snippets = [];

               var checkState = function() {
                 if (snippets.length === contact.length) {
                   scope.snippet = snippets.join(separator);

                   // Clean results
                   // TODO: should call clean result from searchFormController
                   //                   scope.searchResults.records = null;
                   //                   scope.searchResults.count = null;

                    $timeout(function() {
                      // Save the metadata and refresh the form
                      gnEditor.save(scope.metadataId, true);
                    });
                 }
               };

               angular.forEach(contact, function(c) {
                 var id = c['geonet:info'].id,
                 uuid = c['geonet:info'].uuid;
                 var params = {uuid: uuid};
                 if (role) {
                   params.process =
                   'gmd:role/gmd:CI_RoleCode/@codeListValue~' + role;
                 }
                 var url = gnUrlUtils.append(
                     // TODO: Get URL from gnHttp
                     'http://localhost:8080/geonetwork/srv/eng/' +
                     'subtemplate',
                     gnUrlUtils.toKeyValue(params));

                 // FIXME: this call is useless when using XLink
                 $http.get(url).success(function(xml) {
                   if (usingXlink) {
                     snippets.push(gnEditorXMLService.
                     buildXMLForXlink(scope.elementName, url));
                   } else {
                     snippets.push(gnEditorXMLService.
                     buildXML(scope.elementName, xml));
                   }
                   checkState();
                 });

               });

               return false;
             };

             // TODO: Schema should be a parameter
             gnSchemaManagerService
             .getCodelist('iso19139|gmd:CI_RoleCode')
             .then(function(data) {
               scope.roles = data[0].entry;
             });

           }
         };
       }]);

  module.directive('gnDirectoryEntryMultiSelector',
      [
        function() {

         return {
           restrict: 'A',
           replace: true,
           templateUrl: '../../catalog/components/edit/' +
           'directoryentryselector/partials/' +
           'directoryentrymultiselector.html',
           link: function(scope, element, attrs) {
             scope.selected = [];
           }
         };
       }]);

})();<|MERGE_RESOLUTION|>--- conflicted
+++ resolved
@@ -17,19 +17,11 @@
    */
   module.directive('gnDirectoryEntrySelector',
       ['$rootScope', '$timeout', '$q', '$http',
-<<<<<<< HEAD
-        'gnMetadataManagerService', 'gnSchemaManagerService',
+        'gnEditor', 'gnSchemaManagerService',
         'gnEditorXMLService', 'gnUrlUtils', 'gnConfig',
         function($rootScope, $timeout, $q, $http, 
-            gnMetadataManagerService, gnSchemaManagerService, 
+            gnEditor, gnSchemaManagerService, 
             gnEditorXMLService, gnUrlUtils, gnConfig) {
-=======
-        'gnEditor', 'gnSchemaManagerService',
-        'gnEditorXMLService', 'gnUrlUtils',
-        function($rootScope, $timeout, $q, $http, 
-            gnEditor, gnSchemaManagerService, 
-            gnEditorXMLService, gnUrlUtils) {
->>>>>>> 27af2d48
 
          return {
            restrict: 'A',
