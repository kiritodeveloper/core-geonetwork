/*
 * Copyright (C) 2001-2016 Food and Agriculture Organization of the
 * United Nations (FAO-UN), United Nations World Food Programme (WFP)
 * and United Nations Environment Programme (UNEP)
 *
 * This program is free software; you can redistribute it and/or modify
 * it under the terms of the GNU General Public License as published by
 * the Free Software Foundation; either version 2 of the License, or (at
 * your option) any later version.
 *
 * This program is distributed in the hope that it will be useful, but
 * WITHOUT ANY WARRANTY; without even the implied warranty of
 * MERCHANTABILITY or FITNESS FOR A PARTICULAR PURPOSE. See the GNU
 * General Public License for more details.
 *
 * You should have received a copy of the GNU General Public License
 * along with this program; if not, write to the Free Software
 * Foundation, Inc., 51 Franklin St, Fifth Floor, Boston, MA 02110-1301, USA
 *
 * Contact: Jeroen Ticheler - FAO - Viale delle Terme di Caracalla 2,
 * Rome - Italy. email: geonetwork@osgeo.org
 */

(function() {
  goog.provide('gn_catalog_service');

  goog.require('gn_urlutils_service');

  var module = angular.module('gn_catalog_service', [
    'gn_urlutils_service'
  ]);

  /**
   * @ngdoc service
   * @kind function
   * @name gnMetadataManager
   * @requires $http
   * @requires $location
   * @requires $timeout
   * @requires gnUrlUtils
   *
   * @description
   * The `gnMetadataManager` service provides main operations to manage
   * metadatas such as create, import, copy or delete.
   * Other operations like save are provided by another service `gnEditor`.
   */
  module.factory('gnMetadataManager', [
    '$http',
    '$location',
    '$timeout',
    'gnUrlUtils',
    'Metadata',
    function($http, $location, $timeout, gnUrlUtils, Metadata) {
      return {
        //TODO: rewrite calls with gnHttp

        /**
           * @ngdoc method
           * @name gnMetadataManager#remove
           * @methodOf gnMetadataManager
           *
           * @description
           * Delete a metadata from catalog
           *
           * @param {string} id Internal id of the metadata
           * @return {HttpPromise} Future object
           */
        remove: function(id) {
          return $http.delete('../api/records/' + id);
        },

        /**
         * @ngdoc method
         * @name gnMetadataManager#validate
         * @methodOf gnMetadataManager
         *
         * @description
         * Validate a metadata from catalog
         *
         * @param {string} id Internal id of the metadata
         * @return {HttpPromise} Future object
         */
        validate: function(id) {
          return $http.put('../api/records/' + id + '/validate/internal');
        },

        /**
         * @ngdoc method
         * @name gnMetadataManager#validateDirectoryEntry
         * @methodOf gnMetadataManager
         *
         * @description
         * Validate a directory entry (shared object) from catalog
         *
         * @param {string} id Internal id of the directory entry
         * @param {bool} newState true is validated, false is rejected
         * @return {HttpPromise} Future object
         */
        validateDirectoryEntry: function(id, newState) {
          var param = '?isvalid=' + (newState ? 'true' : 'false');
          return $http.put('../api/records/' + id + '/validate/internal' + param);
        },

        /**
           * @ngdoc method
           * @name gnMetadataManager#copy
           * @methodOf gnMetadataManager
           *
           * @description
           * Create a copy of a metadata. The copy will belong to the same group
           * of the original metadata and will be of the same type (isTemplate,
           * isChild, fullPrivileges).
           *
           * @param {string} id Internal id of the metadata to be copied.
           * @param {string} groupId Internal id of the group of the metadata
           * @param {boolean} withFullPrivileges privileges to assign.
           * @param {boolean|string} isTemplate type of the metadata (bool is
           *  for TEMPLATE, other values are SUB_TEMPLATE and
           *  TEMPLATE_OF_SUB_TEMPLATE)
           * @param {boolean} isChild is child of a parent metadata
           * @param {string} metadataUuid , the uuid of the metadata to create
           *                 (when metadata uuid is set to manual)
           * @param {boolean} hasCategoryOfSource copy categories from source
           * @return {HttpPromise} Future object
           */
        copy: function(id, groupId, withFullPrivileges,
            isTemplate, isChild, metadataUuid, hasCategoryOfSource) {
          // new md type determination
          var mdType;
          switch (isTemplate) {
            case 'TEMPLATE_OF_SUB_TEMPLATE':
              mdType = 'TEMPLATE_OF_SUB_TEMPLATE';
              break;

            case 'SUB_TEMPLATE':
              mdType = 'SUB_TEMPLATE';
              break;

            case 'TEMPLATE':
            case true:
              mdType = 'TEMPLATE';
              break;

            default: mdType = 'METADATA';
          }

          var url = gnUrlUtils.toKeyValue({
            metadataType: mdType,
            sourceUuid: id,
            isChildOfSource: isChild ? 'true' : 'false',
            group: groupId,
            isVisibleByAllGroupMembers: withFullPrivileges ? 'true' : 'false',
            targetUuid: metadataUuid || '',
            hasCategoryOfSource: hasCategoryOfSource ? 'true' : 'false'
          });
          return $http.put('../api/records/duplicate?' + url, {
            headers: {
              'Accept': 'application/json'
            }
          });
        },

        /**
         * @ngdoc method
         * @name gnMetadataManager#importFromXml
         * @methodOf gnMetadataManager
         *
         * @description
         * Import records from a xml string.
         *
         * @param {Object} data Params to send to md.insert service
         * @return {HttpPromise} Future object
         */
        importFromXml: function(urlParams, xml) {
          return $http.put('../api/records?' + urlParams, xml, {
            headers: {
              'Content-Type': 'application/xml'
            }
          });
        },

        /**
           * @ngdoc method
           * @name gnMetadataManager#create
           * @methodOf gnMetadataManager
           *
           * @description
           * Create a new metadata as a copy of an existing template.
           * Will forward to `copy` method.
           *
           * @param {string} id Internal id of the metadata to be copied.
           * @param {string} groupId Internal id of the group of the metadata
           * @param {boolean} withFullPrivileges privileges to assign.
           * @param {boolean} isTemplate type of the metadata
           * @param {boolean} isChild is child of a parent metadata
           * @param {string} tab is the metadata editor tab to open
           * @param {string} metadataUuid , the uuid of the metadata to create
           *                 (when metadata uuid is set to manual)
           * @param {boolean} hasCategoryOfSource copy categories from source
           * @return {HttpPromise} Future object
           */
        create: function(id, groupId, withFullPrivileges,
            isTemplate, isChild, tab, metadataUuid, hasCategoryOfSource) {

          return this.copy(id, groupId, withFullPrivileges,
              isTemplate, isChild, metadataUuid, hasCategoryOfSource)
              .success(function(id) {
                var path = '/metadata/' + id;
                if (tab) {
                  path += '/tab/' + tab;
                }
                $location.path(path)
                .search('justcreated')
                .search('redirectUrl', 'catalog.edit');
              });
        },

        /**
         * @ngdoc method
         * @name gnMetadataManager#getMdObjByUuid
         * @methodOf gnMetadataManager
         *
         * @description
         * Get the metadata js object from catalog. Trigger a search and
         * return a promise.
         * @param {string} uuid or id of the metadata
         * @param {array} isTemplate optional isTemplate value (y, n, s, t...)
         * @return {HttpPromise} of the $http post
         */
        getMdObjByUuid: function(uuid, isTemplate) {
          return $http.post('../api/search/records/_search', {"query": {
              "bool" : {
                "must": [
                  {"multi_match": {
                      "query": uuid,
                      "fields": ['id', 'uuid']}},
                  {"terms": {"isTemplate": isTemplate !== undefined ? isTemplate : ['n']}},
                  {"terms": {"draft": ["n", "y", "e"]}}
                ]
              }
            }}).then(function(r) {
              if (r.data.hits.total.value > 0) {
                return new Metadata(r.data.hits.hits[0]);
              } else {
                console.warn("Record with UUID/ID " + uuid + " not found.")
              }
              });
        },

        /**
         * @ngdoc method
         * @name gnMetadataManager#getMdObjById
         * @methodOf gnMetadataManager
         *
         * @description
         * Get the metadata js object from catalog. Trigger a search and
         * return a promise.
         * @param {string} id of the metadata
         * @param {array} isTemplate optional isTemplate value (y, n, s, t...)
         * @return {HttpPromise} of the $http post
         */
        getMdObjById: function(id, isTemplate) {
          return this.getMdObjByUuid(id, isTemplate);
        },

        /**
         * @ngdoc method
         * @name gnMetadataManager#updateMdObj
         * @methodOf gnMetadataManager
         *
         * @description
         * Update the metadata object
         *
         * @param {object} md to reload
         * @return {HttpPromise} of the $http get
         */
        updateMdObj: function(md) {
          return this.getMdObjByUuid(md.uuid).then(
              function(md_) {
                angular.extend(md, md_);
                return md;
              }
          );
        }
      };
    }
  ]);

  /**
   * @ngdoc service
   * @kind Object
   * @name gnHttpServices
   *
   * @description
   * The `gnHttpServices` service provides KVP for all geonetwork
   * services used in the UI.
   */

  module.value('gnHttpServices', {
    mdGetXML19139: 'xml_iso19139',

    publish: 'md.publish',
    unpublish: 'md.unpublish',

    processAll: 'md.processing.batch',
    processReport: 'md.processing.batch.report',
    processXml: 'xml.metadata.processing',

    suggest: 'suggest',

    search: 'q',
    internalSearch: 'qi',
    subtemplate: 'subtemplate',
    lang: 'lang?_content_type=json&',
    removeThumbnail: 'md.thumbnail.remove?_content_type=json&',
    removeOnlinesrc: 'resource.del.and.detach', // TODO: CHANGE
    suggest: 'suggest',
    selectionLayers: 'selection.layers',

    featureindexproxy: '../../index/features',
    indexproxy: '../../index/records'
  });


  /**
   * @ngdoc service
   * @kind function
   * @name gnHttp
   * @requires $http
   * @requires gnHttpServices
   * @requires $location
   * @requires gnUrlUtils

   * @description
   * The `gnHttp` service extends `$http` service
   * for geonetwork usage. It is based on `gnHttpServices` to
   * get service url.
   */
  module.provider('gnHttp', function() {

    this.$get = ['$http', 'gnHttpServices' , '$location', 'gnUrlUtils',
      function($http, gnHttpServices, $location, gnUrlUtils) {

        var originUrl = this.originUrl = gnUrlUtils.urlResolve(
            window.location.href, true);

        var defaults = this.defaults = {
          host: originUrl.host,
          pathname: originUrl.pathname,
          protocol: originUrl.protocol
        };

        var urlSplit = originUrl.pathname.split('/');
        if (urlSplit.lenght < 3) {
          //TODO manage error
        }
        else {
          angular.extend(defaults, {
            webapp: urlSplit[1],
            srv: urlSplit[2],
            lang: urlSplit[3]
          });
        }
        return {

          /**
           * @ngdoc method
           * @name gnHttp#callService
           * @methodOf gnHttp
           *
           * @description
           * Calls a geonetwork service with given parameters
           * and an httpConfig
           * (that will be handled by `$http#get` method).
           *
           * @param {string} serviceKey key of the service to
           * get the url from `gnHttpServices`
           * @param {Object} params to add to the request
           * @param {Object} httpConfig see httpConfig of
           * $http#get method
           * @return {HttpPromise} Future object
           */
          callService: function(serviceKey, params, httpConfig) {

            var config = {
              url: gnHttpServices[serviceKey] || serviceKey,
              params: params,
              method: 'GET'
            };
            angular.extend(config, httpConfig);
            return $http(config);
          },

          /**
           * Return service url for a given key
           * @param {string} serviceKey
           * @return {*}
           */
          getService: function(serviceKey) {
            return gnHttpServices[serviceKey];
          }
        };
      }];
  });

  /**
   * @ngdoc service
   * @kind Object
   * @name gnConfig
   *
   * @description
   * The `gnConfig` service provides KVP for all geonetwork
   * configuration settings that can be managed
   * in administration UI.
   * The `key` Object contains shortcut to full settings path.
   * The value are set in the `gnConfig` object.
   *
   * @example
     <code>
      {
        key: {
          isXLinkEnabled: 'system.xlinkResolver.enable',
          isSelfRegisterEnabled: 'system.userSelfRegistration.enable',
          isFeedbackEnabled: 'system.userFeedback.enable',
          isInspireEnabled: 'system.inspireValidation.enable',
          isRatingUserFeedbackEnabled: 'system.localratinguserfeedback.enable',
          isSearchStatEnabled: 'system.searchStats.enable',
          isHideWithHelEnabled: 'system.hidewithheldelements.enable'
        },
        isXLinkEnabled: true,
        system.server.host: 'localhost'

      }
     </code>
   */
  module.value('gnConfig', {
    key: {
      isXLinkEnabled: 'system.xlinkResolver.enable',
      isXLinkLocal: 'system.xlinkResolver.localXlinkEnable',
      isSelfRegisterEnabled: 'system.userSelfRegistration.enable',
      isFeedbackEnabled: 'system.userFeedback.enable',
      isInspireEnabled: 'system.inspire.enable',
      isRatingUserFeedbackEnabled: 'system.localrating.enable',
      isSearchStatEnabled: 'system.searchStats.enable',
      isHideWithHelEnabled: 'system.hidewithheldelements.enable'
    },
    'map.is3DModeAllowed': window.location.search.indexOf('with3d') !== -1
  });

  /**
   * @ngdoc service
   * @kind function
   * @name gnConfigService
   * @requires $q
   * @requires gnHttp
   * @requires gnConfig
   *
   * @description
   * Load the catalog config and push it to gnConfig.
   */
  module.factory('gnConfigService', [
    '$http', '$q',
    'gnConfig',
    function($http, $q, gnConfig) {
      var defer = $q.defer();
      var loadPromise = defer.promise;
      return {

        /**
         * @ngdoc method
         * @name gnConfigService#load
         * @methodOf gnConfigService
         *
         * @description
         * Get catalog configuration. The config is cached.
         * Boolean value are parsed to boolean.
         *
         * @return {HttpPromise} Future object
         */
        load: function() {
          return $http.get('../api/site/settings', {cache: true})
              .then(function(response) {
                angular.extend(gnConfig, response.data);
                // Replace / by . in settings name
                angular.forEach(gnConfig, function(value, key) {
                  if (key.indexOf('/') !== -1) {
                    gnConfig[key.replace(/\//g, '.')] = value;
                    delete gnConfig[key];
                  }
                });
                // Override parameter if set in URL
                if (window.location.search.indexOf('with3d') !== -1) {
                  gnConfig['map.is3DModeAllowed'] = true;
                }
                defer.resolve(gnConfig);
              }, function() {
                defer.reject();
              });
        },
        loadPromise: loadPromise,

        /**
         * @ngdoc method
         * @name gnConfigService#getServiceURL
         * @methodOf gnConfigService
         *
         * @description
         * Get service URL from configuration settings.
         * It is used by `gnHttp`service.
         *
         * @return {String} service url.
         */
        getServiceURL: function() {
          var port = '';
          if (gnConfig['system.server.protocol'] === 'http' &&
             gnConfig['system.server.port'] &&
             gnConfig['system.server.port'] != null &&
             gnConfig['system.server.port'] != 80) {

            port = ':' + gnConfig['system.server.port'];

          } else if (gnConfig['system.server.protocol'] === 'https' &&
             gnConfig['system.server.securePort'] &&
             gnConfig['system.server.securePort'] != null &&
             gnConfig['system.server.securePort'] != 443) {

            port = ':' + gnConfig['system.server.securePort'];

          }

          var url = gnConfig['system.server.protocol'] + '://' +
              gnConfig['system.server.host'] + port +
              gnConfig.env.baseURL + '/' +
              gnConfig.env.node + '/';
          return url;
        }
      };
    }]);

  /**
   * @ngdoc service
   * @kind function
   * @name Metadata
   *
   * @description
   * The `Metadata` service is a metadata wrapper from the jeeves
   * json output of the search service. It also provides some functions
   * on the metadata.
   */
  module.factory('Metadata', ['gnLangs', function(gnLangs) {
    var langSuffix = "_lang";

    function Metadata(k) {
      // Move _source properties to the root.
      var source = k._source;
      delete k._source;
      $.extend(true, this, k, source);


      // TODOES Check if we can define in ES which fields
      // to always return as an array.
      var listOfArrayFields = ['topic', 'cat', 'keyword', 'resourceCredit',
        'resolutionScaleDenominator', 'resolutionDistance', 'extentDescription', 'geom',
        'inspireTheme', 'inspireTheme_syn', 'inspireAnnex',
        'status', 'status_text', 'coordinateSystem', 'identifier', 'responsibleParty',
        'mdLanguage', 'resourceLanguage', 'resourceIdentifier',
        'MD_LegalConstraintsOtherConstraints', 'MD_LegalConstraintsUseLimitation',
        'MD_SecurityConstraintsUseLimitation', 'overview',
        'MD_ConstraintsUseLimitation', 'resourceType',
        'type', 'link', 'crsDetails', 'format', 'otherLanguage',
        'creationDateForResource', 'publicationDateForResource', 'revisionDateForResource',
        'contact', 'contactForResource'];



      // Populate translation for all multilingual fields.
      // Multilingual fields are composed of one field without _lang suffix
      // and one field for each translation.
      // Set the default field value to the UI language if exist.
      var listOfTranslatedField = {};
      var record = this;
      $.each(this, function(key, value) {
        var fieldName = key.split(langSuffix)[0];
        if (key.indexOf(langSuffix) !== -1 &&
          angular.isUndefined(listOfTranslatedField[fieldName])) {
          record[fieldName] = record.translate(fieldName);
          listOfTranslatedField[fieldName] = true;
        }
      });


      // See below; probably not necessary
      this.linksCache = [];

      // Codelist as array
      $.each(this, function(key, value) {
        // All codelist are an array
        if (key.indexOf('codelist_') === 0 && !angular.isArray(record[key])) {
          record[key] = [record[key]];
        }
      });

      // Convert all fields declared as array
      // as an array even if only one value.
      $.each(listOfArrayFields, function(idx) {
        var field = listOfArrayFields[idx];
        if ((angular.isDefined(record[field])) &&
            !angular.isArray(record[field])) {
          record[field] = [record[field]];
        }
      });



      // TODOES This should be defined as object in ES
      var listOfJsonFields = ['crsDetails'];

      // Note: this step does not seem to be necessary; TODO: remove or refactor
      $.each(listOfJsonFields, function(idx) {
        var fieldName = listOfJsonFields[idx];
        if (angular.isDefined(record[fieldName])) {
          try {
            record[fieldName] = angular.fromJson(record[fieldName]);
            var field = record[fieldName];

            // Combine all document keywordGroup fields
            // in one object. Applies to multilingual records
            // which may have multiple values after combining
            // documents from all index
            // fixme: not sure how to precess this, take first array as main
            // object or take last arrays when they appear (what is done here)
            if (fieldName === 'keywordGroup' && angular.isArray(field)) {
              var thesaurusList = {};
              for (var i = 0; i < field.length; i++) {
                var thesauri = field[i];
                $.each(thesauri, function(key) {
                  if (!thesaurusList[key] && thesauri[key].length)
                    thesaurusList[key] = thesauri[key];
                });
              }
              record[fieldName] = thesaurusList;
            }
          } catch (e) {}
        }
      }.bind(this));

      this.getAllContacts();
      // Create a structure that reflects the transferOption/onlinesrc tree
      // var links = [];
      // angular.forEach(this.link, function(link) {
      //   var linkInfo = formatLink(link);
      //   var idx = linkInfo.group - 1;
      //   if (!links[idx]) {
      //     links[idx] = [linkInfo];
      //   }
      //   else if (angular.isArray(links[idx])) {
      //     links[idx].push(linkInfo);
      //   }
      // });
      // this.linksTree = links;
    };

    // function formatLink(sLink) {
    //   var linkInfos = sLink.split('|');
    //   return {
    //     name: linkInfos[0],
    //     title: linkInfos[0],
    //     url: linkInfos[2],
    //     desc: linkInfos[1],
    //     protocol: linkInfos[3],
    //     contentType: linkInfos[4],
    //     group: linkInfos[5] ? parseInt(linkInfos[5]) : undefined,
    //     applicationProfile: linkInfos[6]
    //   };
    // }

    Metadata.prototype = {
      translate: function(fieldName) {
        var translation = this[fieldName + '_lang' + gnLangs.current];

        if (translation) {
          return translation;
        } else if (this[fieldName]) {
          return this[fieldName];
        } else {
          console.warn(fieldName + ' is not defined in this record.');
        }
      },
      // getUuid: function() {
      //   return this.uuid || this._source.uuid;
      // },
      // getId: function() {
      //   return this.id;
      // },
      isPublished: function() {
        return this.isPublishedToAll === 'true';
      },
      isValid: function() {
        return this.valid === '1';
      },
      hasValidation: function() {
        return (this.valid > -1);
      },
      isOwned: function() {
        return this.owner === 'true';
      },
      getOwnerId: function() {
        return this.ownerId;
      },
      getGroupOwner: function() {
        return this.owner;
      },
      getSchema: function() {
        return this.schema;
      },
      publish: function() {
        this.isPublishedToAll = this.isPublished() ?
            'false' : 'true';
      },

      getLinks: function() {
        return this.link;
      },
      getLinkGroup: function(layer) {
        var links = this.getLinksByType('OGC');
        for (var i = 0; i < links.length; ++i) {
          var link = links[i];
          if (link.name == layer.getSource().getParams().LAYERS) {
            return link.group;
          }
        }
      },
      /**
       * Get all links of the metadata of the given types.
       * The types are strings in arguments.
       * You can give the exact matching with # ('#OG:WMS') or just find an
       * occurence for the match ('OGC').
       * You can passe several types to find ('OGC','WFS', '#getCapabilities')
       *
       * If the first argument is a number, you do the search within the link
       * group (search only onlinesrc in the given transferOptions).
       *
       * @return {*} an Array of links
       */
      getLinksByType: function() {
        var ret = [];

        var types = Array.prototype.splice.call(arguments, 0);
        var groupId;

        var key = types.join('|');
        if (angular.isNumber(types[0])) {
          groupId = types[0];
          types.splice(0, 1);
        }
        if (this.linksCache[key] && !groupId) {
          return this.linksCache[key];
        }
        angular.forEach(this.link, function(link) {
          if (types.length > 0) {
            types.forEach(function(type) {
              if (type.substr(0, 1) == '#') {
                if (link.protocol == type.substr(1, type.length - 1) &&
                    (!groupId || groupId == link.group)) {
                  ret.push(link);
                }
              }
              else {
                if (link.protocol.toLowerCase().indexOf(
                    type.toLowerCase()) >= 0 &&
                    (!groupId || groupId == link.group)) {
                  ret.push(link);
                }
              }
            });
          } else {
            ret.push(link);
          }
        });
        this.linksCache[key] = ret;
        return ret;
      },
      getThumbnails: function() {
        if (angular.isArray(this.image)) {
          var images = {list: []};
          for (var i = 0; i < this.image.length; i++) {
            var s = this.image[i].split('|');
            var insertFn = 'push';
            if (s[0] === 'thumbnail') {
              images.small = s[1];
              var insertFn = 'unshift';
            } else if (s[0] === 'overview') {
              images.big = s[1];
            }

            //Is it a draft?
            if( s[1].indexOf("/api/records/") >= 0
                &&  s[1].indexOf("/api/records/")<  s[1].indexOf("/attachments/")) {
              s[1] += "?approved=" + (this.draft != 'y');
            }


            images.list[insertFn]({url: s[1], label: s[2]});
          }
        }
        return images;
      },
      /**
       * Return an object containing metadata contacts
       * as an array and resource contacts as array
       *
       * @return {{metadata: Array, resource: Array}}
       */
      getAllContacts: function() {
<<<<<<< HEAD
        this.allContacts = {metadata:[], resource:[]};
        if (this.contact && this.contact.length > 0){
          this.allContacts.metadata = this.contact;
=======
        if (angular.isUndefined(this.allContacts) &&
            angular.isDefined(this.responsibleParty)) {
          this.allContacts = {metadata: [], resource: []};
          for (var i = 0; i < this.responsibleParty.length; i++) {
            var s = this.responsibleParty[i].split('|');
            var contact = {
              role: s[0] || '',
              org: s[2] || '',
              logo: s[3] || '',
              email: s[4] || '',
              name: s[5] || '',
              position: s[6] || '',
              address: s[7] || '',
              phone: s[8] || '',
              website: s[11] || ''
            };
            if (s[1] === 'resource') {
              this.allContacts.resource.push(contact);
            } else if (s[1] === 'metadata') {
              this.allContacts.metadata.push(contact);
            }
          }
>>>>>>> d101d7b0
        }
        if (this.contactForResource && this.contactForResource.length > 0){
          this.allContacts.resource = this.contactForResource;
        }
        return this.allContacts;
      },
      getOwnername: function() {
        if (this.userinfo) {
          var userinfo = this.userinfo.split('|');
          try {
            if (userinfo[2] !== userinfo[1]) {
              return userinfo[2] + ' ' + userinfo[1];
            } else {
              return userinfo[1];
            }
          } catch (e) {
            return '';
          }
        } else {
          return '';
        }
      },
      isWorkflowEnabled: function() {
        var st = this.mdStatus;
        var res = st &&
            //Status is unknown
            (!isNaN(st) && st != '0');

        //What if it is an array: gmd:MD_ProgressCode
        if (!res && Array.isArray(st)) {
          angular.forEach(st, function(s) {
            if (!isNaN(s) && s != '0') {
              res = true;
            }
          });
        }
        return res;
      }
    };
    return Metadata;
  }]);


})();<|MERGE_RESOLUTION|>--- conflicted
+++ resolved
@@ -812,34 +812,9 @@
        * @return {{metadata: Array, resource: Array}}
        */
       getAllContacts: function() {
-<<<<<<< HEAD
         this.allContacts = {metadata:[], resource:[]};
         if (this.contact && this.contact.length > 0){
           this.allContacts.metadata = this.contact;
-=======
-        if (angular.isUndefined(this.allContacts) &&
-            angular.isDefined(this.responsibleParty)) {
-          this.allContacts = {metadata: [], resource: []};
-          for (var i = 0; i < this.responsibleParty.length; i++) {
-            var s = this.responsibleParty[i].split('|');
-            var contact = {
-              role: s[0] || '',
-              org: s[2] || '',
-              logo: s[3] || '',
-              email: s[4] || '',
-              name: s[5] || '',
-              position: s[6] || '',
-              address: s[7] || '',
-              phone: s[8] || '',
-              website: s[11] || ''
-            };
-            if (s[1] === 'resource') {
-              this.allContacts.resource.push(contact);
-            } else if (s[1] === 'metadata') {
-              this.allContacts.metadata.push(contact);
-            }
-          }
->>>>>>> d101d7b0
         }
         if (this.contactForResource && this.contactForResource.length > 0){
           this.allContacts.resource = this.contactForResource;
