<div class="md-feedback gn-margin-bottom"
     data-ng-show="!isUserFeedbackEnabled">
  <a href data-ng-click="toggle()"
     title="{{'fbFeedback' | translate}}"
     class="btn btn-default">
    <i class="fa fa-fw fa-envelope"></i>
    <span class="hidden-xs" data-ng-show="showLabel" data-translate="">{{showLabel}}</span>
  </a>
  <div class="modal fade">
    <div class="modal-dialog">
      <div class="modal-content">
        <div class="modal-header">
          <h3>
            <span data-translate="">fbFeedback</span>
            <button type="button" class="close" data-dismiss="modal"
                    aria-hidden="true">&times;</button>
          </h3>
        </div>
        <form class="form-horizontal"
              role="form"
              name="gnFeedbackForm"
              data-ng-submit="send(gnFeedbackForm, '#gn-contact-md-form', md.uuid)"
              id="gn-contact-md-form">
              <input type="hidden" name="_csrf" value="{{csrf}}"/>
          <div class="modal-body">
            <div>
              <div class="">
                <h4 data-translate="">fbContact</h4>
                <div class="form-group gn-required">
                  <label class="col-sm-3 control-label gn-required"
                         data-translate="">fbName</label>
                  <div class="col-sm-9">
                    <input type="text" class="form-control" name="name"
                           aria-label="{{'fbName' | translate}}"
                           value="{{user.name}}" required="required"/>
                  </div>
                </div>
                <div class="form-group">
                  <label class="col-sm-3 control-label"
                         data-translate="">fbFunction</label>
                  <div class="col-sm-9">
                    <input type="text" class="form-control" name="function"
                           aria-label="{{'fbFunction' | translate}}"
                           value="{{user.function}}"/>
                  </div>
                </div>
                <div class="form-group gn-required">
                  <label class="col-sm-3 control-label"
                         data-translate="">fbOrganization</label>
                  <div class="col-sm-9">
                    <input type="text" class="form-control" name="org"
                           aria-label="{{'fbOrganization' | translate}}"
                           required="required"/>
                  </div>
                </div>
                <div class="form-group">
                  <label class="col-sm-3 control-label"
                         data-translate="">fbPhone</label>
                  <div class="col-sm-9">
                    <input type="tel" class="form-control" name="phone"
                           aria-label="{{'fbPhone ' | translate}}"
                           data-gn-autogrow=""></input>
                  </div>
                </div>
                <div class="form-group gn-required">
                  <label class="col-sm-3 control-label"
                         data-translate="">fbEmail</label>
                  <div class="col-sm-9">
                    <input type="email" class="form-control" name="email"
                           aria-label="{{'fbEmail' | translate}}"
                           value="{{user.email|empty}}" required="required"/>
                  </div>
                </div>
              </div>
              <div class="ngr-margin-top">
                <h4 data-translate="">fbFeedback</h4>
                <div class="form-group gn-required">
                  <label class="col-sm-3 control-label"
                         data-translate="">fbFunction</label>
                  <div class="col-sm-9">
                    <select class="form-control" name="type" required="required" aria-label="{{'fbFunction' | translate}}">
                      <option value="question" data-translate="">fbQuestion</option>
                      <option value="error" data-translate="">fbError</option>
                      <option value="comment" data-translate="">fbComments</option>
                      <option value="contact" data-translate="">fbContact</option>
                    </select>
                  </div>
                </div>
                <div class="form-group gn-required">
                  <label class="col-sm-3 control-label"
                         data-translate="">fbCategory</label>
                  <div class="col-sm-9">
                    <select class="form-control" name="category"
                            aria-label="{{'fbCategory' | translate}}"
                            required="required">
                      <option value="Metadata Contents" data-translate="">fbCatMetadataContents</option>
                      <option value="Data Contents" data-translate="">fbCatDataContents</option>
                      <option value="Service Contents" data-translate="">fbCatServiceContents</option>
                      <option value="Support" data-translate="">fbCatSupport</option>
                      <option value="Map Viewer" data-translate="">fbCatMapViewer</option>
                      <option value="Search" data-translate="">fbCatSearch</option>
                      <option value="Organizations" data-translate="">fbCatOrganizations</option>
                      <option value="Content Management" data-translate="">fbCatContentManagement</option>
                      <option value="Metadata Import" data-translate="">fbCatMetadataImport</option>
                      <option value="Metadata Editing" data-translate="">fbCatMetadataEditing</option>
                      <option value="Harvesting" data-translate="">fbCatHarvesting</option>
                      <option value="Validator" data-translate="">fbCatValidator</option>
                      <option value="Others" data-translate="">fbCatOthers</option>
                    </select>
                  </div>
                </div>
                <div class="form-group gn-required">
                  <label class="col-sm-3 control-label"
                         data-translate="">fbComments</label>
                  <div class="col-sm-9">
                  <textarea class="form-control" name="comments"
                            aria-label="{{'fbComments' | translate}"
                            data-gn-autogrow="" required="required"></textarea>
                  </div>
                </div>
              </div>

<<<<<<< HEAD
              <input type="hidden"
                     name="uuid"
                     value="{{md.uuid}}"/>
              <input type="hidden"
                     id="recaptcha"
                     name="recaptcha"/>
              <input type="hidden"
                     name="metadataEmail"
                     value="{{sendTo}}"/>
              <ul>
                <li data-ng-repeat="c in contactList" data-ng-show="c.email !== ''">
                  <label class="control-label">
                    <input type="checkbox" data-ng-model="c.selected" data-ng-change="updateList()"/>
                    {{c.email}} ({{c.role}})
                  </label>
                </li>
              </ul>
=======
              <div class="form-group">
                <input type="hidden"
                      name="uuid"
                      value="{{md.getUuid()}}"/>
                <input type="hidden"
                      id="recaptcha"
                      name="recaptcha"/>
                <input type="hidden"
                      name="metadataEmail"
                      value="{{sendTo}}"/>
                
                <label class="col-sm-3 control-label"
                       data-translate="">fbSendTo</label>
                <div class="col-sm-9">
                  <ul class="list-group">
                    <li class="list-group-item" data-ng-repeat="c in contactList" data-ng-show="c.email !== ''">
                      <label>
                        <input type="checkbox" aria-label="{{'fbSendTo' | translate}} {{c.email}} ({{c.role}})" data-ng-model="c.selected" data-ng-change="updateList()"/>
                        {{c.email}} ({{c.role}})
                      </label>
                    </li>
                  </ul>
                </div>
              </div>
>>>>>>> e6e2d422

              <div class="form-group" data-ng-if="recaptchaEnabled">
                <div vc-recaptcha class="col-lg-8"
                     theme="'light'"
                     key="recaptchaKey"></div>

                <span class="col-lg-8" style="color: red;" data-ng-show="resolveRecaptcha" data-translate="">
                  resolveCaptcha
                </span>
              </div>
            </div>
          </div>
          <div class="modal-footer">
            <button class="btn btn-default pull-right" type="submit">
              <span data-translate="">send</span>
            </button>
          </div>
        </form>
      </div>
    </div>
  </div>
</div><|MERGE_RESOLUTION|>--- conflicted
+++ resolved
@@ -120,36 +120,18 @@
                 </div>
               </div>
 
-<<<<<<< HEAD
-              <input type="hidden"
-                     name="uuid"
-                     value="{{md.uuid}}"/>
-              <input type="hidden"
-                     id="recaptcha"
-                     name="recaptcha"/>
-              <input type="hidden"
-                     name="metadataEmail"
-                     value="{{sendTo}}"/>
-              <ul>
-                <li data-ng-repeat="c in contactList" data-ng-show="c.email !== ''">
-                  <label class="control-label">
-                    <input type="checkbox" data-ng-model="c.selected" data-ng-change="updateList()"/>
-                    {{c.email}} ({{c.role}})
-                  </label>
-                </li>
-              </ul>
-=======
+
               <div class="form-group">
                 <input type="hidden"
                       name="uuid"
-                      value="{{md.getUuid()}}"/>
+                      value="{{md.uuid}}"/>
                 <input type="hidden"
                       id="recaptcha"
                       name="recaptcha"/>
                 <input type="hidden"
                       name="metadataEmail"
                       value="{{sendTo}}"/>
-                
+
                 <label class="col-sm-3 control-label"
                        data-translate="">fbSendTo</label>
                 <div class="col-sm-9">
@@ -163,7 +145,6 @@
                   </ul>
                 </div>
               </div>
->>>>>>> e6e2d422
 
               <div class="form-group" data-ng-if="recaptchaEnabled">
                 <div vc-recaptcha class="col-lg-8"
