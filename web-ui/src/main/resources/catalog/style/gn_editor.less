@import "../lib/bootstrap.ext/tagsinput/bootstrap-tagsinput.less";
// import the css files as less files so they are included in the final output of wro4j
@import (less) "../lib/style/ol.css";
@import (less) "../lib/style/datetimepicker.css";
@import (less) "../lib/jquery.ext/jquery.fileupload-ui.css";
@import "gn.less";

body {
  
}

.gn-line-height {
       line-height: 1.8 !important;
 }

input[type=text], input[type=number], select {
  .form-control;
}


.gn-drawmap-panel {
  table .form-group {
    width: 150px;
  }
  .form-group {
    margin-left: 0px;
    margin-right: 0px;
  }
  .col-left, .col-right {
   width: 25%;
  }
  .col-middle {
   width: 50%;
  }
  table {
   width:100%
  }
  .map {
   height: 300px;
   width: 100%;
  }
  
  .gn-proj-select {
    width: 250px;
    vertical-align: top;
  }
  .gn-region-picker {
    width: 400px;
  }
}
.gn-geopublisher-panel {
  .map {
   height: 300px;
   width: 100%;
  }
}
.gn-thumbnail-maker-panel {
  .map {
    height: 300px;
    width: 100%;
  }
}

[data-gn-metadata-category-updater] .dropdown-menu > .disabled > a:hover,
[data-gn-metadata-group-updater] .dropdown-menu > .disabled > a:hover {
  cursor: pointer !important;
}

.gn-editor-container {
  padding: 20px 5px;
  margin-top: 45px;
}


#gn-directory-container {
  .gn-facet-dropdown {
    min-width: 300px;
  }
}

.gn-editor-board {
  .table.gn-results-editor td {
    padding: 2px;

    :nth-of-type(1) {
      font-size: 120%;
      padding-top: 8px;
    }

    .gn-record-details {
      padding-left: 38px;
    }
  }
}

.gn-autocomplete-list {
  position: absolute;
  margin-top: 35px;
  width: inherit;
  z-index: 999;

  /**/
  .tt-suggestion:hover {
    color: #fff;
    background-color: #0097cf;
  }
}

form.gn-editor {
  /* Move each sub fieldset to the left */
  @editor-fieldset-padding-left: 5px;

  /**
   * Make space on the following element of a well 
   */
  div.well + fieldset, div.well + div {
    padding-top: 10px;
  }
  
  div.well {
    margin-bottom: 0px;
  }

  div[data-gn-toggle] {
    position: absolute;
    left: -4px;
    top: 2px;
    button {
      padding: 2px;
    }
  }

  /**
   * Add bottom line
   */
  fieldset > div.form-group.gn-field,
  fieldset > div.row.gn-field {
//    border-top: 1px solid #EEE;
//    padding-left:  (@grid-gutter-width / 2);
    padding-top: 5px;
  }
  fieldset > div.form-group.gn-extra-field,
  fieldset > div.row.gn-extra-field{
    border-top: none;
  }
  /**
   * Hide label in field which are not
   * first and do not break line to not
   * loose space.
   */
  div.gn-extra-field > label {
    visibility: hidden;
    white-space: nowrap;
  }

  .gn-associated-resource-btn {
    .button-variant(@btn-default-color; @btn-default-bg; @btn-default-border);
  }

  fieldset fieldset {
    padding-left: @editor-fieldset-padding-left;
  }
  
  .form-group {
    margin-bottom: 0px;
  }
  
  legend {
    margin-bottom: 10px;
  }

  .gn-textarea-xml {
    font-family: courier;
    font-size: 12px;
    min-height: 700px;
  }
<<<<<<< HEAD

=======
  
  .gn-autocomplete-list {
    position: absolute;
    margin-top: 35px;
    width: inherit;
    z-index: 999;
    max-height: 80vh;
    overflow: auto;

    /**/
    .tt-suggestion:hover {
      color: #fff;
      background-color: #0097cf;
    }
  }
>>>>>>> a931369a
  
  .gn-debug {
    display: none;
  }
  
  .control-label {
      color: #6a6a6a;
      font-weight: 200;
      padding-top: 0px;
      line-height: 22px;

  }
  
  .gn-required > label {
 //   color: #333333;
  }
  
  .gn-move {
//    .pull-right();
  }
  
  legend > div.gn-move {
    position: absolute;
  }
  
  /* text danger takes priority above colors
   */
  .text-danger label,
  .text-danger legend {
    .text-danger();
  }
  
  .gn-has-xlink {
    label, fieldset > legend {
  //    opacity: .7;
    }
  }

  /* Date picker is composed of a date and
   * a time input. Align them on the same
   * line instead of 100% width in input group.
   */
  .gn-date-picker {
    > input[type=date] {
      width: 60%;
    }
    > input[type=time] {
      width: 40%;
    }
    > input[type=date].gn-notime {
      width: 100%;
    }
    > input[type=time].hidden {
      width: 0%;
    }
    .gn-indeterminate-position {
      display: table-cell;
      > select {
        border-bottom-right-radius: 0px;
        border-top-right-radius: 0px;
      }
    }
    &.gn-time-with-ind-position {
      > select.gn-indeterminate-position {
        width: 20%;
      }
      > input[type=date] {
        width: 40%;
      }
      > input[type=time] {
        width: 40%;
      }
    }
  }

  /* Reset margin in helper for documentation
   * to properly align radios
   */
  .helper .help-block {
    margin-top: 0px;
    margin-bottom: 0px;
  }
  
  
  /* Avoid white on white when i:hover
   */
  .btn:hover {
    color: #000;
  }
  
  /**
   * Keyword selector directive
   */
   *[data-gn-keyword-selector] {
       margin-bottom: 10px;
   }

  .bootstrap-tagsinput {
    min-height: 34px;
    .tag {
      white-space: pre-wrap;
      word-break: break-word;
      display: inline-flex;
      margin-top: 2px;
    }

    .twitter-typeahead {
      margin-top: 4px;
    }
    .tt-input {
      border: none;
      box-shadow: none;
      background-color: #FFFFFF !important;
    }
  }
  .gn-maxtags .bootstrap-tagsinput {
    .twitter-typeahead, .twitter-typeahead > input {
      display: none !important;
    }
  }

  /* Avoid to apply img logo css to fieldset in editor */
  fieldset.gn-logo {
    max-height: inherit;
  }
  fieldset {
      padding: 5px;
      border: 1px solid #ebebeb;
      border-radius: 3px;
  }
  .gn-field {
      border-radius: 3px;
      margin: 0px;
      padding-top: 4px;
      padding-bottom: 4px;
  }
  .field-bg {
      background-color: #f7f7f7;
  }
  .gn-move {
      border: none;
  }
  i.btn.fa-times.text-danger {
      visibility: hidden;
      padding: 5px;
  }
  .show {
      visibility: visible;
  } 
  .gn-value .col-xs-8 {
      padding-left: 0px;
  }
  .gn-value .col-xs-4 {
      padding-right: 0px;
  }

  .gn-required > label:after {
      content: "*";
      font-size: 2.5em;
      margin: 7px 0 0 7px;
      position: absolute;
      color: #a94442;
      font-weight: normal;
  }
  .form-horizontal .form-group {
      margin-left: 0px;
      margin-right: 0px;
  }

}

form.gn-tab-inspire {
  .control-label {
    color: inherit;
  }
  .well {
    display: none;
  }
}

/* Onlinesrc styles */
.gn-onlinesrc-panel {
  .list-group-item {
    padding-left: 4px;
    padding-right: 4px;
    .row > div {
      padding-left: 1px;
      padding-right: 1px;

      .onlinesrc-remove {
        padding: 0px;
      }
    }
  }
}
.onlinesrc-container, [gn-directory-entry-list-selector] {
  .list-group {
    max-height:50%;
    overflow: auto;
  }
  .list-group.fixed {
    min-height: 100px;
    /* Avoid the content of the div
    to be higher than view port
    as the modal does not have overflow. */
    max-height: 50vh;
    li.active {
        background-color: #428bca;
    }
  }
}

table.gn-data-store {
  td {
    word-break: break-all;
    .btn {
      padding: 1px 1px;
    }
  }
}

#gn-new-metadata-container {
  /*
   * Increase default panel heading size in order
   * to preserve heading alignement if title is on
   * one or two lines.
   */
  .panel-default > .panel-heading {
    min-height: 60px;
  }
  /*
   * Center icons and text for selecting type of
   * record.
   */
  .gn-record-type > a.list-group-item {
    text-align: center;
  }
}

.gn-popover {
}

.gn-schematron-title {
  word-wrap: break-word;
}
.navbar-collapse {
  padding-right: 0px;
}

.open > .dropdown-menu {
  max-height: 25em;
  overflow-y: auto;
}

.schematron-result-list-label-info .text-info {
  color: @label-primary-bg;
}

.gn-multilingual-field {
  .nav > li > a {
    padding: 2px 5px;
    margin-top: 2px;
    font-size: 8px;
  }
  .label {
    line-height: 2;
    font-size: 8px;
  }
  .no-data a {
    color: @gray-light;
  }
}

.gn-batch-editor {
  .gn-resultview li.list-group-item {
    margin-bottom: 0px;
    padding: 4px;
  }
  li.gn-batch-editor-info {
    margin-top: 11px;
  }
  [data-ng-search-form] .gn-top-search .gn-form-any {
    max-width: 80vw;
  }
}

form.gn-tab-xml {
  div[data-gn-toggle] {
    display:none;
  }
}<|MERGE_RESOLUTION|>--- conflicted
+++ resolved
@@ -174,9 +174,6 @@
     font-size: 12px;
     min-height: 700px;
   }
-<<<<<<< HEAD
-
-=======
   
   .gn-autocomplete-list {
     position: absolute;
@@ -192,7 +189,6 @@
       background-color: #0097cf;
     }
   }
->>>>>>> a931369a
   
   .gn-debug {
     display: none;
