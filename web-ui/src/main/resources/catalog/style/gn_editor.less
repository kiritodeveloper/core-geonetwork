--- conflicted
+++ resolved
@@ -23,9 +23,6 @@
     color: orange;
   }
 }
-<<<<<<< HEAD
-
-=======
 .gn-drawmap-panel {
 	.form-group {
 	  width: 150px;
@@ -46,7 +43,6 @@
 	 height: 300px;
 	}
 }
->>>>>>> d125a55f
 .tt-dropdown-menu {
   width: 422px;
   margin-top: 12px;
