--- conflicted
+++ resolved
@@ -415,7 +415,6 @@
   }
 }
 
-<<<<<<< HEAD
 .gn-batch-editor {
   .gn-resultview li.list-group-item {
     margin-bottom: 0px;
@@ -426,10 +425,11 @@
   }
   [data-ng-search-form] .gn-top-search .gn-form-any {
     max-width: 80vw;
-=======
+  }
+}
+
 form.gn-tab-xml {
   div[data-gn-toggle] {
     display:none;
->>>>>>> 171af840
   }
 }