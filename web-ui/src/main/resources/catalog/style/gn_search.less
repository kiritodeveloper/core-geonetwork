--- conflicted
+++ resolved
@@ -54,21 +54,12 @@
       &.gn-facet-active {
         color: @gray-darker
       }
-<<<<<<< HEAD
     }
     input {
       vertical-align: bottom;
       position: relative;
       top: -3px;
     }
-=======
-    }
-    input {
-      vertical-align: bottom;
-      position: relative;
-      top: -3px;
-    }
->>>>>>> ec31ebc3
     button {
       margin: 0px;
       padding: 0px;
@@ -84,13 +75,10 @@
   .list-group-item:hover {
     color: @brand-primary;
   }
-<<<<<<< HEAD
   .input-daterange {
     margin-top: 10px;
     margin-bottom: 10px;
   }
-=======
->>>>>>> ec31ebc3
 }
 .gn-facet-breadcrumb {
   margin-top: 8px;
