{
    "all": "all",
    "allInPage": "all in page",
    "addToSelection": "Add to ...",
    "removeFromSelection": "Remove from ...",
    "AnonymousUserlist": "Preferred records",
    "MapLayerlist": "Add to map list",
    "basket": "Basket",
    "emptyBasket": "Nothing in basket",
    "searchSelectedRecord": "Search records",
    "author": "Author",
    "advanced": "Advanced",
    "basic": "Basic",
    "none": "none",
    "indexNotAvailable": "No search service available currently!",
    "BadParameterEx": "Wrong parameter",
    "Editor": "Editor",
    "Keywords": "Keywords",
    "crs": "Coordinate reference system",
    "custodian": "Custodian",
    "distributor": "Distributor",
    "search": "Search",
    "METADATA": "Metadata",
    "RegisteredUser": "Registered user",
    "Reviewer": "Reviewer",
    "SUB_TEMPLATE": "Directory entry",
    "TEMPLATE_OF_SUB_TEMPLATE": "Template for directory entry",
    "TEMPLATE": "Template",
    "indexWFSFeatures": "Index data",
    "reindexWFSFeatures": "Clean and index data",
    "docTypeNotIndexed": "Features not indexed.",
    "recordType-y": "Template",
    "recordType-n": "Metadata",
    "recordType-s": "Directory entry",
    "recordType-t": "Template for directory entry",
    "UserAdmin": "User administrator",
    "tooManyItemsInSelection": "Too many items in selection. Maximum {{maxSize}} items allowed.",
    "_cat": "Category",
    "categories": "Categories",
    "learnTheApi": "Learn how to use the catalog REST API.",
    "category": "Category",
    "_groupOwner": "Group",
    "_groupPublished": "Published in that group",
    "_indexingError": "Indexing error",
    "_source": "Catalog",
    "previousKeywords": "Previous",
    "previousPage": "Previous page",
    "nextPage": "Next page",
    "chooseImage": "Choose or drop an image here",
    "topConcepts": "Top Concept(s)",
    "viewSelectionOnly": "Selection only",
    "add": "Add",
    "address": "Address",
    "personal": "Personal",
    "gnToggle": "Show/hide sections",
    "cookieWarning": "This webpage uses cookies. If you continue navigating this page, we will assume you accept this.",
    "moreOnCookie": "Want to know more about this message ?",
    "acceptCookie": "Accept",
    "rejectCookie": "Get me out of here",
    "adminConsole": "Admin console",
    "loadCapabilitiesLayers": "Load service layers",
    "any": "Full text",
    "anyPlaceHolder": "Search ...",
    "VALID": "Valid",
    "INVALID": "Invalid",
    "clickToFilterOn": "Click to filter on ",
    "NEVER_CALCULATED": "Never validated",
    "validStatus-1": "Valid",
    "validStatus-0": "Invalid",
    "validStatus--1": "Never validated",
    "wfsNoOutputFormats": "No output format found in download service capability.",
    "fre": "Français",
    "roh": "Rumantsch",
    "ara": "عربي",
    "kor": "Korean",
    "by": "by",
    "cat": "Català",
    "catalog": "catalog",
    "chi": "中文",
    "city": "City",
    "cl_status": "Status",
    "associatedResources": "Associated resources",
    "moreInfoOnRecord": " more ...",
    "comments": "Comment",
    "country": "Country",
    "validateSelectedRecordConfirm": "Do you really want to validate the {{selectedCount}} selected record(s)?",
    "regions": "Regions",
    "gemetKeywords": "GEMET keywords",
    "createAnAccount": "Create an account",
    "createDateYear": "Creation year",
    "createDateYears": "Years",
    "dataset": "Dataset",
    "day": "Day",
    "deleteRecordConfirm": "Do you really want to remove '{{resourceTitle}}'?",
    "deleteSelectedRecordConfirm": "Do you really want to remove the {{selectedCount}} selected record(s) ?",
    "cofirmEditApproved": "Editing an approved record will bring it back to the draft state. Do you want to continue?",
    "denominators": "Scale",
    "docNotFound": "<strong>Warning !</strong> Page <a href='{{page}}'>{{page}}</a> not found in documentation.",
    "docPageNotFoundAtUrl": "Documentation page not available at URL:",
    "dut": "Nederlands",
    "east": "East",
    "addThoseCategories": "Add selected",
    "replaceByThoseCategories": "Replace by selected",
    "categoriesBatchAlert": "When updating categories, user can choose to add the new categories to the existing ones or to replace them.",
    "editorBoard": "Add new record",
    "contribute": "Contribute",
    "email": "Email",
    "eng": "English",
    "errorEmailAddressAlreadyRegistered": "Email address already registered.",
    "errorIs": "Error is ",
    "featureCatalog": "Feature catalog",
    "frequency": "Frequency",
    "feebackSent": "Your message has been sent to the catalog manager.",
    "feedbackNotEnable": "Feedback is not enabled.",
    "filter": "Filter",
    "filterSearch": "Display search options",
    "fin": "Suomeksi",
    "forgetDetails": "Forgotten your details?",
    "forgetDetailsInfo": "Use password recovery to reset it.",
    "from": "From",
    "collapseAllFacet": "Collapse all facets",
    "expandAllFacet": "Expand all facets",
    "ger": "Deutsch",
    "groupOwners": "Groups",
    "hour": "Hour",
    "inspireThemes": "INSPIRE themes",
    "inspireThemesURI": "INSPIRE themes",
    "inspiretheme": "INSPIRE theme",
    "inspireNotAllowedError": "Not allowed to use the resource",
    "inspireNotFoundError": "Resource not found",
    "inspireServiceError": "Remote validation error: verify the URL",
    "inspireNotAcceptableError": "Metadata schema not supported",
    "inspirePopupReportTitle": "INSPIRE validation report",
    "inspirePopupReportText": "The validation tests ended with status: ",
    "inspirePopupReportLink": "Click here for more details",
    "ita": "Italiano",
    "keyword": "Keyword",
    "keywordFilter": "Filter keyword",
    "keywords": "Keywords",
    "map": "Map",
    "makeYourMap": "Map",
    "metadataPOCs": "Contact for the metadata",
    "month": "Month",
    "msgNoCatalogInfo": "Could not retrieved catalog information.",
    "msgNoUserInfo": "Could not retrieve user details.",
    "msgUserAuthenticated": "User {{username}} authenticated.",
    "name": "Name",
    "needAnAccount": "Need an account ?",
    "needAnAccountInfo": "Then sign right up, it only takes a minute.",
    "needHelp": "Need help",
    "newAccountInfo": "When you request an account an email will be sent to you with your user details. If an advanced user profile is requested, the catalog administrator will analyze your request and get back to you.",
    "next": "Next",
    "noFileSelected": "No file selected",
    "noRecordFound": "No record found.",
    "nor": "Norsk",
    "bboxIdentifier": "Geographic identifier",
    "bboxDescription": "Geographic description",
    "north": "North",
    "metadataAuthor": "Record created by user",
    "zarooResult": " No results found!",
    "Clear": "Clear",
    "ClearTitle": "Clear current search query, filters and sorts.",
    "hitsPerPage": "Records per page",
    "chooseRecordsPerPage": "Click to choose the number of records per page",
    "sortedBy": "Sorted by {{field}}",
    "relevance": "relevancy",
    "rating": "rating",
    "popularity": "popularity",
    "denominatorDesc": "low scale first",
    "denominatorAsc": "high scale first",
    "selected": "selected",
    "actionsOnSelection": "Choose an action to apply to current selection ...",
    "clickToSelect": "Click to select/unselect ...",
    "notifications": "Notifications",
    "orgName": "Contact for the resource",
    "orgNames": "Contact for the resource",
    "orgNamesTree": "Contact for the resource",
    "topicCat" : "Topic",
    "topicCats" : "Topics",
    "organisation": "Organisation",
    "organization": "Organization",
    "originator": "Originator",
    "owner": "Owner",
    "mapLoadError": "Failed to load map from '{{url}}'.",
    "emptyMapLoadError": "Map from '{{url}}' is empty.",
    "pointOfContact": "Point of Contact",
    "processor": "Processor",
    "principalInvestigator": "Principal Investigator",
    "privilegesUpdated": "Privileges updated.",
    "privilegesUpdatedError": "Error occurred while updating privileges.",
    "publisher": "Publisher",
    "password": "Password",
    "passwordMinlength": "Password must contain at least 6 characters!",
    "passwordNotMatching": "The password does not match!",
    "passwordRepeat": "Repeat password",
    "pol": "Polski",
    "por": "Рortuguês",
    "poweredBy": "Powered by GeoNetwork opensource",
    "previous": "Previous",
    "profile": "User profile",
    "recoverPassword": "Forgot your password",
    "register": "Register",
    "rememberMe": "Remember me",
    "requestedProfile": "Requested profile",
    "resetPassword": "Reset password",
    "resetPasswordTitle": "Reset {{user}} password.",
    "resourceProvider": "Resource Provider",
    "rus": "Русский",
    "save": "Save",
    "scrollTop": "Scroll to top",
    "selectAll": "All",
    "selectNone": "None",
    "send": "Send",
    "startVersioning": "Start Versioning",
    "startVersioning-help": "Save version history (beta)",
    "setMetadataGroup": "Change metadata group",
    "setMetadataCategories": "Change metadata categories",
    "sendAComment": "Send us a comment",
    "sendPasswordLinkToMyEmail": "Send password link to my email",
    "service": "Service",
    "serviceType": "Service type",
    "serviceTypes": "Service types",
    "signIn": "Sign in",
    "signedInAs": "Signed in as",
    "signout": "Sign out",
    "somethingWrong": "Something went wrong!",
    "south": "South",
    "siblings": "Other resources",
    "sourceDatasets": "Source datasets",
    "isSourceOfDatasets": "Is source dataset of",
    "spa": "Español",
    "spatialRepresentationTypes": "Representation types",
    "spatialRepresentationType": "Representation type",
    "cl_spatialRepresentationType": "Representation type",
    "state": "State",
    "staticMap": "Static map",
    "surname": "Surname",
    "title": "Title",
    "to": "To",
    "on": "on",
    "off": "off",
    "toggleScrollSpy": "Toggle scrolling navigation",
    "tur": "Türkçe",
    "types": "Type of resources",
    "until": "Until",
    "assignCategoryError": "An error occurred while assigning category '{{category}}'.",
    "updatePassword": "Update",
    "upload": "Upload",
    "uuid": "Identifier",
    "url": "URL",
    "records": "record(s)",
    "responsiblePartyEmail": "Contact",
    "call": "Call",
    "pleaseWait": "please wait",
    "weblink": "Links",
    "downloads": "Download",
    "maps": "Maps",
    "resetOps": "Reset operation",
    "addThoseOperations": "Add selected",
    "replaceByThoseOperations": "Replace by selected",
    "spatialExtent": "Spatial extent",
    "sessionIsAboutToBeCancelled": "Your session is about to be canceled!",
    "sessionAlertMsg": "Last activity was tracked {{startedAt}} and your session will expire in {{willBeCancelledIn}}s (max inactivity time is {{length}}s). You should save your work if you have any unsaved changes! If not, you'll be disconnected soon.",
    "sessionWillExpireIn": "Your session will expire in {{remainingTime}}s. Save your work!",
    "sessionIsProbablyCancelled": "Your session was probably canceled on the server!",
    "sessionAlertDisconnectedMsg": "Last activity was tracked {{startedAt}} and your session has probably expired now (max inactivity time is {{length}}s). You should reload the page and see if your session is still alive or sign in again!",
    "layersLoading": "Adding layers to the map ...",
    "updateStatus": "Update record status",
    "resourceContact": "Contact for the resource",
    "taskOwner": "Task owner",
    "taskDueDate": "Due date",
    "taskCloseDate": "Close date",
    "taskMessage": "Message",
    "triggerTask": "Trigger task",
    "closeTask": "Close task",
    "enableWorkflow": "Enable workflow",
    "recordHistory": "History",
    "recordHistory-workflow": "Workflow status is now {{text}}.",
    "removeHistoryStep": "Remove step",
    "workflowType": "Workflow",
    "taskType": "Task",
    "eventType": "Event",
    "metadataViewLoadError": "An error occurred while loading a metadata view",
    "metadataStatusUpdatedWithNoErrors": "Record status updated.",
    "metadataStatusUpdatedErrors": "Error occurs while updating status",
    "changeCategoryError": "Error occurs while updating category",
    "statusLogMessage": "Message",
    "user": "User",
    "userDetails": "User details",
    "userPreferences": "User preferences",
    "username": "User name",
    "usernameHelp": "Name to use when sign in",
    "processError": "Processing error.",
    "processFinished": "Processing done.",
    "processReport-done": "Number of records processed",
    "processReportChangedRecords": "Changed",
    "processReportErrors": "Records with error",
    "processReportFor": "Report for process: ",
    "processReportNoProcessFound": "Records with process not defined in its standard",
    "processReportNotChangedRecords": "Not changed",
    "processReportNotOwner": "Not editable records",
    "processReportNullRecords": "Records not found",
    "processReportProcessedRecords": "Records processed",
    "processReportTotalRecords": "Records to process",
    "recordsProcessed": "records processed",
    "batchediting": "Batch editing",
    "west": "West",
    "year": "Year",
    "zip": "ZIP",
    "validate": "Validate",
    "delete": "Delete",
    "edit" : "Edit",
    "duplicate": "Duplicate",
    "createChild": "Create a child",
    "privileges": "Privileges",
    "whoCanAccess": "Who has access",
    "actions" : "Actions",
    "reset" : "Reset",
    "stop": "Stop",
    "isHarvested": "Harvested",
    "y": "Yes",
    "n": "No",
    "yes": "Yes",
    "no": "No",
    "publishedForGroup": "Visible by",
    "_op0": "Visible by",
    "mdStatus": "Workflow progress",
    "_status": "Status",
    "_schema": "Standard",
    "checkCapabilityUrl": "URL {{url}} returned status '{{status}}'. You should check the URL or check that the service is running.",
    "checkCapabilityUrlUnauthorized": "URL {{url}} returned status '{{status}}'. That means that this service require authentication. Try to connect to it first.",
    "failedToParseCapabilities": "Failed to parse GetCapabilities operation response. Try again later or contact service provider.",
    "layerIsAlreadyInMap": "Layer '{{layer}}' from service '{{url}}' is already loaded in current map. Click <a href=\"#map?extent={{extent}}&activate={{layer}}\">here to zoom to it</a>.",
    "layerStylesAvailable": " layer styles available:",
    "previewLegend": "Preview style legend.",
    "layerWillBeAddedToMapButRecordNotFound": "Record with UUID '{{uuid}}' referencing '{{layer}}' from service '{{url}}' was not found in the catalogue. Layer will be added to the map anyway and a metadata URL found in the capability document.",
    "layerNotfoundInCapability": "Layer '{{layer}}' not found in <a href='{{url}}'>{{type}} capability</a>. Try to <a href=\"#/map?add=[{%22url%22:%22{{url}}%22,%22type%22:%22{{type}}%22}]\">load another layer from the {{type}} service</a>?",
    "layerNotAvailableInMapProj": "The service does not provide the layer in the map projection '{{proj}}'. The layer will be added to the map but may not be displayed properly.",
    "layerCRSNotFound": "The layer does not provide coordinate reference system information. This may be related to a WMS version lower than 1.3.0.",
    "layerTileLoadError": "Something went wrong while loading tile <a href='{{url}}' target='_blank'>'{{url | limitTo: 30}} ...'</a> for layer '{{layer}}'.",
    "getCapFailure":"The WMS getCapabilities request failed",
    "standards": "Metadata standard",
    "metadataTypes": "Type of record",
    "_isTemplate": "Type of record",
    "_isHarvested": "Harvested",
    "isTemplatey": "Template",
    "isTemplates": "Directory",
    "isTemplatet": "Template for directory entry",
    "isTemplaten": "Record",
    "signinFailure": "Incorrect username or password.",
    "attributeName": "Name",
    "attributeDefinition": "Definition",
    "attributeValues": "List of values",
    "attributeType": "Type",
    "attributeCode": "Code",
    "transfertPrivilegesFinished": "{{metadata}} record(s) transfered.",
    "valueName": "Name",
    "xmlView": "XML view",
    "downloadRecord": "Download record",
    "manageRecord": "Manage record",
    "valueDefinition": "Definition",
    "toggleNavigation": "Toggle navigation",
    "valueCode": "Code",
    "addRecord": "Add new record",
    "ImportRecord": "Import new records",
    "directoryManager": "Manage directory",
    "typeOfRecord": "Type of record",
    "load": "Load",
    "indexAccessError": "Error during index access.",
    "applyFilter": "Apply Filter",
    "confirm": "OK",
    "confirmDialogTitle": "Confirm Action",
    "close": "Close",
    "wpsSelectOutput": "Select output...",
    "drawGeometry": "Draw",
    "modifyGeometry": "Modify",
    "inputValueRequired": "required",
    "inputValueRequiredError": "A value is required for this field",
    "inputIsOverloaded": "This value is set in a WFS filter",
    "insertNewInputValue": "Add a value for this input",
    "profileGraph": "Profile Graph",
    "_valid": "Validity",
    "dateToDate": "to",
    "batchEditing": "Batch editing",
    "harvesters": "Harvesting",
    "metadatasAndTemplates": "Metadata and templates",
    "statisticsAndStatus": "Statistics and status",
    "reports": "Reports",
    "reportLink": "View report",
    "reportGeneration": "Evaluating record",
    "classificationSystems": "Classification systems",
    "usersAndGroups": "Users and groups",
    "settings": "Settings",
    "tools": "Tools",
    "processesTool": "Use a WPS process",
    "processesToolUrlDiscovery": "WPS URL",
    "addLayersTool": "Add layers",
    "layersTool": "Manager layers",
    "filterTool": "Search & filter features",
    "contextsTool": "Manage maps",
    "printTool": "Print map",
    "mInteractionTool": "Measures",
    "graticuleTool": "Display graticules",
    "syncAllLayersTool": "Synchronize search and main map",
    "drawVectorTool": "Annotate map",
    "collapseAllFacetLabel": "Collapse",
    "expandAllFacetLabel": "Expand",
    "resultXonY": "on",
    "resolveCaptcha": "Resolve the captcha",
    "resolutions": "Resolution",
    "loginTitle": "Sign in",
    "loginText": "Sign in with your username and password to add and edit metadata.",
    "siteLogo": "Logo",
    "currentStatus": "Last status",
    "languageSwitcher": "Language switcher",
    "avatar": "Avatar",
    "first": "First",
    "createDoiForRecord": "Create DOI for the record",
    "createDoiForRecord-help": "DOI can be created on public record only. Once created the DOI is associated with a landing page for the record which is inserted in the record distribution section.",
    "doiCreationTaskCheckAction": "Check pre-conditions",
    "doiCreationTaskCheckAction-help": "Check that a record can be submitted to DataCite for DOI creation. DataCite API endpoint is configured in the catalogue settings, DataCite requires some fields to be populated, record must be public and provide a conversion to the DataCite format.",
    "doiCreationTaskCreateAction": "Create DOI",
    "doiCreationTaskCreateAction-help": "Create the DOI for the record and close the task",
    "editorHome": "Editor board",
    "adminHome": "Summary",
    "allAdmins": "Administrators",
    "group": "Group",
    "sortLinksBy": "Sort by ",
    "link-protocol": "Protocol",
    "link-title": "Title",
    "link-lUrl": "Url",
    "showOptions": "Show options",
    "projectionSwitcher": "Projection Switcher",
    "projection": "Projection",
    "listTypeBlocks": "Switch to Blocked list",
    "listTypeLarge": "Switch to Large list",
    "listTypeSmall": "Switch to Small list",
    "layersWithWhiteSpaces": "Some layers on this map contains white spaces on their name. Layers with white spaces may not be properly printed.",
    "unselected": "unselected",
    "indexingTaskUndefined": "Unknow indexing task (abnormal state)",
    "indexingTaskRunning": "Indexing {{total}} records...",
    "indexingTaskFinished": "Indexing finished, {{total}} records processed",
    "indexingTaskFinishedWithErrors": "Indexing finished, {{total}} records processed with {{errors}} errors",
    "indexingTaskCanceled": "Indexing canceled",
    "mdStatus-1": "Draft",
    "mdStatus-2": "Approved",
    "mdStatus-3": "Retired",
    "mdStatus-4": "Submitted",
    "mdStatus-5": "Rejected",
    "mdStatusTitle-41": "Cancel approval submission",
    "mdStatusTitle-31": "Restore record to draft status",
    "mdStatusTitle-42": "Approve metadata",
    "mdStatusTitle-12": "Directly approve metadata",
    "mdStatusTitle-33": "Retire metadata",
    "mdStatusTitle-14": "Submit for review",
    "mdStatusTitle-411": "Reject metadata",
    "mdStatusButton-1": "Change to draft",
    "mdStatusButton-2": "Approve",
    "mdStatusButton-3": "Retire",
    "mdStatusButton-4": "Submit",
    "cancel": "Cancel",
    "workflow": "Workflow",
    "metadataPublished": "Metadata published.",
    "metadataPublishedError": "Error occurred while publishing metadata.",
    "metadataUnpublished": "Metadata un-published.",
    "metadataUnpublishedError": "Error occurred while un-publishing metadata.",
    "categoriesUpdated": "Categories updated.",
    "warnPublishDraft": "When publishing records with workflow enabled, the status will change to 'Approve'. Are you sure you want to continue?",
    "canceWorkingCopy": "Cancel working copy",
<<<<<<< HEAD
    "deleteWorkingCopyRecordConfirm": "Do you really want to remove the working copy '{{resourceTitle}}'?",
    "moreLikeThis": "Similar records"
=======
    "deleteWorkingCopyRecordConfirm": "Do you really want to remove the working copy '{{title}}'?",
    "workingCopy": "Working copy"
>>>>>>> 63ace3d0
}<|MERGE_RESOLUTION|>--- conflicted
+++ resolved
@@ -467,11 +467,7 @@
     "categoriesUpdated": "Categories updated.",
     "warnPublishDraft": "When publishing records with workflow enabled, the status will change to 'Approve'. Are you sure you want to continue?",
     "canceWorkingCopy": "Cancel working copy",
-<<<<<<< HEAD
     "deleteWorkingCopyRecordConfirm": "Do you really want to remove the working copy '{{resourceTitle}}'?",
-    "moreLikeThis": "Similar records"
-=======
-    "deleteWorkingCopyRecordConfirm": "Do you really want to remove the working copy '{{title}}'?",
+    "moreLikeThis": "Similar records",
     "workingCopy": "Working copy"
->>>>>>> 63ace3d0
 }