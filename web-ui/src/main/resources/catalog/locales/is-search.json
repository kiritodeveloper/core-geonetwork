--- conflicted
+++ resolved
@@ -524,10 +524,6 @@
     "geometryFilter": "Bounding Box",
     "GUFname": "Your Name",
     "GUFemail": "Your Email address",
-<<<<<<< HEAD
-    "GUForganization": "Your Organization"
-=======
     "GUForganization": "Your Organization",
     "printUnsupportedLayerTypes": "The following layer types are present but cannot be printed"
->>>>>>> 4764a4fa
 }