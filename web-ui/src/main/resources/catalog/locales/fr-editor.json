{
    "ImportRecord": "Importer des fiches",
    "add-extent-from-geokeywords": "Calculer l'étendue à partir des mots clés",
    "add-extent-from-geokeywords-help": "Rechercher tous les mots clés de type 'place' dans les thésaurus et ajouter les étendues correspondantes.",
    "addCRS-help": " ",
    "addContact": "Add contact",
    "addContactAsLink-help": "Ajouter ce contact en lien avec l'annuaire. Les informations sur le contact seront mises à jour lors des modifications dans l'annuaire.",
    "addContactAsText-help": "Copier ce contact dans la fiche.",
    "addContactUsingXLink": "Ajouter un contact (avec XLink)",
    "addFromDictionnary": "Ajouter depuis un annuaire",
    "addFromEPSGdb": "Rechercher dans les codes EPSG",
    "addFromThesaurus": "ou sélectionner les depuis un thésaurus",
    "addKeywordNotFromThesaurus": "Ajouter des mots clés",
    "addLinks": "Ajouter les liens",
    "addOnlinesrc": "Ajouter un lien ou un fichier",
    "addOnlinesrcTitle": "Ajouter une ressource en ligne",
    "addRecord": "Ajouter une donnée",
    "addThumbnail": "Ajouter un aperçu",
    "addThumbnailTitle": "Ajouter un aperçu",
    "allChangesCanceled": "Tous les changements ont été annulés.",
    "allChangesSaved": "Tous les changements ont été sauvegardés.",
    "allLanguage": "Toutes",
    "allLanguage-help": "Afficher toutes les langues",
    "applySuggestion": "Appliquer la suggestion",
    "assignToCatalog": "Affecter à ce catalogue",
    "assignToCategory": "Affecter à cette catégorie",
    "assignToGroup": "Affecter à ce groupe",
    "associatedResources": "Ressources associées",
    "associationType": "Type d'association",
    "beforeUnloadEditor": "Vous pourriez avoir des modifications non sauvées depuis la dernière sauvegarde {{timeAgo}}.",
    "cancel": "Annuler",
    "cancelChangesFromNow": "Annuler les modifications faites depuis le début, {{timeAgo}}.",
    "cancelling": "Annulation ...",
    "check": "Vérifier",
    "chooseAProj": "Sélectionner la projection à utiliser pour l'affichage des coordonnées (note : les coordonnées sont toujours sauvegardées en WGS84 dans la fiche).",
    "chooseAType": "Sélectionner un type",
    "chooseOnlinesrc": "Sélectionner un fichier",
    "chooseRegion": "Choisir un territoire",
    "clickToDrawABox": "Cliquer une fois pour activer le bouton et dessiner l'emprise. Recliquer pour arrêter de dessiner.",
    "closeEditor": "Enregistrer & fermer",
    "continent": "Continent",
    "country": "Pays",
    "createA": "Décrire un(e) ",
    "createChildOf": "Créer une fiche enfant de",
    "createCopyOf": "Créer une copie de",
    "createMetadata": "Créer",
    "createMetadataForGroup": "Créer et publier pour le groupe",
    "createMetadataForGroup-help": "La fiche pourra être modifiée par tous les membres du groupe",
    "createNewMetadata": "Créer une fiche",
    "createSmall": "Créer une miniature",
    "current": "actuel",
    "datasetFound": "Jeu de données trouvé et ajouté à la carte",
    "datasetNotFound": "Jeu de données non trouvé - 404",
    "datasets": "Données",
    "dateMode": "Date ou date et heure",
    "description": "Description",
    "directory": "Répertoire",
    "directoryEntries": "Éléments",
    "directoryManager": "Gestion des annuaires",
    "drawRectangle": "Dessiner une emprise",
    "error": "Erreur",
    "errors": "erreurs",
    "featureCatalog": "Catalogue d'attributs",
    "file": "Fichier",
    "fileType": "Type de fichier",
    "fromTemplate": "à partir de ",
    "generateUUID": "Générer un nouvel identifiant pour les métadonnées insérées",
    "geopublisher": "Publier en WMS, WFS, WCS",
    "gmd:CI_ResponsibleParty": "Organisations & contacts",
    "gmd:MD_Distribution": "Ressources en ligne",
    "hasFeatureCatalog": "Utilisant ce catalogue d'attributs",
    "importEntry": "Importer un élément dans un annuaire",
    "importFromDir": "Importer depuis un répertoire sur le serveur",
    "importFromDirReport": "{{success}}/{{records}} fiches(s) importée(s) en {{time}} secondes.",
    "importRecords": "Importer",
    "importReport": "Rapport d'importation",
    "inGroup": "dans",
    "initiativeType": "Type d'initiative",
    "keywordInsertMode": "Insérer les mots clés comme",
    "linkService": "Lier le service à la fiche",
    "linkToDataset": "Associer une donnée",
    "linkToDatasetTitle": "Associer une donnée",
    "linkToFeatureCatalog": "Associer un catalogue d'attributs",
    "linkToFeatureCatalogTitle": "Associer un catalogue d'attributs",
    "linkToParent": "Associer un parent",
    "linkToParentTitle": "Associer une fiche parent",
    "linkToService": "Associer un service",
    "linkToServiceTitle": "Associer un service",
    "linkToSibling": "Autres liens (eg. études, capteurs)",
    "linkToSiblingTitle": "Associer une ressource (eg. études, capteurs)",
    "linkToSource": "Associer à une donnée source",
    "linkToSourceTitle": "Associer une donnée source utilisée pour créer ce jeu de données",
    "linkUrl": "URL à supprimer",
    "mefFile": "MEF",
    "metadataNotFound": "Attention ! La fiche avec l'identifiant {{id}} n'a pas été trouvée. <a href='#/create'>En créer une nouvelle ?</a>",
    "metadataType": "Type de fiche",
    "noLayersForThumbnail": "Aucune couche WMS définie dans la fiche pour générer un aperçu",
    "noTemplatesAvailable": "Attention ! Il n'y a aucun modèle de saisie dans ce catalogue. Vous devriez en ajouter ou <a href='admin.console#/metadata'>en importer</a>.",
    "none": "Aucune",
    "notFoundInThesaurus": "<strong>Attention ! Les mots clés {{keywords}} n'ont pas été trouvés dans le thésaurus.</strong> Cela peut se produire lorsque les mots clés sont dans une langue qui n'est pas celle de l'interface. L'édition de mots clés multilingues n'est pas encore supportée. <strong>Ces mots clés sont cependant conservés dans la fiche</strong> sauf si vous supprimez cette section.",
    "ocean": "Océan",
    "oneLanguage": "Une seule",
    "oneLanguage-help": "Choisir la langue à éditer en cliquant sur l'étiquette correspondante",
    "onlinesrc": "Resources en ligne",
    "onlinesrcUploadHelp": "Glisser et déposer un fichier ici",
    "onlyErrors": "Afficher uniquement les erreurs",
    "other": "Autre",
    "overview": "Overview",
    "overviews": "Aperçus",
    "overwrite": "Ecraser les métadonnées de même identifiant",
    "parentMd": "Fiche parent",
    "print_layout": "Mise en page",
    "print_scale": "Échelle",
    "privilegesUpdated": "Privilèges mis à jour.",
    "privilegesUpdatedError": "Échec lors de la sauvegarde des privilèges.",
    "process": "Mettre à jour",
    "publish": "Publier",
    "publishIn": "Publier <strong>{{layer}}</strong> dans ",
    "publishSuccess": "Publication effectuée. Couche ajoutée à la carte",
    "recommendedValues": "Valeurs recommandées",
    "recursive": "Rechercher dans les sous répertoires également",
    "resetKeywordsAnyway": "Supprimer ces mots clés",
    "saveAtimeAgo": "Dernières modifications, {{timeAgo}}.",
    "saveMetadataError": "Erreur lors de la sauvegarde. Vous devriez recharger la page.",
    "saveMetadataSuccess": "Tous les changements ont été sauvegardés.",
    "saving": "Sauvegarde ...",
    "schematron-rules-geonetwork": "Recommandations",
    "schematron-rules-inspire": "Règles INSPIRE",
    "schematron-rules-iso": "Règles ISO",
    "searchACRS": " ou rechercher un système de coordonnées ...",
    "searchAcontact": "Rechercher un contact ...",
    "setAndReplaceExtent": "Remplacer les étendues existantes",
    "setCRS": "Définir le système de coordonnées",
    "setDynamicGraphicOverview": "Définir l'aperçu de la fiche à partir d'une requête GetMap sur le service associé",
    "setExtent": "Définir l'étendue",
    "setMetadataGroup": "Changer le groupe de la fiche",
    "share": "Partager",
    "share-help": "Définir qui peut consulter cette fiche",
    "sharingSettings": "Paramètre du partage",
    "siblings": "Autres ressources",
    "singleFile": "XML",
    "sourceDatasets": "Données sources",
    "suggestions": "Suggestions",
    "thumbnailMaker": "Générer un aperçu",
    "thumbnailMaker-help": "Toutes les couches WMS renseignées dans la fiche ont été ajoutées à la carte. Sélectionner une mise en page (Thumbnail est recommandé), une échelle puis zoomer vers une zone d'intérêt afin de générer l'aperçu.",
    "to-iso19139-keyword": "texte (recommandé)",
    "to-iso19139-keyword-as-xlink": "lien",
    "to-iso19139-keyword-as-xlink-help": "Useful for creating a link between the record and the thesaurus. An xlink:href attribute is added to the gmd:descriptiveKeywords element.",
    "to-iso19139-keyword-help": "Default mode. Insert keyword as simple text using gco:CharacterString element.",
    "to-iso19139-keyword-with-anchor": "ancre",
    "to-iso19139-keyword-with-anchor-help": "Useful for having an hyperlink on the keyword which usually is the keyword identifier. A gmx:Anchor element is used for each keywords.",
    "toggleAttributes": "Plus de détails",
    "toggleTooltips": "Aide",
    "typeOfRecord": "Type de fiche",
    "unknownType": "Autres",
    "unpublish": "Dé-publier",
    "unpublishSuccess": "Dépublication effectuée",
    "unsupportedSchemaAlert": "La fiche <strong>{{title}}</strong> utilise le standard <strong>{{schema}}</strong>. Ce format n'est pas supporté par l'éditeur. <a href='#'>Retourner à la console d'édition</a>.",
    "uuidAction": "Action sur l'identifiant de la fiche",
    "validate": "Valider",
    "validate-help": "Vérifier la conformité de cette fiche vis à vis des règles du standard",
    "validationReport": "Validation",
    "whoCanAccess": "Qui à accès ?",
    "wmsServiceUrl": "URL du service",
    "xmlSnippet": "Fragment XML",
    "xsltToApply": "Appliquer une conversion XSLT",
    "yearAndMonthMode": "Année et mois",
    "yearMode": "Année",
    "yourMetadata": "Vos métadonnées",
    "searchKeyword": "Rechercher ...",
    "searchOrTypeKeyword": "Saisir ou rechercher ...",
<<<<<<< HEAD
    "tagsAllowed": " mot(s) clé(s) autorisé(s)"
=======
    "tagsAllowed": " mot(s) clé(s) autorisé(s)",
    "suggestionListError": "Oops, il y a eu un problème lors de l'analyse des suggestions !"
>>>>>>> e23b5901
}<|MERGE_RESOLUTION|>--- conflicted
+++ resolved
@@ -169,10 +169,6 @@
     "yourMetadata": "Vos métadonnées",
     "searchKeyword": "Rechercher ...",
     "searchOrTypeKeyword": "Saisir ou rechercher ...",
-<<<<<<< HEAD
-    "tagsAllowed": " mot(s) clé(s) autorisé(s)"
-=======
     "tagsAllowed": " mot(s) clé(s) autorisé(s)",
     "suggestionListError": "Oops, il y a eu un problème lors de l'analyse des suggestions !"
->>>>>>> e23b5901
 }