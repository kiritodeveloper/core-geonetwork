{
    "add-extent-from-geokeywords": "Calcular la extensión con las palabras clave",
    "add-extent-from-geokeywords-help": "Buscar todas las palabras clave del tesauro por localización y añadir las extensiones que coincidan.",
    "addCRS-help": "Añadir nuevo CRS",
    "contactId": "Identificador del contacto",
    "contactSetForMetadata": "Contacto para los metadatos",
    "contactSetForResource": "Información de contacto para el recurso",
    "contactReplace": "Reemplazar el contacto existente",
    "contactRole": "Rol del contacto",
    "addConcept": "Añadir concepto a las palabras clave",
    "moveToTopConcept": "Mostrar conceptos principales",
    "addContact": "Añadir contacto",
    "addContactAsLink-help": "Añadir un enlace al contacto en el directorio del contacto. El contacto será notificado si se actualiza el directorio.",
    "addContactAsText-help": "Modo por defecto. Añadir el contacto a la entrada.",
    "addContactUsingXLink": "Añadir contacto (usando XLink)",
    "addFromDictionnary": "Añadir de un diccionario",
    "addFromEPSGdb": "Añadir de base de datos EPSG",
    "addFromThesaurus": "o selecciónalo en un tesauro",
    "addKeywordNotFromThesaurus": "Añadir nuevas palabras clave",
    "addLinks": "Añadir enlaces",
    "addOnlinesrc": "Agregar enlace",
<<<<<<< HEAD
    "updateOnlinesrc": "Update link",
=======
    "updateOnlinesrc": "Actualizar enlace",
>>>>>>> 01e8f76c
    "addOnlinesrcTitle": "Enlazar a un recurso en línea en el metadato",
    "addThumbnail": "Añadir miniatura",
    "addThumbnailTitle": "Añadir una visión general al metadato",
    "allChangesCanceled": "Todos los cambios cancelados.",
    "allChangesSaved": "Cambios guardados.",
    "allLanguage": "Todos",
    "allLanguage-help": "Mostrar todos los lenguajes",
    "applySuggestion": "Aplicar sugerencia",
    "assignToCatalog": "Asignar al catálogo actual",
    "assignToCategory": "Asignar a categoría",
    "assignToGroup": "Asignar a grupo",
    "associationType": "Tipo de asociación",
    "chooseContactRole": "o elegir rol",
    "chooseEntry": "Directorio de búsqueda",
<<<<<<< HEAD
    "clickToAddResource": "Click to select this resource",
=======
    "clickToAddResource": "Pulsa para seleccionar este recurso.",
>>>>>>> 01e8f76c
    "beforeUnloadEditor": "Puede que tengas cambios sin salvar desde la última vez que salvaste {{timeAgo}}",
    "batchEditing": "Edición por lotes",
    "fieldIsRemoved": "Se eliminará este campo",
    "removeField": "Eliminar este campo",
    "addXpath-help": "La actualización de registros utilizando XPath requiere una cuidadosa definición de los cambios. Un cambio se define por:",
    "addXpathTitle": "una tesela opcional",
    "addXpathXpath": "un <a href='http://xmlfr.org/w3c/TR/xpath/'>XPath</a>obligatorio que apunte a lo(s) elemento(s) a actualizar. El XPath no puede contener expresiones de filtro.",
    "addXpathInsertMode": "un tipo de actualización",
    "xpath": "XPath",
    "xpathValue": "Texto o valor XML",
    "gn_create": "Crear el elemento",
    "gn_add": "Agregue el elemento o valor (en el primer padre coincidente) o créelo",
    "gn_replace": "Sustituya el elemento o valor (en el primer padre coincidente)",
    "gn_delete": "Eliminar todos los elementos coincidentes",
    "addXpathValue": "un valor que podría ser un fragmento de XML si el modo no es borrar",
    "chooseASet": "1. Elegir un conjunto de registros",
    "defineEdits": "2. Definir las ediciones",
    "confirmAndSave": "3. Aplicar los cambios",
    "changesToApply": "Cambios a aplicar:",
    "resetChanges": "Restablecer cambios",
    "createSetFromSearch": "Buscar y seleccionar registros o",
    "chooseAnExistingSet": "elegir un conjunto predefinido",
    "chooseASetOfRecordHelp": "Seleccione uno o más registros antes de definir cuáles son los elementos que desea actualizar. Sólo se proponen los registros editables.",
    "defineEditsHelp": "Dependiendo del tipo de registros seleccionados, la lista de campos actualizables podría cambiar. Al editar un campo obligatorio como el título, el campo se actualiza. Al editar un campo que puede contener varios valores, se añade el nuevo valor.",
    "recordsInSelection": "registro(s) en la selección.",
    "displaySelectionOnly": "Ver sólo la selección",
    "aboutToUpdateTheFollowing": "Se actualizarán los siguientes registros:",
    "resetSearchToDisplayAll": "Haga clic para mostrar los registros seleccionados. Use el reset para mostrarlos todos.",
    "availableSet": "Conjunto disponible",
    "noChangesToApply": "Para actualizar los registros seleccionados, defina primero los cambios.",
    "selectRecordsToEdit": "Seleccione uno o más registros a editar.",
    "advancedBatchEditMode": "Modo avanzado (XPath)",
    "cancel": "Cancelar",
    "cancelChangesFromNow": "Cancelar todos los cambios desde el inicio de la sesión de edición {{timeAgo}}.",
    "cancelling": "Cancelando...",
    "chooseZeroOrMoreLayer": "Opcionalmente, elija una o más capas del servicio a añadir en la distribución:",
    "chooseZeroOrMoreLayerFromService": "Elija la capa publicada en este servicio que corresponda al registro seleccionado:",
    "serviceContainsManyUrl": "Elija <strong>una</strong> dirección URL en el <strong>{{count}}</strong> proporcionada por",
    "searchAservice": "Seleccione un servicio del catálogo",
    "searchAnApplication": "Seleccione una aplicación del catálogo",
    "check": "Comprobar",
    "value": "Valor",
    "unit": "Unidad",
    "conceptBroader": "es más general que",
    "conceptNarrower": "es más específico que",
    "conceptRelated": "está relacionado con",
    "linkToServiceWithoutURLError": "No se encontró un WMS en esa URL. Elige un servicio con una URL a un WMS para poder escoger capas.",
    "linkToServiceError": "Ocurrió un error enlazando el conjunto de datos con el servicio",
    "chooseAProj": "Seleccionar la proyección a usar para mostrar las coordenadas (nota: las coordenadas siempre se guardarán en el metadato en WGS84).",
    "chooseAType": "Seleciona un tipo",
    "chooseOnlinesrc": "Elige o suelta un recurso aquí",
    "chooseRegion": "Selecciona una región",
    "clickToDrawABox": "Pulsa una vez para habilitar el control y pintar una caja. Vuelve a pulsar para parar de dibujar.",
    "closeEditor": "Salvar y guardar",
    "continent": "Continente",
    "copyPaste": "Copiar/Pegar",
    "country": "País",
    "createA": "Crear un",
    "createChildOf": "Crear una entrada hija",
    "createCopyOf": "Crear una copia de",
    "createMetadata": "Crear",
    "createMetadataError": "Error al crear el metadato",
    "createMetadataForGroup": "Crear y publicar para el grupo de editores",
    "createMetadataForGroup-help": "La entrada será editable por todos los miembros del grupo",
    "createMetadataUniformResourceName": "Nombre del Recurso Uniformado del Metadato",
    "createNewMetadata": "Añadir una nueva entrada",
    "createSmall": "Crear miniatura",
    "current": "actual",
    "datasetFound": "Conjunto de datos encontrado y añadido al mapa de previsualización",
    "datasetNotFound": "Conjunto de datos no encontrado - 404",
    "datasets": "Conjuntos de datos",
    "dateMode": "Fecha o fecha y hora",
    "description": "Descripción",
    "directory": "Ruta de la carpeta",
    "directoryEntries": "Entradas",
    "drawRectangle": "Extensión del dibujo",
    "error": "Error",
    "errors": "Error(es)",
    "serviceDetachedToCurrentRecord": "Servicio desacoplado de la entrada actual",
    "featureCatalog": "Cálogo de Features",
    "file": "Fichero",
    "fileType": "Tipo de fichero",
    "fromTemplate": "De",
    "generateUUID": "Generar UUID para el metadato importado",
    "geopublisher": "Publicar como WMS, WFS, WCS",
    "gmd:CI_ResponsibleParty": "Organizaciones y contactos",
    "cit:CI_Responsibility": "Organizaciones y contactos (ISO19115-3)",
    "mrd:MD_Format": "Formatos",
    "mcc:MD_BrowseGraphic": "Logos",
    "gmd:MD_Distribution": "Recursos en línea",
    "hasFeatureCatalog": "Usar este catálogo de features",
    "importCPResult": "Un registro importado. Registro identificado como: {{id}} <br/> UUID: {{uuid}}.",
    "importEntry": "Importar una entrada del directorio",
    "importFromDir": "Import a set of files from a folder on the server",
    "importFromDirReport": "{{success}}/{{records}} entrada(s) importadas con éxito en {{time}} segundos.",
    "importRecords": "Importar",
    "importReport": "Importar entrada",
    "unsupportedFileExtension": "Sólo son compatibles los ficheros con extensión XML, ZIP o MEF.",
    "inGroup": "En",
    "initiativeType": "Tipo de iniciativa",
    "keywordInsertMode": "Insertar palabra clave como",
    "linkService": "Enlazar servicio a metadato",
    "linkToDataset": "Enlazar a un conjunto de datos",
    "linkToDatasetTitle": "Enlazar un conjunto de datos al actual metadato",
    "linkToFeatureCatalog": "Enlazar a un catálogo de features",
    "linkToFeatureCatalogTitle": "Enlazar un catálogo de features al actual metadato",
    "linkToParent": "Enlazar al padre",
    "linkToParentTitle": "Enlazar un metadato padre al actual metadato",
    "linkToService": "Enlazar a un servicio",
    "linkToServiceTitle": "Enlazar un servicio al actual metadato",
    "linkToSibling": "Enlazar a otros recursos",
    "linkToSiblingTitle": "Enlazar otro recurso al actual metadato",
    "linkToSource": "Enlazar a un conjunto de datos fuente",
    "linkToSourceTitle": "Enlazar un conjunto de datos fuente al actual metadato",
    "linkUrl": "URL a borrar",
    "fileStore": "Almacén de ficheros de metadatos",
    "openResource": "Abrir recurso",
    "addDocument": "Añadir documento (por ejemplo una vista previa, un fichero, un enlace web)",
    "linkMetadata": "Enlazar metadatos",
    "setResourceStatus": "Cambiar el estado del recurso. Esto no actualizará las posibles referencias contenidas en el documento de metadatos.",
    "resourceUploadError": "Error de carga de recursos",
    "deleteResource": "Eliminar el recurso. Esto no va a eliminar las referencias que pueden estar contenidos en el documento de metadatos.",
    "makeConceptCurrent": "Hacer de este concepto el concepto actual",
    "mefFile": "MEF",
    "metadataContent": "Contenido del metadato",
    "metadataNotFound": "¡Alerta! No se encontró el metadato con id {{id}}. <a href='#/create'>¿Crear uno nuevo?</a>",
    "metadataType": "Tipo de entrada",
    "generateThumbnail": "generar miniatura",
    "generateThumbnail-help": "La miniatura se creará y se guardará en el almacén de archivos. Utilice el almacén de archivos para añadir la imagen al registro de metadatos.",
    "createAThumbnail": "Generar miniatura utilizando el servicio de visualización",
    "noLayersForThumbnail": "No se definió una capa en la entrada desde la que generar la miniatura",
    "noTemplatesAvailable": "¡Alerta! No hay plantillas disponibles en el catálogo. Deberías añadir o <a href='admin.console#/metadata'>importar</a> alguna.",
    "none": "Ninguno",
    "notFoundInThesaurus": "<strong>¡Alerta! Las palabras clave {{keywords}} no se encontraron en el tesauro.</strong> Esto puede ocurrir cuando la palabra clave está en un idioma que no es el de la interfaz del usuario actual.  La edición de palabras clave multiidoma no está soportado. <strong> Dichas palabras clave no se modificarán con la edición actual </strong> salvo que borres esta sección del tesauro.",
    "ocean": "Océano",
    "oneLanguage": "Uno",
    "oneLanguage-help": "Selecciona un lenguaje para editar usando el selector",
    "onlinesrc": "Recursos en línea",
    "onlineChooseDocType": "Link a",
    "onlineDiscover": "Descubrir el recurso",
    "onlineDiscoverThumbnail": "Visión de conjunto para el recurso completo o un subconjunto",
    "onlineDiscoverThumbnail-help": "Imagen estática describiendo el recurso",
    "onlineDiscoverInApp": "Aplicación usando el recurso",
    "onlineDiscoverInApp-help": "por ejemplo, visor de mapas temáticos utilizando este recurso",
    "onlineDiscoverMap": "Mapa del recurso",
    "onlineDiscoverWMS": "Servicio de visualización WMS",
    "onlineDiscoverWMS-help": "URL del servicio WMS para ser utilizado en un SIG de escritorio u otra aplicación",
    "onlineDiscoverINSPIREView": "Servicio de visualización INSPIRE",
    "onlineDiscoverINSPIREView-help": "servicio WMS conforme con las diectrices técnicas INSPIRE sobre servicios de visualización",
    "onlineDiscoverWMTS": "Servicio de visualización WMTS",
    "onlineDiscoverWMTS-help": "URL del servicio WMTS para ser utilizado en un SIG de escritorio u otra aplicación, que sirve teselas de mapas georreferenciados pre-renderizados a través de Internet",
    "onlineDiscoverArcGIS": "Servicio de visualización ArcGIS",
    "onlineDiscoverArcGIS-help": "URL del servicio de ArcGIS para ser utilizado en un SIG de escritorio u otra aplicación",
    "onlineDiscoverKML": "Vista KML",
    "onlineDiscoverKML-help": "Fichero KML o KMZ para ser utilizado en aplicaciones de visualización de datos de Google",
    "onlineDownload": "Acceder al recurso",
    "onlineDownloadKML": "Descargar como KML",
    "onlineDownloadKML-help": "Fichero KML o KMZ para ser utilizado en aplicaciones de Google para descargar datos",
    "onlineDownloadFile": "Descargar una copia",
    "onlineDownloadWWW": "Descargar desde página web",
    "onlineDownloadWFS": "Servicio de descarga WFS",
    "onlineDownloadINSPIRE": "Servicio de descarga INSPIRE",
    "onlineDownloadWCS": "Servicio de descarga WCS",
    "onlineUse": "Utilizar el recurso",
    "onlineUseFcats": "Modelo de datos del recurso",
    "onlineUseFcats-help": "El modelo de datos (o catálogo de features) podría describirse directamente en el registro de metadatos utilizando la pestaña de contenido, o bien creando un enlace a un documento (por ejemplo un pdf) desde aquí.",
    "onlineUseDQReport": "Informe de calidad de los datos",
    "onlineUseDQTOR": "Especificación de calidad de los datos",
    "onlineUseDQProdReport": "Informe de producción de calidad de los datos",
    "onlineUseLegend": "Leyenda del recurso",
    "onlineUseLegendLYR": "Estilo del recurso en formato ArcGIS (LYR)",
    "onlineUseStyleSLD": "Estilo del recurso en formato SLD",
    "onlineUseStyleQML": "Estilo del recurso en formato QGIS",
    "onlineUseLimitation": "Limitación del uso",
    "onlineAccessLimitation": "Limitación de acceso",
    "onlinesrcUploadHelp": "Arrastra y suelta aquí un recurso",
    "onlineMore": "Más información",
    "onlineMoreWWW": "Sitio web sobre el recurso",
    "onlineMoreFile": "Documento sobre el recurso",
    "onlyErrors": "Mostrar sólo errores",
    "areYouSureToAddALinkWithError": "El catálogo no pudo resolver la URL actual. Podría tratrarse de un problema con el catálogo de proxy, pero se aconseja comprobar el enlace manualmente antes de añadirlo al registro.",
    "addLinkAnyway": "Añadir enlace de todos modos",
<<<<<<< HEAD
    "updateLinkAnyway": "Update link anyway",
=======
    "updateLinkAnyway": "Actualizar enlace de todas formas",
>>>>>>> 01e8f76c
    "onlineFunction": "Función",
    "applicationProfile": "Perfil de aplicación",
    "fileStoreNoFileMatching": "No se ha encontrado ningún archivo aplicando el filtro ({{filtro}}). Suba uno si es necesario.",
    "other": "Otros",
    "onlineResourceName": "Nombre del recurso",
    "protocol": "Protocolo",
    "runServiceError": "Error al llamar al servicio",
    "overwriteFile": "Reescribir el fichero si ya existe",
    "overview": "Visión de Conjunto",
    "overviews": "Visión de Conjunto",
    "overwrite": "Reescribir metadato con el mismo UUID",
    "parentMd": "Metadato Padre",
    "print_layout": "Disposición",
    "print_scale": "Escala",
    "process": "Procesar",
    "publish": "Publicado",
    "publishIn": "Publicar <strong>{{layer}}</strong> en",
    "publishSuccess": "Publicación fallida. Se añadió la capa al mapa de previsualización",
    "recommendedValues": "Valores recomendados",
    "recursive": "Buscar también en subcarpetas",
    "resetKeywordsAnyway": "Eliminar palabras clave",
    "saveAtimeAgo": "La última edición fue {{timeAgo}}.",
    "saveMetadataError": "Error guardando el metadato. Deberías recargar el editor.",
    "saveMetadataSuccess": "Cambios guardados.",
    "saveMetadata": "Guardar metadato",
    "saveTemplate": "Guardar plantilla",
    "saveAsMetadata": "Guardar como metadato",
    "saveAsTemplate": "Guardar como plantilla",
    "saving": "Cuardando ...",
    "schematron-rules-geonetwork": "Recomendaciones",
    "schematron-rules-inspire": "Reglas INSPIRE",
    "schematron-rules-iso": "Reglas ISO",
    "searchACRS": "o buscar un sistema de coordenadas...",
    "searchAreport": "Buscar un informe de calidad...",
    "searchAlogo": "Buscar un logo...",
    "searchAresourceConstraints": "Buscar una definición de limitación",
    "searchAconstraint": "Buscar una limitación...",
    "searchAcontact": "Buscar un contacto...",
    "searchAnOrganisation": "Buscar una organización...",
    "setAndReplaceExtent": "Reemplazar la extensión actual",
    "setCRS": "Seleccionar sistema de referencia de coordenadas",
    "setDynamicGraphicOverview": "Ajustar resumen gráfico (usando una petición GetMap)",
    "setExtent": "Seleccionar extensión",
    "share": "Compartir",
    "share-help": "Definir quién puede ver esta entrada",
    "sharingSettings": "Compartir configuración",
    "singleFile": "XML",
    "suggestions": "Sugerencias",
    "removeThumbnail": "Eliminar miniatura",
    "thumbnailMaker": "Crear miniatura",
    "thumbnailMaker-help": "Todas las capas WMS registradas en el metadato se han añadido al mapa. Selecciona un estilo (se recomienda miniatura), una escala, un zoom y un área de interés para generar la miniatura.",
    "to-iso19139-keyword": "texto (recomendado)",
    "to-iso19139-keyword-as-xlink": "enlace",
    "to-iso19139-keyword-as-xlink-help": "Útil para crear un enlace entre la entrada y el tesauro. Un atributo xlink:href se añadirá al elemento gmd:descriptiveKeywords.",
    "to-iso19139-keyword-help": "Modo por defecto. Introduce una palabra clave como un texto simple usando un elemento gco:CharacterString.",
    "to-iso19139-keyword-with-anchor": "ancla",
    "to-iso19139-keyword-with-anchor-help": "Útil para crear un enlace en la palabra clave que es normalmente el identificador de dicha palabra clave. Un atributo gmx:Anchor se añadirá a cada palabra clave.",
    "toggleAttributes": "Más detalles",
    "toggleTooltips": "Tooltips",
    "unknownType": "Otros",
    "unpublish": "Despublicado",
    "unpublishSuccess": "Despublicación exitosa",
    "unsupportedSchemaAlert": "El metadato <strong>{{title}}</strong> usa el estandar <strong>{{schema}}</strong>. Este estandar no está soportado por el editor. <a href='#'>Volver a la página principal del editor</a>.",
    "uploadFile": "Upload a file from your computer",
    "uuidAction": "Procesando identificador de la entrada",
    "validate": "Validar",
    "validate-help": "Comprobar la entrada con las reglas de validación estándar",
    "validationReport": "Validación",
    "runValidation": "Ejecutar validación",
    "whoCanAccess": "Quién tiene acceso",
    "wmsServiceUrl": "URL del Servicio",
    "xmlSnippet": "Extracto XML",
    "xsltToApply": "Aplicar conversión XSLT",
    "yearAndMonthMode": "Año y mes",
    "yearMode": "Año sólo",
    "yourMetadata": "Tus metadatos",
    "searchKeyword": "Buscar...",
    "searchOrTypeKeyword": "Escribe o busca...",
    "tagsAllowed": "etiqueta(s) permitidas",
    "suggestionListError": "¡Oh! ¡Algo salió mal mientras cargábamos las sugerencias!",
    "showHideErrors": "Mostrar/ocultar errores",
    "showHideSuccess": "Mostrar/ocultar éxitos",
    "deleteField": "Borrar este campo",
    "deleteFieldSet": "Borrar este conjunto de campos",
    "onlyMyRecord": "Sólo mis entradas",
    "toggleSection": "Expandir / Colapsar",
    "editorBoardInfo": "Crear o importar una nueva entrada desde esta página. Acceder y Administrar rápidamente todas las entradas de metadatos.",
    "minorEditHelp": "No actualizar la fecha de actualización al salvar",
    "minorEdit": "Edición menor",
    "notEvaluated": "Not evaluated",
    "notConformant": "Not conformant",
    "capabilitiesParseError": "Error parseando las capacidades del WMS",
    "conformant": "Conformant",
    "currentConcept": "Concepto actual",
    "parentConcept": "Concepto padre",
    "moreSpecificConcept": "Conceptos más específicos",
    "associatedConcept": "Conceptos asociados"
}<|MERGE_RESOLUTION|>--- conflicted
+++ resolved
@@ -19,11 +19,7 @@
     "addKeywordNotFromThesaurus": "Añadir nuevas palabras clave",
     "addLinks": "Añadir enlaces",
     "addOnlinesrc": "Agregar enlace",
-<<<<<<< HEAD
-    "updateOnlinesrc": "Update link",
-=======
     "updateOnlinesrc": "Actualizar enlace",
->>>>>>> 01e8f76c
     "addOnlinesrcTitle": "Enlazar a un recurso en línea en el metadato",
     "addThumbnail": "Añadir miniatura",
     "addThumbnailTitle": "Añadir una visión general al metadato",
@@ -38,14 +34,11 @@
     "associationType": "Tipo de asociación",
     "chooseContactRole": "o elegir rol",
     "chooseEntry": "Directorio de búsqueda",
-<<<<<<< HEAD
-    "clickToAddResource": "Click to select this resource",
-=======
     "clickToAddResource": "Pulsa para seleccionar este recurso.",
->>>>>>> 01e8f76c
     "beforeUnloadEditor": "Puede que tengas cambios sin salvar desde la última vez que salvaste {{timeAgo}}",
     "batchEditing": "Edición por lotes",
     "fieldIsRemoved": "Se eliminará este campo",
+    "editRecords": "Edit selection",
     "removeField": "Eliminar este campo",
     "addXpath-help": "La actualización de registros utilizando XPath requiere una cuidadosa definición de los cambios. Un cambio se define por:",
     "addXpathTitle": "una tesela opcional",
@@ -225,11 +218,7 @@
     "onlyErrors": "Mostrar sólo errores",
     "areYouSureToAddALinkWithError": "El catálogo no pudo resolver la URL actual. Podría tratrarse de un problema con el catálogo de proxy, pero se aconseja comprobar el enlace manualmente antes de añadirlo al registro.",
     "addLinkAnyway": "Añadir enlace de todos modos",
-<<<<<<< HEAD
-    "updateLinkAnyway": "Update link anyway",
-=======
     "updateLinkAnyway": "Actualizar enlace de todas formas",
->>>>>>> 01e8f76c
     "onlineFunction": "Función",
     "applicationProfile": "Perfil de aplicación",
     "fileStoreNoFileMatching": "No se ha encontrado ningún archivo aplicando el filtro ({{filtro}}). Suba uno si es necesario.",
@@ -305,6 +294,8 @@
     "xsltToApply": "Aplicar conversión XSLT",
     "yearAndMonthMode": "Año y mes",
     "yearMode": "Año sólo",
+    "uploadFileByUrl": "Upload a file from URL",
+    "noFileSelected": "Choose a file to load!",
     "yourMetadata": "Tus metadatos",
     "searchKeyword": "Buscar...",
     "searchOrTypeKeyword": "Escribe o busca...",
@@ -326,5 +317,6 @@
     "currentConcept": "Concepto actual",
     "parentConcept": "Concepto padre",
     "moreSpecificConcept": "Conceptos más específicos",
-    "associatedConcept": "Conceptos asociados"
+    "associatedConcept": "Conceptos asociados",
+    "xsd": "Schema validation"
 }