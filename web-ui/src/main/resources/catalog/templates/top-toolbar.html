--- conflicted
+++ resolved
@@ -135,13 +135,8 @@
           {{'signout' | translate}}
         </a>
       </li>
-<<<<<<< HEAD
-      <li data-ng-show="!authenticated && service !== 'catalog.signin'">
+      <li data-ng-show="!authenticated && service !== 'catalog.signin' && !shibbolethEnabled"">
         <a href="{{gnCfg.mods.signin.appUrl | signInLink}}"
-=======
-      <li data-ng-show="!authenticated && service !== 'catalog.signin' && !shibbolethEnabled">
-        <a href="{{pages.signin}}"
->>>>>>> 93f38b01
            title="{{'signIn'|translate}}"
            data-ng-keypress="$event">
           <i class="fa fa-sign-in"/>&nbsp;
