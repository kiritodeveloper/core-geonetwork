<div class="container" data-ng-controller="GnLoginController">
  <div class="col-lg-6">
<<<<<<< HEAD
      <form class="form-horizontal" name="gnSigninForm" action="{{formAction}}"
            method="post" role="form" data-ng-if="::user">
=======
    <form class="form-horizontal" name="gnSigninForm" action="{{formAction}}"
          method="post" role="form" data-ng-if="user['@authenticated'] != 'true'">
>>>>>>> 8f8044c8
      <div class="form-group">
        <label class="col-sm-3 control-label"
               for="inputUsername" data-translate="">username</label>
        <div class="col-sm-9">
          <input type="text" class="form-control" id="inputUsername" name="username" autofocus=""
                 placeholder="{{'username' | translate}}" data-ng-model="signinUsername"
                 required=""/>
        </div>
      </div>

      <div class="form-group">
        <label class="col-sm-3 control-label"
<<<<<<< HEAD
          for="inputPassword" data-translate="">password</label>
=======
               for="inputPassword" data-translate="">password</label>
>>>>>>> 8f8044c8
        <div class="col-sm-9">
          <input type="password" class="form-control" id="inputPassword" name="password"
                 autocomplete="off"
                 data-ng-model="signinPassword" placeholder="{{'password' | translate}}"
                 required=""/>
        </div>
      </div>

      <input type="hidden" name="redirectUrl" data-ng-model="redirectUrl" value="{{redirectUrl}}"/>
      <!--<div class="checkbox">
                <label class="checkbox">
                    <input type="checkbox"/><span translate>rememberMe</span>
                </label>
            </div>-->

      <button type="submit" class="btn btn-primary pull-right"
              data-ng-disabled="!gnSigninForm.$valid">
        <i class="fa fa-sign-in"/>
        <span data-translate="">signIn</span>
      </button>
      <div class="clearfix"></div>
    </form>

    <br/>
    <p class="alert alert-danger"
       data-ng-show="signinFailure">
      <strong data-translate="">signinFailure</strong>
      <a type="submit"
         class="btn btn-link btn-danger"
         data-ng-click="setSendPassword(true)">
        <span
          data-translate="">recoverPassword</span> ?</a>
    </p>
  </div>
  <div class="col-lg-6">
    <div class="panel panel-default" data-ng-show="gnConfig[gnConfig.key.isSelfRegisterEnabled]">
      <div class="panel-heading" data-translate="">needAnAccount</div>
      <div class="panel-body">
        <p data-translate="">needAnAccountInfo</p>
        <p>
          <a class="btn btn-default" href="new.account" data-translate="">createAnAccount</a>
        </p>
      </div>
    </div>
    <div class="panel panel-default"
         data-ng-show="gnConfig['system.mail.enable']">
      <div class="panel-heading" data-translate="">forgetDetails</div>
      <div class="panel-body">
        <div data-ng-show="sendPassword === false">
          <p data-translate="">forgetDetailsInfo</p>
          <p>
            <a type="submit" class="btn btn-default" data-ng-click="setSendPassword(true)"
               data-translate="">recoverPassword</a>
          </p>
        </div>
        <div data-ng-show="sendPassword === true">
          <div>
            <form class="form-horizontal" id="userinfo" name="gnUserinfo">
              <div class="form-group">
                <label class="control-label col-lg-3" data-translate="">username</label>
                <div class="col-lg-8">
                  <input type="text" name="username" id="username"
                         data-ng-model="usernameToRemind"
                         data-ng-required="" class="form-control"/>
                </div>
              </div>
              <a type="submit" class="btn btn-default pull-right"
                 data-ng-disabled="usernameToRemind == ''"
                 data-ng-click="remindMyPassword('#userinfo')">
                <i class="fa fa-question-sign"/>
                <span data-translate="">sendPasswordLinkToMyEmail</span>
              </a>
              <div class="clearfix"></div>
            </form>
          </div>
        </div>
      </div>
    </div>
  </div>
</div><|MERGE_RESOLUTION|>--- conflicted
+++ resolved
@@ -1,12 +1,7 @@
 <div class="container" data-ng-controller="GnLoginController">
   <div class="col-lg-6">
-<<<<<<< HEAD
-      <form class="form-horizontal" name="gnSigninForm" action="{{formAction}}"
-            method="post" role="form" data-ng-if="::user">
-=======
     <form class="form-horizontal" name="gnSigninForm" action="{{formAction}}"
-          method="post" role="form" data-ng-if="user['@authenticated'] != 'true'">
->>>>>>> 8f8044c8
+          method="post" role="form" data-ng-if="::user">
       <div class="form-group">
         <label class="col-sm-3 control-label"
                for="inputUsername" data-translate="">username</label>
@@ -19,11 +14,7 @@
 
       <div class="form-group">
         <label class="col-sm-3 control-label"
-<<<<<<< HEAD
-          for="inputPassword" data-translate="">password</label>
-=======
                for="inputPassword" data-translate="">password</label>
->>>>>>> 8f8044c8
         <div class="col-sm-9">
           <input type="password" class="form-control" id="inputPassword" name="password"
                  autocomplete="off"
