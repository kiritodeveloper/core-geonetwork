<div class="row" data-ng-controller="GnCategoriesController">
  <div class="col-lg-5">
    <div class="panel panel-default">
      <div class="panel-heading" data-translate=""> categories</div>

      <div class="panel-body">

        <input class="form-control"
               data-ng-model="categorySearch.$"
               data-ng-show="categories.length > 1"
               autofocus=""
<<<<<<< HEAD
          placeholder="{{'filter' | translate}}"/>
        <input type="hidden" data-ng-model="categorySelected.id"/>
=======
               placeholder="{{'filter' | translate}}"/>
        <input type="hidden" data-ng-model="categorySelected['@id']"/>
>>>>>>> 8f8044c8
        <div class="list-group">
          <a href="" class="list-group-item" data-ng-repeat="c in pageItems()"
             data-ng-click="selectCategory(c)">
            <span class="fa gn-icon-{{c.name}}"></span>
            {{c.label[lang]}}</a>
          <span data-gn-pagination-list=""
                data-items="categories | filter:categorySearch"
                data-cache="categories"/>
        </div>
        <button type="button" class="btn btn-primary btn-block" data-ng-click="addCategory()">
          <i class="fa fa-plus"/>
          <span data-translate="">newCategory</span>
        </button>

        <div
          data-gn-need-help="administrator-guide/managing-classification-systems/managing-categories.html"></div>
      </div>
    </div>
  </div>

  <div class="col-lg-7" data-ng-hide="categorySelected.id==null">
    <div class="panel panel-default">
      <div class="panel-heading">
        <span data-ng-hide="categorySelected.id == ''" data-translate="">updateCategory</span>
        <span data-ng-hide="categorySelected.id != ''" data-translate="">newCategory</span>
        <strong>{{categorySelected.label[lang]}}</strong>

        <div class="btn-toolbar">
          <button type="button" class="btn btn-primary pull-right"
                  data-ng-disabled="!categoryUpdated"
                  data-ng-click="saveCategory('#gn-category-edit')"
          ><span class="fa fa-save"></span> {{"saveCategory"|translate}}
          </button>
          <button type="button" class="btn btn-primary pull-right btn-danger"
<<<<<<< HEAD
            data-ng-hide="categorySelected.id == ''"
            data-ng-click="deleteCategory(categorySelected.id)"
            ><span class="fa fa-times"></span> {{"deleteCategory"|translate}}</button>
=======
                  data-ng-hide="categorySelected['@id'] == ''"
                  data-ng-click="deleteCategory(categorySelected['@id'])"
          ><span class="fa fa-times"></span> {{"deleteCategory"|translate}}
          </button>
>>>>>>> 8f8044c8
        </div>
      </div>
      <div class="panel-body">
        <form id="gn-category-edit" class="form-horizontal" data-ng-keypress="updatingCategory()">
          <fieldset>
<<<<<<< HEAD
            <input type="hidden" name="id" data-ng-model="categorySelected.id"
              value="{{categorySelected.id}}"> </input>
=======
            <input type="hidden" name="id" data-ng-model="categorySelected['@id']"
                   value="{{categorySelected['@id']}}"> </input>
>>>>>>> 8f8044c8
            <label data-translate="" class="col-lg-2 control-label">categoryName</label>
            <div class="col-lg-10">
              <input type="text" id="categoryname" name="name" class="form-control" autofocus=""
                     data-ng-model="categorySelected.name"> </input>
            </div>
          </fieldset>
        </form>


        <div data-ng-hide="!categorySelected.label">
          <h3><span data-translate="">translationForCategory</span> {{categorySelected.name}}</h3>
          <div data-gn-db-translation="categorySelected" data-type="category"/>
        </div>
      </div>
    </div>
  </div>
</div><|MERGE_RESOLUTION|>--- conflicted
+++ resolved
@@ -9,13 +9,8 @@
                data-ng-model="categorySearch.$"
                data-ng-show="categories.length > 1"
                autofocus=""
-<<<<<<< HEAD
-          placeholder="{{'filter' | translate}}"/>
+               placeholder="{{'filter' | translate}}"/>
         <input type="hidden" data-ng-model="categorySelected.id"/>
-=======
-               placeholder="{{'filter' | translate}}"/>
-        <input type="hidden" data-ng-model="categorySelected['@id']"/>
->>>>>>> 8f8044c8
         <div class="list-group">
           <a href="" class="list-group-item" data-ng-repeat="c in pageItems()"
              data-ng-click="selectCategory(c)">
@@ -50,28 +45,16 @@
           ><span class="fa fa-save"></span> {{"saveCategory"|translate}}
           </button>
           <button type="button" class="btn btn-primary pull-right btn-danger"
-<<<<<<< HEAD
-            data-ng-hide="categorySelected.id == ''"
-            data-ng-click="deleteCategory(categorySelected.id)"
+                  data-ng-hide="categorySelected.id == ''"
+                  data-ng-click="deleteCategory(categorySelected.id)"
             ><span class="fa fa-times"></span> {{"deleteCategory"|translate}}</button>
-=======
-                  data-ng-hide="categorySelected['@id'] == ''"
-                  data-ng-click="deleteCategory(categorySelected['@id'])"
-          ><span class="fa fa-times"></span> {{"deleteCategory"|translate}}
-          </button>
->>>>>>> 8f8044c8
         </div>
       </div>
       <div class="panel-body">
         <form id="gn-category-edit" class="form-horizontal" data-ng-keypress="updatingCategory()">
           <fieldset>
-<<<<<<< HEAD
             <input type="hidden" name="id" data-ng-model="categorySelected.id"
-              value="{{categorySelected.id}}"> </input>
-=======
-            <input type="hidden" name="id" data-ng-model="categorySelected['@id']"
-                   value="{{categorySelected['@id']}}"> </input>
->>>>>>> 8f8044c8
+                   value="{{categorySelected.id}}"> </input>
             <label data-translate="" class="col-lg-2 control-label">categoryName</label>
             <div class="col-lg-10">
               <input type="text" id="categoryname" name="name" class="form-control" autofocus=""
