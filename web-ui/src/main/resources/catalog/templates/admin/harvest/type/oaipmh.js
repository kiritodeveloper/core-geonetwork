--- conflicted
+++ resolved
@@ -18,7 +18,7 @@
               },
               "xslfilter": [],
               "url": "",
-              "icon" : "blank.png"              
+              "icon" : "blank.png"
             },
             "options":   {
               "every": "0 0 0 ? * *",
@@ -49,18 +49,14 @@
         var body = '<node id="' + h['@id'] + '" '
                 + '    type="' + h['@type'] + '">'
                 + '  <ownerGroup><id>' + h.ownerGroup[0] + '</id></ownerGroup>'
-                + '  <ownerUser><id>' + h.ownerUser[0] + '</id></ownerUser>' 
+                + '  <ownerUser><id>' + h.ownerUser[0] + '</id></ownerUser>'
                 + '  <site>'
                 + '    <name>' + h.site.name + '</name>'
                 + '    <url>' + h.site.url.replace(/&/g, '&amp;') + '</url>'
-<<<<<<< HEAD
                 + '    <icon>' + h.site.icon + '</icon>'
-=======
-                + '    <icon>' + h.site.icon + '</icon>' 
                 + '    <xslfilter>'
                 + (h.site.xslfilter[0] ? h.site.xslfilter.replace(/&/g, '&amp;') : '')
                 + '    </xslfilter>'
->>>>>>> ea774a16
                 + '    <account>'
                 + '      <use>' + h.site.account.use + '</use>'
                 + '      <username>' + h.site.account.username + '</username>'
