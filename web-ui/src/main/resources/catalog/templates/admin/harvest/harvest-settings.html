<div class="row" data-ng-controller="GnHarvestSettingsController">
  <div class="col-lg-4">
    <div class="panel panel-default">
      <div class="panel-heading">
        <span data-translate="">harvester</span>
        <i data-ng-show="$parent.isLoadingHarvester" class="fa fa-spinner fa-spin"></i>
      </div>

      <div class="panel-body">
        <input class="form-control"
               data-ng-show="$parent.harvesters.length > 1"
               data-ng-model="harvesterSearch.$"
               data-ng-change="firstPage()"
               autofocus=""
               placeholder="{{'filter' | translate}}"/>

        <div class="list-group" data-ng-hide="$parent.isLoadingHarvester">
          <a href="" class="list-group-item"
             data-ng-repeat="h in pageItems()"
             data-ng-class="[h['@id'] === harvesterSelected['@id'] ? 'active' : '', h.error ? 'list-group-item-danger' : '']"
             data-ng-click="selectHarvester(h)"
             title="{{h.error ? ('selectForError' | translate) : (h.info.lastRun.length === 0 ? '' : ('lastRun' | translate) + (h.info.lastRun | gnFromNow))}}">
            <!-- TODO : Add a tooltip with last run info -->

            <i data-ng-show="h.options.status === 'active'" class="fa fa-play"/>
            <i data-ng-show="h.options.status === 'inactive'" class="fa fa-pause"/> {{h.site.name}}
            ({{('harvester-' + h['@type']) | translate}}) <span class="badge"
          >{{h.info.result.total}}</span>
            <i data-ng-show="h.info.running" class="fa fa-spinner fa-spin"/>
          </a>
        <span data-gn-pagination-list=""
              data-items="$parent.harvesters | filter:harvesterSearch | orderBy:'name'"
              data-cache="$parent.harvesters"/>
        </div>

        <div class="btn-group">
          <button type="button" class="btn btn-primary dropdown-toggle"
                  data-toggle="dropdown">
            <i class="fa fa-plus"> </i>&nbsp;
            <span data-translate="">newHarvester</span>
            <span class="caret"/>
          </button>
          <ul class="dropdown-menu" role="menu">
            <li data-ng-repeat="h in getHarvesterTypes() | orderBy:'text'"
                data-ng-class="h.loaded ? '' : 'disabled'">
              <a href="" data-ng-click="addHarvester(h.label)"
                 title="{{'harvester-' + h.label + 'Help' | translate}}">{{h.text}}
                <span data-ng-hide="h.loaded" data-translate="">notYetSupported</span>
              </a>
            </li>
          </ul>
        </div>

        <div class="btn-group" data-ng-show="$parent.harvesters.length > 0">
          <button type="button" class="btn dropdown-toggle" data-toggle="dropdown">
            <span class="fa fa-copy"></span>&nbsp;
            <span data-translate="">cloneHarvester</span>
            <span class="caret"/>
          </button>
          <ul class="dropdown-menu" role="menu">
            <li data-ng-repeat="h in $parent.harvesters | orderBy:'site.name'">
              <a href="" data-ng-click="cloneHarvester(h['@id'])"
                 title="{{'cloneHarvester' | translate}} {{h.site.name}}"> {{h.site.name}}
                ({{('harvester-' + h['@type']) | translate}}) </a>
            </li>
          </ul>
        </div>
        <button type="button" class="btn" data-ng-show="$parent.harvesters.length > 0"
                data-ng-click="$parent.refreshHarvester()"
                title="{{'refreshHarvester' | translate}}">
          <span class="fa fa-refresh"></span>
        </button>

        <br/>
        <div data-gn-need-help="user-guide/harvesting/index.html"></div>
      </div>
    </div>
  </div>


  <div class="col-lg-8" data-ng-hide="harvesterSelected['@id'] == null">
    <div class="panel panel-default">
      <div class="panel-heading">
        <span data-ng-hide="harvesterSelected['@id'] == ''" data-translate="">updateHarvester</span>
        <strong
          data-ng-hide="harvesterSelected['@id'] == ''">{{harvesterSelected.site.name}}</strong>

        <span data-ng-hide="harvesterSelected['@id'] != ''" data-translate="">newHarvester</span>
        <strong data-ng-hide="harvesterSelected['@id'] != ''">{{'harvester-' +
          harvesterSelected['@type'] | translate}}</strong>
        <i data-ng-show="isLoadingOneHarvester || deleting.indexOf(harvesterSelected['@id']) > -1"
           class="fa fa-spinner fa-spin"></i>


        <div class="btn-toolbar" data-ng-hide="isLoadingOneHarvester">
          <button type="button" class="btn btn-primary pull-right"
                  data-ng-hide="harvesterSelected['@id'] == '' || harvesterSelected.info.running === true"
                  data-ng-disabled="deleting.indexOf(harvesterSelected['@id']) > -1"
                  data-gn-click-and-spin="runHarvester(harvesterSelected['@id'])">
            <span class="fa fa-play"></span>&nbsp;
            <span data-translate="">runHarvester</span>
          </button>
          <button type="button" class="btn btn-primary pull-right"
                  data-ng-hide="harvesterSelected['@id'] == '' || harvesterSelected.info.running === false"
                  data-gn-click-and-spin="stopHarvester(harvesterSelected['@id'])"
                  data-ng-disabled="stopping || deleting.indexOf(harvesterSelected['@id']) > -1">
            <span class="fa fa-stop"></span>&nbsp;
            <span data-translate="">stop</span>
            <i data-ng-show="stopping" class="fa fa-spinner fa-spin"></i>
<<<<<<< HEAD
          </button>
          <button type="button" class="btn btn-primary pull-right"
                  data-ng-disabled="deleting.indexOf(harvesterSelected['@id']) > -1"
                  data-gn-click-and-spin="saveHarvester('#gn-harvester-edit')">
            <i class="fa fa-save"></i>&nbsp;
            <span data-translate="">saveHarvester</span>
          </button>
          <button type="button" class="btn btn-warning pull-right"
                  data-ng-hide="harvesterSelected['@id'] == ''"
                  data-gn-click-and-spin="deleteHarvesterRecord(harvesterSelected['@id'])"
                  data-ng-disabled="harvesterSelected.info.running === true || deleting.indexOf(harvesterSelected['@id']) > -1"
                  title="{{'deleteHarvesterRecordsHelp' | translate}}">
            <span class="fa fa-trash-o"></span>&nbsp;
=======
        </button>
        <button type="button" class="btn btn-primary pull-right"
                data-ng-disabled="harvesterSelected.info.running === true || deleting.indexOf(harvesterSelected['@id']) > -1"
                data-gn-click-and-spin="saveHarvester('#gn-harvester-edit')">
          <i class="fa fa-save"></i>&nbsp;
          <span data-translate="">saveHarvester</span>
        </button>
        <button type="button" class="btn btn-warning pull-right"
                data-ng-hide="harvesterSelected['@id'] == ''"
                data-gn-click-and-spin="deleteHarvesterRecord(harvesterSelected['@id'])"
                data-ng-disabled="harvesterSelected.info.running === true || deleting.indexOf(harvesterSelected['@id']) > -1"
                title="{{'deleteHarvesterRecordsHelp' | translate}}">
          <span class="fa fa-trash-o"></span>&nbsp;
>>>>>>> 6729c36e
          <span data-translate=""
                data-translate-values="{records: '{{harvesterSelected.info.result.total}}'}">
            deleteHarvesterRecords</span>
          </button>
          <button type="button" class="btn btn-danger pull-right"
                  data-ng-hide="harvesterSelected['@id'] == ''"
                  data-gn-click-and-spin="deleteHarvester(harvesterSelected['@id'])"
                  data-ng-disabled="harvesterSelected.info.running === true || deleting.indexOf(harvesterSelected['@id']) > -1"
                  title="{{'deleteHarvesterHelp' | translate}}">
            <span class="fa fa-times"></span>&nbsp;
            <span data-translate="">deleteHarvester</span>
          </button>
        </div>
      </div>
      <div class="panel-body"
           data-ng-hide="isLoadingOneHarvester || deleting.indexOf(harvesterSelected['@id']) > -1">
        <div class="alert alert-info" data-ng-show="harvesterSelected.info.running === true">
          <strong data-translate="">harvesterIsRunning</strong>
        </div>
        <div class="alert alert-danger" data-ng-show="harvesterSelected.error">
          <strong data-translate="">harvesterError</strong>
          {{harvesterSelected.error['@id']}}
          <pre>
          {{harvesterSelected.error.message}}
          </pre>
        </div>

        <div data-ng-include="getTplForHarvester()"></div>
      </div>
    </div>

    <div class="panel panel-default"
         data-ng-hide="harvesterSelected['@id'] == '' || isLoadingOneHarvester || deleting.indexOf(harvesterSelected['@id']) > -1">
      <div class="panel-heading">
        <span data-translate="">harvesterHistory</span>
        <i data-ng-show="isLoadingHarvesterHistory" class="fa fa-spinner fa-spin"></i>
        <div class="btn-toolbar">
          <button type="button" class="btn btn-primary pull-right btn-danger"
                  data-ng-hide="harvesterHistory.length === 0"
                  data-ng-click="deleteHarvesterHistory()">
            <span class="fa fa-times"></span>
            <span data-translate="">deleteHarvesterHistory</span>
          </button>
        </div>
      </div>
      <div class="panel-body">
        <div class="alert alert-info" data-ng-show="harvesterHistory.length === 0">
          <strong data-translate="">noHarvesterHistory</strong>
        </div>
        <ul class="timeline timeline-1-col" data-ng-show="harvesterHistory.length !== 0">
          <li class="timeline-inverted"
              data-ng-repeat="h in harvesterHistory">
            <div class="timeline-badge"
                 data-ng-class="h.deleted == 'true' ? 'warning' : (h.info[0]['stack'] ? 'danger' : 'success')">
              <i class="fa"
                 data-ng-class="h.deleted == 'true' ? 'fa-times' : 'fa-chevron-right'"></i>
            </div>
            <div class="timeline-panel">
              <div class="timeline-heading" data-ng-if="h.info[0]['stack'] !== undefined">
                <h4 class="timeline-title">
                  {{h.info[0]['@id']}}
                </h4>
                <p>
                  <small class="text-muted">
                    <i class="fa fa-clock-o"></i>
                    {{ h.harvestdate | gnFromNow }}
                  </small>
                </p>
                <div class="timeline-body">
                  {{h.info[0]['message']}}

                  <pre><span data-ng-repeat="line in h.info[0]['stack']">{{line['@class']}} {{line['@file']}} ({{line['@line']}}) #{{line['@method']}}
</span></pre>
                </div>
              </div>

              <div class="timeline-heading" data-ng-if="h.info[0]['stack'] === undefined">
                <h4 data-ng-show="h.deleted == 'true'">
                  <strong>{{h.info[0][0]['@recordsRemoved']}}</strong>
                  <span data-translate="">recordsRemoved</span></h4>
                <h4 data-ng-show="h.deleted == 'false'" class="timeline-title">
                  <strong>{{h.info[0].total}}</strong>
                  <span data-translate="">recordsHarvestedIn</span>
                  <strong>{{h.elapsedtime}}</strong>
                  <span data-translate="">seconds</span>
                </h4>
                <p>
                  <small class="text-muted">
                    <i class="fa fa-clock-o"></i>
                    {{ h.harvestdate | gnFromNow }}
                  </small>
                </p>
              </div>
              <div class="timeline-body">
                <p>
                <ul>
                  <li data-ng-repeat="(k, v) in h.info[0]"
                      data-ng-show="v > 0">
                    {{k}}: {{v}}
                  </li>
                </ul>

                <a data-ng-show="h.info[0].logfile"
                   href="admin.harvester.log?file={{h.info[0].logfile}}" target="_blank"
                   data-translate="">logFile</a>
                </p>
              </div>
            </div>
          </li>
        </ul>
        <ul class="pager" data-ng-show="harvesterHistory.length !== 0">
          <li data-ng-class="harvesterHistoryPaging.page == 1 ? 'disabled' : ''"
              data-ng-show="harvesterHistoryPaging.pages > 0"><a href=""
                                                                 data-ng-click="historyFirstPage()"
                                                                 class="ng-scope">«</a></li>
          <li data-ng-class="harvesterHistoryPaging.page == 1 ? 'disabled' : ''"
              data-ng-show="harvesterHistoryPaging.pages > 0"><a href=""
                                                                 data-ng-click="historyPreviousPage()"
                                                                 class="ng-scope">‹</a></li>
          <li class="ng-binding">
            {{harvesterHistoryPaging.page}} / {{harvesterHistoryPaging.pages}} <em data-translate=""
                                                                                   class="ng-scope">of </em>
            <ng-pluralize count="harvesterHistoryPaging.total"
                          when="{'0 ': ('noRecordFound' | translate), 'one': '1 ' + ('record' | translate), 'other': '{} ' + ('records' | translate)}"></ng-pluralize>
          </li>
          <li
            data-ng-class="harvesterHistoryPaging.page == harvesterHistoryPaging.pages ? 'disabled' : ''"
            data-ng-show="harvesterHistoryPaging.pages > 0"><a href=""
                                                               data-ng-click="historyNextPage()"
                                                               class="ng-scope">›</a></li>
          <li
            data-ng-class="harvesterHistoryPaging.page == harvesterHistoryPaging.pages ? 'disabled' : ''"
            data-ng-show="harvesterHistoryPaging.pages > 0"><a href=""
                                                               data-ng-click="historyLastPage()"
                                                               class="ng-scope">»</a></li>
        </ul>
      </div>
    </div>


    <div class="panel panel-default"
         data-ng-hide="harvesterSelected['@id'] == '' || isLoadingOneHarvester || deleting.indexOf(harvesterSelected['@id']) > -1"
         data-ng-search-form=""
         data-ng-show="searchResults.count != 0">
      <div class="panel-heading" data-translate="">harvesterRecords</div>

      <div class="panel-body">
        <!-- This information is not relevant for GeoNetwork protocol
            which attach records to the source catalogs which has different
            UUIDs. TODO -->

        <div data-gn-search-form-results=""
             data-gn-search-form-results-mode="title"
             data-search-results="searchResults"
             data-pagination-info="paginationInfo">
        </div>
      </div>
    </div>
  </div>
</div><|MERGE_RESOLUTION|>--- conflicted
+++ resolved
@@ -107,10 +107,9 @@
             <span class="fa fa-stop"></span>&nbsp;
             <span data-translate="">stop</span>
             <i data-ng-show="stopping" class="fa fa-spinner fa-spin"></i>
-<<<<<<< HEAD
           </button>
           <button type="button" class="btn btn-primary pull-right"
-                  data-ng-disabled="deleting.indexOf(harvesterSelected['@id']) > -1"
+                  data-ng-disabled="harvesterSelected.info.running === true ||deleting.indexOf(harvesterSelected['@id']) > -1"
                   data-gn-click-and-spin="saveHarvester('#gn-harvester-edit')">
             <i class="fa fa-save"></i>&nbsp;
             <span data-translate="">saveHarvester</span>
@@ -121,21 +120,6 @@
                   data-ng-disabled="harvesterSelected.info.running === true || deleting.indexOf(harvesterSelected['@id']) > -1"
                   title="{{'deleteHarvesterRecordsHelp' | translate}}">
             <span class="fa fa-trash-o"></span>&nbsp;
-=======
-        </button>
-        <button type="button" class="btn btn-primary pull-right"
-                data-ng-disabled="harvesterSelected.info.running === true || deleting.indexOf(harvesterSelected['@id']) > -1"
-                data-gn-click-and-spin="saveHarvester('#gn-harvester-edit')">
-          <i class="fa fa-save"></i>&nbsp;
-          <span data-translate="">saveHarvester</span>
-        </button>
-        <button type="button" class="btn btn-warning pull-right"
-                data-ng-hide="harvesterSelected['@id'] == ''"
-                data-gn-click-and-spin="deleteHarvesterRecord(harvesterSelected['@id'])"
-                data-ng-disabled="harvesterSelected.info.running === true || deleting.indexOf(harvesterSelected['@id']) > -1"
-                title="{{'deleteHarvesterRecordsHelp' | translate}}">
-          <span class="fa fa-trash-o"></span>&nbsp;
->>>>>>> 6729c36e
           <span data-translate=""
                 data-translate-values="{records: '{{harvesterSelected.info.result.total}}'}">
             deleteHarvesterRecords</span>
