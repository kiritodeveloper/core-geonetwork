--- conflicted
+++ resolved
@@ -1,95 +1,5 @@
 <div class="container gn-batch-editor"
      data-ng-controller="GnSearchController">
-<<<<<<< HEAD
-  <div data-ng-controller="GnBatchEditSearchController"
-       data-ng-search-form=""
-       data-runSearch="true"
-       data-wait-for-user="true">
-
-
-    <ul class="nav nav-tabs">
-      <li role="presentation"
-          data-ng-class="{'active' : selectedStep === 1}"
-          data-ng-click="setStep(1)">
-        <a href="" data-translate="">chooseASet</a></li>
-      <li role="presentation"
-          data-ng-class="{'active': selectedStep === 2, 'disabled': searchResults.selectedCount < 1}"
-          data-ng-click="searchResults.selectedCount > 0 && setStep(2)">
-        <a href="" data-translate="">defineEdits</a></li>
-      <li role="presentation"
-          data-ng-class="{'active' : selectedStep === 3, 'disabled': searchResults.selectedCount < 1}"
-          data-ng-click="searchResults.selectedCount > 0 && setStep(3)">
-        <a href="" data-translate="">confirmAndSave</a></li>
-      <li class="gn-batch-editor-info">{{searchResults.selectedCount}} <span data-translate="">recordsInSelection</span>
-      </li>
-      <li class="pull-right">
-        <div data-gn-need-help="user-guide/workflow/batchediting.html"></div>
-      </li>
-    </ul>
-    <br/>
-
-    <div class="panel panel-default"
-         data-ng-class="{'hidden' : selectedStep !== 1}">
-      <div class="panel-body">
-        <p class="alert alert-info"
-           data-translate="">chooseASetOfRecordHelp</p>
-
-        <div class="row">
-          <div class="col-sm-12">
-            <form class="form-horizontal"
-                  role="form">
-              <input type="hidden" name="_csrf" value="{{csrf}}"/>
-              <div class="row gn-top-search">
-                <div class="col-md-12">
-                  <div class="input-group gn-form-any">
-
-                    <span class="input-group-addon">
-                      <label>
-                        <input type="checkbox" data-ng-model="onlyMyRecord.is"
-                               data-ng-change="toggleOnlyMyRecord(triggerSearch)">
-                        <span data-translate="">onlyMyRecord</span>
-                      </label>
-                    </span>
-
-                    <input type="text"
-                           class="form-control"
-                           id="gn-any-field"
-                           autocomplete="off"
-                           data-ng-model="searchObj.params.any"
-                           data-ng-model-options="modelOptions"
-                           placeholder="{{'anyPlaceHolder' | translate}}"
-                           data-typeahead="address for address in getAnySuggestions($viewValue, searchObj)"
-                           data-typeahead-loading="anyLoading" class="form-control"
-                           data-typeahead-min-length="1">
-
-                    <div class="input-group-btn">
-                      <button type="button"
-                              data-ng-click="triggerSearch()"
-                              class="btn btn-primary">
-                        &nbsp;&nbsp;
-                        <i class="fa fa-search"></i>
-                        &nbsp;&nbsp;
-                      </button>
-
-                      <button type="button"
-                              data-ng-click="onlyMyRecord = false;resetSearch(defaultSearchObj.params);"
-                              title="{{'ClearTitle' | translate}}"
-                              class="btn btn-link">
-                        <i class="fa fa-times"></i>
-                      </button>
-
-                      <button type="button"
-                              data-ng-disabled="searchResults.selectedCount < 1"
-                              data-ng-class="{'disabled': searchResults.selectedCount < 1}"
-                              data-ng-click="searchSelection(defaultSearchObj.params);"
-                              title="{{'resetSearchToDisplayAll' | translate}}"
-                              class="btn btn-link">
-                        <i class="fa fa-check-square"></i>
-                        <span data-translate="">displaySelectionOnly</span>
-                      </button>
-                    </div>
-=======
->>>>>>> e6e2d422
 
   <div class="row">
     <div class="col-md-12 gn-margin-bottom">
@@ -134,19 +44,6 @@
               data-translate="">chooseASetOfRecordHelp</p>
 
             <div class="row">
-<<<<<<< HEAD
-              <div class="col-md-3 gn-search-facet">
-                <div data-es-facets="searchResults.facets"/>
-              </div>
-              <div class="col-md-9">
-            <span class="loading fa fa-spinner fa-spin"
-                  data-ng-show="searching"></span>
-
-                <div class="alert alert-warning" role="alert"
-                     ng-if="!searching && searchResults.count == 0">
-                  <i class="fa fa-frown-o"></i>
-                  <span data-translate="">zarooResult</span>
-=======
               <div class="col-sm-12">
                 <form class="form-horizontal"
                       role="form">
@@ -166,10 +63,11 @@
                         <input type="text"
                               class="form-control"
                               id="gn-any-field"
+                              autocomplete="off"
                               data-ng-model="searchObj.params.any"
                               data-ng-model-options="modelOptions"
                               placeholder="{{'anyPlaceHolder' | translate}}"
-                              data-typeahead="address for address in getAnySuggestions($viewValue)"
+                              data-typeahead="address for address in getAnySuggestions($viewValue, searchObj)"
                               data-typeahead-loading="anyLoading" class="form-control"
                               data-typeahead-min-length="1">
 
@@ -190,6 +88,7 @@
                           </button>
 
                           <button type="button"
+                                  data-ng-disabled="searchResults.selectedCount < 1"
                                   data-ng-class="{'disabled': searchResults.selectedCount < 1}"
                                   data-ng-click="searchSelection(defaultSearchObj.params);"
                                   title="{{'resetSearchToDisplayAll' | translate}}"
@@ -221,24 +120,11 @@
                         data-params="searchObj.params"
                         data-gn-sortby-values="searchObj.sortbyValues"></div>
                   </div>
->>>>>>> e6e2d422
                 </div>
 
                 <div class="row">
                   <div class="col-md-3 gn-search-facet">
-
-                    <div data-search-filter-tags
-                        data-dimensions="searchResults.dimension"
-                        data-use-location-parameters="false"
-                        ng-if="isFilterTagsDisplayed && searchResults.dimension"></div>
-
-                    <!-- Hierachical facet mode -->
-                    <div data-ng-show="searchResults.records.length > 0"
-                        data-gn-facet-dimension-list="searchResults.dimension"
-                        data-params="searchObj.params"
-                        data-facet-type="facetsSummaryType"
-                        data-current-facets="currentFacets">
-                    </div>
+                    <div data-es-facets="searchResults.facets"/>
                   </div>
                   <div class="col-md-9">
                 <span class="loading fa fa-spinner fa-spin"
@@ -355,7 +241,7 @@
                                   data-ng-if="field.use === 'data-gn-metadata-picker'"
                                   data-ng-disabled="field.isDeleted"
                                   data-gn-metadata-picker=""
-                                  data-display-field="defaultTitle"
+                                  data-display-field="resourceTitle"
                                   data-value-field="uuid"
                                   data-ng-blur="putChange(field, $event)"/>
                             <input type="text"
@@ -446,31 +332,7 @@
                             <i class="fa fa-plus"></i>
                           </button>
                         </div>
-<<<<<<< HEAD
-                        <input type="text"
-                               class="form-control"
-                               data-ng-if="field.use === 'data-gn-metadata-picker'"
-                               data-ng-disabled="field.isDeleted"
-                               data-gn-metadata-picker=""
-                               data-display-field="resourceTitle"
-                               data-value-field="uuid"
-                               data-ng-blur="putChange(field, $event)"/>
-                        <input type="text"
-                               class="form-control"
-                               data-ng-if="field.use === 'data-gn-contact-picker'"
-                               data-ng-disabled="field.isDeleted"
-                               data-ng-blur="addChange(field, $event)"/>
-                        <span class="btn btn-default input-group-addon"
-                              data-toggle="button"
-                              data-ng-if="field.removable"
-                              data-ng-class="{'btn-danger': field.isDeleted}"
-                              data-ng-click="markFieldAsDeleted(field)"
-                              title="{{(field.isDeleted ? 'fieldIsRemoved' : 'removeField') | translate}}">
-                          <i class="fa fa-times text-danger"></i>&nbsp;
-                        </span>
-=======
                         </p>
->>>>>>> e6e2d422
                       </div>
                     </form>
 
@@ -508,66 +370,6 @@
         <div class="panel panel-default"
             data-ng-class="{'hidden' : selectedStep !== 3}">
 
-<<<<<<< HEAD
-      <div class="panel-body">
-        <div class="container">
-          <div class="row">
-            <div class="col-sm-6" data-ng-hide="changes.length > 0">
-              <p class="alert alert-warning"
-                 data-translate="">noChangesToApply</p>
-            </div>
-            <div class="col-sm-6" data-ng-show="changes.length > 0">
-              <h4 data-translate="">changesToApply</h4>
-              <ul>
-                <li data-ng-repeat="change in changes"
-                    title="{{change.value}}"
-                    data-ng-class="">
-                  {{change.field | translate}}
-                  <span data-ng-show="change.insertMode">
-                    ({{change.insertMode | translate}})
-                  </span>:
-                  {{change.value | limitTo:40}}
-                </li>
-              </ul>
-            </div>
-            <div class="col-sm-6"
-                 data-ng-hide="selectedRecords.total.value > 0">
-              <p class="alert alert-warning"
-                 data-ng-show="selectedRecordsCount == 0"
-                 data-translate="">selectRecordsToEdit</p>
-              <p class="alert alert-warning"
-                 data-ng-show="tooManyRecordInSelForSearch"
-                 data-translate=""
-                 data-translate-values="{count: selectedRecordsCount}">tooManyRecordInSelForSearch</p>
-            </div>
-            <div class="col-sm-6"
-                 data-ng-show="selectedRecords.total.value > 0">
-              <h4 data-translate="">aboutToUpdateTheFollowing</h4>
-              <ul>
-                <li data-ng-repeat="record in selectedRecords.hits">
-                  <a data-ng-href="catalog.search#/metadata/{{record._id}}">{{record._source.resourceTitleObject.default}}</a>
-                </li>
-              </ul>
-            </div>
-          </div>
-          <div class="row">
-            <div class="col-md-12">
-              <input type="checkbox" id="updateDateStamp" data-ng-model="extraParams.updateDateStamp" >
-              <label for="updateDateStamp" data-translate="">updateDateStamp</label>
-            </div>
-          </div>
-
-          <div class="row gn-margin-bottom">
-            <div class="col-md-12">
-              <button class="btn btn-primary"
-                      data-ng-disabled="changes.length < 1"
-                      data-gn-click-and-spin="applyChanges()">
-                <i class="fa fa-save"/>
-                <span data-translate="">save</span>
-              </button>
-            </div>
-          </div>
-=======
           <div class="panel-body">
             <div class="container">
               <div class="row">
@@ -590,7 +392,7 @@
                   </ul>
                 </div>
                 <div class="col-sm-6"
-                    data-ng-hide="selectedRecords.metadata.length > 0">
+                     data-ng-hide="selectedRecords.total.value > 0">
                   <p class="alert alert-warning"
                     data-ng-show="selectedRecordsCount == 0"
                     data-translate="">selectRecordsToEdit</p>
@@ -600,12 +402,12 @@
                     data-translate-values="{count: selectedRecordsCount}">tooManyRecordInSelForSearch</p>
                 </div>
                 <div class="col-sm-6"
-                    data-ng-show="selectedRecords.metadata.length > 0">
+                     data-ng-show="selectedRecords.total.value > 0">
                   <h4 data-translate="">aboutToUpdateTheFollowing</h4>
                   <ul>
-                    <li data-ng-repeat="record in selectedRecords.metadata">
-                      <a data-ng-href="catalog.search#/metadata/{{record['geonet:info'].uuid}}">{{record.title || record.defaultTitle}}</a>
-                    </li>
+                    <li data-ng-repeat="record in selectedRecords.hits">
+                    <a data-ng-href="catalog.search#/metadata/{{record._id}}">{{record._source.resourceTitleObject.default}}</a>
+                  </li>
                   </ul>
                 </div>
               </div>
@@ -625,7 +427,6 @@
                   </button>
                 </div>
               </div>
->>>>>>> e6e2d422
 
 
               <div class="row" data-ng-show="processReport">
