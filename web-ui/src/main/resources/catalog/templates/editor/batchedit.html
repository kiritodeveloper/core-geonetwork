--- conflicted
+++ resolved
@@ -404,7 +404,7 @@
               <h4 data-translate="">aboutToUpdateTheFollowing</h4>
               <ul>
                 <li data-ng-repeat="record in selectedRecords.metadata">
-                  <a data-ng-href="catalog.search#/metadata/{{record['geonet:info'].uuid}}">{{record.title || record.defaultTitle}}</a>
+                  <a data-ng-href="catalog.search#/metadata/{{record.uuid}}">{{record.resourceTitle}}</a>
                 </li>
               </ul>
             </div>
@@ -415,16 +415,7 @@
               <label for="updateDateStamp" data-translate="">updateDateStamp</label>
             </div>
           </div>
-<<<<<<< HEAD
-          <div class="col-sm-6"
-               data-ng-show="selectedRecords.metadata.length > 0">
-            <h4 data-translate="">aboutToUpdateTheFollowing</h4>
-            <ul>
-              <li data-ng-repeat="record in selectedRecords.metadata">
-                {{record.resourceTitle}}
-              </li>
-            </ul>
-=======
+
           <div class="row gn-margin-bottom">
             <div class="col-md-12">
               <button class="btn btn-primary"
@@ -434,7 +425,6 @@
                 <span data-translate="">save</span>
               </button>
             </div>
->>>>>>> 70c2afba
           </div>
 
 
