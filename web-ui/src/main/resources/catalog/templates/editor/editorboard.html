--- conflicted
+++ resolved
@@ -72,35 +72,19 @@
           </form>
         </div>
 
-<<<<<<< HEAD
         <div class="row">
           <div class="gn-results-heading col-md-offset-3">
-            <div data-search-filter-tags data-use-location-parameters="false"
-                data-ng-show="isFilterTagsDisplayed"></div>
+            <div data-search-filter-tags
+                 data-dimensions="searchResults.dimension"
+                 data-use-location-parameters="false"
+                 ng-if="isFilterTagsDisplayed && searchResults.dimension"></div>
+
           </div>
         </div>
 
         <div class="row">
           <div class="col-sm-3 col-md-3 gn-search-facet">
             <div data-es-facets="searchResults.facets"/>
-=======
-
-        <div class="row">
-          <div class="col-sm-3 col-md-3 gn-search-facet">
-
-            <div data-search-filter-tags
-                 data-dimensions="searchResults.dimension"
-                 data-use-location-parameters="false"
-                 ng-if="isFilterTagsDisplayed && searchResults.dimension"></div>
-
-            <!-- Hierachical facet mode -->
-            <div data-ng-show="searchResults.records.length > 0"
-                data-gn-facet-dimension-list="searchResults.dimension"
-                data-params="searchObj.params"
-                data-facet-type="facetsSummaryType"
-                data-current-facets="currentFacets">
-            </div>
->>>>>>> 62590c35
           </div>
           <div class="col-sm-9 col-md-9">
 
