<div>
  <div class="container">
    <div
      data-ng-include="'../../catalog/templates/editor/top-toolbar.html'">
    </div>
    <div class="gn-editor-container" data-ng-include="editorFormUrl"></div>
    <div class="gn-editor-tools-container">

      <div class="panel panel-default">
        <div class="panel-heading">
          <i class="fa fa-picture-o"></i><span data-translate="">overviews</span>
        </div>
      </div>

      <div class="panel panel-default">
        <div class="panel-heading">
          <i class="fa fa-link"></i><span data-translate="">associatedResources</span>
        </div>
        <div class="panel-body">
<<<<<<< HEAD

          <a href="" data-ng-click="onlinesrcPopupShown = !onlinesrcPopupShown">
            <i class="fa fa-archive" ></i> <i class="icon-external-link"></i> <span
            data-translate="">Add online resource</span>
          </a> <br> <a href=""
            data-ng-click="linkParentMdPopupShown = !linkParentMdPopupShown"> <i
            class="fa fa-sitemap" ></i> <i class="icon-external-link"></i> <span
            data-translate="">Link to a parent</span>
=======
         
          <a href="" ng-click="onlinesrcPopupShown = !onlinesrcPopupShown">
           <i class="fa fa-picture-o" />
            <i class="icon-external-link ga-icon-separator"></i> <span
            translate>Add a Thumbnail</span>
          </a>
          <br>
          
          <a href="" ng-click="onlinesrcPopupShown = !onlinesrcPopupShown">
           <i class="fa fa-archive" />
            <i class="icon-external-link ga-icon-separator"></i> <span
            translate>Add online resource</span>
          </a>
          <br>
          
          <a href="" ng-click="linkParentMdPopupShown = !linkParentMdPopupShown">
            <i class="fa fa-sitemap" />
            <i class="icon-external-link ga-icon-separator"></i> <span
            translate>Link to a parent</span>
>>>>>>> 33b424af
          </a>
          <br>
          
          <a href="" ng-click="linkToServicePopupShown = !linkToServicePopupShown">
            <i class="fa fa-share-square-o" />
            <i class="icon-external-link ga-icon-separator"></i> <span
            translate>Link to a service</span>
          </a>
          <br>
          
          <a href="" ng-click="linkToServicePopupShown = !linkToServicePopupShown">
            <i class="fa fa-files-o" />
            <i class="icon-external-link ga-icon-separator"></i> <span
            translate>Link to a Dataset</span>
          </a>

        </div>
      </div>

      <div class="panel panel-default">
        <div class="panel-heading">
          <i class="fa fa-cogs"></i><span data-translate="">suggestions</span>
        </div>
      </div>

      <div class="panel panel-default">
        <div class="panel-heading">
          <i class="fa fa-check"></i><span data-translate="">validationReport</span>
        </div>
      </div>
    </div>
  </div>

<<<<<<< HEAD
  <div data-gn-popup="onlinesrcPopupShown"
    data-gn-popup-options="{title:'Ajout de resource en ligne'}"
    data-gn-draggable=".gn-popup-title" id="onlinesrc-popup">
    <div data-gn-add-onlinesrc="" data-gn-import-wms-map="map"
      data-gn-import-wms-options="options" id="import-wms" class="add-onlinesrc">
=======
</div>

<div gn-popup="onlinesrcPopupShown" class="onlinesrc-popup"
  gn-popup-options="{title:'Ajout de resource en ligne'}"
  gn-draggable=".gn-popup-title" id="onlinesrc-popup">
    <div gn-add-onlinesrc gn-import-wms-map="map"
      gn-import-wms-options="options" id="import-wms" class="add-onlinesrc">
>>>>>>> 33b424af
    </div>
  </div>

<<<<<<< HEAD
  <div data-gn-popup="linkParentMdPopupShown"
    data-gn-popup-options="{title:'Ajouter un parent à une métadonnée'}"
    data-gn-draggable=".gn-popup-title" id="linkparent-popup">
    <div data-gn-link-parent-md="" id="link-parent-md" class="link-parent-md">
=======
<div gn-popup="linkParentMdPopupShown" class="onlinesrc-popup"
  gn-popup-options="{title:'Ajouter un parent à une métadonnée'}" 
  gn-draggable=".gn-popup-title"
  id="linkparent-popup">
    <div gn-link-parent-md id="link-parent-md" class="link-parent-md">
>>>>>>> 33b424af
    </div>
  </div>
</div>

<div gn-popup="linkToServicePopupShown" class="onlinesrc-popup"
  gn-popup-options="{title:'Link to a Service'}" 
  gn-draggable=".gn-popup-title"
  id="linktoservice-popup">
    <div gn-link-to-service id="link-to-service" class="link-parent-md">
    </div>
</div><|MERGE_RESOLUTION|>--- conflicted
+++ resolved
@@ -17,50 +17,28 @@
           <i class="fa fa-link"></i><span data-translate="">associatedResources</span>
         </div>
         <div class="panel-body">
-<<<<<<< HEAD
 
-          <a href="" data-ng-click="onlinesrcPopupShown = !onlinesrcPopupShown">
-            <i class="fa fa-archive" ></i> <i class="icon-external-link"></i> <span
+          <a href=""
+            data-ng-click="onlinesrcPopupShown = !onlinesrcPopupShown"> <i
+            class="fa fa-picture-o"></i> <i class="icon-external-link"></i> <span
+            data-translate="">Add a Thumbnail</span>
+          </a> <br> <a href=""
+            data-ng-click="onlinesrcPopupShown = !onlinesrcPopupShown"> <i
+            class="fa fa-archive"></i> <i class="icon-external-link"></i> <span
             data-translate="">Add online resource</span>
           </a> <br> <a href=""
-            data-ng-click="linkParentMdPopupShown = !linkParentMdPopupShown"> <i
-            class="fa fa-sitemap" ></i> <i class="icon-external-link"></i> <span
-            data-translate="">Link to a parent</span>
-=======
-         
-          <a href="" ng-click="onlinesrcPopupShown = !onlinesrcPopupShown">
-           <i class="fa fa-picture-o" />
-            <i class="icon-external-link ga-icon-separator"></i> <span
-            translate>Add a Thumbnail</span>
-          </a>
-          <br>
-          
-          <a href="" ng-click="onlinesrcPopupShown = !onlinesrcPopupShown">
-           <i class="fa fa-archive" />
-            <i class="icon-external-link ga-icon-separator"></i> <span
-            translate>Add online resource</span>
-          </a>
-          <br>
-          
-          <a href="" ng-click="linkParentMdPopupShown = !linkParentMdPopupShown">
-            <i class="fa fa-sitemap" />
-            <i class="icon-external-link ga-icon-separator"></i> <span
-            translate>Link to a parent</span>
->>>>>>> 33b424af
-          </a>
-          <br>
-          
-          <a href="" ng-click="linkToServicePopupShown = !linkToServicePopupShown">
-            <i class="fa fa-share-square-o" />
-            <i class="icon-external-link ga-icon-separator"></i> <span
-            translate>Link to a service</span>
-          </a>
-          <br>
-          
-          <a href="" ng-click="linkToServicePopupShown = !linkToServicePopupShown">
-            <i class="fa fa-files-o" />
-            <i class="icon-external-link ga-icon-separator"></i> <span
-            translate>Link to a Dataset</span>
+            data-data-ng-click="linkParentMdPopupShown = !linkParentMdPopupShown">
+            <i class="fa fa-sitemap"></i> <i class="icon-external-link"></i>
+            <span data-translate="">Link to a parent</span>
+          </a> <br> <a href=""
+            data-ng-click="linkToServicePopupShown = !linkToServicePopupShown">
+            <i class="fa fa-share-square-o"></i> <i
+            class="icon-external-link"></i> <span data-translate="">Link
+              to a service</span>
+          </a> <br> <a href=""
+            data-ng-click="linkToServicePopupShown = !linkToServicePopupShown">
+            <i class="fa fa-files-o"></i> <i class="icon-external-link"></i>
+            <span data-translate="">Link to a Dataset</span>
           </a>
 
         </div>
@@ -80,44 +58,25 @@
     </div>
   </div>
 
-<<<<<<< HEAD
-  <div data-gn-popup="onlinesrcPopupShown"
+  <div data-gn-popup="onlinesrcPopupShown" class="onlinesrc-popup"
     data-gn-popup-options="{title:'Ajout de resource en ligne'}"
     data-gn-draggable=".gn-popup-title" id="onlinesrc-popup">
     <div data-gn-add-onlinesrc="" data-gn-import-wms-map="map"
-      data-gn-import-wms-options="options" id="import-wms" class="add-onlinesrc">
-=======
-</div>
+      data-gn-import-wms-options="options" id="import-wms"
+      class="add-onlinesrc"></div>
+   </div>
 
-<div gn-popup="onlinesrcPopupShown" class="onlinesrc-popup"
-  gn-popup-options="{title:'Ajout de resource en ligne'}"
-  gn-draggable=".gn-popup-title" id="onlinesrc-popup">
-    <div gn-add-onlinesrc gn-import-wms-map="map"
-      gn-import-wms-options="options" id="import-wms" class="add-onlinesrc">
->>>>>>> 33b424af
-    </div>
+  <div data-gn-popup="linkParentMdPopupShown" class="onlinesrc-popup"
+    data-gn-popup-options="{title:'Ajouter un parent à une métadonnée'}"
+    data-gn-draggable=".gn-popup-title" id="linkparent-popup">
+    <div data-gn-link-parent-md="" id="link-parent-md"
+      class="link-parent-md"></div>
   </div>
 
-<<<<<<< HEAD
-  <div data-gn-popup="linkParentMdPopupShown"
-    data-gn-popup-options="{title:'Ajouter un parent à une métadonnée'}"
-    data-gn-draggable=".gn-popup-title" id="linkparent-popup">
-    <div data-gn-link-parent-md="" id="link-parent-md" class="link-parent-md">
-=======
-<div gn-popup="linkParentMdPopupShown" class="onlinesrc-popup"
-  gn-popup-options="{title:'Ajouter un parent à une métadonnée'}" 
-  gn-draggable=".gn-popup-title"
-  id="linkparent-popup">
-    <div gn-link-parent-md id="link-parent-md" class="link-parent-md">
->>>>>>> 33b424af
-    </div>
+  <div data-gn-popup="linkToServicePopupShown" class="onlinesrc-popup"
+    data-gn-popup-options="{title:'Link to a Service'}"
+    data-gn-draggable=".gn-popup-title" id="linktoservice-popup">
+    <div data-gn-link-to-service="" id="link-to-service"
+      class="link-parent-md"></div>
   </div>
 </div>
-
-<div gn-popup="linkToServicePopupShown" class="onlinesrc-popup"
-  gn-popup-options="{title:'Link to a Service'}" 
-  gn-draggable=".gn-popup-title"
-  id="linktoservice-popup">
-    <div gn-link-to-service id="link-to-service" class="link-parent-md">
-    </div>
-</div>