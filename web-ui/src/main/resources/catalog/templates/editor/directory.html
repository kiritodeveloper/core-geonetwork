--- conflicted
+++ resolved
@@ -181,12 +181,8 @@
                 <div class="flex-row" ng-if="!templatesShown()">
                   <input class="flex-no-shrink" type="checkbox"
                          data-gn-selection-md
-<<<<<<< HEAD
                          data-ng-model="md.selected"
-=======
-                         data-ng-model="md['geonet:info'].selected"
                          aria-label="{{clickToSelect | translate}}"
->>>>>>> ab0366f5
                          data-ng-change="change()"/>
 
                   <gn-md-type-widget metadata="md"></gn-md-type-widget>
@@ -280,12 +276,8 @@
                      ng-if="templatesShown()">
 
                   <input data-gn-selection-md type="checkbox"
-<<<<<<< HEAD
                          data-ng-model="md.selected"
-=======
-                         data-ng-model="md['geonet:info'].selected"
                          aria-label="{{'clickToSelect' | translate}}"
->>>>>>> ab0366f5
                          data-ng-change="change()"/>
 
                   <gn-md-type-widget metadata="md"></gn-md-type-widget>
