/*
 * Copyright (C) 2001-2016 Food and Agriculture Organization of the
 * United Nations (FAO-UN), United Nations World Food Programme (WFP)
 * and United Nations Environment Programme (UNEP)
 *
 * This program is free software; you can redistribute it and/or modify
 * it under the terms of the GNU General Public License as published by
 * the Free Software Foundation; either version 2 of the License, or (at
 * your option) any later version.
 *
 * This program is distributed in the hope that it will be useful, but
 * WITHOUT ANY WARRANTY; without even the implied warranty of
 * MERCHANTABILITY or FITNESS FOR A PARTICULAR PURPOSE. See the GNU
 * General Public License for more details.
 *
 * You should have received a copy of the GNU General Public License
 * along with this program; if not, write to the Free Software
 * Foundation, Inc., 51 Franklin St, Fifth Floor, Boston, MA 02110-1301, USA
 *
 * Contact: Jeroen Ticheler - FAO - Viale delle Terme di Caracalla 2,
 * Rome - Italy. email: geonetwork@osgeo.org
 */

(function() {
  goog.provide('gn_admin');










  goog.require('gn_admin_controller');
  goog.require('gn_module');

  var module = angular.module('gn_admin', [
    'gn_module',
    'gn_admin_controller'
  ]);

<<<<<<< HEAD
  module.config(['$LOCALES',
                 function($LOCALES) {
                   $LOCALES.push('admin');
=======
  // Define the translation files to load
  module.constant('$LOCALES', ['core', 'admin']);

  module.config(['$translateProvider', '$LOCALES', '$LOCALE_MAP',
                 function($translateProvider, $LOCALES, $LOCALE_MAP) {
      $translateProvider.useLoader('localeLoader', {
        locales: $LOCALES,
        prefix: '../../catalog/locales/',
        suffix: '.json'
      });

      var lang = $LOCALE_MAP(location.href.split('/')[5]);
      $translateProvider.preferredLanguage(lang);
      moment.lang(lang);
>>>>>>> 01e8f76c
    }]);
})();<|MERGE_RESOLUTION|>--- conflicted
+++ resolved
@@ -40,26 +40,5 @@
     'gn_module',
     'gn_admin_controller'
   ]);
-
-<<<<<<< HEAD
-  module.config(['$LOCALES',
-                 function($LOCALES) {
-                   $LOCALES.push('admin');
-=======
-  // Define the translation files to load
-  module.constant('$LOCALES', ['core', 'admin']);
-
-  module.config(['$translateProvider', '$LOCALES', '$LOCALE_MAP',
-                 function($translateProvider, $LOCALES, $LOCALE_MAP) {
-      $translateProvider.useLoader('localeLoader', {
-        locales: $LOCALES,
-        prefix: '../../catalog/locales/',
-        suffix: '.json'
-      });
-
-      var lang = $LOCALE_MAP(location.href.split('/')[5]);
-      $translateProvider.preferredLanguage(lang);
-      moment.lang(lang);
->>>>>>> 01e8f76c
     }]);
 })();