--- conflicted
+++ resolved
@@ -44,13 +44,8 @@
     'gn_mdview',
     'gn_mdactions',
     'ui.bootstrap.buttons',
-<<<<<<< HEAD
-    'ui.bootstrap.tabs',
     'gn_es',
-    'ngeo'
-=======
     'ui.bootstrap.tabs'
->>>>>>> dc85ca72
   ]);
 
 
