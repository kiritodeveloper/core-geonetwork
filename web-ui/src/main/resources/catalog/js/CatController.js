/*
 * Copyright (C) 2001-2016 Food and Agriculture Organization of the
 * United Nations (FAO-UN), United Nations World Food Programme (WFP)
 * and United Nations Environment Programme (UNEP)
 *
 * This program is free software; you can redistribute it and/or modify
 * it under the terms of the GNU General Public License as published by
 * the Free Software Foundation; either version 2 of the License, or (at
 * your option) any later version.
 *
 * This program is distributed in the hope that it will be useful, but
 * WITHOUT ANY WARRANTY; without even the implied warranty of
 * MERCHANTABILITY or FITNESS FOR A PARTICULAR PURPOSE. See the GNU
 * General Public License for more details.
 *
 * You should have received a copy of the GNU General Public License
 * along with this program; if not, write to the Free Software
 * Foundation, Inc., 51 Franklin St, Fifth Floor, Boston, MA 02110-1301, USA
 *
 * Contact: Jeroen Ticheler - FAO - Viale delle Terme di Caracalla 2,
 * Rome - Italy. email: geonetwork@osgeo.org
 */

(function() {
  goog.provide('gn_cat_controller');



  goog.require('gn_admin_menu');
  goog.require('gn_search_manager');
  goog.require('gn_session_service');


  var module = angular.module('gn_cat_controller',
      ['gn_search_manager', 'gn_session_service', 'gn_admin_menu']);


  module.constant('gnGlobalSettings', {
    proxyUrl: '../../proxy?url=',
    locale: {},
    isMapViewerEnabled: false,
    requireProxy: [],
    is3DModeAllowed: false,
    docUrl: 'http://geonetwork-opensource.org/manuals/trunk/',
    //docUrl: '../../doc/',
    modelOptions: {
      updateOn: 'default blur',
      debounce: {
        default: 300,
        blur: 0
      }
    }
  });

  module.constant('gnLangs', {
    langs: {
      'eng': 'en',
      'dut': 'du',
      'fre': 'fr',
      'ger': 'ge',
      'kor': 'ko',
      'spa': 'es',
      'cze': 'cz',
      'cat': 'ca'
    },
    getIso2Lang: function(iso3lang) {
      return this.langs[iso3lang];
    },
    getIso3Lang: function(iso2lang) {
      for (p in this.langs) {
        if (this.langs[p] == iso2lang) {
          return p;
        }
      }
    }
  });

  /**
   * The catalogue controller takes care of
   * loading site information, check user login state
   * and a facet search to get main site information.
   *
   * A body-level scope makes sense for example:
   *
   *  <body ng-controller="GnCatController">
   */
  module.controller('GnCatController', [
    '$scope', '$http', '$q', '$rootScope', '$translate',
    'gnSearchManagerService', 'gnConfigService', 'gnConfig',
    'gnGlobalSettings', '$location', 'gnUtilityService', 'gnSessionService',
    'gnLangs', 'gnAdminMenu',
    function($scope, $http, $q, $rootScope, $translate,
            gnSearchManagerService, gnConfigService, gnConfig,
            gnGlobalSettings, $location, gnUtilityService, gnSessionService,
            gnLangs, gnAdminMenu) {
      $scope.version = '0.0.1';
      //Display or not the admin menu
      if ($location.absUrl().indexOf('/admin.console') != -1) {
        $scope.viewMenuAdmin = true;
      }else {$scope.viewMenuAdmin = false}
      //Update Links for social media
      $scope.socialMediaLink = $location.absUrl();
      $scope.$on('$locationChangeSuccess', function(event) {
        $scope.socialMediaLink = $location.absUrl();
        $scope.showSocialMediaLink =
            $scope.socialMediaLink.includes('/metadata/');
      });
      // TODO : add language
      var tokens = location.href.split('/');
      $scope.service = tokens[6].split('?')[0];
      $scope.lang = tokens[5];
      $scope.nodeId = tokens[4];
      // TODO : get list from server side
<<<<<<< HEAD
      $scope.langs = gnLangs.langs;
=======
      $scope.langs = {'eng': 'en', 'dut': 'du', 'fre': 'fr',
        'ger': 'de', 'kor': 'ko', 'spa': 'es', 'cat': 'ca', 'cze': 'cz'};
>>>>>>> 01e8f76c
      // Lang names to be displayed in language selector
      $scope.langLabels = {'eng': 'English', 'dut': 'Nederlands',
        'fre': 'Français', 'ger': 'Deutsch', 'kor': '한국의',
        'spa': 'Español', 'cat': 'Català', 'cze': 'Czech'};
      $scope.url = '';
      $scope.base = '../../catalog/';
      $scope.proxyUrl = gnGlobalSettings.proxyUrl;
      $scope.logoPath = '../../images/harvesting/';
      $scope.isMapViewerEnabled = gnGlobalSettings.isMapViewerEnabled;
      $scope.isDebug = window.location.search.indexOf('debug') !== -1;

      $scope.pages = {
        home: 'home',
        signin: 'catalog.signin'
      };

      $scope.layout = {
        hideTopToolBar: false
      };

      /**
       * Number of selected metadata records.
       * Only one selection per session is allowed.
       */
      $scope.selectedRecordsCount = 0;

      /**
       * An ordered list of profiles
       */
      $scope.profiles = ['RegisteredUser', 'Editor',
                         'Reviewer', 'UserAdmin',
                         'Administrator'];
      $scope.info = {};
      $scope.user = {};
      $rootScope.user = $scope.user;
      $scope.authenticated = false;
      $scope.initialized = false;

      /**
       * Keep a reference on main cat scope
       * @return {*}
       */
      $scope.getCatScope = function() {return $scope};

      gnConfigService.load().then(function(c) {
        // Config loaded
        if (proj4 && angular.isArray(gnConfig['map.proj4js'])) {
          angular.forEach(gnConfig['map.proj4js'], function(item) {
            proj4.defs(item.code, item.value);
          });
        }
      });

      /**
       * Catalog facet summary providing
       * a global overview of the catalog content.
       */
      $scope.searchInfo = {};

      $scope.status = null;
      var defaultStatus = {
        title: '',
        link: '',
        msg: '',
        error: '',
        type: 'info',
        timeout: -1
      };

      $scope.loadCatalogInfo = function() {
        var promiseStart = $q.when('start');

        // Retrieve site information
        // TODO: Add INSPIRE, harvester, ... information
        var catInfo = promiseStart.then(function(value) {
          return $http.get('../api/site').
              success(function(data, status) {
                $scope.info = data;
                // Add the last time catalog info where updated.
                // That could be useful to append to catalog image URL
                // in order to trigger a reload of the logo when info are
                // reloaded.
                $scope.info['system/site/lastUpdate'] = new Date().getTime();
                $scope.initialized = true;
              }).
              error(function(data, status, headers, config) {
                $rootScope.$broadcast('StatusUpdated',
                   {
                     title: $translate('somethingWrong'),
                     msg: $translate('msgNoCatalogInfo'),
                     type: 'danger'});
              });
        });



        // Utility functions for user
        var userFn = {
          isAnonymous: function() {
            return angular.isUndefined(this);
          },
          isConnected: function() {
            return !this.isAnonymous();
          },
          canEditRecord: function(md) {
            if (!md || this.isAnonymous()) {
              return false;
            }

            // The md provide the information about
            // if the current user can edit records or not.
            var editable = angular.isDefined(md) &&
                angular.isDefined(md['geonet:info']) &&
                angular.isDefined(md['geonet:info'].edit) &&
                md['geonet:info'].edit == 'true';


            // A second filter is for harvested record
            // if the catalogue admin defined that those
            // records could be harvested.
            if (md.isHarvested === 'y') {
              return gnConfig['system.harvester.enableEditing'] === true &&
                  editable;
            }
            return editable;
          }
        };
        // Build is<ProfileName> and is<ProfileName>OrMore functions
        angular.forEach($scope.profiles, function(profile) {
          userFn['is' + profile] = function() {
            return profile === this.profile;
          };
          userFn['is' + profile + 'OrMore'] = function() {
            var profileIndex = $scope.profiles.indexOf(profile),
                allowedProfiles = [];
            angular.copy($scope.profiles, allowedProfiles);
            allowedProfiles.splice(0, profileIndex);
            return allowedProfiles.indexOf(this.profile) !== -1;
          };
        }
        );


        // Retrieve user information if catalog is online
        var userLogin = catInfo.then(function(value) {
          return $http.get('../api/me').
              success(function(me, status) {
                if (angular.isObject(me)) {
                  angular.extend($scope.user, me);
                  angular.extend($scope.user, userFn);
                  $scope.authenticated = true;
                } else {
                  $scope.authenticated = false;
                  $scope.user = undefined;
                }
              });
        });


        // Retrieve main search information
        var searchInfo = userLogin.then(function(value) {
          var url = 'qi?_content_type=json&summaryOnly=true';
          return gnSearchManagerService.search(url).
              then(function(data) {
                $scope.searchInfo = data;
              });
        });
      };
      $scope.adminMenu = gnAdminMenu.Administrator;
      $scope.$on('loadCatalogInfo', function(event, status) {
        $scope.loadCatalogInfo();
      });

      $scope.clearStatusMessage = function() {
        $scope.status = null;
        $('.gn-info').hide();
      };

      $scope.$on('StatusUpdated', function(event, status) {
        $scope.status = {};
        $.extend($scope.status, defaultStatus, status);
        $('.gn-info').show();
        // TODO : handle multiple messages
        if ($scope.status.timeout > 0) {
          setTimeout(function() {
            $scope.clearStatusMessage();
          }, $scope.status.timeout * 1000);
        }
      });

      gnSessionService.scheduleCheck($scope.user);
      $scope.session = gnSessionService.getSession();

      $scope.loadCatalogInfo();
    }]);

})();<|MERGE_RESOLUTION|>--- conflicted
+++ resolved
@@ -111,12 +111,8 @@
       $scope.lang = tokens[5];
       $scope.nodeId = tokens[4];
       // TODO : get list from server side
-<<<<<<< HEAD
       $scope.langs = gnLangs.langs;
-=======
-      $scope.langs = {'eng': 'en', 'dut': 'du', 'fre': 'fr',
-        'ger': 'de', 'kor': 'ko', 'spa': 'es', 'cat': 'ca', 'cze': 'cz'};
->>>>>>> 01e8f76c
+
       // Lang names to be displayed in language selector
       $scope.langLabels = {'eng': 'English', 'dut': 'Nederlands',
         'fre': 'Français', 'ger': 'Deutsch', 'kor': '한국의',
