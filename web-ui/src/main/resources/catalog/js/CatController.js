/*
 * Copyright (C) 2001-2016 Food and Agriculture Organization of the
 * United Nations (FAO-UN), United Nations World Food Programme (WFP)
 * and United Nations Environment Programme (UNEP)
 *
 * This program is free software; you can redistribute it and/or modify
 * it under the terms of the GNU General Public License as published by
 * the Free Software Foundation; either version 2 of the License, or (at
 * your option) any later version.
 *
 * This program is distributed in the hope that it will be useful, but
 * WITHOUT ANY WARRANTY; without even the implied warranty of
 * MERCHANTABILITY or FITNESS FOR A PARTICULAR PURPOSE. See the GNU
 * General Public License for more details.
 *
 * You should have received a copy of the GNU General Public License
 * along with this program; if not, write to the Free Software
 * Foundation, Inc., 51 Franklin St, Fifth Floor, Boston, MA 02110-1301, USA
 *
 * Contact: Jeroen Ticheler - FAO - Viale delle Terme di Caracalla 2,
 * Rome - Italy. email: geonetwork@osgeo.org
 */

(function() {
  goog.provide('gn_cat_controller');







goog.require('gn_admin_menu');
goog.require('gn_external_viewer');
goog.require('gn_history');
goog.require('gn_saved_selections');
goog.require('gn_search_manager');
goog.require('gn_session_service');
goog.require('gn_alert');


  var module = angular.module('gn_cat_controller',
      ['gn_search_manager', 'gn_session_service',
        'gn_admin_menu', 'gn_saved_selections',
        'gn_external_viewer', 'gn_history', 'gn_alert']);


  module.constant('gnSearchSettings', {});
  module.constant('gnViewerSettings', {});
  module.constant('gnGlobalSettings', function() {
    var defaultConfig = {
      'langDetector': {
        'fromHtmlTag': false,
        'regexp': '^(?:\/.+)?/.+\/([a-z]{2,3})\/.+',
        'default': 'eng'
      },
      'nodeDetector': {
        'regexp': '^(?:\/.+)?\/(.+)\/[a-z]{2,3}\/.+',
        'default': 'srv'
      },
      'serviceDetector': {
        'regexp': '^(?:\/.+)?\/.+\/[a-z]{2,3}\/(.+)',
        'default': 'catalog.search'
      },
      'baseURLDetector': {
        'regexp': '^((?:\/.+)?)+\/.+\/[a-z]{2,3}\/.+',
        'default': '/geonetwork'
      },
      'mods': {
        'global': {
          'humanizeDates': true
        },
        'footer':{
          'enabled': true,
          'showSocialBarInFooter': true
        },
        'header': {
          'enabled': true,
          'languages': {
            'eng': 'en',
            'dut': 'nl',
            'fre': 'fr',
            'ger': 'de',
            'kor': 'ko',
            'spa': 'es',
            'cze': 'cs',
            'cat': 'ca',
            'fin': 'fi',
            'ice': 'is',
            'ita': 'it',
            'por': 'pt',
            'rus': 'ru',
            'chi': 'zh',
            'slo': 'sk'
          },
          'isLogoInHeader': false,
          'logoInHeaderPosition': 'left',
          'fluidHeaderLayout': true,
          'showGNName': true,
          'isHeaderFixed': false
        },
        'cookieWarning': {
          'enabled': true,
          'cookieWarningMoreInfoLink': '',
          'cookieWarningRejectLink': ''
        },
        'home': {
          'enabled': true,
          'appUrl': '../../{{node}}/{{lang}}/catalog.search#/home',
          'showSocialBarInFooter': true,
          'fluidLayout': true,
          'facetConfig': {
            'codelist_hierarchyLevel_text': {
              'terms': {
                'field': 'codelist_hierarchyLevel_text',
                'size': 10
              }
            },
            'topic': {
              'terms': {
                'field': 'topic_text',
                'size': 20
              }
            },
            'inspireThemeUri': {
              'terms': {
                'field': 'inspireThemeUri',
                'size': 34
                // "order" : { "_key" : "asc" }
              }
            }
          },
          'fluidLayout': true
        },
        'search': {
          'enabled': true,
          'appUrl': '../../{{node}}/{{lang}}/catalog.search#/search',
          'hitsperpageValues': [10, 50, 100],
          'paginationInfo': {
            'hitsPerPage': 20
          },
          'autocompleteConfig': {
            'query': {
              'bool': {
                'must': [{
                  'multi_match': {
                    "query": "",
                    "type": "bool_prefix",
                    "fields": [
                      "anytext",
                      "anytext._2gram",
                      "anytext._3gram"
                    ]
                  }
                }]
              }
            },
            '_source': ['resourceTitleObject']
            // Fuzzy autocomplete
            // {
            //   query: {
            //     // match_phrase_prefix: match
            //     "multi_match" : {
            //       "query" : query,
            //         // "type":       "phrase_prefix",
            //         "fields" : [ field + "^3", "tag" ]
            //     }
            //   },
            //   _source: [field]
            // }
          },
          // TODOES
          'facetTabField': '',
          'facetConfig': {
            'codelist_hierarchyLevel_text': {
              'terms': {
                'field': 'codelist_hierarchyLevel_text'
              },
              'aggs': {
                'format': {
                  'terms': {
                    'field': 'format'
                  }
                }
              }
            },
            'availableInServices': {
              'filters': {
                //"other_bucket_key": "others",
                // But does not support to click on it
                'filters': {
                  'availableInViewService': {
                    'query_string': {
                      'query': '+linkProtocol:/OGC:WMS.*/'
                    }
                  },
                  'availableInDownloadService': {
                    'query_string': {
                      'query': '+linkProtocol:/OGC:WFS.*/'
                    }
                  }
                }
              }
            },
            'thesaurus_geonetworkthesaurusexternalthemegemet_tree': {
              'terms': {
                'field': 'thesaurus_geonetworkthesaurusexternalthemegemet_tree',
                'size': 100,
                "order" : { "_key" : "asc" },
                "include": "[^/]+/?[^/]+"
                // Limit to 2 levels
              }
            },
            'tag': {
              'terms': {
                'field': 'tag',
                'size': 10
              }
            },
            'thesaurus_geonetworkthesaurusexternalplaceregions_tree': {
              'terms': {
                'field': 'thesaurus_geonetworkthesaurusexternalplaceregions_tree',
                'size': 100,
                "order" : { "_key" : "asc" }
                //"include": "EEA.*"
              }
            },
            'codelist_spatialRepresentationType': {
              'terms': {
                'field': 'codelist_spatialRepresentationType',
                'size': 10
              }
            },
            'resolutionScaleDenominator': {
              'terms': {
                'field': 'resolutionScaleDenominator',
                'size': 10,
                'order': {'_key': "asc"}
              }
            },
            'codelist_maintenanceAndUpdateFrequency_text': {
              'terms': {
                'field': 'codelist_maintenanceAndUpdateFrequency_text',
                'size': 10
              }
            },
            'codelist_status_text': {
              'terms': {
                'field': 'codelist_status_text',
                'size': 10
              }
            },
            'creationYearForResource': {
              'terms': {
                'field': 'creationYearForResource',
                'size': 10,
                'order': {'_key': "desc"}
              }
            },
            'OrgForResource': {
              'terms': {
                'field': 'OrgForResource',
                'size': 15
              }
            },
            "dateStamp" : {
              "auto_date_histogram" : {
                "field" : "dateStamp",
                "buckets": 50
              }
            }
          },
          'filters': {},
          'sortbyValues': [{
            'sortBy': 'relevance',
            'sortOrder': ''
          }, {
            'sortBy': 'dateStamp',
            'sortOrder': 'desc'
          }, {
            'sortBy': 'createDate',
            'sortOrder': 'desc'
          }, {
            'sortBy': 'resourceTitleObject.default.keyword',
            'sortOrder': ''
          }, {
            'sortBy': 'rating',
            'sortOrder': 'desc'
          }, {
            'sortBy': 'popularity',
            'sortOrder': 'desc'
          }],
          'sortBy': 'relevance',
          'resultViewTpls': [{
            'tplUrl': '../../catalog/components/' +
                'search/resultsview/partials/viewtemplates/grid.html',
            'tooltip': 'Grid',
            'icon': 'fa-th'
          },{
            'tplUrl': '../../catalog/components/' +
              'search/resultsview/partials/viewtemplates/list.html',
            'tooltip': 'List',
            'icon': 'fa-bars'
          }],
          'resultTemplate': '../../catalog/components/' +
              'search/resultsview/partials/viewtemplates/grid.html',
          'formatter': {
            'list': [{
              'label': 'defaultView',
              'url' : ''
            }, {
              'label': 'full',
              'url' : '/formatters/xsl-view?root=div&view=advanced'
            }],
            defaultUrl: ''
          },
          'downloadFormatter': [{
            'label': 'exportMEF',
            'url': '/formatters/zip?withRelated=false',
            'class': 'fa-file-zip-o'
          }, {
            'label': 'exportPDF',
            'url' : '/formatters/xsl-view?output=pdf&language=${lang}',
            'class': 'fa-file-pdf-o'
          }, {
            'label': 'exportXML',
            // 'url' : '/formatters/xml?attachment=false',
            'url' : '/formatters/xml',
            'class': 'fa-file-code-o'
          }],
          'grid': {
            'related': ['parent', 'children', 'services', 'datasets']
          },
          'linkTypes': {
            'links': ['LINK', 'kml'],
            'downloads': ['DOWNLOAD'],
            'layers': ['OGC', 'ESRI:REST'],
            'maps': ['ows']
          },
          'isFilterTagsDisplayedInSearch': false,
          'usersearches': {
            'enabled': false,
            'displayFeaturedSearchesPanel': false
          },
          'savedSelection': {
            'enabled': false
          }
        },
        'map': {
          'enabled': true,
          'appUrl': '../../{{node}}/{{lang}}/catalog.search#/map',
          'externalViewer': {
            'enabled': false,
            'enabledViewAction': false,
            'baseUrl': 'http://www.example.com/viewer',
            'urlTemplate': 'http://www.example.com/viewer?url=${service.url}&type=${service.type}&layer=${service.title}&lang=${iso2lang}&title=${md.defaultTitle}',
            'openNewWindow': false,
            'valuesSeparator': ','
          },
          'is3DModeAllowed': false,
          'isSaveMapInCatalogAllowed': true,
          'isExportMapAsImageEnabled': false,
          'storage': 'sessionStorage',
          'bingKey': '',
          'listOfServices': {
            'wms': [],
            'wmts': []
          },
          'projection': 'EPSG:3857',
          'projectionList': [{
            'code': 'urn:ogc:def:crs:EPSG:6.6:4326',
            'label': 'WGS84 (EPSG:4326)'
          }, {
            'code': 'EPSG:3857',
            'label': 'Google mercator (EPSG:3857)'
          }],
          'switcherProjectionList': [{
            'code': 'EPSG:3857',
            'label': 'Google mercator (EPSG:3857)'
          }],
          'disabledTools': {
            'processes': false,
            'addLayers': false,
            'projectionSwitcher': false,
            'layers': false,
            'legend': false,
            'filter': false,
            'contexts': false,
            'print': false,
            'mInteraction': false,
            'graticule': false,
            'syncAllLayers': false,
            'drawVector': false
          },
          'graticuleOgcService': {},
          'map-viewer': {
            'context': '../../map/config-viewer.xml',
            'extent': [0, 0, 0, 0],
            'layers': []
          },
          'map-search': {
            'context': '../../map/config-viewer.xml',
            'extent': [0, 0, 0, 0],
            'layers': []
          },
          'map-editor': {
            'context': '',
            'extent': [0, 0, 0, 0],
            'layers': [{'type': 'osm'}]
          },
          'autoFitOnLayer': false
        },
        'geocoder': {
            'enabled': true,
            'appUrl': 'https://secure.geonames.org/searchJSON'
        },
        'recordview': {
          'enabled': true,
          'isSocialbarEnabled': true
        },
        'editor': {
          'enabled': true,
          'appUrl': '../../{{node}}/{{lang}}/catalog.edit',
          'isUserRecordsOnly': false,
          'isFilterTagsDisplayed': false,
          'fluidEditorLayout': true,
          'createPageTpl':
              '../../catalog/templates/editor/new-metadata-horizontal.html',
          'editorIndentType': '',
          'facetConfig': {
            'resourceType': {
              'terms': {
                'field': 'resourceType',
                'size': 20
              }
            },
            'codelist_status_text': {
              'terms': {
                'field': 'codelist_status_text',
                'size': 15
              }
            },
            'sourceCatalogue': {
              'terms': {
                'field': 'sourceCatalogue',
                'size': 15
              }
            },
            'isValid': {
              'terms': {
                'field': 'isValid',
                'size': 10
              }
            },
            'isValidInspire': {
              'terms': {
                'field': 'isValidInspire',
                'size': 10
              }
            },
            'groupOwner': {
              'terms': {
                'field': 'groupOwner',
                'size': 10
              }
            },
            'recordOwner': {
              'terms': {
                'field': 'recordOwner',
                'size': 10
              }
            },
            'groupPublished': {
              'terms': {
                'field': 'groupPublished',
                'size': 10
              }
            },
            'schema': {
              'terms': {
                'field': 'schema.keyword',
                'size': 10
              }
            },
            'isHarvested': {
              'terms': {
                'field': 'isHarvested',
                'size': 2
              }
            },
            'isTemplate': {
              'terms': {
                'field': 'isTemplate',
                'size': 5
              }
            },
            'isPublishedToAll': {
              'terms': {
                'field': 'isPublishedToAll',
                'size': 2
              }
            }
          }
        },
        'admin': {
          'enabled': true,
          'appUrl': '../../{{node}}/{{lang}}/admin.console'
        },
        'signin': {
          'enabled': true,
          'appUrl': '../../{{node}}/{{lang}}/catalog.signin'
        },
        'signout': {
          'appUrl': '../../signout'
        },
        'page': {
          'enabled': true,
          'appUrl': '../../{{node}}/{{lang}}/catalog.search#/page'
        }
      }
    };

    return {
      proxyUrl: '',
      locale: {},
      isMapViewerEnabled: false,
      requireProxy: [],
      gnCfg: angular.copy(defaultConfig),
      gnUrl: '',
      docUrl: 'https://geonetwork-opensource.org/manuals/3.8.x/',
      //docUrl: '../../doc/',
      modelOptions: {
        updateOn: 'default blur',
        debounce: {
          default: 300,
          blur: 0
        }
      },
      current: null,
      shibbolethEnabled: false,
      shibbolethHideLogin: true,
      init: function(config, gnUrl, gnViewerSettings, gnSearchSettings) {
        // start from the default config to make sure every field is present
        // and override with config arg if required
        angular.merge(this.gnCfg, config, {});

        // special case: languages (replace with object from config if available)
        if (config && config.mods) {
          this.gnCfg.mods.header.languages = angular.extend({
            mods: {
              header: {
                languages: {}
              }
            }
          }, config).mods.header.languages;

          this.gnCfg.mods.search.facetConfig = config.mods.search.facetConfig;
        }

        this.gnUrl = gnUrl || '../';
        this.proxyUrl = this.gnUrl + '../proxy?url=';
        gnViewerSettings.mapConfig = this.gnCfg.mods.map;
        angular.extend(gnSearchSettings, this.gnCfg.mods.search);
        this.isMapViewerEnabled = this.gnCfg.mods.map.enabled;
        gnViewerSettings.bingKey = this.gnCfg.mods.map.bingKey;
        gnViewerSettings.defaultContext =
          gnViewerSettings.mapConfig['map-viewer'].context;
        gnViewerSettings.geocoder = this.gnCfg.mods.geocoder.appUrl || defaultConfig.mods.geocoder.appUrl;
      },
      getDefaultConfig: function() {
        return angular.copy(defaultConfig);
      },
      // this returns a copy of the default config without the languages object
      // this way, the object can be used as reference for a complete ui
      // settings page
      getMergeableDefaultConfig: function() {
        var copy = angular.copy(defaultConfig);
        copy.mods.header.languages = {};
        copy.mods.search.grid.related = [];
<<<<<<< HEAD
        copy.mods.search.facetConfig = {};
=======
        copy.mods.map["map-editor"].layers = [];
>>>>>>> 658d5540
        return copy;
      },
      getProxyUrl: function() {
        return this.proxyUrl;
      },
      // Removes the proxy path and decodes the layer url,
      // so the layer can be printed with MapFish.
      // Otherwise Mapfish rejects it, due to relative url.
      getNonProxifiedUrl: function(url) {
        if (url.indexOf(this.proxyUrl) > -1) {
          return decodeURIComponent(
            url.replace(this.proxyUrl, ''));
        } else {
          return url;
        }
      }
    };
  }());

  module.constant('gnLangs', {
    langs: {},
    current: null,
    detectLang: function(detector, gnGlobalSettings) {
      // If already detected
      if (gnGlobalSettings.iso3lang) {
        return gnGlobalSettings.iso3lang;
      }

      var iso2lang, iso3lang;

      // Init language list
      this.langs =
          gnGlobalSettings.gnCfg.mods.header.languages;

      // Detect language from HTML lang tag, regex on URL
      if (detector) {
        if (detector.fromHtmlTag) {
          iso2lang = $('html').attr('lang').substr(0, 2);
        } else if (detector.regexp) {
          var res = new RegExp(detector.regexp).exec(location.pathname);
          if (angular.isArray(res)) {
            var urlLang = res[1];
            if (this.isValidIso2Lang(urlLang)) {
              iso2lang = urlLang;
            } else if (this.isValidIso3Lang(urlLang)) {
              iso2lang = this.getIso2Lang(urlLang);
            } else {
              console.warn('URL lang \'' + urlLang +
                  '\' is not a valid language code.');
            }
          }
        } else if (detector.default) {
          iso2lang = detector.default;
        }
        iso3lang = this.getIso3Lang(iso2lang || detector.default);
      }
      this.current = iso3lang || 'eng';

      // Set locale to global settings. This is
      // used by locale loader.
      gnGlobalSettings.iso3lang = this.current;
      gnGlobalSettings.lang = this.getIso2Lang(this.current);
      gnGlobalSettings.locale = {
        iso3lang: this.current
      };
      return this.current;
    },
    getCurrent: function() {
      return this.current;
    },
    isValidIso3Lang: function(lang) {
      return angular.isDefined(this.langs[lang]);
    },
    isValidIso2Lang: function(lang) {
      for (p in this.langs) {
        if (this.langs[p] === lang) {
          return true;
        }
      }
      return false;
    },
    getIso2Lang: function(iso3lang) {
      return this.langs[iso3lang] || 'en';
    },
    getIso3Lang: function(iso2lang) {
      for (p in this.langs) {
        if (this.langs[p] === iso2lang) {
          return p;
        }
      }
      return 'eng';
    }
  });

  /**
   * The catalogue controller takes care of
   * loading site information, check user login state
   * and a facet search to get main site information.
   *
   * A body-level scope makes sense for example:
   *
   *  <body ng-controller="GnCatController">
   */
  module.controller('GnCatController', [
    '$scope', '$http', '$q', '$rootScope', '$translate',
    'gnSearchManagerService', 'gnConfigService', 'gnConfig',
    'gnGlobalSettings', '$location', 'gnUtilityService',
    'gnSessionService', 'gnLangs', 'gnAdminMenu',
    'gnViewerSettings', 'gnSearchSettings', '$cookies',
    'gnExternalViewer', 'gnAlertService',
    function($scope, $http, $q, $rootScope, $translate,
             gnSearchManagerService, gnConfigService, gnConfig,
             gnGlobalSettings, $location, gnUtilityService,
             gnSessionService, gnLangs, gnAdminMenu,
             gnViewerSettings, gnSearchSettings, $cookies,
             gnExternalViewer, gnAlertService) {
      $scope.version = '0.0.1';
      var defaultNode = 'srv';

      // Links for social media
      $scope.socialMediaLink = $location.absUrl();
      $scope.getPermalink = gnUtilityService.getPermalink;
      $scope.fluidEditorLayout = gnGlobalSettings.gnCfg.mods.editor.fluidEditorLayout;
      $scope.fluidHeaderLayout = gnGlobalSettings.gnCfg.mods.header.fluidHeaderLayout;
      $scope.showGNName = gnGlobalSettings.gnCfg.mods.header.showGNName;
      $scope.isHeaderFixed = gnGlobalSettings.gnCfg.mods.header.isHeaderFixed;
      $scope.isLogoInHeader = gnGlobalSettings.gnCfg.mods.header.isLogoInHeader;

      // If gnLangs current already set by config, do not use URL
      $scope.langs = gnGlobalSettings.gnCfg.mods.header.languages;
      $scope.lang = gnLangs.detectLang(null, gnGlobalSettings);
      $scope.iso2lang = gnLangs.getIso2Lang($scope.lang);

      $scope.getSocialLinksVisible = function() {
        var onMdView =  $location.absUrl().indexOf('/metadata/') > -1;
        return !onMdView && gnGlobalSettings.gnCfg.mods.footer.showSocialBarInFooter;
      };

      function detectNode(detector) {
        if (detector.regexp) {
          var res = new RegExp(detector.regexp).exec(location.pathname);
          if (angular.isArray(res)) {
            return res[1];
          }
        }
        return detector.default || defaultNode;
      }


      function detectService(detector) {
        if (detector.regexp) {
          var res = new RegExp(detector.regexp).exec(location.pathname);
          if (angular.isArray(res)) {
            return res[1];
          }
        }
        return detector.default;
      }

      function detectBaseURL(detector) {
        if (detector.regexp) {
          var res = new RegExp(detector.regexp).exec(location.pathname);
          if (angular.isArray(res)) {
            return res[1];
          }
        }
        return detector.default || 'geonetwork';
      }
      $scope.nodeId = detectNode(gnGlobalSettings.gnCfg.nodeDetector);
      $scope.isDefaultNode = $scope.nodeId === defaultNode;
      $scope.service = detectService(gnGlobalSettings.gnCfg.serviceDetector);
      $scope.redirectUrlAfterSign = window.location.href;

      gnGlobalSettings.nodeId = $scope.nodeId;
      gnConfig.env = gnConfig.env ||  {};
      gnConfig.env.node = $scope.nodeId;
      gnConfig.env.defaultNode = defaultNode;
      gnConfig.env.baseURL = detectBaseURL(gnGlobalSettings.gnCfg.baseURLDetector);

      $scope.signoutUrl = gnGlobalSettings.gnCfg.mods.signout.appUrl
        + '?redirectUrl='
        + window.location.href.slice(
            0,
            window.location.href.indexOf(gnConfig.env.node) + gnConfig.env.node.length);

      // Lang names to be displayed in language selector
      $scope.langLabels = {'eng': 'English', 'dut': 'Nederlands',
        'fre': 'Français', 'ger': 'Deutsch', 'kor': '한국의',
        'spa': 'Español', 'por': 'Portuguesa', 'cat': 'Català', 'cze': 'Czech',
        'ita': 'Italiano', 'fin': 'Suomeksi', 'ice': 'Íslenska',
        'rus': 'русский', 'chi': '中文', 'slo': 'Slovenčina'};
      $scope.url = '';
      $scope.gnUrl = gnGlobalSettings.gnUrl;
      $scope.gnCfg = gnGlobalSettings.gnCfg;
      $scope.proxyUrl = gnGlobalSettings.proxyUrl;
      $scope.logoPath = gnGlobalSettings.gnUrl + '../images/harvesting/';
      $scope.isMapViewerEnabled = gnGlobalSettings.isMapViewerEnabled;
      $scope.isDebug = window.location.search.indexOf('debug') !== -1;
      $scope.shibbolethEnabled = gnGlobalSettings.shibbolethEnabled;
      $scope.shibbolethHideLogin = gnGlobalSettings.shibbolethHideLogin;
      $scope.isExternalViewerEnabled = gnExternalViewer.isEnabled();
      $scope.externalViewerUrl = gnExternalViewer.getBaseUrl();


      $scope.layout = {
        hideTopToolBar: false
      };

      /**
       * CSRF support
       */

      //Comment the following lines if you want to remove csrf support
      $http.defaults.xsrfHeaderName = 'X-XSRF-TOKEN';
      $http.defaults.xsrfCookieName = 'XSRF-TOKEN';
      $scope.$watch(function() {
        return $cookies.get($http.defaults.xsrfCookieName);
      },
      function(value) {
        $rootScope.csrf = value;
      });
      //If no csrf, ask for one:
      if (!$rootScope.csrf) {
        $http.get('../api/me');
      }
      //Comment the upper lines if you want to remove csrf support

      /**
       * Number of selected metadata records.
       * Only one selection per session is allowed.
       */
      $scope.selectedRecordsCount = 0;

      /**
       * An ordered list of profiles
       */
      $scope.profiles = ['RegisteredUser', 'Editor',
                         'Reviewer', 'UserAdmin',
                         'Administrator'];
      $scope.info = {};
      $scope.user = {};
      $rootScope.user = $scope.user;
      $scope.authenticated = false;
      $scope.initialized = false;

      /**
       * Keep a reference on main cat scope
       * @return {*}
       */
      $scope.getCatScope = function() {return $scope};

      gnConfigService.load().then(function(c) {
        // Config loaded
        if (proj4 && angular.isArray(gnConfig['map.proj4js'])) {
          angular.forEach(gnConfig['map.proj4js'], function(item) {
            proj4.defs(item.code, item.value);
          });
          ol.proj.proj4.register(proj4);
        }
      });

      // login url for inline signin form in top toolbar
      $scope.signInFormAction = '../../signin#' + $location.path();

      // when the login input have focus, do not close the dropdown/popup
      $scope.focusLoginPopup = function() {
        $('.signin-dropdown #inputUsername, .signin-dropdown #inputPassword')
            .one('focus', function() {
              $(this).parents('.dropdown-menu').addClass('show');
            });
        $('.signin-dropdown #inputUsername, .signin-dropdown #inputPassword')
            .one('blur', function() {
              $(this).parents('.dropdown-menu').removeClass('show');
            });
      };

      /**
       * Catalog facet summary providing
       * a global overview of the catalog content.
       */
      $scope.searchInfo = {};

      var defaultStatus = {
        title: '',
        link: '',
        msg: '',
        error: '',
        type: 'info',
        timeout: -1
      };

      $scope.loadCatalogInfo = function() {
        var promiseStart = $q.when('start');

        // Retrieve site information
        // TODO: Add INSPIRE, harvester, ... information
        var catInfo = promiseStart.then(function(value) {
          return $http.get('../api/site').
              success(function(data, status) {
                $scope.info = data;
                // Add the last time catalog info where updated.
                // That could be useful to append to catalog image URL
                // in order to trigger a reload of the logo when info are
                // reloaded.
                $scope.info['system/site/lastUpdate'] = new Date().getTime();
                $scope.initialized = true;
              }).
              error(function(data, status, headers, config) {
                $rootScope.$broadcast('StatusUpdated',
                   {
                     id: 'catalogueStatus',
                     title: $translate.instant('somethingWrong'),
                     msg: $translate.instant('msgNoCatalogInfo'),
                     type: 'danger'});
              });
        });



        // Utility functions for user
        var userFn = {
          isAnonymous: function() {
            return angular.isUndefined(this);
          },
          isConnected: function() {
            return !this.isAnonymous();
          },
          // The md provide the information about
          // if the current user can edit records or not
          // based on record operation allowed. See edit property.
          canEditRecord: function(md) {
            if (!md || this.isAnonymous()) {
              return false;
            }

            // A second filter is for harvested record
            // if the catalogue admin defined that those
            // records could be harvested.
            if (md.isHarvested == true) {
              return gnConfig['system.harvester.enableEditing'] === true &&
                md.edit;
            }
            return md.edit;
          }
        };
        // Build is<ProfileName> and is<ProfileName>OrMore functions
        // This are not group specific, so not usable on metadata
        angular.forEach($scope.profiles, function(profile) {
          userFn['is' + profile] = function() {
            return profile === this.profile;
          };
          userFn['is' + profile + 'OrMore'] = function() {
            var profileIndex = $scope.profiles.indexOf(profile),
                allowedProfiles = [];
            angular.copy($scope.profiles, allowedProfiles);
            allowedProfiles.splice(0, profileIndex);
            return allowedProfiles.indexOf(this.profile) !== -1;
          };
        }
        );


        // Retrieve user information if catalog is online
        // append a random number to avoid caching in IE11
        var userLogin = catInfo.then(function(value) {
          return $http.get('../api/me?_random=' +
            Math.floor(Math.random() * 10000)).
            success(function(me, status) {
              if (angular.isObject(me)) {

                me['isAdmin'] = function(groupId) {
                  return me.admin;
                }

                angular.forEach($scope.profiles, function(profile) {
                  // Builds is<ProfileName>ForGroup methods
                  // to check the profile in the group
                  me['is' + profile + 'ForGroup'] = function(groupId) {
                    if('Administrator' == profile) {
                      return me.admin;
                    }
                    if(me['groupsWith' + profile] &&
                       me['groupsWith' + profile].indexOf(Number(groupId)) !== -1) {
                      return true;
                    }
                    return false;
                  };
                });
                angular.extend($scope.user, me);
                angular.extend($scope.user, userFn);
                $scope.authenticated = true;
              } else {
                $scope.authenticated = false;
                $scope.user = undefined;
              }
           });
        });


        // Retrieve main search information
        var searchInfo = userLogin.then(function(value) {
          // Check index status.
          $http.get('../api/site/index/status').then(function(r) {
            gnConfig['indexStatus'] = r.data;

            if (r.data.state.id.match(/^(green|yellow)$/) == null) {
              $rootScope.$broadcast('StatusUpdated', {
                id: 'indexStatus',
                title: r.data.state.title,
                error: {
                  message: r.data.message
                },
                // type: r.data.state.icon,
                type: 'danger'
              });
            } else {
              return $http.post('../api/search/records/_search',
                {size: 0,
                    track_total_hits: true,
                    query: {query_string: {query: "+isTemplate:n"}},
                    aggs: gnGlobalSettings.gnCfg.mods.home.facetConfig}).
              then(function(r) {
                $scope.searchInfo = r.data;
                $scope.browse = $scope.searchInfo.aggregations.inspireThemeUri ? 'inspire' : 'topics';
              });
            }
          });
        });
      };
      $scope.userAdminMenu = gnAdminMenu.UserAdmin;
      $scope.adminMenu = gnAdminMenu.Administrator;
      $scope.$on('loadCatalogInfo', function(event, status) {
        $scope.loadCatalogInfo();
      });

      $scope.allowPublishInvalidMd = function() {
        return gnConfig['metadata.workflow.allowPublishInvalidMd'];
      };

      $scope.$on('StatusUpdated', function(event, status) {
        var statusToApply = {};
        $.extend(statusToApply, defaultStatus, status);

        gnAlertService.addAlert(statusToApply, statusToApply.timeout);
      });

      gnSessionService.scheduleCheck($scope.user);
      $scope.session = gnSessionService.getSession();

      $scope.loadCatalogInfo();


      $scope.healthCheck = {};
      // Flag to show the health index error panel
      // By default hidden, only to be displayed if the
      // health check for the index returns an error.
      $scope.showHealthIndexError = false;

      function healthCheckStatus(data) {
        angular.forEach(data, function(o) {
          $scope.healthCheck[o.name] = (o.status === 'OK');
        });

        $scope.showHealthIndexError = (!$scope.healthCheck) ||
          ($scope.healthCheck && $scope.healthCheck.IndexHealthCheck == false);
      };
      $http.get('../../warninghealthcheck')
        .success(healthCheckStatus)
        .error(healthCheckStatus);
    }]);

})();<|MERGE_RESOLUTION|>--- conflicted
+++ resolved
@@ -577,11 +577,8 @@
         var copy = angular.copy(defaultConfig);
         copy.mods.header.languages = {};
         copy.mods.search.grid.related = [];
-<<<<<<< HEAD
         copy.mods.search.facetConfig = {};
-=======
         copy.mods.map["map-editor"].layers = [];
->>>>>>> 658d5540
         return copy;
       },
       getProxyUrl: function() {
