--- conflicted
+++ resolved
@@ -139,8 +139,6 @@
           'paginationInfo': {
             'hitsPerPage': 20
           },
-<<<<<<< HEAD
-=======
           // Score query may depend on where we are in the app?
           'scoreConfig': {
             // Score experiments:
@@ -176,7 +174,6 @@
               }
             }
           },
->>>>>>> 616f2b6f
           'autocompleteConfig': {
             'query': {
               'bool': {
@@ -207,8 +204,6 @@
             //   _source: [field]
             // }
           },
-<<<<<<< HEAD
-=======
           'moreLikeThisConfig': {
             "more_like_this" : {
               "fields" : ["resourceTitleObject.default", "resourceAbstractObject.default", "tag.raw"],
@@ -217,7 +212,6 @@
               "max_query_terms" : 12
             }
           },
->>>>>>> 616f2b6f
           // TODOES
           'facetTabField': '',
           'facetConfig': {
@@ -326,7 +320,6 @@
           }, {
             'sortBy': 'dateStamp',
             'sortOrder': 'desc'
-<<<<<<< HEAD
           }, {
             'sortBy': 'createDate',
             'sortOrder': 'desc'
@@ -334,15 +327,6 @@
             'sortBy': 'resourceTitleObject.default.keyword',
             'sortOrder': ''
           }, {
-=======
-          }, {
-            'sortBy': 'createDate',
-            'sortOrder': 'desc'
-          }, {
-            'sortBy': 'resourceTitleObject.default.keyword',
-            'sortOrder': ''
-          }, {
->>>>>>> 616f2b6f
             'sortBy': 'rating',
             'sortOrder': 'desc'
           }, {
@@ -613,10 +597,7 @@
             }
           }, config).mods.header.languages;
 
-<<<<<<< HEAD
-=======
           this.gnCfg.mods.search.scoreConfig = config.mods.search.scoreConfig;
->>>>>>> 616f2b6f
           this.gnCfg.mods.search.facetConfig = config.mods.search.facetConfig;
         }
 
@@ -641,10 +622,7 @@
         copy.mods.header.languages = {};
         copy.mods.search.grid.related = [];
         copy.mods.search.facetConfig = {};
-<<<<<<< HEAD
-=======
         copy.mods.search.scoreConfig = {};
->>>>>>> 616f2b6f
         copy.mods.map["map-editor"].layers = [];
         return copy;
       },
