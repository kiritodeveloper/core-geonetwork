/*
 * Copyright (C) 2001-2016 Food and Agriculture Organization of the
 * United Nations (FAO-UN), United Nations World Food Programme (WFP)
 * and United Nations Environment Programme (UNEP)
 *
 * This program is free software; you can redistribute it and/or modify
 * it under the terms of the GNU General Public License as published by
 * the Free Software Foundation; either version 2 of the License, or (at
 * your option) any later version.
 *
 * This program is distributed in the hope that it will be useful, but
 * WITHOUT ANY WARRANTY; without even the implied warranty of
 * MERCHANTABILITY or FITNESS FOR A PARTICULAR PURPOSE. See the GNU
 * General Public License for more details.
 *
 * You should have received a copy of the GNU General Public License
 * along with this program; if not, write to the Free Software
 * Foundation, Inc., 51 Franklin St, Fifth Floor, Boston, MA 02110-1301, USA
 *
 * Contact: Jeroen Ticheler - FAO - Viale delle Terme di Caracalla 2,
 * Rome - Italy. email: geonetwork@osgeo.org
 */

(function() {
  goog.provide('gn_cat_controller');







goog.require('gn_admin_menu');
goog.require('gn_external_viewer');
goog.require('gn_history');
goog.require('gn_saved_selections');
goog.require('gn_search_manager');
goog.require('gn_session_service');
goog.require('gn_alert');


  var module = angular.module('gn_cat_controller',
      ['gn_search_manager', 'gn_session_service',
        'gn_admin_menu', 'gn_saved_selections',
        'gn_external_viewer', 'gn_history', 'gn_alert']);


  module.constant('gnSearchSettings', {});
  module.constant('gnViewerSettings', {});
  module.constant('gnGlobalSettings', function() {
    var defaultConfig = {
      'langDetector': {
        'fromHtmlTag': false,
        'regexp': '^(?:\/.+)?/.+\/([a-z]{2,3})\/.+',
        'default': 'eng'
      },
      'nodeDetector': {
        'regexp': '^(?:\/.+)?\/(.+)\/[a-z]{2,3}\/.+',
        'default': 'srv'
      },
      'serviceDetector': {
        'regexp': '^(?:\/.+)?\/.+\/[a-z]{2,3}\/(.+)',
        'default': 'catalog.search'
      },
      'baseURLDetector': {
        'regexp': '^((?:\/.+)?)+\/.+\/[a-z]{2,3}\/.+',
        'default': '/geonetwork'
      },
      'mods': {
        'global': {
          'humanizeDates': true
        },
        'footer':{
          'enabled': true,
          'showSocialBarInFooter': true
        },
        'header': {
          'enabled': true,
          'languages': {
            'eng': 'en',
            'dut': 'nl',
            'fre': 'fr',
            'ger': 'de',
            'kor': 'ko',
            'spa': 'es',
            'cze': 'cs',
            'cat': 'ca',
            'fin': 'fi',
            'ice': 'is',
            'ita': 'it',
            'por': 'pt',
            'rus': 'ru',
            'chi': 'zh',
            'slo': 'sk'
          },
          'isLogoInHeader': false,
          'logoInHeaderPosition': 'left'
        },
        'home': {
          'enabled': true,
          'appUrl': '../../{{node}}/{{lang}}/catalog.search#/home',
<<<<<<< HEAD
          'showSocialBarInFooter': true,
          'fluidLayout': true,
          'facetConfig': {
            'resourceType': {
              'terms': {
                'field': 'resourceType',
                'size': 10
              }
            },
            'topic': {
              'terms': {
                'field': 'topic',
                'size': 20
              }
            }
            // TODOES: Add INSPIRE
          }
=======
          'fluidLayout': true
>>>>>>> fd44c1fa
        },
        'search': {
          'enabled': true,
          'appUrl': '../../{{node}}/{{lang}}/catalog.search#/search',
          'hitsperpageValues': [10, 50, 100],
          'paginationInfo': {
            'hitsPerPage': 20
          },
          'autocompleteConfig': {
            'query': {
              "multi_match": {
                "query": "",
                "type": "bool_prefix",
                "fields": [
                  "anytext",
                  "anytext._2gram",
                  "anytext._3gram"
                ]
              }
            },
            '_source': ['resourceTitle']
            // Fuzzy autocomplete
            // {
            //   query: {
            //     // match_phrase_prefix: match
            //     "multi_match" : {
            //       "query" : query,
            //         // "type":       "phrase_prefix",
            //         "fields" : [ field + "^3", "tag" ]
            //     }
            //   },
            //   _source: [field]
            // }
          },
          // TODOES
          'facetTabField': '',
          'facetConfig': {
            'thesaurus_geonetworkthesaurusexternalthemegemet_tree': {
              'terms': {
                'field': 'thesaurus_geonetworkthesaurusexternalthemegemet_tree',
                'size': 100,
                "order" : { "_key" : "asc" }
                //"include": "[^/]+/?[^/]+"
                // Limit to 2 levels
              }
            },
            'thesaurus_geonetworkthesaurusexternalplaceregions_tree': {
              'terms': {
                'field': 'thesaurus_geonetworkthesaurusexternalplaceregions_tree',
                'size': 100,
                "order" : { "_key" : "asc" }
                //"include": "EEA.*"
              }
            },
            'resourceType': {
              'terms': {
                'field': 'resourceType'
              },
              'aggs': {
                'format': {
                  'terms': {
                    'field': 'format'
                  }
                }
              }
            },
            'availableInServices': {
              'filters': {
                //"other_bucket_key": "others",
                // But does not support to click on it
                'filters': {
                  'availableInViewService': {
                    'query_string': {
                      'query': '+linkProtocol:/OGC:WMS.*/'
                    }
                  },
                  'availableInDownloadService': {
                    'query_string': {
                      'query': '+linkProtocol:/OGC:WFS.*/'
                    }
                  }
                }
              }
            },
            'codelist_spatialRepresentationType': {
              'terms': {
                'field': 'codelist_spatialRepresentationType',
                'size': 10
              }
            },
            'creationYearForResource': {
              'terms': {
                'field': 'creationYearForResource',
                'size': 5
              }
            },
            'tag': {
              'terms': {
                'field': 'tag',
                'size': 15
              }
            },
            "dateStamp" : {
              "auto_date_histogram" : {
                "field" : "dateStamp",
                "buckets": 50
              }
            }
          },
          'filters': {},
          'sortbyValues': [{
            'sortBy': 'relevance',
            'sortOrder': ''
          }, {
            'sortBy': 'dateStamp',
            'sortOrder': ''
          }, {
            'sortBy': 'resourceTitle.keyword',
            'sortOrder': 'reverse'
          }, {
            'sortBy': 'rating',
            'sortOrder': ''
          }, {
            'sortBy': 'popularity',
            'sortOrder': ''
          }],
          'sortBy': 'relevance',
          'resultViewTpls': [{
            'tplUrl': '../../catalog/components/' +
                'search/resultsview/partials/viewtemplates/grid.html',
            'tooltip': 'Grid',
            'icon': 'fa-th'
          },{
            'tplUrl': '../../catalog/components/' +
              'search/resultsview/partials/viewtemplates/list.html',
            'tooltip': 'List',
            'icon': 'fa-bars'
          }],
          'resultTemplate': '../../catalog/components/' +
              'search/resultsview/partials/viewtemplates/grid.html',
          'formatter': {
            'list': [{
              'label': 'defaultView',
              'url' : ''
            }, {
              'label': 'full',
              'url' : '/formatters/xsl-view?root=div&view=advanced'
            }],
            defaultUrl: ''
          },
          'grid': {
            'related': ['parent', 'children', 'services', 'datasets']
          },
          'linkTypes': {
            'links': ['LINK', 'kml'],
            'downloads': ['DOWNLOAD'],
            'layers': ['OGC'],
            'maps': ['ows']
          },
          'isFilterTagsDisplayedInSearch': false,
          'usersearches': {
            'enabled': false,
            'displayFeaturedSearchesPanel': false
          },
          'savedSelection': {
            'enabled': true
          }
        },
        'map': {
          'enabled': true,
          'appUrl': '../../{{node}}/{{lang}}/catalog.search#/map',
          'externalViewer': {
            'enabled': false,
            'baseUrl': 'http://www.example.com/viewer',
            'urlTemplate': 'http://www.example.com/viewer?url=${service.url}&type=${service.type}&layer=${service.name}',
            'openNewWindow': false,
            'valuesSeparator': ','
          },
          'is3DModeAllowed': true,
          'isSaveMapInCatalogAllowed': true,
          'isExportMapAsImageEnabled': false,
          'storage': 'sessionStorage',
          'bingKey': '',
          'listOfServices': {
            'wms': [],
            'wmts': []
          },
          'projection': 'EPSG:3857',
          'projectionList': [{
            'code': 'EPSG:4326',
            'label': 'WGS84 (EPSG:4326)'
          }, {
            'code': 'EPSG:3857',
            'label': 'Google mercator (EPSG:3857)'
          }],
          'switcherProjectionList': [{
            'code': 'EPSG:3857',
            'label': 'Google mercator (EPSG:3857)'
          }],
          'disabledTools': {
            'processes': false,
            'addLayers': false,
            'projectionSwitcher': false,
            'layers': false,
            'legend': false,
            'filter': false,
            'contexts': false,
            'print': false,
            'mInteraction': false,
            'graticule': false,
            'syncAllLayers': false,
            'drawVector': false
          },
          'graticuleOgcService': {},
          'map-viewer': {
            'context': '../../map/config-viewer.xml',
            'extent': [0, 0, 0, 0],
            'layers': []
          },
          'map-search': {
            'context': '../../map/config-viewer.xml',
            'extent': [0, 0, 0, 0],
            'layers': []
          },
          'map-editor': {
            'context': '',
            'extent': [0, 0, 0, 0],
            'layers': [{'type': 'osm'}]
          }
        },
        'geocoder': {
            'enabled': true,
            'appUrl': 'https://secure.geonames.org/searchJSON'
        },
        'recordview': {
          'enabled': true,
          'isSocialbarEnabled': true
        },
        'editor': {
          'enabled': true,
          'appUrl': '../../{{node}}/{{lang}}/catalog.edit',
          'isUserRecordsOnly': false,
          'isFilterTagsDisplayed': false,
          'fluidEditorLayout': true,
          'createPageTpl':
              '../../catalog/templates/editor/new-metadata-horizontal.html',
          'editorIndentType': '',
          'facetConfig': {
            'tag': {
              'terms': {
                'field': 'tag',
                'size': 15
              }
            },
            'resourceType': {
              'terms': {
                'field': 'resourceType',
                'size': 10
              }
            },
            'isTemplate': {
              'terms': {
                'field': 'isTemplate',
                'size': 10
              }
            },
            'isHarvested': {
              'terms': {
                'field': 'isHarvested',
                'size': 10
              }
            }
          }
        },
        'admin': {
          'enabled': true,
          'appUrl': '../../{{node}}/{{lang}}/admin.console'
        },
        'signin': {
          'enabled': true,
          'appUrl': '../../{{node}}/{{lang}}/catalog.signin'
        },
        'signout': {
          'appUrl': '../../signout'
        },
        'page': {
          'enabled': true,
          'appUrl': '../../{{node}}/{{lang}}/catalog.search#/page'
        }
      }
    };

    return {
      proxyUrl: '',
      locale: {},
      isMapViewerEnabled: false,
      requireProxy: [],
      gnCfg: angular.copy(defaultConfig),
      gnUrl: '',
      docUrl: 'http://geonetwork-opensource.org/manuals/3.6.x/',
      //docUrl: '../../doc/',
      modelOptions: {
        updateOn: 'default blur',
        debounce: {
          default: 300,
          blur: 0
        }
      },
      current: null,
      shibbolethEnabled: false,
      init: function(config, gnUrl, gnViewerSettings, gnSearchSettings) {
        // start from the default config to make sure every field is present
        // and override with config arg if required
        angular.merge(this.gnCfg, config, {});

        // special case: languages (replace with object from config if available)
        if (config && config.mods) {
          this.gnCfg.mods.header.languages = angular.extend({
            mods: {
              header: {
                languages: {}
              }
            }
          }, config).mods.header.languages;
        }

        this.gnUrl = gnUrl || '../';
        this.proxyUrl = this.gnUrl + '../proxy?url=';
        gnViewerSettings.mapConfig = this.gnCfg.mods.map;
        angular.extend(gnSearchSettings, this.gnCfg.mods.search);
        this.isMapViewerEnabled = this.gnCfg.mods.map.enabled;
        gnViewerSettings.bingKey = this.gnCfg.mods.map.bingKey;
        gnViewerSettings.defaultContext =
          gnViewerSettings.mapConfig['map-viewer'].context;
        gnViewerSettings.geocoder = this.gnCfg.mods.geocoder.appUrl || defaultConfig.mods.geocoder.appUrl;
      },
      getDefaultConfig: function() {
        return angular.copy(defaultConfig);
      },
      // this returns a copy of the default config without the languages object
      // this way, the object can be used as reference for a complete ui
      // settings page
      getMergeableDefaultConfig: function() {
        var copy = angular.copy(defaultConfig);
        copy.mods.header.languages = {};
        copy.mods.search.grid.related = [];
        return copy;
      },
      getProxyUrl: function() {
        return this.proxyUrl;
      },
      // Removes the proxy path and decodes the layer url,
      // so the layer can be printed with MapFish.
      // Otherwise Mapfish rejects it, due to relative url.
      getNonProxifiedUrl: function(url) {
        if (url.indexOf(this.proxyUrl) > -1) {
          return decodeURIComponent(
            url.replace(this.proxyUrl, ''));
        } else {
          return url;
        }
      }
    };
  }());

  module.constant('gnLangs', {
    langs: {},
    current: null,
    detectLang: function(detector, gnGlobalSettings) {
      // If already detected
      if (gnGlobalSettings.iso3lang) {
        return gnGlobalSettings.iso3lang;
      }

      var iso2lang, iso3lang;

      // Init language list
      this.langs =
          gnGlobalSettings.gnCfg.mods.header.languages;

      // Detect language from HTML lang tag, regex on URL
      if (detector) {
        if (detector.fromHtmlTag) {
          iso2lang = $('html').attr('lang').substr(0, 2);
        } else if (detector.regexp) {
          var res = new RegExp(detector.regexp).exec(location.pathname);
          if (angular.isArray(res)) {
            var urlLang = res[1];
            if (this.isValidIso2Lang(urlLang)) {
              iso2lang = urlLang;
            } else if (this.isValidIso3Lang(urlLang)) {
              iso2lang = this.getIso2Lang(urlLang);
            } else {
              console.warn('URL lang \'' + urlLang +
                  '\' is not a valid language code.');
            }
          }
        } else if (detector.default) {
          iso2lang = detector.default;
        }
        iso3lang = this.getIso3Lang(iso2lang || detector.default);
      }
      this.current = iso3lang || 'eng';

      // Set locale to global settings. This is
      // used by locale loader.
      gnGlobalSettings.iso3lang = this.current;
      gnGlobalSettings.lang = this.getIso2Lang(this.current);
      gnGlobalSettings.locale = {
        iso3lang: this.current
      };
      return this.current;
    },
    getCurrent: function() {
      return this.current;
    },
    isValidIso3Lang: function(lang) {
      return angular.isDefined(this.langs[lang]);
    },
    isValidIso2Lang: function(lang) {
      for (p in this.langs) {
        if (this.langs[p] === lang) {
          return true;
        }
      }
      return false;
    },
    getIso2Lang: function(iso3lang) {
      return this.langs[iso3lang] || 'en';
    },
    getIso3Lang: function(iso2lang) {
      for (p in this.langs) {
        if (this.langs[p] === iso2lang) {
          return p;
        }
      }
      return 'eng';
    }
  });

  /**
   * The catalogue controller takes care of
   * loading site information, check user login state
   * and a facet search to get main site information.
   *
   * A body-level scope makes sense for example:
   *
   *  <body ng-controller="GnCatController">
   */
  module.controller('GnCatController', [
    '$scope', '$http', '$q', '$rootScope', '$translate',
    'gnSearchManagerService', 'gnConfigService', 'gnConfig',
    'gnGlobalSettings', '$location', 'gnUtilityService',
    'gnSessionService', 'gnLangs', 'gnAdminMenu',
    'gnViewerSettings', 'gnSearchSettings', '$cookies',
    'gnExternalViewer', 'gnAlertService',
    function($scope, $http, $q, $rootScope, $translate,
             gnSearchManagerService, gnConfigService, gnConfig,
             gnGlobalSettings, $location, gnUtilityService,
             gnSessionService, gnLangs, gnAdminMenu,
             gnViewerSettings, gnSearchSettings, $cookies,
             gnExternalViewer, gnAlertService) {
      $scope.version = '0.0.1';
      var defaultNode = 'srv';

      // Links for social media
      $scope.socialMediaLink = $location.absUrl();
      $scope.getPermalink = gnUtilityService.getPermalink;
      $scope.fluidEditorLayout = gnGlobalSettings.gnCfg.mods.editor.fluidEditorLayout;

      // If gnLangs current already set by config, do not use URL
      $scope.langs = gnGlobalSettings.gnCfg.mods.header.languages;
      $scope.lang = gnLangs.detectLang(null, gnGlobalSettings);
      $scope.iso2lang = gnLangs.getIso2Lang($scope.lang);

      $scope.getSocialLinksVisible = function() {
        var onMdView =  $location.absUrl().indexOf('/metadata/') > -1;
        return !onMdView && gnGlobalSettings.gnCfg.mods.footer.showSocialBarInFooter;
      };

      function detectNode(detector) {
        if (detector.regexp) {
          var res = new RegExp(detector.regexp).exec(location.pathname);
          if (angular.isArray(res)) {
            return res[1];
          }
        }
        return detector.default || defaultNode;
      }


      function detectService(detector) {
        if (detector.regexp) {
          var res = new RegExp(detector.regexp).exec(location.pathname);
          if (angular.isArray(res)) {
            return res[1];
          }
        }
        return detector.default;
      }

      function detectBaseURL(detector) {
        if (detector.regexp) {
          var res = new RegExp(detector.regexp).exec(location.pathname);
          if (angular.isArray(res)) {
            return res[1];
          }
        }
        return detector.default || 'geonetwork';
      }
      $scope.nodeId = detectNode(gnGlobalSettings.gnCfg.nodeDetector);
      $scope.isDefaultNode = $scope.nodeId === defaultNode;
      $scope.service = detectService(gnGlobalSettings.gnCfg.serviceDetector);
      $scope.redirectUrlAfterSign = window.location.href;

      gnGlobalSettings.nodeId = $scope.nodeId;
      gnConfig.env = gnConfig.env ||  {};
      gnConfig.env.node = $scope.nodeId;
      gnConfig.env.baseURL = detectBaseURL(gnGlobalSettings.gnCfg.baseURLDetector);

      // Lang names to be displayed in language selector
      $scope.langLabels = {'eng': 'English', 'dut': 'Nederlands',
        'fre': 'Français', 'ger': 'Deutsch', 'kor': '한국의',
        'spa': 'Español', 'por': 'Portuguesa', 'cat': 'Català', 'cze': 'Czech',
        'ita': 'Italiano', 'fin': 'Suomeksi', 'ice': 'Íslenska',
        'rus': 'русский', 'chi': '中文', 'slo': 'Slovenčina'};
      $scope.url = '';
      $scope.gnUrl = gnGlobalSettings.gnUrl;
      $scope.gnCfg = gnGlobalSettings.gnCfg;
      $scope.proxyUrl = gnGlobalSettings.proxyUrl;
      $scope.logoPath = gnGlobalSettings.gnUrl + '../images/harvesting/';
      $scope.isMapViewerEnabled = gnGlobalSettings.isMapViewerEnabled;
      $scope.isDebug = window.location.search.indexOf('debug') !== -1;
      $scope.shibbolethEnabled = gnGlobalSettings.shibbolethEnabled;
      $scope.isExternalViewerEnabled = gnExternalViewer.isEnabled();
      $scope.externalViewerUrl = gnExternalViewer.getBaseUrl();


      $scope.layout = {
        hideTopToolBar: false
      };

      /**
       * CSRF support
       */

      //Comment the following lines if you want to remove csrf support
      $http.defaults.xsrfHeaderName = 'X-XSRF-TOKEN';
      $http.defaults.xsrfCookieName = 'XSRF-TOKEN';
      $scope.$watch(function() {
        return $cookies.get($http.defaults.xsrfCookieName);
      },
      function(value) {
        $rootScope.csrf = value;
      });
      //If no csrf, ask for one:
      if (!$rootScope.csrf) {
        $http.get('../api/me');
      }
      //Comment the upper lines if you want to remove csrf support

      /**
       * Number of selected metadata records.
       * Only one selection per session is allowed.
       */
      $scope.selectedRecordsCount = 0;

      /**
       * An ordered list of profiles
       */
      $scope.profiles = ['RegisteredUser', 'Editor',
                         'Reviewer', 'UserAdmin',
                         'Administrator'];
      $scope.info = {};
      $scope.user = {};
      $rootScope.user = $scope.user;
      $scope.authenticated = false;
      $scope.initialized = false;

      /**
       * Keep a reference on main cat scope
       * @return {*}
       */
      $scope.getCatScope = function() {return $scope};

      gnConfigService.load().then(function(c) {
        // Config loaded
        if (proj4 && angular.isArray(gnConfig['map.proj4js'])) {
          angular.forEach(gnConfig['map.proj4js'], function(item) {
            proj4.defs(item.code, item.value);
          });
        }
      });

      // login url for inline signin form in top toolbar
      $scope.signInFormAction = '../../signin#' + $location.path();

      // when the login input have focus, do not close the dropdown/popup
      $scope.focusLoginPopup = function() {
        $('.signin-dropdown #inputUsername, .signin-dropdown #inputPassword')
            .one('focus', function() {
              $(this).parents('.dropdown-menu').addClass('show');
            });
        $('.signin-dropdown #inputUsername, .signin-dropdown #inputPassword')
            .one('blur', function() {
              $(this).parents('.dropdown-menu').removeClass('show');
            });
      };

      /**
       * Catalog facet summary providing
       * a global overview of the catalog content.
       */
      $scope.searchInfo = {};

      var defaultStatus = {
        title: '',
        link: '',
        msg: '',
        error: '',
        type: 'info',
        timeout: -1
      };

      $scope.loadCatalogInfo = function() {
        var promiseStart = $q.when('start');

        // Retrieve site information
        // TODO: Add INSPIRE, harvester, ... information
        var catInfo = promiseStart.then(function(value) {
          return $http.get('../api/site').
              success(function(data, status) {
                $scope.info = data;
                // Add the last time catalog info where updated.
                // That could be useful to append to catalog image URL
                // in order to trigger a reload of the logo when info are
                // reloaded.
                $scope.info['system/site/lastUpdate'] = new Date().getTime();
                $scope.initialized = true;
              }).
              error(function(data, status, headers, config) {
                $rootScope.$broadcast('StatusUpdated',
                   {
                     id: 'catalogueStatus',
                     title: $translate.instant('somethingWrong'),
                     msg: $translate.instant('msgNoCatalogInfo'),
                     type: 'danger'});
              });
        });



        // Utility functions for user
        var userFn = {
          isAnonymous: function() {
            return angular.isUndefined(this);
          },
          isConnected: function() {
            return !this.isAnonymous();
          },
          // The md provide the information about
          // if the current user can edit records or not
          // based on record operation allowed. See edit property.
          canEditRecord: function(md) {
            if (!md || this.isAnonymous()) {
              return false;
            }

            // A second filter is for harvested record
            // if the catalogue admin defined that those
            // records could be harvested.
            if (md.isHarvested == true) {
              return gnConfig['system.harvester.enableEditing'] === true &&
                md.edit;
            }
            return md.edit;
          }
        };
        // Build is<ProfileName> and is<ProfileName>OrMore functions
        // This are not group specific, so not usable on metadata
        angular.forEach($scope.profiles, function(profile) {
          userFn['is' + profile] = function() {
            return profile === this.profile;
          };
          userFn['is' + profile + 'OrMore'] = function() {
            var profileIndex = $scope.profiles.indexOf(profile),
                allowedProfiles = [];
            angular.copy($scope.profiles, allowedProfiles);
            allowedProfiles.splice(0, profileIndex);
            return allowedProfiles.indexOf(this.profile) !== -1;
          };
        }
        );


        // Retrieve user information if catalog is online
        // append a random number to avoid caching in IE11
        var userLogin = catInfo.then(function(value) {
          return $http.get('../api/me?_random=' +
            Math.floor(Math.random() * 10000)).
            success(function(me, status) {
              if (angular.isObject(me)) {

                me['isAdmin'] = function(groupId) {
                  return me.admin;
                }

                angular.forEach($scope.profiles, function(profile) {
                  // Builds is<ProfileName>ForGroup methods
                  // to check the profile in the group
                  me['is' + profile + 'ForGroup'] = function(groupId) {
                    if('Administrator' == profile) {
                      return me.admin;
                    }
                    if(me['groupsWith' + profile] &&
                       me['groupsWith' + profile].indexOf(Number(groupId)) !== -1) {
                      return true;
                    }
                    return false;
                  };
                });
                angular.extend($scope.user, me);
                angular.extend($scope.user, userFn);
                $scope.authenticated = true;
              } else {
                $scope.authenticated = false;
                $scope.user = undefined;
              }
           });
        });


        // Retrieve main search information
        var searchInfo = userLogin.then(function(value) {
          // Check index status.
          $http.get('../api/site/index/status').then(function(r) {
            gnConfig['indexStatus'] = r.data;

            if (r.data.state.id.match(/^(green|yellow)$/) == null) {
              $rootScope.$broadcast('StatusUpdated', {
                id: 'indexStatus',
                title: r.data.state.title,
                error: {
                  message: r.data.message
                },
                // type: r.data.state.icon,
                type: 'danger'
              });
            } else {
              return $http.post('../api/search/records/_search',
                {"size": 0, "query": {"match_all": {}},
                  "aggs": gnGlobalSettings.gnCfg.mods.search.facetConfig.home}).
              then(function(r) {
                $scope.searchInfo = r.data;
              });
            }
          });
        });
      };
      $scope.userAdminMenu = gnAdminMenu.UserAdmin;
      $scope.adminMenu = gnAdminMenu.Administrator;
      $scope.$on('loadCatalogInfo', function(event, status) {
        $scope.loadCatalogInfo();
      });

      $scope.allowPublishInvalidMd = function() {
        return gnConfig['metadata.workflow.allowPublishInvalidMd'];
      };

      $scope.$on('StatusUpdated', function(event, status) {
        var statusToApply = {};
        $.extend(statusToApply, defaultStatus, status);

        gnAlertService.addAlert(statusToApply, statusToApply.timeout);
      });

      gnSessionService.scheduleCheck($scope.user);
      $scope.session = gnSessionService.getSession();

      $scope.loadCatalogInfo();


      $scope.healthCheck = {};
      function healthCheckStatus(data) {
        angular.forEach(data, function(o) {
          $scope.healthCheck[o.name] = (o.status === 'OK');
        });
      };
      $http.get('../../warninghealthcheck')
        .success(healthCheckStatus)
        .error(healthCheckStatus);
    }]);

})();<|MERGE_RESOLUTION|>--- conflicted
+++ resolved
@@ -99,7 +99,6 @@
         'home': {
           'enabled': true,
           'appUrl': '../../{{node}}/{{lang}}/catalog.search#/home',
-<<<<<<< HEAD
           'showSocialBarInFooter': true,
           'fluidLayout': true,
           'facetConfig': {
@@ -116,10 +115,8 @@
               }
             }
             // TODOES: Add INSPIRE
-          }
-=======
+          },
           'fluidLayout': true
->>>>>>> fd44c1fa
         },
         'search': {
           'enabled': true,
