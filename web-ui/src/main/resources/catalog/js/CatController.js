/*
 * Copyright (C) 2001-2016 Food and Agriculture Organization of the
 * United Nations (FAO-UN), United Nations World Food Programme (WFP)
 * and United Nations Environment Programme (UNEP)
 *
 * This program is free software; you can redistribute it and/or modify
 * it under the terms of the GNU General Public License as published by
 * the Free Software Foundation; either version 2 of the License, or (at
 * your option) any later version.
 *
 * This program is distributed in the hope that it will be useful, but
 * WITHOUT ANY WARRANTY; without even the implied warranty of
 * MERCHANTABILITY or FITNESS FOR A PARTICULAR PURPOSE. See the GNU
 * General Public License for more details.
 *
 * You should have received a copy of the GNU General Public License
 * along with this program; if not, write to the Free Software
 * Foundation, Inc., 51 Franklin St, Fifth Floor, Boston, MA 02110-1301, USA
 *
 * Contact: Jeroen Ticheler - FAO - Viale delle Terme di Caracalla 2,
 * Rome - Italy. email: geonetwork@osgeo.org
 */

(function() {
  goog.provide('gn_cat_controller');







  goog.require('gn_admin_menu');
  goog.require('gn_saved_selections');
  goog.require('gn_search_manager');
  goog.require('gn_session_service');


  var module = angular.module('gn_cat_controller',
      ['gn_search_manager', 'gn_session_service',
        'gn_admin_menu', 'gn_saved_selections']);


  module.constant('gnSearchSettings', {});
  module.constant('gnViewerSettings', {});
  module.constant('gnGlobalSettings', function() {
    var defaultConfig = {
      'langDetector': {
        'fromHtmlTag': false,
        'regexp': '^\/[a-zA-Z0-9_\-]+\/[a-zA-Z0-9_\-]+\/([a-z]{3})\/',
        'default': 'eng'
      },
      'nodeDetector': {
        'regexp': '^\/[a-zA-Z0-9_\-]+\/([a-zA-Z0-9_\-]+)\/[a-z]{3}\/',
        'default': 'srv'
      },
      'mods': {
        'header': {
          'enabled': true,
          'languages': {
            'eng': 'en',
            'dut': 'du',
            'fre': 'fr',
            'ger': 'ge',
            'kor': 'ko',
            'spa': 'es',
            'cze': 'cz',
            'cat': 'ca',
            'fin': 'fi',
            'ice': 'is'
          }
        },
        'home': {
          'enabled': true,
          'appUrl': '../../srv/{{lang}}/catalog.search#/home'
        },
        'search': {
          'enabled': true,
          'appUrl': '../../srv/{{lang}}/catalog.search#/search',
          'hitsperpageValues': [10, 50, 100],
          'paginationInfo': {
            'hitsPerPage': 20
          },
          'facetsSummaryType': 'details',
          'facetTabField': '',
          'facetConfig': [
            // {
            // key: 'createDateYear',
            // labels: {
            //   eng: 'Published',
            //   fre: 'Publication'
            // }}
          ],
          'filters': {},
          'sortbyValues': [{
            'sortBy': 'relevance',
            'sortOrder': ''
          }, {
            'sortBy': 'changeDate',
            'sortOrder': ''
          }, {
            'sortBy': 'title',
            'sortOrder': 'reverse'
          }, {
            'sortBy': 'rating',
            'sortOrder': ''
          }, {
            'sortBy': 'popularity',
            'sortOrder': ''
          }, {
            'sortBy': 'denominatorDesc',
            'sortOrder': ''
          }, {
            'sortBy': 'denominatorAsc',
            'sortOrder': 'reverse'
          }],
          'sortBy': 'relevance',
          'resultViewTpls': [{
            'tplUrl': '../../catalog/components/' +
                'search/resultsview/partials/viewtemplates/grid.html',
            'tooltip': 'Grid',
            'icon': 'fa-th'
          }],
          'resultTemplate': '../../catalog/components/' +
              'search/resultsview/partials/viewtemplates/grid.html',
          'formatter': {
            'list': [{
              'label': 'full',
              'url' : '../api/records/{{md.getUuid()}}/' +
                  'formatters/xsl-view?root=div&view=advanced'
            }]
          },
<<<<<<< HEAD
=======
          'grid': {
            'related': ['parent', 'children', 'services', 'datasets']
          },
>>>>>>> eab5400f
          'linkTypes': {
            'links': ['LINK', 'kml'],
            'downloads': ['DOWNLOAD'],
            'layers': ['OGC'],
            'maps': ['ows']
          }
        },
        'map': {
          'enabled': true,
          'appUrl': '../../srv/{{lang}}/catalog.search#/map',
          'is3DModeAllowed': true,
          'isSaveMapInCatalogAllowed': true,
          'bingKey':
              'AnElW2Zqi4fI-9cYx1LHiQfokQ9GrNzcjOh_p_0hkO1yo78ba8zTLARcLBIf8H6D',
          'storage': 'sessionStorage',
          'map': '../../map/config-viewer.xml',
          'listOfServices': {
            'wms': [],
            'wmts': []
          },
          'useOSM': true,
          'context': '',
          'layer': {
            'url': 'http://www2.demis.nl/mapserver/wms.asp?',
            'layers': 'Countries',
            'version': '1.1.1'
          },
          'projection': 'EPSG:3857',
          'projectionList': [{
            'code': 'EPSG:4326',
            'label': 'WGS84 (EPSG:4326)'
          }, {
            'code': 'EPSG:3857',
            'label': 'Google mercator (EPSG:3857)'
          }]
        },
        'editor': {
          'enabled': true,
          'appUrl': '../../srv/{{lang}}/catalog.edit'
        },
        'admin': {
          'enabled': true,
          'appUrl': '../../srv/{{lang}}/admin.console'
        },
        'signin': {
          'enabled': true,
          'appUrl': '../../srv/{{lang}}/catalog.signin'
        },
        'signout': {
          'appUrl': '../../signout'
        }
      }
    };

    return {
      proxyUrl: '',
      locale: {},
      isMapViewerEnabled: false,
      requireProxy: [],
      gnCfg: angular.copy(defaultConfig),
      gnUrl: '',
      docUrl: 'http://geonetwork-opensource.org/manuals/trunk/',
      //docUrl: '../../doc/',
      modelOptions: {
        updateOn: 'default blur',
        debounce: {
          default: 300,
          blur: 0
        }
      },
      current: null,
      init: function(config, gnUrl, gnViewerSettings, gnSearchSettings) {
        // Remap some old settings with new one
<<<<<<< HEAD
        angular.extend(this.gnCfg, config || {});
=======
        angular.extend(this.gnCfg, config, {});
>>>>>>> eab5400f
        this.gnUrl = gnUrl || '../';
        this.proxyUrl = this.gnUrl + '../proxy?url=';
        gnViewerSettings.mapConfig = this.gnCfg.mods.map;
        angular.extend(gnSearchSettings, this.gnCfg.mods.search);
        this.isMapViewerEnabled = this.gnCfg.mods.map.enabled;
        gnViewerSettings.bingKey = this.gnCfg.mods.map.bingKey;
        gnViewerSettings.owsContext = this.gnCfg.mods.map.context;
        gnViewerSettings.wmsUrl = this.gnCfg.mods.map.layer.url;
        gnViewerSettings.layerName = this.gnCfg.mods.map.layer.name;
      },
      getDefaultConfig: function() {
<<<<<<< HEAD
        return angulaWr.copy(defaultConfig);
=======
        return angular.copy(defaultConfig);
>>>>>>> eab5400f
      }
    };
  }());

  module.constant('gnLangs', {
    langs: {},
    current: null,
    detectLang: function(detector, gnGlobalSettings) {
      // If already detected
      if (gnGlobalSettings.iso3lang) {
        return gnGlobalSettings.iso3lang;
      }

      var iso2lang, iso3lang;

      // Init language list
      this.langs =
          gnGlobalSettings.gnCfg.mods.header.languages;

      // Detect language from HTML lang tag, regex on URL
      if (detector) {
        if (detector.fromHtmlTag) {
          iso2lang = $('html').attr('lang').substr(0, 2);
        } else if (detector.regexp) {
          var res = new RegExp(detector.regexp).exec(location.pathname);
          if (angular.isArray(res)) {
            var urlLang = res[1];
            if (this.isValidIso2Lang(urlLang)) {
              iso2lang = urlLang;
            } else if (this.isValidIso3Lang(urlLang)) {
              iso2lang = this.getIso2Lang(urlLang);
            } else {
              console.warn('URL lang \'' + urlLang +
                  '\' is not a valid language code.');
            }
          }
        } else if (detector.default) {
          iso2lang = detector.default;
        }
        iso3lang = this.getIso3Lang(iso2lang || detector.default);
      }
      this.current = iso3lang || 'eng';

      // Set locale to global settings. This is
      // used by locale loader.
      gnGlobalSettings.iso3lang = this.current;
      gnGlobalSettings.lang = this.getIso2Lang(this.current);
      gnGlobalSettings.locale = {
        iso3lang: this.current
      };
      return this.current;
    },
    getCurrent: function() {
      return this.current;
    },
    isValidIso3Lang: function(lang) {
      return angular.isDefined(this.langs[lang]);
    },
    isValidIso2Lang: function(lang) {
      for (p in this.langs) {
        if (this.langs[p] == lang) {
          return true;
        }
      }
      return false;
    },
    getIso2Lang: function(iso3lang) {
      return this.langs[iso3lang] || 'en';
    },
    getIso3Lang: function(iso2lang) {
      for (p in this.langs) {
        if (this.langs[p] == iso2lang) {
          return p;
        }
      }
      return 'eng';
    }
  });

  /**
   * The catalogue controller takes care of
   * loading site information, check user login state
   * and a facet search to get main site information.
   *
   * A body-level scope makes sense for example:
   *
   *  <body ng-controller="GnCatController">
   */
  module.controller('GnCatController', [
    '$scope', '$http', '$q', '$rootScope', '$translate',
    'gnSearchManagerService', 'gnConfigService', 'gnConfig',
    'gnGlobalSettings', '$location', 'gnUtilityService', 'gnSessionService',
    'gnLangs', 'gnAdminMenu', 'gnViewerSettings', 'gnSearchSettings',
    function($scope, $http, $q, $rootScope, $translate,
            gnSearchManagerService, gnConfigService, gnConfig,
            gnGlobalSettings, $location, gnUtilityService, gnSessionService,
            gnLangs, gnAdminMenu, gnViewerSettings, gnSearchSettings) {
      $scope.version = '0.0.1';


      //Display or not the admin menu
      if ($location.absUrl().indexOf('/admin.console') != -1) {
        $scope.viewMenuAdmin = true;
      }else {$scope.viewMenuAdmin = false}
      //Update Links for social media
      $scope.socialMediaLink = $location.absUrl();
      $scope.$on('$locationChangeSuccess', function(event) {
        $scope.socialMediaLink = $location.absUrl();
        $scope.showSocialMediaLink =
            ($scope.socialMediaLink.indexOf('/metadata/') != -1);
      });
      $scope.getPermalink = gnUtilityService.getPermalink;

      try {
        var tokens = location.href.split('/');
        $scope.service = tokens[6].split('?')[0];
      } catch (e) {
        // console.log("Failed to extract current service from URL.");
      }

      // If gnLangs current already set by config, do not use URL
      $scope.langs = gnGlobalSettings.gnCfg.mods.header.languages;
      $scope.lang = gnLangs.detectLang(null, gnGlobalSettings);
      $scope.iso2lang = gnLangs.getIso2Lang($scope.lang);

      function detectNode(detector) {
        if (detector.regexp) {
          var res = new RegExp(detector.regexp).exec(location.pathname);
          if (angular.isArray(res)) {
            return res[1];
          }
        }
        return detector.default || 'srv';
      }
      $scope.nodeId = detectNode(gnGlobalSettings.gnCfg.nodeDetector);

      // Lang names to be displayed in language selector
      $scope.langLabels = {'eng': 'English', 'dut': 'Nederlands',
        'fre': 'Français', 'ger': 'Deutsch', 'kor': '한국의',
        'spa': 'Español', 'cat': 'Català', 'cze': 'Czech',
        'fin': 'Suomeksi', 'fin': 'Suomeksi', 'ice': 'Íslenska'};
      $scope.url = '';
      $scope.gnUrl = gnGlobalSettings.gnUrl;
      $scope.gnCfg = gnGlobalSettings.gnCfg;
      $scope.proxyUrl = gnGlobalSettings.proxyUrl;
      $scope.logoPath = gnGlobalSettings.gnUrl + '../images/harvesting/';
      $scope.isMapViewerEnabled = gnGlobalSettings.isMapViewerEnabled;
      $scope.isDebug = window.location.search.indexOf('debug') !== -1;


      $scope.layout = {
        hideTopToolBar: false
      };

      /**
       * Number of selected metadata records.
       * Only one selection per session is allowed.
       */
      $scope.selectedRecordsCount = 0;

      /**
       * An ordered list of profiles
       */
      $scope.profiles = ['RegisteredUser', 'Editor',
                         'Reviewer', 'UserAdmin',
                         'Administrator'];
      $scope.info = {};
      $scope.user = {};
      $rootScope.user = $scope.user;
      $scope.authenticated = false;
      $scope.initialized = false;

      /**
       * Keep a reference on main cat scope
       * @return {*}
       */
      $scope.getCatScope = function() {return $scope};

      gnConfigService.load().then(function(c) {
        // Config loaded
        if (proj4 && angular.isArray(gnConfig['map.proj4js'])) {
          angular.forEach(gnConfig['map.proj4js'], function(item) {
            proj4.defs(item.code, item.value);
          });
        }
      });

      /**
       * Catalog facet summary providing
       * a global overview of the catalog content.
       */
      $scope.searchInfo = {};

      $scope.status = null;
      var defaultStatus = {
        title: '',
        link: '',
        msg: '',
        error: '',
        type: 'info',
        timeout: -1
      };

      $scope.loadCatalogInfo = function() {
        var promiseStart = $q.when('start');

        // Retrieve site information
        // TODO: Add INSPIRE, harvester, ... information
        var catInfo = promiseStart.then(function(value) {
          return $http.get('../api/site').
              success(function(data, status) {
                $scope.info = data;
                // Add the last time catalog info where updated.
                // That could be useful to append to catalog image URL
                // in order to trigger a reload of the logo when info are
                // reloaded.
                $scope.info['system/site/lastUpdate'] = new Date().getTime();
                $scope.initialized = true;
              }).
              error(function(data, status, headers, config) {
                $rootScope.$broadcast('StatusUpdated',
                   {
                     title: $translate.instant('somethingWrong'),
                     msg: $translate.instant('msgNoCatalogInfo'),
                     type: 'danger'});
              });
        });



        // Utility functions for user
        var userFn = {
          isAnonymous: function() {
            return angular.isUndefined(this);
          },
          isConnected: function() {
            return !this.isAnonymous();
          },
          canEditRecord: function(md) {
            if (!md || this.isAnonymous()) {
              return false;
            }

            // The md provide the information about
            // if the current user can edit records or not.
            var editable = angular.isDefined(md) &&
                angular.isDefined(md['geonet:info']) &&
                angular.isDefined(md['geonet:info'].edit) &&
                md['geonet:info'].edit == 'true';


            // A second filter is for harvested record
            // if the catalogue admin defined that those
            // records could be harvested.
            if (md.isHarvested === 'y') {
              return gnConfig['system.harvester.enableEditing'] === true &&
                  editable;
            }
            return editable;
          }
        };
        // Build is<ProfileName> and is<ProfileName>OrMore functions
        angular.forEach($scope.profiles, function(profile) {
          userFn['is' + profile] = function() {
            return profile === this.profile;
          };
          userFn['is' + profile + 'OrMore'] = function() {
            var profileIndex = $scope.profiles.indexOf(profile),
                allowedProfiles = [];
            angular.copy($scope.profiles, allowedProfiles);
            allowedProfiles.splice(0, profileIndex);
            return allowedProfiles.indexOf(this.profile) !== -1;
          };
        }
        );


        // Retrieve user information if catalog is online
        var userLogin = catInfo.then(function(value) {
          return $http.get('../api/me').
              success(function(me, status) {
                if (angular.isObject(me)) {
                  angular.extend($scope.user, me);
                  angular.extend($scope.user, userFn);
                  $scope.authenticated = true;
                } else {
                  $scope.authenticated = false;
                  $scope.user = undefined;
                }
              });
        });


        // Retrieve main search information
        var searchInfo = userLogin.then(function(value) {
          var url = 'qi?_content_type=json&summaryOnly=true';
          angular.forEach(gnGlobalSettings.gnCfg.mods.search.filters,
              function(v, k) {
                url += '&' + k + '=' + v;
              });
          return gnSearchManagerService.search(url).
              then(function(data) {
                $scope.searchInfo = data;
              });
        });
      };
      $scope.userAdminMenu = gnAdminMenu.UserAdmin;
      $scope.adminMenu = gnAdminMenu.Administrator;
      $scope.$on('loadCatalogInfo', function(event, status) {
        $scope.loadCatalogInfo();
      });

      $scope.clearStatusMessage = function() {
        $scope.status = null;
        $('.gn-info').hide();
      };

      $scope.allowPublishInvalidMd = function() {
        return gnConfig['metadata.workflow.allowPublishInvalidMd'];
      };

      $scope.$on('StatusUpdated', function(event, status) {
        $scope.status = {};
        $.extend($scope.status, defaultStatus, status);
        $('.gn-info').show();
        // TODO : handle multiple messages
        if ($scope.status.timeout > 0) {
          setTimeout(function() {
            $scope.clearStatusMessage();
          }, $scope.status.timeout * 1000);
        }
      });

      gnSessionService.scheduleCheck($scope.user);
      $scope.session = gnSessionService.getSession();

      $scope.loadCatalogInfo();
    }]);

})();<|MERGE_RESOLUTION|>--- conflicted
+++ resolved
@@ -130,12 +130,9 @@
                   'formatters/xsl-view?root=div&view=advanced'
             }]
           },
-<<<<<<< HEAD
-=======
           'grid': {
             'related': ['parent', 'children', 'services', 'datasets']
           },
->>>>>>> eab5400f
           'linkTypes': {
             'links': ['LINK', 'kml'],
             'downloads': ['DOWNLOAD'],
@@ -209,11 +206,7 @@
       current: null,
       init: function(config, gnUrl, gnViewerSettings, gnSearchSettings) {
         // Remap some old settings with new one
-<<<<<<< HEAD
-        angular.extend(this.gnCfg, config || {});
-=======
         angular.extend(this.gnCfg, config, {});
->>>>>>> eab5400f
         this.gnUrl = gnUrl || '../';
         this.proxyUrl = this.gnUrl + '../proxy?url=';
         gnViewerSettings.mapConfig = this.gnCfg.mods.map;
@@ -225,11 +218,7 @@
         gnViewerSettings.layerName = this.gnCfg.mods.map.layer.name;
       },
       getDefaultConfig: function() {
-<<<<<<< HEAD
-        return angulaWr.copy(defaultConfig);
-=======
         return angular.copy(defaultConfig);
->>>>>>> eab5400f
       }
     };
   }());
