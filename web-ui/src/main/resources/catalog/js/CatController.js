/*
 * Copyright (C) 2001-2016 Food and Agriculture Organization of the
 * United Nations (FAO-UN), United Nations World Food Programme (WFP)
 * and United Nations Environment Programme (UNEP)
 *
 * This program is free software; you can redistribute it and/or modify
 * it under the terms of the GNU General Public License as published by
 * the Free Software Foundation; either version 2 of the License, or (at
 * your option) any later version.
 *
 * This program is distributed in the hope that it will be useful, but
 * WITHOUT ANY WARRANTY; without even the implied warranty of
 * MERCHANTABILITY or FITNESS FOR A PARTICULAR PURPOSE. See the GNU
 * General Public License for more details.
 *
 * You should have received a copy of the GNU General Public License
 * along with this program; if not, write to the Free Software
 * Foundation, Inc., 51 Franklin St, Fifth Floor, Boston, MA 02110-1301, USA
 *
 * Contact: Jeroen Ticheler - FAO - Viale delle Terme di Caracalla 2,
 * Rome - Italy. email: geonetwork@osgeo.org
 */

(function() {
  goog.provide('gn_cat_controller');







  goog.require('gn_admin_menu');
  goog.require('gn_saved_selections');
  goog.require('gn_search_manager');
  goog.require('gn_session_service');


  var module = angular.module('gn_cat_controller',
      ['gn_search_manager', 'gn_session_service',
        'gn_admin_menu', 'gn_saved_selections']);


  module.constant('gnSearchSettings', {});
  module.constant('gnViewerSettings', {});
  module.constant('gnGlobalSettings', function() {
    var defaultConfig = {
      'langDetector': {
        'fromHtmlTag': false,
        'regexp': '^\/[a-zA-Z0-9_\-]+\/[a-zA-Z0-9_\-]+\/([a-z]{3})\/',
        'default': 'eng'
      },
      'nodeDetector': {
        'regexp': '^\/[a-zA-Z0-9_\-]+\/([a-zA-Z0-9_\-]+)\/[a-z]{3}\/',
        'default': 'srv'
      },
      'mods': {
        'header': {
          'enabled': true,
          'languages': {
            'eng': 'en',
            'dut': 'du',
            'fre': 'fr',
            'ger': 'ge',
            'kor': 'ko',
            'spa': 'es',
            'cze': 'cz',
            'cat': 'ca',
            'fin': 'fi',
            'ice': 'is'
          }
        },
        'home': {
          'enabled': true,
          'appUrl': '../../srv/{{lang}}/catalog.search#/home'
        },
        'search': {
          'enabled': true,
          'appUrl': '../../srv/{{lang}}/catalog.search#/search',
          'hitsperpageValues': [10, 50, 100],
          'paginationInfo': {
            'hitsPerPage': 20
          },
          'facetsSummaryType': 'details',
          'facetTabField': '',
          'facetConfig': [
            // {
            // key: 'createDateYear',
            // labels: {
            //   eng: 'Published',
            //   fre: 'Publication'
            // }}
          ],
          'filters': {},
          'sortbyValues': [{
            'sortBy': 'relevance',
            'sortOrder': ''
          }, {
            'sortBy': 'changeDate',
            'sortOrder': ''
          }, {
            'sortBy': 'title',
            'sortOrder': 'reverse'
          }, {
            'sortBy': 'rating',
            'sortOrder': ''
          }, {
            'sortBy': 'popularity',
            'sortOrder': ''
          }, {
            'sortBy': 'denominatorDesc',
            'sortOrder': ''
          }, {
            'sortBy': 'denominatorAsc',
            'sortOrder': 'reverse'
          }],
          'sortBy': 'relevance',
          'resultViewTpls': [{
            'tplUrl': '../../catalog/components/' +
                'search/resultsview/partials/viewtemplates/grid.html',
            'tooltip': 'Grid',
            'icon': 'fa-th'
          }],
          'resultTemplate': '../../catalog/components/' +
              'search/resultsview/partials/viewtemplates/grid.html',
          'formatter': {
            'list': [{
              'label': 'full',
              'url' : '../api/records/{{md.getUuid()}}/' +
                  'formatters/xsl-view?root=div&view=advanced'
            }]
          },
          'grid': {
            'related': ['parent', 'children', 'services', 'datasets']
          },
          'linkTypes': {
            'links': ['LINK', 'kml'],
            'downloads': ['DOWNLOAD'],
            'layers': ['OGC'],
            'maps': ['ows']
          }
        },
        'map': {
          'enabled': true,
          'appUrl': '../../srv/{{lang}}/catalog.search#/map',
          'is3DModeAllowed': true,
          'isSaveMapInCatalogAllowed': true,
          'bingKey':
              'AnElW2Zqi4fI-9cYx1LHiQfokQ9GrNzcjOh_p_0hkO1yo78ba8zTLARcLBIf8H6D',
          'storage': 'sessionStorage',
          'map': '../../map/config-viewer.xml',
          'listOfServices': {
            'wms': [],
            'wmts': []
          },
          'useOSM': true,
          'context': '',
          'layer': {
            'url': 'http://www2.demis.nl/mapserver/wms.asp?',
            'layers': 'Countries',
            'version': '1.1.1'
          },
          'projection': 'EPSG:3857',
          'projectionList': [{
            'code': 'EPSG:4326',
            'label': 'WGS84 (EPSG:4326)'
          }, {
            'code': 'EPSG:3857',
            'label': 'Google mercator (EPSG:3857)'
          }]
        },
        'editor': {
          'enabled': true,
          'appUrl': '../../srv/{{lang}}/catalog.edit'
        },
        'admin': {
          'enabled': true,
          'appUrl': '../../srv/{{lang}}/admin.console'
        },
        'signin': {
          'enabled': true,
          'appUrl': '../../srv/{{lang}}/catalog.signin'
        },
        'signout': {
          'appUrl': '../../signout'
        }
      }
    };

    return {
      proxyUrl: '',
      locale: {},
      isMapViewerEnabled: false,
      requireProxy: [],
      gnCfg: angular.copy(defaultConfig),
      gnUrl: '',
      docUrl: 'http://geonetwork-opensource.org/manuals/trunk/',
      //docUrl: '../../doc/',
      modelOptions: {
        updateOn: 'default blur',
        debounce: {
          default: 300,
          blur: 0
        }
      },
      current: null,
      init: function(config, gnUrl, gnViewerSettings, gnSearchSettings) {
        // Remap some old settings with new one
        angular.extend(this.gnCfg, config, {});
        this.gnUrl = gnUrl || '../';
        this.proxyUrl = this.gnUrl + '../proxy?url=';
        gnViewerSettings.mapConfig = this.gnCfg.mods.map;
        angular.extend(gnSearchSettings, this.gnCfg.mods.search);
        this.isMapViewerEnabled = this.gnCfg.mods.map.enabled;
        gnViewerSettings.bingKey = this.gnCfg.mods.map.bingKey;
        gnViewerSettings.owsContext = this.gnCfg.mods.map.context;
        gnViewerSettings.wmsUrl = this.gnCfg.mods.map.layer.url;
        gnViewerSettings.layerName = this.gnCfg.mods.map.layer.name;
      },
      getDefaultConfig: function() {
        return angular.copy(defaultConfig);
      }
    };
  }());

  module.constant('gnLangs', {
    langs: {},
    current: null,
    detectLang: function(detector, gnGlobalSettings) {
      // If already detected
      if (gnGlobalSettings.iso3lang) {
        return gnGlobalSettings.iso3lang;
      }

      var iso2lang, iso3lang;

      // Init language list
      this.langs =
          gnGlobalSettings.gnCfg.mods.header.languages;

      // Detect language from HTML lang tag, regex on URL
      if (detector) {
        if (detector.fromHtmlTag) {
          iso2lang = $('html').attr('lang').substr(0, 2);
        } else if (detector.regexp) {
          var res = new RegExp(detector.regexp).exec(location.pathname);
          if (angular.isArray(res)) {
            var urlLang = res[1];
            if (this.isValidIso2Lang(urlLang)) {
              iso2lang = urlLang;
            } else if (this.isValidIso3Lang(urlLang)) {
              iso2lang = this.getIso2Lang(urlLang);
            } else {
              console.warn('URL lang \'' + urlLang +
                  '\' is not a valid language code.');
            }
          }
        } else if (detector.default) {
          iso2lang = detector.default;
        }
        iso3lang = this.getIso3Lang(iso2lang || detector.default);
      }
      this.current = iso3lang || 'eng';

      // Set locale to global settings. This is
      // used by locale loader.
      gnGlobalSettings.iso3lang = this.current;
      gnGlobalSettings.lang = this.getIso2Lang(this.current);
      gnGlobalSettings.locale = {
        iso3lang: this.current
      };
      return this.current;
    },
    getCurrent: function() {
      return this.current;
    },
    isValidIso3Lang: function(lang) {
      return angular.isDefined(this.langs[lang]);
    },
    isValidIso2Lang: function(lang) {
      for (p in this.langs) {
        if (this.langs[p] == lang) {
          return true;
        }
      }
      return false;
    },
    getIso2Lang: function(iso3lang) {
      return this.langs[iso3lang] || 'en';
    },
    getIso3Lang: function(iso2lang) {
      for (p in this.langs) {
        if (this.langs[p] == iso2lang) {
          return p;
        }
      }
      return 'eng';
    }
  });

  /**
   * The catalogue controller takes care of
   * loading site information, check user login state
   * and a facet search to get main site information.
   *
   * A body-level scope makes sense for example:
   *
   *  <body ng-controller="GnCatController">
   */
  module.controller('GnCatController', [
    '$scope', '$http', '$q', '$rootScope', '$translate',
    'gnSearchManagerService', 'gnConfigService', 'gnConfig',
    'gnGlobalSettings', '$location', 'gnUtilityService', 'gnSessionService',
<<<<<<< HEAD
    'gnLangs', 'gnAdminMenu', 'gnViewerSettings', 'gnSearchSettings',
    function($scope, $http, $q, $rootScope, $translate,
            gnSearchManagerService, gnConfigService, gnConfig,
            gnGlobalSettings, $location, gnUtilityService, gnSessionService,
            gnLangs, gnAdminMenu, gnViewerSettings, gnSearchSettings) {
=======
    'gnLangs', 'gnAdminMenu', '$cookies',
    function($scope, $http, $q, $rootScope, $translate,
            gnSearchManagerService, gnConfigService, gnConfig,
            gnGlobalSettings, $location, gnUtilityService, gnSessionService,
            gnLangs, gnAdminMenu, $cookies) {
>>>>>>> 1ebeb746
      $scope.version = '0.0.1';


      //Display or not the admin menu
      if ($location.absUrl().indexOf('/admin.console') != -1) {
        $scope.viewMenuAdmin = true;
      }else {$scope.viewMenuAdmin = false}
      //Update Links for social media
      $scope.socialMediaLink = $location.absUrl();
      $scope.$on('$locationChangeSuccess', function(event) {
        $scope.socialMediaLink = $location.absUrl();
        $scope.showSocialMediaLink =
            ($scope.socialMediaLink.indexOf('/metadata/') != -1);
      });
      $scope.getPermalink = gnUtilityService.getPermalink;

      try {
        var tokens = location.href.split('/');
        $scope.service = tokens[6].split('?')[0];
      } catch (e) {
        // console.log("Failed to extract current service from URL.");
      }

      // If gnLangs current already set by config, do not use URL
      $scope.langs = gnGlobalSettings.gnCfg.mods.header.languages;
      $scope.lang = gnLangs.detectLang(null, gnGlobalSettings);
      $scope.iso2lang = gnLangs.getIso2Lang($scope.lang);

      function detectNode(detector) {
        if (detector.regexp) {
          var res = new RegExp(detector.regexp).exec(location.pathname);
          if (angular.isArray(res)) {
            return res[1];
          }
        }
        return detector.default || 'srv';
      }
      $scope.nodeId = detectNode(gnGlobalSettings.gnCfg.nodeDetector);

      // Lang names to be displayed in language selector
      $scope.langLabels = {'eng': 'English', 'dut': 'Nederlands',
        'fre': 'Français', 'ger': 'Deutsch', 'kor': '한국의',
        'spa': 'Español', 'cat': 'Català', 'cze': 'Czech',
        'ita': 'Italiano', 'fin': 'Suomeksi', 'fin': 'Suomeksi',
        'ice': 'Íslenska'};
      $scope.url = '';
      $scope.gnUrl = gnGlobalSettings.gnUrl;
      $scope.gnCfg = gnGlobalSettings.gnCfg;
      $scope.proxyUrl = gnGlobalSettings.proxyUrl;
      $scope.logoPath = gnGlobalSettings.gnUrl + '../images/harvesting/';
      $scope.isMapViewerEnabled = gnGlobalSettings.isMapViewerEnabled;
      $scope.isDebug = window.location.search.indexOf('debug') !== -1;


      $scope.layout = {
        hideTopToolBar: false
      };
      
      /**
       * CSRF support
       */
      
      //Comment the following lines if you want to remove csrf support
      $http.defaults.xsrfHeaderName = 'X-XSRF-TOKEN';
      $http.defaults.xsrfCookieName = 'XSRF-TOKEN';
      $scope.$watch(function() { return $cookies.get('XSRF-TOKEN'); }, function(value){
        $rootScope.csrf=value;
      }) ;
      //Comment the upper lines if you want to remove csrf support

      /**
       * Number of selected metadata records.
       * Only one selection per session is allowed.
       */
      $scope.selectedRecordsCount = 0;

      /**
       * An ordered list of profiles
       */
      $scope.profiles = ['RegisteredUser', 'Editor',
                         'Reviewer', 'UserAdmin',
                         'Administrator'];
      $scope.info = {};
      $scope.user = {};
      $rootScope.user = $scope.user;
      $scope.authenticated = false;
      $scope.initialized = false;

      /**
       * Keep a reference on main cat scope
       * @return {*}
       */
      $scope.getCatScope = function() {return $scope};

      gnConfigService.load().then(function(c) {
        // Config loaded
        if (proj4 && angular.isArray(gnConfig['map.proj4js'])) {
          angular.forEach(gnConfig['map.proj4js'], function(item) {
            proj4.defs(item.code, item.value);
          });
        }
      });

      /**
       * Catalog facet summary providing
       * a global overview of the catalog content.
       */
      $scope.searchInfo = {};

      $scope.status = null;
      var defaultStatus = {
        title: '',
        link: '',
        msg: '',
        error: '',
        type: 'info',
        timeout: -1
      };

      $scope.loadCatalogInfo = function() {
        var promiseStart = $q.when('start');

        // Retrieve site information
        // TODO: Add INSPIRE, harvester, ... information
        var catInfo = promiseStart.then(function(value) {
          return $http.get('../api/site').
              success(function(data, status) {
                $scope.info = data;
                // Add the last time catalog info where updated.
                // That could be useful to append to catalog image URL
                // in order to trigger a reload of the logo when info are
                // reloaded.
                $scope.info['system/site/lastUpdate'] = new Date().getTime();
                $scope.initialized = true;
              }).
              error(function(data, status, headers, config) {
                $rootScope.$broadcast('StatusUpdated',
                   {
                     title: $translate.instant('somethingWrong'),
                     msg: $translate.instant('msgNoCatalogInfo'),
                     type: 'danger'});
              });
        });



        // Utility functions for user
        var userFn = {
          isAnonymous: function() {
            return angular.isUndefined(this);
          },
          isConnected: function() {
            return !this.isAnonymous();
          },
          canEditRecord: function(md) {
            if (!md || this.isAnonymous()) {
              return false;
            }

            // The md provide the information about
            // if the current user can edit records or not.
            var editable = angular.isDefined(md) &&
                angular.isDefined(md['geonet:info']) &&
                angular.isDefined(md['geonet:info'].edit) &&
                md['geonet:info'].edit == 'true';


            // A second filter is for harvested record
            // if the catalogue admin defined that those
            // records could be harvested.
            if (md.isHarvested === 'y') {
              return gnConfig['system.harvester.enableEditing'] === true &&
                  editable;
            }
            return editable;
          }
        };
        // Build is<ProfileName> and is<ProfileName>OrMore functions
        angular.forEach($scope.profiles, function(profile) {
          userFn['is' + profile] = function() {
            return profile === this.profile;
          };
          userFn['is' + profile + 'OrMore'] = function() {
            var profileIndex = $scope.profiles.indexOf(profile),
                allowedProfiles = [];
            angular.copy($scope.profiles, allowedProfiles);
            allowedProfiles.splice(0, profileIndex);
            return allowedProfiles.indexOf(this.profile) !== -1;
          };
        }
        );


        // Retrieve user information if catalog is online
        var userLogin = catInfo.then(function(value) {
          return $http.get('../api/me').
              success(function(me, status) {
                if (angular.isObject(me)) {
                  angular.extend($scope.user, me);
                  angular.extend($scope.user, userFn);
                  $scope.authenticated = true;
                } else {
                  $scope.authenticated = false;
                  $scope.user = undefined;
                }
              });
        });


        // Retrieve main search information
        var searchInfo = userLogin.then(function(value) {
          var url = 'qi?_content_type=json&summaryOnly=true';
          angular.forEach(gnGlobalSettings.gnCfg.mods.search.filters,
              function(v, k) {
                url += '&' + k + '=' + v;
              });
          return gnSearchManagerService.search(url).
              then(function(data) {
                $scope.searchInfo = data;
              });
        });
      };
      $scope.userAdminMenu = gnAdminMenu.UserAdmin;
      $scope.adminMenu = gnAdminMenu.Administrator;
      $scope.$on('loadCatalogInfo', function(event, status) {
        $scope.loadCatalogInfo();
      });

      $scope.clearStatusMessage = function() {
        $scope.status = null;
        $('.gn-info').hide();
      };

      $scope.allowPublishInvalidMd = function() {
        return gnConfig['metadata.workflow.allowPublishInvalidMd'];
      };

      $scope.$on('StatusUpdated', function(event, status) {
        $scope.status = {};
        $.extend($scope.status, defaultStatus, status);
        $('.gn-info').show();
        // TODO : handle multiple messages
        if ($scope.status.timeout > 0) {
          setTimeout(function() {
            $scope.clearStatusMessage();
          }, $scope.status.timeout * 1000);
        }
      });

      gnSessionService.scheduleCheck($scope.user);
      $scope.session = gnSessionService.getSession();

      $scope.loadCatalogInfo();
    }]);

})();<|MERGE_RESOLUTION|>--- conflicted
+++ resolved
@@ -311,19 +311,11 @@
     '$scope', '$http', '$q', '$rootScope', '$translate',
     'gnSearchManagerService', 'gnConfigService', 'gnConfig',
     'gnGlobalSettings', '$location', 'gnUtilityService', 'gnSessionService',
-<<<<<<< HEAD
-    'gnLangs', 'gnAdminMenu', 'gnViewerSettings', 'gnSearchSettings',
+    'gnLangs', 'gnAdminMenu', 'gnViewerSettings', 'gnSearchSettings', '$cookies',
     function($scope, $http, $q, $rootScope, $translate,
             gnSearchManagerService, gnConfigService, gnConfig,
             gnGlobalSettings, $location, gnUtilityService, gnSessionService,
-            gnLangs, gnAdminMenu, gnViewerSettings, gnSearchSettings) {
-=======
-    'gnLangs', 'gnAdminMenu', '$cookies',
-    function($scope, $http, $q, $rootScope, $translate,
-            gnSearchManagerService, gnConfigService, gnConfig,
-            gnGlobalSettings, $location, gnUtilityService, gnSessionService,
-            gnLangs, gnAdminMenu, $cookies) {
->>>>>>> 1ebeb746
+            gnLangs, gnAdminMenu, gnViewerSettings, gnSearchSettings, $cookies) {
       $scope.version = '0.0.1';
 
 
@@ -367,8 +359,7 @@
       $scope.langLabels = {'eng': 'English', 'dut': 'Nederlands',
         'fre': 'Français', 'ger': 'Deutsch', 'kor': '한국의',
         'spa': 'Español', 'cat': 'Català', 'cze': 'Czech',
-        'ita': 'Italiano', 'fin': 'Suomeksi', 'fin': 'Suomeksi',
-        'ice': 'Íslenska'};
+        'ita': 'Italiano', 'fin': 'Suomeksi', 'ice': 'Íslenska'};
       $scope.url = '';
       $scope.gnUrl = gnGlobalSettings.gnUrl;
       $scope.gnCfg = gnGlobalSettings.gnCfg;
@@ -381,11 +372,11 @@
       $scope.layout = {
         hideTopToolBar: false
       };
-      
+
       /**
        * CSRF support
        */
-      
+
       //Comment the following lines if you want to remove csrf support
       $http.defaults.xsrfHeaderName = 'X-XSRF-TOKEN';
       $http.defaults.xsrfCookieName = 'XSRF-TOKEN';
