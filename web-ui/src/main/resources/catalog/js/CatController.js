/*
 * Copyright (C) 2001-2016 Food and Agriculture Organization of the
 * United Nations (FAO-UN), United Nations World Food Programme (WFP)
 * and United Nations Environment Programme (UNEP)
 *
 * This program is free software; you can redistribute it and/or modify
 * it under the terms of the GNU General Public License as published by
 * the Free Software Foundation; either version 2 of the License, or (at
 * your option) any later version.
 *
 * This program is distributed in the hope that it will be useful, but
 * WITHOUT ANY WARRANTY; without even the implied warranty of
 * MERCHANTABILITY or FITNESS FOR A PARTICULAR PURPOSE. See the GNU
 * General Public License for more details.
 *
 * You should have received a copy of the GNU General Public License
 * along with this program; if not, write to the Free Software
 * Foundation, Inc., 51 Franklin St, Fifth Floor, Boston, MA 02110-1301, USA
 *
 * Contact: Jeroen Ticheler - FAO - Viale delle Terme di Caracalla 2,
 * Rome - Italy. email: geonetwork@osgeo.org
 */

(function() {
  goog.provide('gn_cat_controller');







  goog.require('gn_admin_menu');
  goog.require('gn_saved_selections');
  goog.require('gn_search_manager');
  goog.require('gn_session_service');


  var module = angular.module('gn_cat_controller',
      ['gn_search_manager', 'gn_session_service',
        'gn_admin_menu', 'gn_saved_selections']);


  module.constant('gnSearchSettings', {});
  module.constant('gnViewerSettings', {});
  module.constant('gnGlobalSettings', function() {
    var defaultConfig = {
      'langDetector': {
        'fromHtmlTag': false,
        'regexp': '^\/[a-zA-Z0-9_\-]+\/[a-zA-Z0-9_\-]+\/([a-z]{3})\/',
        'default': 'eng'
      },
      'nodeDetector': {
        'regexp': '^\/[a-zA-Z0-9_\-]+\/([a-zA-Z0-9_\-]+)\/[a-z]{3}\/',
        'default': 'srv'
      },
      'mods': {
        'header': {
          'enabled': true,
          'languages': {
            'eng': 'en',
            'dut': 'du',
            'fre': 'fr',
            'ger': 'ge',
            'kor': 'ko',
            'spa': 'es',
            'cze': 'cz',
            'cat': 'ca',
            'fin': 'fi',
            'ice': 'is',
            'ita' : 'it',
            'rus': 'ru',
            'chi': 'zh'
          }
        },
        'home': {
          'enabled': true,
          'appUrl': '../../srv/{{lang}}/catalog.search#/home'
        },
        'search': {
          'enabled': true,
          'appUrl': '../../srv/{{lang}}/catalog.search#/search',
          'hitsperpageValues': [10, 50, 100],
          'paginationInfo': {
            'hitsPerPage': 20
          },
          'facetsSummaryType': 'details',
          'facetTabField': '',
          'facetConfig': [
            // {
            // key: 'createDateYear',
            // labels: {
            //   eng: 'Published',
            //   fre: 'Publication'
            // }}
          ],
          'filters': {},
          'sortbyValues': [{
            'sortBy': 'relevance',
            'sortOrder': ''
          }, {
            'sortBy': 'changeDate',
            'sortOrder': ''
          }, {
            'sortBy': 'title',
            'sortOrder': 'reverse'
          }, {
            'sortBy': 'rating',
            'sortOrder': ''
          }, {
            'sortBy': 'popularity',
            'sortOrder': ''
          }, {
            'sortBy': 'denominatorDesc',
            'sortOrder': ''
          }, {
            'sortBy': 'denominatorAsc',
            'sortOrder': 'reverse'
          }],
          'sortBy': 'relevance',
          'resultViewTpls': [{
            'tplUrl': '../../catalog/components/' +
                'search/resultsview/partials/viewtemplates/grid.html',
            'tooltip': 'Grid',
            'icon': 'fa-th'
          }],
          'resultTemplate': '../../catalog/components/' +
              'search/resultsview/partials/viewtemplates/grid.html',
          'formatter': {
            'list': [{
              'label': 'full',
              'url' : '../api/records/{{md.getUuid()}}/' +
                  'formatters/xsl-view?root=div&view=advanced'
            }]
          },
          'grid': {
            'related': ['parent', 'children', 'services', 'datasets']
          },
          'linkTypes': {
            'links': ['LINK', 'kml'],
            'downloads': ['DOWNLOAD'],
            'layers': ['OGC'],
            'maps': ['ows']
          }
        },
        'map': {
          'enabled': true,
          'appUrl': '../../srv/{{lang}}/catalog.search#/map',
          'is3DModeAllowed': true,
          'isSaveMapInCatalogAllowed': true,
          'storage': 'sessionStorage',
          'listOfServices': {
            'wms': [],
            'wmts': []
          },
          'projection': 'EPSG:3857',
          'projectionList': [{
            'code': 'EPSG:4326',
            'label': 'WGS84 (EPSG:4326)'
          }, {
            'code': 'EPSG:3857',
            'label': 'Google mercator (EPSG:3857)'
          }],
          'disabledTools': {
            'processes': true
          },
          'graticuleOgcService': {},
          'map-viewer': {
            'context': '../../map/config-viewer.xml',
            'extent': [0, 0, 0, 0],
            'layers': []
          },
          'map-search': {
            'context': '',
            'extent': [0, 0, 0, 0],
            'layers': [
              { type: 'osm' }
            ]
          },
          'map-editor': {
            'context': '',
            'extent': [0, 0, 0, 0],
            'layers': [
              { type: 'osm' }
            ]
          }
        },
        'geocoder': 'https://secure.geonames.org/searchJSON',
        'editor': {
          'enabled': true,
          'appUrl': '../../srv/{{lang}}/catalog.edit'
        },
        'admin': {
          'enabled': true,
          'appUrl': '../../srv/{{lang}}/admin.console'
        },
        'signin': {
          'enabled': true,
          'appUrl': '../../srv/{{lang}}/catalog.signin'
        },
        'signout': {
          'appUrl': '../../signout'
        }
      }
<<<<<<< HEAD
    };

    return {
      proxyUrl: '',
      locale: {},
      isMapViewerEnabled: false,
      requireProxy: [],
      gnCfg: angular.copy(defaultConfig),
      gnUrl: '',
      docUrl: 'http://geonetwork-opensource.org/manuals/trunk/',
      //docUrl: '../../doc/',
      modelOptions: {
        updateOn: 'default blur',
        debounce: {
          default: 300,
          blur: 0
        }
      },
      current: null,
      init: function(config, gnUrl, gnViewerSettings, gnSearchSettings) {
        // start from the default config to make sure every field is present
        // and override with config arg if required
        angular.merge(this.gnCfg, config, {});

        // secial case: languages (replace with object from config if available)
        this.gnCfg.mods.header.languages = angular.extend({
          mods: {
            header: {
              languages: {}
            }
          }
        }, config).mods.header.languages;

        this.gnUrl = gnUrl || '../';
        this.proxyUrl = this.gnUrl + '../proxy?url=';
        gnViewerSettings.mapConfig = this.gnCfg.mods.map;
        angular.extend(gnSearchSettings, this.gnCfg.mods.search);
        this.isMapViewerEnabled = this.gnCfg.mods.map.enabled;
        gnViewerSettings.bingKey = this.gnCfg.mods.map.bingKey;
        gnViewerSettings.owsContext = gnViewerSettings.owsContext ||
            this.gnCfg.mods.map.context;
        gnViewerSettings.geocoder = this.gnCfg.mods.geocoder;
      },
      getDefaultConfig: function() {
        return angular.copy(defaultConfig);
      },
      // this returns a copy of the default config without the languages object
      // this way, the object can be used as reference for a complete ui
      // settings page
      getMergeableDefaultConfig: function() {
        var copy = angular.copy(defaultConfig);
        copy.mods.header.languages = {};
        return copy;
      }
    };
  }());
=======
    },
    current: null,
    shibbolethEnabled: false
  });
>>>>>>> 93f38b01

  module.constant('gnLangs', {
    langs: {},
    current: null,
    detectLang: function(detector, gnGlobalSettings) {
      // If already detected
      if (gnGlobalSettings.iso3lang) {
        return gnGlobalSettings.iso3lang;
      }

      var iso2lang, iso3lang;

      // Init language list
      this.langs =
          gnGlobalSettings.gnCfg.mods.header.languages;

      // Detect language from HTML lang tag, regex on URL
      if (detector) {
        if (detector.fromHtmlTag) {
          iso2lang = $('html').attr('lang').substr(0, 2);
        } else if (detector.regexp) {
          var res = new RegExp(detector.regexp).exec(location.pathname);
          if (angular.isArray(res)) {
            var urlLang = res[1];
            if (this.isValidIso2Lang(urlLang)) {
              iso2lang = urlLang;
            } else if (this.isValidIso3Lang(urlLang)) {
              iso2lang = this.getIso2Lang(urlLang);
            } else {
              console.warn('URL lang \'' + urlLang +
                  '\' is not a valid language code.');
            }
          }
        } else if (detector.default) {
          iso2lang = detector.default;
        }
        iso3lang = this.getIso3Lang(iso2lang || detector.default);
      }
      this.current = iso3lang || 'eng';

      // Set locale to global settings. This is
      // used by locale loader.
      gnGlobalSettings.iso3lang = this.current;
      gnGlobalSettings.lang = this.getIso2Lang(this.current);
      gnGlobalSettings.locale = {
        iso3lang: this.current
      };
      return this.current;
    },
    getCurrent: function() {
      return this.current;
    },
    isValidIso3Lang: function(lang) {
      return angular.isDefined(this.langs[lang]);
    },
    isValidIso2Lang: function(lang) {
      for (p in this.langs) {
        if (this.langs[p] == lang) {
          return true;
        }
      }
      return false;
    },
    getIso2Lang: function(iso3lang) {
      return this.langs[iso3lang] || 'en';
    },
    getIso3Lang: function(iso2lang) {
      for (p in this.langs) {
        if (this.langs[p] == iso2lang) {
          return p;
        }
      }
      return 'eng';
    }
  });

  /**
   * The catalogue controller takes care of
   * loading site information, check user login state
   * and a facet search to get main site information.
   *
   * A body-level scope makes sense for example:
   *
   *  <body ng-controller="GnCatController">
   */
  module.controller('GnCatController', [
    '$scope', '$http', '$q', '$rootScope', '$translate',
    'gnSearchManagerService', 'gnConfigService', 'gnConfig',
    'gnGlobalSettings', '$location', 'gnUtilityService',
    'gnSessionService', 'gnLangs', 'gnAdminMenu',
    'gnViewerSettings', 'gnSearchSettings', '$cookies',
    function($scope, $http, $q, $rootScope, $translate,
             gnSearchManagerService, gnConfigService, gnConfig,
             gnGlobalSettings, $location, gnUtilityService,
             gnSessionService, gnLangs, gnAdminMenu,
             gnViewerSettings, gnSearchSettings, $cookies) {
      $scope.version = '0.0.1';


      //Display or not the admin menu
      if ($location.absUrl().indexOf('/admin.console') != -1) {
        $scope.viewMenuAdmin = true;
      }else {$scope.viewMenuAdmin = false}
      //Update Links for social media
      $scope.socialMediaLink = $location.absUrl();
      $scope.$on('$locationChangeSuccess', function(event) {
        $scope.socialMediaLink = $location.absUrl();
        $scope.showSocialMediaLink =
            ($scope.socialMediaLink.indexOf('/metadata/') != -1);
      });
      $scope.getPermalink = gnUtilityService.getPermalink;

      try {
        var tokens = location.href.split('/');
        $scope.service = tokens[6].split('?')[0];
      } catch (e) {
        // console.log("Failed to extract current service from URL.");
      }

      // If gnLangs current already set by config, do not use URL
      $scope.langs = gnGlobalSettings.gnCfg.mods.header.languages;
      $scope.lang = gnLangs.detectLang(null, gnGlobalSettings);
      $scope.iso2lang = gnLangs.getIso2Lang($scope.lang);

      function detectNode(detector) {
        if (detector.regexp) {
          var res = new RegExp(detector.regexp).exec(location.pathname);
          if (angular.isArray(res)) {
            return res[1];
          }
        }
        return detector.default || 'srv';
      }
      $scope.nodeId = detectNode(gnGlobalSettings.gnCfg.nodeDetector);
      gnGlobalSettings.nodeId = $scope.nodeId;

      // Lang names to be displayed in language selector
      $scope.langLabels = {'eng': 'English', 'dut': 'Nederlands',
        'fre': 'Français', 'ger': 'Deutsch', 'kor': '한국의',
        'spa': 'Español', 'cat': 'Català', 'cze': 'Czech',
        'ita': 'Italiano', 'fin': 'Suomeksi', 'ice': 'Íslenska',
        'rus': 'русский', 'chi': '中文'};
      $scope.url = '';
      $scope.gnUrl = gnGlobalSettings.gnUrl;
      $scope.gnCfg = gnGlobalSettings.gnCfg;
      $scope.proxyUrl = gnGlobalSettings.proxyUrl;
      $scope.logoPath = gnGlobalSettings.gnUrl + '../images/harvesting/';
      $scope.isMapViewerEnabled = gnGlobalSettings.isMapViewerEnabled;
      $scope.isDebug = window.location.search.indexOf('debug') !== -1;
      $scope.shibbolethEnabled = gnGlobalSettings.shibbolethEnabled;


      $scope.layout = {
        hideTopToolBar: false
      };

      /**
       * CSRF support
       */

      //Comment the following lines if you want to remove csrf support
      $http.defaults.xsrfHeaderName = 'X-XSRF-TOKEN';
      $http.defaults.xsrfCookieName = 'XSRF-TOKEN';
      $scope.$watch(function() {
        return $cookies.get($http.defaults.xsrfCookieName);
      },
      function(value) {
        $rootScope.csrf = value;
      });
      //If no csrf, ask for one:
      if (!$rootScope.csrf) {
        $http.post('info?type=me');
      }
      //Comment the upper lines if you want to remove csrf support

      /**
       * Number of selected metadata records.
       * Only one selection per session is allowed.
       */
      $scope.selectedRecordsCount = 0;

      /**
       * An ordered list of profiles
       */
      $scope.profiles = ['RegisteredUser', 'Editor',
                         'Reviewer', 'UserAdmin',
                         'Administrator'];
      $scope.info = {};
      $scope.user = {};
      $rootScope.user = $scope.user;
      $scope.authenticated = false;
      $scope.initialized = false;

      /**
       * Keep a reference on main cat scope
       * @return {*}
       */
      $scope.getCatScope = function() {return $scope};

      gnConfigService.load().then(function(c) {
        // Config loaded
        if (proj4 && angular.isArray(gnConfig['map.proj4js'])) {
          angular.forEach(gnConfig['map.proj4js'], function(item) {
            proj4.defs(item.code, item.value);
          });
        }
      });

      /**
       * Catalog facet summary providing
       * a global overview of the catalog content.
       */
      $scope.searchInfo = {};

      $scope.status = null;
      var defaultStatus = {
        title: '',
        link: '',
        msg: '',
        error: '',
        type: 'info',
        timeout: -1
      };

      $scope.loadCatalogInfo = function() {
        var promiseStart = $q.when('start');

        // Retrieve site information
        // TODO: Add INSPIRE, harvester, ... information
        var catInfo = promiseStart.then(function(value) {
          return $http.get('../api/site').
              success(function(data, status) {
                $scope.info = data;
                // Add the last time catalog info where updated.
                // That could be useful to append to catalog image URL
                // in order to trigger a reload of the logo when info are
                // reloaded.
                $scope.info['system/site/lastUpdate'] = new Date().getTime();
                $scope.initialized = true;
              }).
              error(function(data, status, headers, config) {
                $rootScope.$broadcast('StatusUpdated',
                   {
                     title: $translate.instant('somethingWrong'),
                     msg: $translate.instant('msgNoCatalogInfo'),
                     type: 'danger'});
              });
        });



        // Utility functions for user
        var userFn = {
          isAnonymous: function() {
            return angular.isUndefined(this);
          },
          isConnected: function() {
            return !this.isAnonymous();
          },
          canEditRecord: function(md) {
            if (!md || this.isAnonymous()) {
              return false;
            }

            // The md provide the information about
            // if the current user can edit records or not.
            var editable = angular.isDefined(md) &&
                angular.isDefined(md['geonet:info']) &&
                angular.isDefined(md['geonet:info'].edit) &&
                md['geonet:info'].edit == 'true';


            // A second filter is for harvested record
            // if the catalogue admin defined that those
            // records could be harvested.
            if (md.isHarvested === 'y') {
              return gnConfig['system.harvester.enableEditing'] === true &&
                  editable;
            }
            return editable;
          }
        };
        // Build is<ProfileName> and is<ProfileName>OrMore functions
        angular.forEach($scope.profiles, function(profile) {
          userFn['is' + profile] = function() {
            return profile === this.profile;
          };
          userFn['is' + profile + 'OrMore'] = function() {
            var profileIndex = $scope.profiles.indexOf(profile),
                allowedProfiles = [];
            angular.copy($scope.profiles, allowedProfiles);
            allowedProfiles.splice(0, profileIndex);
            return allowedProfiles.indexOf(this.profile) !== -1;
          };
        }
        );


        // Retrieve user information if catalog is online
        var userLogin = catInfo.then(function(value) {
          return $http.get('../api/me').
              success(function(me, status) {
                if (angular.isObject(me)) {
                  angular.extend($scope.user, me);
                  angular.extend($scope.user, userFn);
                  $scope.authenticated = true;
                } else {
                  $scope.authenticated = false;
                  $scope.user = undefined;
                }
              });
        });


        // Retrieve main search information
        var searchInfo = userLogin.then(function(value) {
          var url = 'qi?_content_type=json&summaryOnly=true';
          angular.forEach(gnGlobalSettings.gnCfg.mods.search.filters,
              function(v, k) {
                url += '&' + k + '=' + v;
              });
          return gnSearchManagerService.search(url).
              then(function(data) {
                $scope.searchInfo = data;
              });
        });
      };
      $scope.userAdminMenu = gnAdminMenu.UserAdmin;
      $scope.adminMenu = gnAdminMenu.Administrator;
      $scope.$on('loadCatalogInfo', function(event, status) {
        $scope.loadCatalogInfo();
      });

      $scope.clearStatusMessage = function() {
        $scope.status = null;
        $('.gn-info').hide();
      };

      $scope.allowPublishInvalidMd = function() {
        return gnConfig['metadata.workflow.allowPublishInvalidMd'];
      };

      $scope.$on('StatusUpdated', function(event, status) {
        $scope.status = {};
        $.extend($scope.status, defaultStatus, status);
        $('.gn-info').show();
        // TODO : handle multiple messages
        if ($scope.status.timeout > 0) {
          setTimeout(function() {
            $scope.clearStatusMessage();
          }, $scope.status.timeout * 1000);
        }
      });

      gnSessionService.scheduleCheck($scope.user);
      $scope.session = gnSessionService.getSession();

      $scope.loadCatalogInfo();
    }]);

})();<|MERGE_RESOLUTION|>--- conflicted
+++ resolved
@@ -202,7 +202,6 @@
           'appUrl': '../../signout'
         }
       }
-<<<<<<< HEAD
     };
 
     return {
@@ -222,6 +221,7 @@
         }
       },
       current: null,
+      shibbolethEnabled: false,
       init: function(config, gnUrl, gnViewerSettings, gnSearchSettings) {
         // start from the default config to make sure every field is present
         // and override with config arg if required
@@ -259,12 +259,6 @@
       }
     };
   }());
-=======
-    },
-    current: null,
-    shibbolethEnabled: false
-  });
->>>>>>> 93f38b01
 
   module.constant('gnLangs', {
     langs: {},
