/*
 * Copyright (C) 2001-2016 Food and Agriculture Organization of the
 * United Nations (FAO-UN), United Nations World Food Programme (WFP)
 * and United Nations Environment Programme (UNEP)
 *
 * This program is free software; you can redistribute it and/or modify
 * it under the terms of the GNU General Public License as published by
 * the Free Software Foundation; either version 2 of the License, or (at
 * your option) any later version.
 *
 * This program is distributed in the hope that it will be useful, but
 * WITHOUT ANY WARRANTY; without even the implied warranty of
 * MERCHANTABILITY or FITNESS FOR A PARTICULAR PURPOSE. See the GNU
 * General Public License for more details.
 *
 * You should have received a copy of the GNU General Public License
 * along with this program; if not, write to the Free Software
 * Foundation, Inc., 51 Franklin St, Fifth Floor, Boston, MA 02110-1301, USA
 *
 * Contact: Jeroen Ticheler - FAO - Viale delle Terme di Caracalla 2,
 * Rome - Italy. email: geonetwork@osgeo.org
 */

(function() {
  goog.provide('gn_cat_controller');







goog.require('gn_admin_menu');
goog.require('gn_external_viewer');
goog.require('gn_history');
goog.require('gn_saved_selections');
goog.require('gn_search_manager');
goog.require('gn_session_service');
goog.require('gn_alert');


  var module = angular.module('gn_cat_controller',
      ['gn_search_manager', 'gn_session_service',
        'gn_admin_menu', 'gn_saved_selections',
        'gn_external_viewer', 'gn_history', 'gn_alert']);


  module.constant('gnSearchSettings', {});
  module.constant('gnViewerSettings', {});
  module.constant('gnGlobalSettings', function() {
    var defaultConfig = {
      'langDetector': {
        'fromHtmlTag': false,
        'regexp': '^(?:\/.+)?/.+\/([a-z]{2,3})\/.+',
        'default': 'eng'
      },
      'nodeDetector': {
        'regexp': '^(?:\/.+)?\/(.+)\/[a-z]{2,3}\/.+',
        'default': 'srv'
      },
      'serviceDetector': {
        'regexp': '^(?:\/.+)?\/.+\/[a-z]{2,3}\/(.+)',
        'default': 'catalog.search'
      },
      'baseURLDetector': {
        'regexp': '^((?:\/.+)?)+\/.+\/[a-z]{2,3}\/.+',
        'default': '/geonetwork'
      },
      'mods': {
        'global': {
          'humanizeDates': true
        },
        'footer':{
          'enabled': true,
          'showSocialBarInFooter': true
        },
        'header': {
          'enabled': true,
          'languages': {
            'eng': 'en',
            'dut': 'nl',
            'fre': 'fr',
            'ger': 'de',
            'kor': 'ko',
            'spa': 'es',
            'cze': 'cs',
            'cat': 'ca',
            'fin': 'fi',
            'ice': 'is',
            'ita': 'it',
            'por': 'pt',
            'rus': 'ru',
            'chi': 'zh',
            'slo': 'sk'
          },
          'isLogoInHeader': false,
          'logoInHeaderPosition': 'left',
          'fluidHeaderLayout': true,
          'showGNName': true,
          'isHeaderFixed': false
        },
        'cookieWarning': {
          'enabled': true,
          'cookieWarningMoreInfoLink': '',
          'cookieWarningRejectLink': ''
        },
        'home': {
          'enabled': true,
          'appUrl': '../../{{node}}/{{lang}}/catalog.search#/home',
          'showSocialBarInFooter': true,
          'fluidLayout': true,
          'facetConfig': {
            'inspireThemeUri': {
              'terms': {
                'field': 'inspireThemeUri',
                'size': 34
                // "order" : { "_key" : "asc" }
              }
            },
            'topic_text': {
              'terms': {
                'field': 'topic_text',
                'size': 20
              }
            },
            'codelist_hierarchyLevel_text': {
              'terms': {
                'field': 'codelist_hierarchyLevel_text',
                'size': 10
              }
            }
          },
          'fluidLayout': true
        },
        'search': {
          'enabled': true,
          'appUrl': '../../{{node}}/{{lang}}/catalog.search#/search',
          'hitsperpageValues': [30, 60, 120],
          'paginationInfo': {
            'hitsPerPage': 30
          },
          // Full text on all fields
          // 'queryBase': '${any}',
          // Full text but more boost on title match
          'queryBase': '${any} resourceTitleObject.default:(${any})^2',
          // Score query may depend on where we are in the app?
          'scoreConfig': {
            // Score experiments:
            // a)Score down old records
            // {
            //   "gauss": {
            //     "dateStamp": {
            //       "scale":  "200d"
            //     }
            //   }
            // }
            // b)Promote grids!
            // "boost": "5",
            // "functions": [
            //   {
            //     "filter": { "match": { "codelist_spatialRepresentationType": "vector" } },
            //     "random_score": {},
            //     "weight": 23
            //   },
            //   {
            //     "filter": { "match": { "codelist_spatialRepresentationType": "grid" } },
            //     "weight": 42
            //   }
            // ],
            // "max_boost": 42,
            // "score_mode": "max",
            // "boost_mode": "multiply",
            // "min_score" : 42
            // "script_score" : {
            //   "script" : {
            //     "source": "_score"
            //     // "source": "Math.log(2 + doc['rating'].value)"
            //   }
            // }
            "boost": "5",
            "functions": [
              // Boost down member of a series
              {
                "filter": { "exists": { "field": "parentUuid" } },
                "weight": 0.3
              },
              // Boost down obsolete records
              {
                "filter": { "match": { "codelist_status": "obsolete" } },
                "weight": 0.3
              },
              // {
              //   "filter": { "match": { "codelist_resourceScope": "service" } },
              //   "weight": 0.8
              // },
              // Start boosting down records more than 3 months old
              {
                "gauss": {
                  "dateStamp": {
                    "scale":  "365d",
                    "offset": "90d",
                    "decay": 0.5
                  }
                }
              }
            ],
            "score_mode": "multiply"
          },
          'autocompleteConfig': {
            'query': {
              'bool': {
                'must': [{
                  'multi_match': {
                    "query": "",
                    "type": "bool_prefix",
                    "fields": [
                      "resourceTitleObject.*",
                      "resourceAbstractObject.*",
                      "tag",
                      "resourceIdentifier"
                      // "anytext",
                      // "anytext._2gram",
                      // "anytext._3gram"
                    ]
                  }
                }]
              }
            },
            '_source': ['resourceTitleObject'],
            // Fuzzy autocomplete
            // {
            //   query: {
            //     // match_phrase_prefix: match
            //     "multi_match" : {
            //       "query" : query,
            //         // "type":       "phrase_prefix",
            //         "fields" : [ field + "^3", "tag" ]
            //     }
            //   },
            //   _source: [field]
            // }
            "from": 0,
            "size": 20
          },
          'moreLikeThisConfig': {
            "more_like_this" : {
              "fields" : ["resourceTitleObject.default", "resourceAbstractObject.default", "tag.raw"],
              "like" : null,
              "min_term_freq" : 1,
              "max_query_terms" : 12
            }
          },
          // TODOES
          'facetTabField': '',
          'facetConfig': {
            'codelist_hierarchyLevel_text': {
              'terms': {
                'field': 'codelist_hierarchyLevel_text'
              },
              'aggs': {
                'format': {
                  'terms': {
                    'field': 'format'
                  }
                }
              }
            },
            'codelist_spatialRepresentationType': {
              'terms': {
                'field': 'codelist_spatialRepresentationType',
                'size': 10
              }
            },
            'availableInServices': {
              'filters': {
                //"other_bucket_key": "others",
                // But does not support to click on it
                'filters': {
                  'availableInViewService': {
                    'query_string': {
                      'query': '+linkProtocol:/OGC:WMS.*/'
                    }
                  },
                  'availableInDownloadService': {
                    'query_string': {
                      'query': '+linkProtocol:/OGC:WFS.*/'
                    }
                  }
                }
              }
            },
            'thesaurus_geonetworkthesaurusexternalthemegemet_tree': {
              'terms': {
                'field': 'thesaurus_geonetworkthesaurusexternalthemegemet_tree',
                'size': 100,
                "order" : { "_key" : "asc" },
                "include": "[^/]+/?[^/]+"
                // Limit to 2 levels
              }
            },
            // 'thesaurus_geonetworkthesaurusexternalthemehttpinspireeceuropaeumetadatacodelistPriorityDatasetPriorityDataset_tree': {
            //   'terms': {
            //     'field': 'thesaurus_geonetworkthesaurusexternalthemehttpinspireeceuropaeumetadatacodelistPriorityDatasetPriorityDataset_tree',
            //     'size': 100,
            //     "order" : { "_key" : "asc" }
            //   }
            // },
            'tag': {
              'terms': {
                'field': 'tag',
                'include': '.*',
                'size': 10
              }
            },
            'thesaurus_geonetworkthesaurusexternalplaceregions_tree': {
              'terms': {
                'field': 'thesaurus_geonetworkthesaurusexternalplaceregions_tree',
                'size': 100,
                "order" : { "_key" : "asc" }
                //"include": "EEA.*"
              }
            },
            'resolutionScaleDenominator': {
              'collapsed': true,
              'terms': {
                'field': 'resolutionScaleDenominator',
                'size': 10,
                'order': {'_key': "asc"}
              }
            },
            'creationYearForResource': {
              'collapsed': true,
              'terms': {
                'field': 'creationYearForResource',
                'size': 10,
                'order': {'_key': "desc"}
              }
            },
            'OrgForResource': {
              'terms': {
                'field': 'OrgForResource',
                'size': 15
              }
            },
            'codelist_maintenanceAndUpdateFrequency_text': {
              'collapsed': true,
              'terms': {
                'field': 'codelist_maintenanceAndUpdateFrequency_text',
                'size': 10
              }
            },
            'codelist_status_text': {
              'terms': {
                'field': 'codelist_status_text',
                'size': 10
              }
            },
            'dateStamp' : {
              'userHasRole': 'isReviewerOrMore',
              // 'collapsed': true,
              'auto_date_histogram' : {
                'field' : 'dateStamp',
                'buckets': 50
              }
            }
          },
          'filters': {},
          'sortbyValues': [{
            'sortBy': 'relevance',
            'sortOrder': ''
          }, {
            'sortBy': 'dateStamp',
            'sortOrder': 'desc'
          }, {
            'sortBy': 'createDate',
            'sortOrder': 'desc'
          }, {
            'sortBy': 'resourceTitleObject.default.keyword',
            'sortOrder': ''
          }, {
            'sortBy': 'rating',
            'sortOrder': 'desc'
          }, {
            'sortBy': 'popularity',
            'sortOrder': 'desc'
          }],
          'sortBy': 'relevance',
          'resultViewTpls': [{
            'tplUrl': '../../catalog/components/' +
                'search/resultsview/partials/viewtemplates/grid.html',
            'tooltip': 'Grid',
            'icon': 'fa-th'
          },{
            'tplUrl': '../../catalog/components/' +
              'search/resultsview/partials/viewtemplates/list.html',
            'tooltip': 'List',
            'icon': 'fa-bars'
          }],
          'resultTemplate': '../../catalog/components/' +
              'search/resultsview/partials/viewtemplates/grid.html',
          'formatter': {
            'list': [{
              'label': 'defaultView',
              'url' : ''
            }, {
              'label': 'full',
              'url' : '/formatters/xsl-view?root=div&view=advanced'
            }],
            defaultUrl: ''
          },
          'downloadFormatter': [{
            'label': 'exportMEF',
            'url': '/formatters/zip?withRelated=false',
            'class': 'fa-file-zip-o'
          }, {
            'label': 'exportPDF',
            'url' : '/formatters/xsl-view?output=pdf&language=${lang}',
            'class': 'fa-file-pdf-o'
          }, {
            'label': 'exportXML',
            // 'url' : '/formatters/xml?attachment=false',
            'url' : '/formatters/xml',
            'class': 'fa-file-code-o'
          }],
          'grid': {
            'related': ['parent', 'children', 'services', 'datasets']
          },
          'linkTypes': {
            'links': ['LINK', 'kml'],
            'downloads': ['DOWNLOAD'],
            'layers': ['OGC', 'ESRI:REST'],
            'maps': ['ows']
          },
          'isFilterTagsDisplayedInSearch': true,
          'usersearches': {
            'enabled': false,
            'displayFeaturedSearchesPanel': false
          },
          'savedSelection': {
            'enabled': false
          }
        },
        'map': {
          'enabled': true,
          'appUrl': '../../{{node}}/{{lang}}/catalog.search#/map',
          'externalViewer': {
            'enabled': false,
            'enabledViewAction': false,
            'baseUrl': 'http://www.example.com/viewer',
            'urlTemplate': 'http://www.example.com/viewer?url=${service.url}&type=${service.type}&layer=${service.title}&lang=${iso2lang}&title=${md.defaultTitle}',
            'openNewWindow': false,
            'valuesSeparator': ','
          },
          'is3DModeAllowed': false,
          'isSaveMapInCatalogAllowed': true,
          'isExportMapAsImageEnabled': false,
          'storage': 'sessionStorage',
          'bingKey': '',
          'listOfServices': {
            'wms': [],
            'wmts': []
          },
          'projection': 'EPSG:3857',
          'projectionList': [{
            'code': 'urn:ogc:def:crs:EPSG:6.6:4326',
            'label': 'WGS84 (EPSG:4326)'
          }, {
            'code': 'EPSG:3857',
            'label': 'Google mercator (EPSG:3857)'
          }],
          'switcherProjectionList': [{
            'code': 'EPSG:3857',
            'label': 'Google mercator (EPSG:3857)'
          }],
          'disabledTools': {
            'processes': false,
            'addLayers': false,
            'projectionSwitcher': false,
            'layers': false,
            'legend': false,
            'filter': false,
            'contexts': false,
            'print': false,
            'mInteraction': false,
            'graticule': false,
            'syncAllLayers': false,
            'drawVector': false
          },
          'graticuleOgcService': {},
          'map-viewer': {
            'context': '../../map/config-viewer.xml',
            'extent': [0, 0, 0, 0],
            'layers': []
          },
          'map-search': {
            'context': '../../map/config-viewer.xml',
            'extent': [0, 0, 0, 0],
            'layers': []
          },
          'map-editor': {
            'context': '',
            'extent': [0, 0, 0, 0],
            'layers': [{'type': 'osm'}]
          },
          'autoFitOnLayer': false
        },
        'geocoder': {
            'enabled': true,
            'appUrl': 'https://secure.geonames.org/searchJSON'
        },
        'recordview': {
          'enabled': true,
          'isSocialbarEnabled': true
        },
        'editor': {
          'enabled': true,
          'appUrl': '../../{{node}}/{{lang}}/catalog.edit',
          'isUserRecordsOnly': false,
          'minUserProfileToCreateTemplate': '',
          'isFilterTagsDisplayed': false,
          'fluidEditorLayout': true,
          'createPageTpl':
              '../../catalog/templates/editor/new-metadata-horizontal.html',
          'editorIndentType': '',
          'allowRemoteRecordLink': true,
          'facetConfig': {
            'resourceType': {
              'terms': {
                'field': 'resourceType',
                'size': 20
              }
            },
            'codelist_status_text': {
              'terms': {
                'field': 'codelist_status_text',
                'size': 15
              }
            },
            'sourceCatalogue': {
              'terms': {
                'field': 'sourceCatalogue',
                'size': 15
              }
            },
            'isValid': {
              'terms': {
                'field': 'isValid',
                'size': 10
              }
            },
            'isValidInspire': {
              'terms': {
                'field': 'isValidInspire',
                'size': 10
              }
            },
            'groupOwner': {
              'terms': {
                'field': 'groupOwner',
                'size': 10
              }
            },
            'recordOwner': {
              'terms': {
                'field': 'recordOwner',
                'size': 10
              }
            },
            'groupPublished': {
              'terms': {
                'field': 'groupPublished',
                'size': 10
              }
            },
            'documentStandard': {
              'terms': {
                'field': 'documentStandard',
                'size': 10
              }
            },
            'isHarvested': {
              'terms': {
                'field': 'isHarvested',
                'size': 2
              }
            },
            'isTemplate': {
              'terms': {
                'field': 'isTemplate',
                'size': 5
              }
            },
            'isPublishedToAll': {
              'terms': {
                'field': 'isPublishedToAll',
                'size': 2
              }
            }
          }
        },
        'admin': {
          'enabled': true,
          'appUrl': '../../{{node}}/{{lang}}/admin.console'
        },
        'signin': {
          'enabled': true,
          'appUrl': '../../{{node}}/{{lang}}/catalog.signin'
        },
        'signout': {
          'appUrl': '../../signout'
        },
        'page': {
          'enabled': true,
          'appUrl': '../../{{node}}/{{lang}}/catalog.search#/page'
        }
      }
    };

    return {
      proxyUrl: '',
      locale: {},
      isMapViewerEnabled: false,
      requireProxy: [],
      gnCfg: angular.copy(defaultConfig),
      gnUrl: '',
      docUrl: 'https://geonetwork-opensource.org/manuals/3.8.x/',
      //docUrl: '../../doc/',
      modelOptions: {
        updateOn: 'default blur',
        debounce: {
          default: 300,
          blur: 0
        }
      },
      current: null,
      shibbolethEnabled: false,
      shibbolethHideLogin: true,
      init: function(config, gnUrl, gnViewerSettings, gnSearchSettings) {
        // start from the default config to make sure every field is present
        // and override with config arg if required
        angular.merge(this.gnCfg, config, {});

        // special case: languages (replace with object from config if available)
        if (config && config.mods) {
          this.gnCfg.mods.header.languages = angular.extend({
            mods: {
              header: {
                languages: {}
              }
            }
          }, config).mods.header.languages;

          this.gnCfg.mods.search.scoreConfig = config.mods.search.scoreConfig;
          this.gnCfg.mods.search.facetConfig = config.mods.search.facetConfig;
          this.gnCfg.mods.home.facetConfig = config.mods.home.facetConfig;
        }

        this.gnUrl = gnUrl || '../';
        this.proxyUrl = this.gnUrl + '../proxy?url=';
        gnViewerSettings.mapConfig = this.gnCfg.mods.map;
        angular.extend(gnSearchSettings, this.gnCfg.mods.search);
        this.isMapViewerEnabled = this.gnCfg.mods.map.enabled;
        gnViewerSettings.bingKey = this.gnCfg.mods.map.bingKey;
        gnViewerSettings.defaultContext =
          gnViewerSettings.mapConfig['map-viewer'].context;
        gnViewerSettings.geocoder = this.gnCfg.mods.geocoder.appUrl || defaultConfig.mods.geocoder.appUrl;
      },
      getDefaultConfig: function() {
        return angular.copy(defaultConfig);
      },
      // this returns a copy of the default config without the languages object
      // this way, the object can be used as reference for a complete ui
      // settings page
      getMergeableDefaultConfig: function() {
        var copy = angular.copy(defaultConfig);
        copy.mods.header.languages = {};
        copy.mods.search.grid.related = [];
        copy.mods.home.facetConfig = {};
        copy.mods.search.facetConfig = {};
        copy.mods.search.scoreConfig = {};
        copy.mods.map["map-editor"].layers = [];
        return copy;
      },
      getProxyUrl: function() {
        return this.proxyUrl;
      },
      // Removes the proxy path and decodes the layer url,
      // so the layer can be printed with MapFish.
      // Otherwise Mapfish rejects it, due to relative url.
      getNonProxifiedUrl: function(url) {
        if (url.indexOf(this.proxyUrl) > -1) {
          return decodeURIComponent(
            url.replace(this.proxyUrl, ''));
        } else {
          return url;
        }
      }
    };
  }());

  module.constant('gnLangs', {
    langs: {},
    current: null,
    detectLang: function(detector, gnGlobalSettings) {
      // If already detected
      if (gnGlobalSettings.iso3lang) {
        return gnGlobalSettings.iso3lang;
      }

      var iso2lang, iso3lang;

      // Init language list
      this.langs =
          gnGlobalSettings.gnCfg.mods.header.languages;

      // Detect language from HTML lang tag, regex on URL
      if (detector) {
        if (detector.fromHtmlTag) {
          iso2lang = $('html').attr('lang').substr(0, 2);
        } else if (detector.regexp) {
          var res = new RegExp(detector.regexp).exec(location.pathname);
          if (angular.isArray(res)) {
            var urlLang = res[1];
            if (this.isValidIso2Lang(urlLang)) {
              iso2lang = urlLang;
            } else if (this.isValidIso3Lang(urlLang)) {
              iso2lang = this.getIso2Lang(urlLang);
            } else {
              console.warn('URL lang \'' + urlLang +
                  '\' is not a valid language code.');
            }
          }
        } else if (detector.default) {
          iso2lang = detector.default;
        }
        iso3lang = this.getIso3Lang(iso2lang || detector.default);
      }
      this.current = iso3lang || 'eng';

      // Set locale to global settings. This is
      // used by locale loader.
      gnGlobalSettings.iso3lang = this.current;
      gnGlobalSettings.lang = this.getIso2Lang(this.current);
      gnGlobalSettings.locale = {
        iso3lang: this.current
      };
      return this.current;
    },
    getCurrent: function() {
      return this.current;
    },
    isValidIso3Lang: function(lang) {
      return angular.isDefined(this.langs[lang]);
    },
    isValidIso2Lang: function(lang) {
      for (p in this.langs) {
        if (this.langs[p] === lang) {
          return true;
        }
      }
      return false;
    },
    getIso2Lang: function(iso3lang) {
      return this.langs[iso3lang] || 'en';
    },
    getIso3Lang: function(iso2lang) {
      for (p in this.langs) {
        if (this.langs[p] === iso2lang) {
          return p;
        }
      }
      return 'eng';
    }
  });

  /**
   * The catalogue controller takes care of
   * loading site information, check user login state
   * and a facet search to get main site information.
   *
   * A body-level scope makes sense for example:
   *
   *  <body ng-controller="GnCatController">
   */
  module.controller('GnCatController', [
    '$scope', '$http', '$q', '$rootScope', '$translate',
    'gnSearchManagerService', 'gnConfigService', 'gnConfig',
    'gnGlobalSettings', '$location', 'gnUtilityService',
    'gnSessionService', 'gnLangs', 'gnAdminMenu',
    'gnViewerSettings', 'gnSearchSettings', '$cookies',
    'gnExternalViewer', 'gnAlertService',
    function($scope, $http, $q, $rootScope, $translate,
             gnSearchManagerService, gnConfigService, gnConfig,
             gnGlobalSettings, $location, gnUtilityService,
             gnSessionService, gnLangs, gnAdminMenu,
             gnViewerSettings, gnSearchSettings, $cookies,
             gnExternalViewer, gnAlertService) {
      $scope.version = '0.0.1';
      var defaultNode = 'srv';

      // Links for social media
      $scope.socialMediaLink = $location.absUrl();
      $scope.getPermalink = gnUtilityService.getPermalink;
      $scope.fluidEditorLayout = gnGlobalSettings.gnCfg.mods.editor.fluidEditorLayout;
      $scope.fluidHeaderLayout = gnGlobalSettings.gnCfg.mods.header.fluidHeaderLayout;
      $scope.showGNName = gnGlobalSettings.gnCfg.mods.header.showGNName;
      $scope.isHeaderFixed = gnGlobalSettings.gnCfg.mods.header.isHeaderFixed;
      $scope.isLogoInHeader = gnGlobalSettings.gnCfg.mods.header.isLogoInHeader;

      // If gnLangs current already set by config, do not use URL
      $scope.langs = gnGlobalSettings.gnCfg.mods.header.languages;
      $scope.lang = gnLangs.detectLang(null, gnGlobalSettings);
      $scope.iso2lang = gnLangs.getIso2Lang($scope.lang);

      $scope.getSocialLinksVisible = function() {
        var onMdView =  $location.absUrl().indexOf('/metadata/') > -1;
        return !onMdView && gnGlobalSettings.gnCfg.mods.footer.showSocialBarInFooter;
      };

      function detectNode(detector) {
        if (detector.regexp) {
          var res = new RegExp(detector.regexp).exec(location.pathname);
          if (angular.isArray(res)) {
            return res[1];
          }
        }
        return detector.default || defaultNode;
      }


      function detectService(detector) {
        if (detector.regexp) {
          var res = new RegExp(detector.regexp).exec(location.pathname);
          if (angular.isArray(res)) {
            return res[1];
          }
        }
        return detector.default;
      }

      function detectBaseURL(detector) {
        if (detector.regexp) {
          var res = new RegExp(detector.regexp).exec(location.pathname);
          if (angular.isArray(res)) {
            return res[1];
          }
        }
        return detector.default || 'geonetwork';
      }
      $scope.nodeId = detectNode(gnGlobalSettings.gnCfg.nodeDetector);
      $scope.isDefaultNode = $scope.nodeId === defaultNode;
      $scope.service = detectService(gnGlobalSettings.gnCfg.serviceDetector);
      $scope.redirectUrlAfterSign = window.location.href;

      gnGlobalSettings.nodeId = $scope.nodeId;
      gnConfig.env = gnConfig.env ||  {};
      gnConfig.env.node = $scope.nodeId;
      gnConfig.env.defaultNode = defaultNode;
      gnConfig.env.baseURL = detectBaseURL(gnGlobalSettings.gnCfg.baseURLDetector);

      $scope.signoutUrl = gnGlobalSettings.gnCfg.mods.signout.appUrl
        + '?redirectUrl='
        + window.location.href.slice(
            0,
            window.location.href.indexOf(gnConfig.env.node) + gnConfig.env.node.length);

      // Lang names to be displayed in language selector
      $scope.langLabels = {'eng': 'English', 'dut': 'Nederlands',
        'fre': 'Français', 'ger': 'Deutsch', 'kor': '한국의',
        'spa': 'Español', 'por': 'Portuguesa', 'cat': 'Català', 'cze': 'Czech',
        'ita': 'Italiano', 'fin': 'Suomeksi', 'ice': 'Íslenska',
        'rus': 'русский', 'chi': '中文', 'slo': 'Slovenčina'};
      $scope.url = '';
      $scope.gnUrl = gnGlobalSettings.gnUrl;
      $scope.gnCfg = gnGlobalSettings.gnCfg;
      $scope.proxyUrl = gnGlobalSettings.proxyUrl;
      $scope.logoPath = gnGlobalSettings.gnUrl + '../images/harvesting/';
      $scope.isMapViewerEnabled = gnGlobalSettings.isMapViewerEnabled;
      $scope.isDebug = window.location.search.indexOf('debug') !== -1;
      $scope.shibbolethEnabled = gnGlobalSettings.shibbolethEnabled;
      $scope.shibbolethHideLogin = gnGlobalSettings.shibbolethHideLogin;
      $scope.isExternalViewerEnabled = gnExternalViewer.isEnabled();
      $scope.externalViewerUrl = gnExternalViewer.getBaseUrl();


      $scope.layout = {
        hideTopToolBar: false
      };

      /**
       * CSRF support
       */

      //Comment the following lines if you want to remove csrf support
      $http.defaults.xsrfHeaderName = 'X-XSRF-TOKEN';
      $http.defaults.xsrfCookieName = 'XSRF-TOKEN';
      $scope.$watch(function() {
        return $cookies.get($http.defaults.xsrfCookieName);
      },
      function(value) {
        $rootScope.csrf = value;
      });
      //If no csrf, ask for one:
      if (!$rootScope.csrf) {
        $http.get('../api/me');
      }
      //Comment the upper lines if you want to remove csrf support

      /**
       * Number of selected metadata records.
       * Only one selection per session is allowed.
       */
      $scope.selectedRecordsCount = 0;

      /**
       * An ordered list of profiles
       */
      $scope.profiles = ['RegisteredUser', 'Editor',
                         'Reviewer', 'UserAdmin',
                         'Administrator'];
      $scope.info = {};
      $scope.user = {};
      $rootScope.user = $scope.user;
      $scope.authenticated = false;
      $scope.initialized = false;

      /**
       * Keep a reference on main cat scope
       * @return {*}
       */
      $scope.getCatScope = function() {return $scope};

      gnConfigService.load().then(function(c) {
        // Config loaded
        if (proj4 && angular.isArray(gnConfig['map.proj4js'])) {
          angular.forEach(gnConfig['map.proj4js'], function(item) {
            proj4.defs(item.code, item.value);
          });
          ol.proj.proj4.register(proj4);
        }
      });

      // login url for inline signin form in top toolbar
      $scope.signInFormAction = '../../signin#' + $location.path();

      // when the login input have focus, do not close the dropdown/popup
      $scope.focusLoginPopup = function() {
        $('.signin-dropdown #inputUsername, .signin-dropdown #inputPassword')
            .one('focus', function() {
              $(this).parents('.dropdown-menu').addClass('show');
            });
        $('.signin-dropdown #inputUsername, .signin-dropdown #inputPassword')
            .one('blur', function() {
              $(this).parents('.dropdown-menu').removeClass('show');
            });
      };

      /**
       * Catalog facet summary providing
       * a global overview of the catalog content.
       */
      $scope.searchInfo = {};

      var defaultStatus = {
        title: '',
        link: '',
        msg: '',
        error: '',
        type: 'info',
        timeout: -1
      };

      $scope.loadCatalogInfo = function() {
        var promiseStart = $q.when('start');

        // Retrieve site information
        // TODO: Add INSPIRE, harvester, ... information
        var catInfo = promiseStart.then(function(value) {
          return $http.get('../api/site').
              success(function(data, status) {
                $scope.info = data;
                // Add the last time catalog info where updated.
                // That could be useful to append to catalog image URL
                // in order to trigger a reload of the logo when info are
                // reloaded.
                $scope.info['system/site/lastUpdate'] = new Date().getTime();
                $scope.initialized = true;
              }).
              error(function(data, status, headers, config) {
                $rootScope.$broadcast('StatusUpdated',
                   {
                     id: 'catalogueStatus',
                     title: $translate.instant('somethingWrong'),
                     msg: $translate.instant('msgNoCatalogInfo'),
                     type: 'danger'});
              });
        });



        // Utility functions for user
        var userFn = {
          isAnonymous: function() {
            return angular.isUndefined(this);
          },
          isConnected: function() {
            return !this.isAnonymous();
          },
<<<<<<< HEAD
          // The md provide the information about
          // if the current user can edit records or not
          // based on record operation allowed. See edit property.
=======
          canCreateTemplate: function() {
            var profile = gnGlobalSettings.gnCfg.mods.editor.minUserProfileToCreateTemplate
              || '',
              fnName = (profile !== '' ?
                ('is' + profile[0].toUpperCase() + profile.substring(1) + 'OrMore') :
                '');
            return angular.isFunction(this[fnName]) ? this[fnName]() : this.isConnected();
          },
>>>>>>> a563cc58
          canEditRecord: function(md) {
            if (!md || this.isAnonymous()) {
              return false;
            }

            // A second filter is for harvested record
            // if the catalogue admin defined that those
            // records could be harvested.
            if (md.isHarvested == true) {
              return gnConfig['system.harvester.enableEditing'] === true &&
                md.edit;
            }
            return md.edit;
          }
        };
        // Build is<ProfileName> and is<ProfileName>OrMore functions
        // This are not group specific, so not usable on metadata
        angular.forEach($scope.profiles, function(profile) {
          userFn['is' + profile] = function() {
            return profile === this.profile;
          };
          userFn['is' + profile + 'OrMore'] = function() {
            var profileIndex = $scope.profiles.indexOf(profile),
                allowedProfiles = [];
            angular.copy($scope.profiles, allowedProfiles);
            allowedProfiles.splice(0, profileIndex);
            return allowedProfiles.indexOf(this.profile) !== -1;
          };
        }
        );


        // Retrieve user information if catalog is online
        // append a random number to avoid caching in IE11
        var userLogin = catInfo.then(function(value) {
          return $http.get('../api/me?_random=' +
            Math.floor(Math.random() * 10000)).
            success(function(me, status) {
              if (angular.isObject(me)) {

                me['isAdmin'] = function(groupId) {
                  return me.admin;
                }

                angular.forEach($scope.profiles, function(profile) {
                  // Builds is<ProfileName>ForGroup methods
                  // to check the profile in the group
                  me['is' + profile + 'ForGroup'] = function(groupId) {
                    if('Administrator' == profile) {
                      return me.admin;
                    }
                    if(me['groupsWith' + profile] &&
                       me['groupsWith' + profile].indexOf(Number(groupId)) !== -1) {
                      return true;
                    }
                    return false;
                  };
                });
                angular.extend($scope.user, me);
                angular.extend($scope.user, userFn);
                $scope.authenticated = true;
              } else {
                $scope.authenticated = false;
                $scope.user = undefined;
              }
           });
        });


        // Retrieve main search information
        var searchInfo = userLogin.then(function(value) {
          // Check index status.
          $http.get('../api/site/index/status').then(function(r) {
            gnConfig['indexStatus'] = r.data;

            if (r.data.state.id.match(/^(green|yellow)$/) == null) {
              $rootScope.$broadcast('StatusUpdated', {
                id: 'indexStatus',
                title: r.data.state.title,
                error: {
                  message: r.data.message
                },
                // type: r.data.state.icon,
                type: 'danger'
              });
            } else {
              return $http.post('../api/search/records/_search',
                {size: 0,
                    track_total_hits: true,
                    query: {query_string: {query: "+isTemplate:n"}},
                    aggs: gnGlobalSettings.gnCfg.mods.home.facetConfig}).
              then(function(r) {
                $scope.searchInfo = r.data;
                var keys = Object.keys(gnGlobalSettings.gnCfg.mods.home.facetConfig);
                    selectedFacet = keys[0];
                for (var i = 0; i < keys.length; i ++) {
                  if ($scope.searchInfo.aggregations[keys[i]].buckets.length > 0) {
                    selectedFacet = keys[i];
                    break;
                  }
                }
                $scope.homeFacet = {
                  list: keys,
                  key: selectedFacet,
                  lastKey: keys[keys.length - 1]
                };
              });
            }
          });
        });
      };
      $scope.userAdminMenu = gnAdminMenu.UserAdmin;
      $scope.adminMenu = gnAdminMenu.Administrator;
      $scope.$on('loadCatalogInfo', function(event, status) {
        $scope.loadCatalogInfo();
      });

      $scope.allowPublishInvalidMd = function() {
        return gnConfig['metadata.workflow.allowPublishInvalidMd'];
      };

      $scope.$on('StatusUpdated', function(event, status) {
        var statusToApply = {};
        $.extend(statusToApply, defaultStatus, status);

        gnAlertService.addAlert(statusToApply, statusToApply.timeout);
      });

      gnSessionService.scheduleCheck($scope.user);
      $scope.session = gnSessionService.getSession();

      $scope.loadCatalogInfo();


      $scope.healthCheck = {};
      // Flag to show the health index error panel
      // By default hidden, only to be displayed if the
      // health check for the index returns an error.
      $scope.showHealthIndexError = false;

      function healthCheckStatus(data) {
        angular.forEach(data, function(o) {
          $scope.healthCheck[o.name] = (o.status === 'OK');
        });

        $scope.showHealthIndexError = (!$scope.healthCheck) ||
          ($scope.healthCheck && $scope.healthCheck.IndexHealthCheck == false);
      };
      $http.get('../../warninghealthcheck')
        .success(healthCheckStatus)
        .error(healthCheckStatus);
    }]);

})();<|MERGE_RESOLUTION|>--- conflicted
+++ resolved
@@ -1006,11 +1006,6 @@
           isConnected: function() {
             return !this.isAnonymous();
           },
-<<<<<<< HEAD
-          // The md provide the information about
-          // if the current user can edit records or not
-          // based on record operation allowed. See edit property.
-=======
           canCreateTemplate: function() {
             var profile = gnGlobalSettings.gnCfg.mods.editor.minUserProfileToCreateTemplate
               || '',
@@ -1019,7 +1014,9 @@
                 '');
             return angular.isFunction(this[fnName]) ? this[fnName]() : this.isConnected();
           },
->>>>>>> a563cc58
+          // The md provide the information about
+          // if the current user can edit records or not
+          // based on record operation allowed. See edit property.
           canEditRecord: function(md) {
             if (!md || this.isAnonymous()) {
               return false;
