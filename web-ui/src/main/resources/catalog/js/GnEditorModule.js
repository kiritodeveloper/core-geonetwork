--- conflicted
+++ resolved
@@ -1,56 +1,20 @@
 (function() {
   goog.provide('gn_editor');
-<<<<<<< HEAD
-=======
-
-
-
-
-
-
-
-
-
-
-
-
-
-
-
-
-
-
-
-
-
-
-
-
-
-
-
->>>>>>> 62a77e26
   goog.require('gn');
   goog.require('gn_draggable_directive');
   goog.require('gn_editor_controller');
   goog.require('gn_onlinesrc');
   goog.require('gn_ows');
   goog.require('gn_popup');
-<<<<<<< HEAD
   goog.require('gn_suggestion');
-=======
   goog.require('gn_validation');
->>>>>>> 62a77e26
 
   var module = angular.module('gn_editor', [
     'gn',
     'gn_popup',
     'gn_onlinesrc',
-<<<<<<< HEAD
     'gn_suggestion',
-=======
     'gn_validation',
->>>>>>> 62a77e26
     'gn_draggable_directive',
     'gn_editor_controller',
     'gn_ows'
