(function() {
  goog.provide('gn_editor_controller');










  goog.require('gn_fields');
  goog.require('gn_new_metadata_controller');
  goog.require('gn_scroll_spy');
  goog.require('gn_thesaurus');
  goog.require('gn_utility_directive');

  var module = angular.module('gn_editor_controller',
      ['gn_fields', 'gn_new_metadata_controller', 'gn_utility_directive',
       'gn_scroll_spy', 'gn_thesaurus']);

  var tplFolder = '../../catalog/templates/editor/';

  module.config(['$routeProvider', function($routeProvider) {
    $routeProvider.
        when('/metadata/:id', {
          templateUrl: tplFolder + 'editor.html',
          controller: 'GnEditorController'}).
        when('/metadata/:id/tab/:tab', {
          templateUrl: tplFolder + 'editor.html',
          controller: 'GnEditorController'}).
        when('/metadata/:id/tab/:tab/:displayAttributes', {
          templateUrl: tplFolder + 'editor.html',
          controller: 'GnEditorController'}).
        when('/create/from/:id/in/:group/astemplate/:template', {
          templateUrl: tplFolder + 'editor.html',
          controller: 'GnNewMetadataController'}).
        otherwise({
          templateUrl: tplFolder + 'new-metadata.html',
          controller: 'GnNewMetadataController'
        });
  }]);

  /**
   * Metadata editor controller - draft
   */
  module.controller('GnEditorController', [
    '$scope', '$routeParams', '$http', '$rootScope',
    '$translate', '$compile', '$timeout',
    'gnEditor',
    'gnSearchManagerService',
<<<<<<< HEAD
    'gnUtilityService', 'gnConfigService',
=======
    'gnUtilityService',
    'gnCurrentEdit',
>>>>>>> 27af2d48
    function($scope, $routeParams, $http, $rootScope, 
        $translate, $compile, $timeout,
            gnEditor, 
            gnSearchManagerService, 
<<<<<<< HEAD
            gnUtilityService, gnConfigService) {
=======
            gnUtilityService, gnCurrentEdit) {
>>>>>>> 27af2d48
      $scope.savedStatus = null;
      $scope.savedTime = null;
      $scope.formId = null;

      /**
       * Animation duration for slide up/down
       */
      var duration = 300;
      var saving = false;


      // Controller initialization
      var init = function() {
<<<<<<< HEAD
        gnConfigService.load().then(function(c) {
          // Config loaded
        });

=======

        angular.extend(gnCurrentEdit, {
          id: $routeParams.id,
          formId: '#gn-editor-' + $scope.metadataId,
          tab: $routeParams.tab,
          displayAttribute: $routeParams.displayAttributes === 'true'
        });



>>>>>>> 27af2d48
        $scope.metadataId = $routeParams.id;
        $scope.formId = '#gn-editor-' + $scope.metadataId;
        $scope.tab = $routeParams.tab;
        $scope.displayAttributes = $routeParams.displayAttributes === 'true';

        $scope.editorConfig = {
          metadataId: $scope.metadataId,
          metadataUuid: $scope.metadataUuid,
          formId: $scope.formId,
          compileScope: $scope,
          tab: $scope.tab,
          displayAttributes: $scope.displayAttributes,
          sessionStartTime: moment()
        };
        gnEditor
          .startEditing($scope.editorConfig);

        $scope.$watch('displayAttributes', function() {
          $scope.editorConfig.displayAttributes = $scope.displayAttributes;
        });

        // TODO: Check requested metadata exist - return message if it happens
        // Would you like to create a new one ?
        $scope.editorFormUrl = gnEditor
          .buildEditUrlPrefix('md.edit') + '&starteditingsession=yes';
      };


      /**
       * When the form is loaded, this function is called.
       * Use it to retrieve form variables or initialize
       * elements eg. tooltip ?
       */
      $scope.formLoaded = function() {
        $scope.editorConfig.metadataType =
            $($scope.formId + ' #template')[0].value;
        $scope.editorConfig.metadataLanguage =
            $($scope.formId + ' #language')[0].value;
        $scope.editorConfig.metadataOtherLanguages =
            $($scope.formId + ' #otherLanguages')[0].value;
        $scope.editorConfig.showValidationErrors =
            $($scope.formId + ' #showvalidationerrors')[0].value;
      };


      /**
       * Update the form according to the target tab
       * properties and save.
       */
      $scope.switchToTab = function(tabIdentifier, mode) {
        //          $scope.tab = tabIdentifier;
        //          FIXME: this trigger an edit
        //          better to use ng-model in the form ?
        $('#currTab')[0].value = tabIdentifier;
        $('#flat')[0].value = mode === 'flat';

        // Make the current form disapearing
        //        $($scope.formId + ' > fieldset').fadeOut(duration);

        $scope.save(true);
      };

      /**
       * Set type of record. Update the matching form element.
       */
      $scope.setTemplate = function(isTemplate) {
        $scope.editorConfig.metadataType = isTemplate ? 'y' : 'n';
        $('#template')[0].value = $scope.editorConfig.metadataType;
      };
      $scope.isTemplate = function() {
        return $scope.editorConfig.metadataType === 'y';
      };

      /**
       * Display or not attributes editor.
       *
       * if toggle is true, the current value is inverted.
       */
      $scope.toggleAttributes = function(toggle) {
        if (toggle) {
          $scope.displayAttributes = $scope.displayAttributes === false;
        }

        // Update the form to propagate info when saved
        // or tab switch - Needs to be propagated in Update service
        $('#displayAttributes')[0].value = $scope.displayAttributes;

        // Toggle class on all gn-attr widgets
        if ($scope.displayAttributes) {
          $('.gn-attr').removeClass('hidden');
        } else {
          $('.gn-attr').addClass('hidden');
        }
      };
      $scope.checkField = function(name) {
        return gnEditor[name].$error.required ? 'has-error' : '';
      };
      $scope.add = function(ref, name, insertRef, position, attribute) {
        gnEditor.add($scope.metadataId, ref, name,
            insertRef, position, attribute);
        return false;
      };
      $scope.addChoice = function(ref, name, insertRef, position) {
        gnEditor.addChoice($scope.metadataId, ref, name,
            insertRef, position);
        return false;
      };
      $scope.remove = function(ref, parent) {
        gnEditor.remove($scope.metadataId, ref, parent);
      };
      $scope.save = function(refreshForm) {
        gnEditor.save(refreshForm)
          .then(function(form) {
              $scope.toggleAttributes();
              $rootScope.$broadcast('StatusUpdated', {
                title: $translate('saveMetadataSuccess')
              });
            }, function(error) {
              $rootScope.$broadcast('StatusUpdated', {
                title: $translate('saveMetadataError'),
                error: error,
                timeout: 0,
                type: 'danger'});
            });

        return false;
      };

      $scope.cancel = function(refreshForm) {
        gnEditor.cancel(refreshForm)
          .then(function(form) {
              $rootScope.$broadcast('StatusUpdated', {
                title: $translate('cancelMetadataSuccess')
              });
              gnEditor.refreshEditorForm(null, true);
            }, function(error) {
              $rootScope.$broadcast('StatusUpdated', {
                title: $translate('cancelMetadataError'),
                error: error,
                timeout: 0,
                type: 'danger'});
            });
        return false;
      };

      $scope.close = function() {
        gnEditor.save(false)
          .then(function(form) {
              // TODO: Should redirect to main page at some point ?
              window.close();
            }, function(error) {
              $rootScope.$broadcast('StatusUpdated', {
                title: $translate('saveMetadataError'),
                error: error,
                timeout: 0,
                type: 'danger'});
            });

        return false;
      };
      $scope.getSaveStatus = function() {
        if ($scope.editorConfig.savedTime) {
          return $scope.saveStatus = $translate('saveAtimeAgo',
              {timeAgo: moment($scope.editorConfig.savedTime).fromNow()});
        }
      };
      $scope.getCancelStatus = function() {
        if ($scope.editorConfig.sessionStartTime) {
          return $scope.cancelStatus =
              $translate('cancelChangesFromNow', {
                timeAgo: moment($scope.editorConfig.sessionStartTime).fromNow()
              });
        }
      };
      //      // Remove status message after 30s
      //      $scope.$watch('savedStatus', function () {
      //        $timeout(function () {
      //          $scope.savedStatus = '';
      //        }, 30000);
      //      });


      $scope.$on('AddElement', function(event, ref, name, 
          insertRef, position, attribute) {
            $scope.add(ref, name, insertRef, position, attribute);
          });



      $scope.validate = function() {
        $($scope.formId + ' #showvalidationerrors')[0].value = 'true';
        $scope.save(true);
      };


      $scope.highlightRemove = function(ref) {
        var target = $('#gn-el-' + ref);
        target.addClass('text-danger');
      };
      $scope.unhighlightRemove = function(ref) {
        var target = $('#gn-el-' + ref);
        target.removeClass('text-danger');
      };

      init();

    }]);

})();<|MERGE_RESOLUTION|>--- conflicted
+++ resolved
@@ -50,21 +50,15 @@
     '$translate', '$compile', '$timeout',
     'gnEditor',
     'gnSearchManagerService',
-<<<<<<< HEAD
-    'gnUtilityService', 'gnConfigService',
-=======
+    'gnConfigService',
     'gnUtilityService',
     'gnCurrentEdit',
->>>>>>> 27af2d48
     function($scope, $routeParams, $http, $rootScope, 
         $translate, $compile, $timeout,
             gnEditor, 
             gnSearchManagerService, 
-<<<<<<< HEAD
-            gnUtilityService, gnConfigService) {
-=======
+            gnConfigService
             gnUtilityService, gnCurrentEdit) {
->>>>>>> 27af2d48
       $scope.savedStatus = null;
       $scope.savedTime = null;
       $scope.formId = null;
@@ -78,12 +72,10 @@
 
       // Controller initialization
       var init = function() {
-<<<<<<< HEAD
         gnConfigService.load().then(function(c) {
           // Config loaded
         });
 
-=======
 
         angular.extend(gnCurrentEdit, {
           id: $routeParams.id,
@@ -94,7 +86,6 @@
 
 
 
->>>>>>> 27af2d48
         $scope.metadataId = $routeParams.id;
         $scope.formId = '#gn-editor-' + $scope.metadataId;
         $scope.tab = $routeParams.tab;
