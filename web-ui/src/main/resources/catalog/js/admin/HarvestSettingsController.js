--- conflicted
+++ resolved
@@ -405,7 +405,6 @@
 
 
       // TODO: Check if can be moved to arcsde.js
-<<<<<<< HEAD
       $scope.$watch('harvesterSelected.site.connectionType',
           function(newValue) {
             if ($scope.harvesterSelected['@type'] === 'arcsde') {
@@ -414,16 +413,6 @@
               }
             }
           });
-=======
-      $scope.$watch('harvesterSelected.site.connectionType', function(newValue) {
-        if ($scope.harvesterSelected['@type'] === 'arcsde') {
-          if (newValue === 'ARCSDE') {
-                $scope.harvesterSelected.site.databaseType = '';
-          }
-        }
-      });
->>>>>>> 489dc038
-
 
       loadHarvesterTypes();
 
@@ -511,15 +500,10 @@
             $scope.harvesterSelected.site &&
             $scope.harvesterSelected.site.capabilitiesUrl &&
             (
-<<<<<<< HEAD
             $scope.harvesterSelected.site.capabilitiesUrl
             .indexOf('http://') != -1 ||
             $scope.harvesterSelected.site.capabilitiesUrl
             .indexOf('https://') != -1
-=======
-            $scope.harvesterSelected.site.capabilitiesUrl.indexOf('http://') != -1 ||
-            $scope.harvesterSelected.site.capabilitiesUrl.indexOf('https://') != -1
->>>>>>> 489dc038
             )
         ) {
 
