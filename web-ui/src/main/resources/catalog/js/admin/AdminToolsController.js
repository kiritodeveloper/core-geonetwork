--- conflicted
+++ resolved
@@ -510,11 +510,7 @@
         return $http.get('../../static/wroAPI/reloadModel')
           .success(function(data) {
               $http.get('../../static/wroAPI/reloadCache')
-<<<<<<< HEAD
-              .success(function(data) {
-=======
                 .success(function(data) {
->>>>>>> 195e76a4
                    $rootScope.$broadcast('StatusUpdated', {
                      msg: $translate('jsCacheCleared'),
                      timeout: 2,
