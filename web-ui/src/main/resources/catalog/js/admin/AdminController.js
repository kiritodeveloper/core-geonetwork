/*
 * Copyright (C) 2001-2016 Food and Agriculture Organization of the
 * United Nations (FAO-UN), United Nations World Food Programme (WFP)
 * and United Nations Environment Programme (UNEP)
 *
 * This program is free software; you can redistribute it and/or modify
 * it under the terms of the GNU General Public License as published by
 * the Free Software Foundation; either version 2 of the License, or (at
 * your option) any later version.
 *
 * This program is distributed in the hope that it will be useful, but
 * WITHOUT ANY WARRANTY; without even the implied warranty of
 * MERCHANTABILITY or FITNESS FOR A PARTICULAR PURPOSE. See the GNU
 * General Public License for more details.
 *
 * You should have received a copy of the GNU General Public License
 * along with this program; if not, write to the Free Software
 * Foundation, Inc., 51 Franklin St, Fifth Floor, Boston, MA 02110-1301, USA
 *
 * Contact: Jeroen Ticheler - FAO - Viale delle Terme di Caracalla 2,
 * Rome - Italy. email: geonetwork@osgeo.org
 */

(function() {
  goog.provide('gn_admin_controller');
<<<<<<< HEAD
=======























  goog.require('gn_admin_menu');
>>>>>>> 71d4c1c4
  goog.require('gn_adminmetadata_controller');
  goog.require('gn_admintools_controller');
  goog.require('gn_cat_controller');
  goog.require('gn_classification_controller');
  goog.require('gn_dashboard_controller');
  goog.require('gn_harvest_controller');
  goog.require('gn_report_controller');
  goog.require('gn_settings_controller');
  goog.require('gn_standards_controller');
  goog.require('gn_usergroup_controller');

  var module = angular.module('gn_admin_controller',
      ['gn_dashboard_controller', 'gn_usergroup_controller',
       'gn_admintools_controller', 'gn_settings_controller',
       'gn_adminmetadata_controller', 'gn_classification_controller',
       'gn_harvest_controller', 'gn_standards_controller',
       'gn_report_controller', 'gn_admin_menu']);


  var tplFolder = '../../catalog/templates/admin/';
  
  module.provider('authorizationService', [function () {
    
    this.$get = [function () {
        return {
          check : function(rol) {

            //FIXME get a better way to get the authenticated user
            //other UIs may not have this? This is dirty
            this.scope = angular.element($("*[data-ng-controller=GnCatController]")[0])
                              .scope();
            if(this.scope.routelistener) {
              this.scope.routelistener();
            }
            
            this.listener = this.scope.$watch('user.profile', function(newProfile, oldProfile) {
              
              
              if(!newProfile) {
                return;
              }

              var roles = ["GUEST", "REGISTEREDUSER", "EDITOR", 
                      "REVIEWER", "USERADMIN", "ADMINISTRATOR"];
              
              var irol = 0;
              for(i = 0; i < roles.length; i++) {
                if(rol.toUpperCase() == roles[i].toUpperCase()) {
                  irol = i;
                }
              }
              
              var iprofile = 0;
              for(i = 0; i < roles.length; i++) {
                if(newProfile.toUpperCase() == roles[i].toUpperCase()) {
                  iprofile = i;
                }
              }
              
              if(iprofile < irol) {
                var href = window.location.href;
                if(href.indexOf("#") > 0) {
                  href = href.substring(0, href.indexOf("#"));
                }
                
                //redirect to home
                window.location.href = (href.substring(0, 
                    href.lastIndexOf("/")) + "/catalog.search");
              }
            });
            
            this.scope.routelistener = this.listener;
          }
        };
    }];
  }]);
  
  module.config(['$routeProvider', 'authorizationServiceProvider',
    function($routeProvider, authorizationService) {
     $routeProvider.
        when('/metadata', {
          templateUrl: tplFolder + 'page-layout.html',
          controller: 'GnAdminMetadataController',
          resolve: {
            permission: function() {
              authorizationService.$get[0]().check('Guest');
            }
          }
        }).
        when('/metadata/:tab', {
          templateUrl: tplFolder + 'page-layout.html',
          controller: 'GnAdminMetadataController',
          resolve: {
            permission: function() {
              authorizationService.$get[0]().check('Guest');
            }
          }
          }).
        when('/metadata/schematron/:schemaName', {
          templateUrl: tplFolder + 'page-layout.html',
          controller: 'GnAdminMetadataController',
          resolve: {
            permission: function() {
              authorizationService.$get[0]().check('Guest');
            }
          }
        }).
        when('/metadata/schematron/:schemaName/:schematronId', {
          templateUrl: tplFolder + 'page-layout.html',
          controller: 'GnAdminMetadataController',
          resolve: {
            permission: function() {
              authorizationService.$get[0]().check('Guest');
            }
          }
        }).
        when('/metadata/:tab/:metadataAction/:schema', {
          templateUrl: tplFolder + 'page-layout.html',
          controller: 'GnAdminMetadataController',
          resolve: {
            permission: function() {
               authorizationService.$get[0]().check('Guest');
            }
          }
        }).
        when('/dashboard', {
          templateUrl: tplFolder + 'page-layout.html',
          controller: 'GnDashboardController',
          resolve: {
            permission: function() {
              authorizationService.$get[0]().check('Editor');
            }
          }
        }).
        when('/dashboard/:tab', {
          templateUrl: tplFolder + 'page-layout.html',
          controller: 'GnDashboardController',
          resolve: {
            permission: function() {
              authorizationService.$get[0]().check('Editor');
            }
          }
        }).
        when('/organization', {
          templateUrl: tplFolder + 'page-layout.html',
          controller: 'GnUserGroupController',
          resolve: {
            permission: function() {
              authorizationService.$get[0]().check('Editor');
            }
          }
        }).
        when('/organization/:tab', {
          templateUrl: tplFolder + 'page-layout.html',
          controller: 'GnUserGroupController',
          resolve: {
            permission: function() {
              authorizationService.$get[0]().check('Editor');
            }
          }
        }).
        when('/organization/:tab/:userOrGroup', {
          templateUrl: tplFolder + 'page-layout.html',
          controller: 'GnUserGroupController',
          resolve: {
            permission: function() {
              authorizationService.$get[0]().check('RegisteredUser');
            }
          }
        }).
        when('/classification', {
          templateUrl: tplFolder + 'page-layout.html',
          controller: 'GnClassificationController',
          resolve: {
            permission: function() {
              authorizationService.$get[0]().check('Editor');
            }
          }
        }).
        when('/classification/:tab', {
          templateUrl: tplFolder + 'page-layout.html',
          controller: 'GnClassificationController',
          resolve: {
            permission: function() {
              authorizationService.$get[0]().check('Editor');
            }
          }
        }).
        when('/tools', {
          templateUrl: tplFolder + 'page-layout.html',
          controller: 'GnAdminToolsController',
          resolve: {
            permission: function() {
              authorizationService.$get[0]().check('Administrator');
            }
          }
        }).
        when('/tools/:tab', {
          templateUrl: tplFolder + 'page-layout.html',
          controller: 'GnAdminToolsController',
          resolve: {
            permission: function() {
              authorizationService.$get[0]().check('Administrator');
            }
          }
        }).
        when('/tools/:tab/select/:selectAll/process/:processId', {
          templateUrl: tplFolder + 'page-layout.html',
          controller: 'GnAdminToolsController',
          resolve: {
            permission: function() {
              authorizationService.$get[0]().check('Administrator');
            }
          }
        }).
        when('/harvest', {
          templateUrl: tplFolder + 'page-layout.html',
          controller: 'GnHarvestController',
          resolve: {
            permission: function() {
              authorizationService.$get[0]().check('Editor');
            }
          }
        }).
        when('/harvest/:tab', {
          templateUrl: tplFolder + 'page-layout.html',
          controller: 'GnHarvestController',
          resolve: {
            permission: function() {
              authorizationService.$get[0]().check('Editor');
            }
          }
        }).
        when('/settings', {
          templateUrl: tplFolder + 'page-layout.html',
          controller: 'GnSettingsController',
          resolve: {
            permission: function() {
              authorizationService.$get[0]().check('Administrator');
            }
          }
        }).
        when('/settings/:tab', {
          templateUrl: tplFolder + 'page-layout.html',
          controller: 'GnSettingsController',
          resolve: {
            permission: function() {
              authorizationService.$get[0]().check('Administrator');
            }
          }
        }).
        when('/standards', {
          templateUrl: tplFolder + 'page-layout.html',
          controller: 'GnStandardsController',
          resolve: {
            permission: function() {
              authorizationService.$get[0]().check('Editor');
            }
          }
        }).
        when('/reports', {
          templateUrl: tplFolder + 'page-layout.html',
          controller: 'GnReportController',
          resolve: {
            permission: function() {
              authorizationService.$get[0]().check('Administrator');
            }
          }
        }).
        when('/reports/:tab', {
          templateUrl: tplFolder + 'page-layout.html',
          controller: 'GnReportController',
          resolve: {
            permission: function() {
              authorizationService.$get[0]().check('Administrator');
            }
          }
        }).
        otherwise({templateUrl: tplFolder + 'admin.html'});
  }]);

  /**
   * The admin console controller.
   *
   * Example:
   *
   *     <body ng-controller="GnAdminController">
   */
  module.controller('GnAdminController', [
    '$scope', '$http', '$q', '$rootScope', '$route', '$routeParams',
    'gnUtilityService', 'gnAdminMenu',
    function($scope, $http, $q, $rootScope, $route, $routeParams,
        gnUtilityService, gnAdminMenu) {
      $scope.menu = gnAdminMenu;
      /**
       * Define menu position on the left (nav-stacked)
       * or on top of the page.
       */
      $scope.navStacked = true;

      $scope.getTpl = function(pageMenu) {
        $scope.type = pageMenu.defaultTab;
        $.each(pageMenu.tabs, function(index, value) {
          if (value.type === $routeParams.tab) {
            $scope.type = $routeParams.tab;
          }
        });
        return tplFolder + pageMenu.folder + $scope.type + '.html';
      };

      $scope.csvExport = function(json, e) {
        $(e.target).next('pre.gn-csv-export').remove();
        $(e.target).after("<pre class='gn-csv-export'>" +
                gnUtilityService.toCsv(json) + '</pre>');
      };

      /**
       * Return menu Angular route or GeoNetwork legacy URLs
       * according to $scope.menu configuration.
       */
      $scope.getMenuUrl = function(menu) {
        if (menu.route) {
          return menu.route;
        } else if (menu.url) {
          return $scope.url + menu.url;
        }
      };

      /**
       * Return menu according to user profile
       */
      $scope.getMenu = function() {
        return $scope.menu[$scope.user.profile];
      };
    }]);

})();<|MERGE_RESOLUTION|>--- conflicted
+++ resolved
@@ -23,33 +23,8 @@
 
 (function() {
   goog.provide('gn_admin_controller');
-<<<<<<< HEAD
-=======
-
-
-
-
-
-
-
-
-
-
-
-
-
-
-
-
-
-
-
-
-
-
 
   goog.require('gn_admin_menu');
->>>>>>> 71d4c1c4
   goog.require('gn_adminmetadata_controller');
   goog.require('gn_admintools_controller');
   goog.require('gn_cat_controller');
