--- conflicted
+++ resolved
@@ -12,17 +12,12 @@
 
         <div data-gn-user-searches-panel="user"></div>
 
-<<<<<<< HEAD
-        <!--Facets 'filter' panel-->
-=======
         <div data-search-filter-tags
              data-dimensions="searchResults.dimension"
              data-use-location-parameters="true"
              ng-if="isFilterTagsDisplayedInSearch && searchResults.dimension">
         </div>
 
-        <!-- Hierachical facet mode -->
->>>>>>> 62590c35
         <div class="panel panel-default"
            data-ng-show="searchResults.records.length > 0">
         <div class="panel-body">
@@ -31,7 +26,7 @@
         </div>
       </div>
 
-      <div class="col-md-9 container-fluid">
+    <div class="col-md-9 container-fluid">
       <div class="row gn-row-tools">
         <div class="col-xs-12 col-sm-6 col-sm-push-3 text-center"
           data-ng-show="searchResults.records.length > 0">
@@ -90,8 +85,8 @@
       </div>
     </div>
     <br>
-  
-  
+
+
     </div>
   </div>
 
