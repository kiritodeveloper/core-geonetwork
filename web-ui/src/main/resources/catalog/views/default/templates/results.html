--- conflicted
+++ resolved
@@ -3,33 +3,14 @@
   <div data-ng-include="'../../catalog/views/default/templates/searchForm.html'"></div>
 
   <div gn-grid-related-query="searchResults.records"></div>
-  <div class="row gn-row-results" style="background-color:red;">
+  <div class="row gn-row-results">
     <div data-ng-class="fluidLayout ? 'container-fluid' : 'container'">
       <div class="col-md-3 gn-search-facet">
 
-<<<<<<< HEAD
-
-      <div data-ng-show="searchResults.records.length > 0"
-           data-gn-saved-selections-panel="user"></div>
-
-      <div data-gn-user-searches-panel="user"></div>
-
-      <!-- Hierachical facet mode -->
-      <div class="panel panel-default"
-           data-ng-show="searchResults.records.length > 0">
-        <div class="panel-heading" data-gn-slide-toggle="">
-          <i class="fa fa-search"/>&nbsp;
-          <span data-translate="">filter</span>
-        </div>
-        <div class="panel-body">
-          <div data-gn-facet-dimension-list="searchResults.dimension"
-               data-params="searchObj.params"
-               data-facet-type="facetsSummaryType"
-               data-facet-list="facetConfig"
-               data-current-facets="currentFacets">
-=======
         <div data-ng-show="searchResults.records.length > 0"
             data-gn-saved-selections-panel="user"></div>
+
+        <div data-gn-user-searches-panel="user"></div>
 
         <!-- Hierachical facet mode -->
         <div class="panel panel-default"
@@ -45,7 +26,6 @@
                 data-facet-list="facetConfig"
                 data-current-facets="currentFacets">
             </div>
->>>>>>> e0755da2
           </div>
         </div>
       </div>
