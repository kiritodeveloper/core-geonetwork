<form class="form-horizontal"
      role="form">
  <input type="hidden" name="_csrf" value="{{csrf}}"/>
  <!--ANY full text search input-->
  <div class="row gn-top-search">
    <div data-ng-class="fluidLayout ? 'container-fluid' : 'container'">
      <div class="col-md-offset-1 col-md-10 col-lg-8 col-lg-offset-2 relative">
        <div class="input-group gn-form-any">
          <button data-gn-user-searches-list=""
                  data-ng-cloak=""
                  data-mode="button"/>

<<<<<<< HEAD
              <input type="text"
                    class="form-control input-lg"
                    id="gn-any-field"
                    data-ng-model="searchObj.params.any"
                    autocomplete="off"
                    placeholder="{{'anyPlaceHolder' | translate}}"
                    aria-label="{{'anyPlaceHolder' | translate}}"
                    data-ng-keyup="$event.keyCode == 13 && triggerSearch()"
                    data-typeahead="address for address in getAnySuggestions($viewValue, searchObj)"
                    data-typeahead-loading="anyLoading" class="form-control"
                    data-typeahead-min-length="1"
                    data-typeahead-focus-first="false"
                    data-typeahead-wait-ms="600">
=======
          <input type="text"
                class="form-control input-lg"
                id="gn-any-field"
                data-ng-model="searchObj.params.any"
                placeholder="{{'anyPlaceHolder' | translate}}"
                aria-label="{{'anyPlaceHolder' | translate}}"
                data-ng-keyup="$event.keyCode == 13 && triggerSearch()"
                data-typeahead="address for address in getAnySuggestions($viewValue)"
                data-typeahead-loading="anyLoading" class="form-control"
                data-typeahead-min-length="1"
                data-typeahead-focus-first="false"
                data-typeahead-wait-ms="300">
>>>>>>> 658d5540

          <div class="input-group-btn">

            <button type="button"
                    data-ng-click="triggerSearch()"
                    title="{{'search' | translate}}"
                    class="btn btn-primary btn-lg">
              <i class="fa fa-fw fa-search"></i>
              <span class="sr-only" data-translate="">search</span>
            </button>

<<<<<<< HEAD
                <button type="button"
                        data-ng-click="resetSearch(searchObj.defaultParams);"
                        title="{{'ClearTitle' | translate}}"
                        class="btn btn-default btn-lg">
                  <i class="fa fa-times text-danger"></i>
                  <span class="sr-only" data-translate="">ClearTitle</span>
                </button>
              </div>
            </div>
          </div>
          <div class="col-lg-3">
          </div>
        </div>
        <div class="row" data-ng-show="searchObj.advancedMode">
          <div data-ng-include="advancedSearchTemplate"></div>
=======
            <button type="button"
                    data-ng-click="resetSearch(searchObj.defaultParams);"
                    title="{{'ClearTitle' | translate}}"
                    class="btn btn-default btn-lg">
              <i class="fa fa-times text-danger"></i>
              <span class="sr-only" data-translate="">ClearTitle</span>
            </button>

            <button type="button"
                    class="btn btn-default btn-lg"
                    title="{{'advanced' | translate}}"
                    data-ng-model="searchObj.advancedMode"
                    btn-checkbox=""
                    btn-checkbox-true="1"
                    btn-checkbox-false="0">
              <i class="fa fa-ellipsis-v"></i>
              <span class="sr-only" data-translate="">advanced</span>
            </button>
          </div>
>>>>>>> 658d5540
        </div>
      </div>
      <div data-ng-show="searchObj.advancedMode">
        <!--Advanced search form-->
        <div data-ng-include="advancedSearchTemplate"></div>
      </div>
    </div>
  </div>
  <!-- /.gn-top-search -->
</form><|MERGE_RESOLUTION|>--- conflicted
+++ resolved
@@ -10,7 +10,6 @@
                   data-ng-cloak=""
                   data-mode="button"/>
 
-<<<<<<< HEAD
               <input type="text"
                     class="form-control input-lg"
                     id="gn-any-field"
@@ -24,20 +23,6 @@
                     data-typeahead-min-length="1"
                     data-typeahead-focus-first="false"
                     data-typeahead-wait-ms="600">
-=======
-          <input type="text"
-                class="form-control input-lg"
-                id="gn-any-field"
-                data-ng-model="searchObj.params.any"
-                placeholder="{{'anyPlaceHolder' | translate}}"
-                aria-label="{{'anyPlaceHolder' | translate}}"
-                data-ng-keyup="$event.keyCode == 13 && triggerSearch()"
-                data-typeahead="address for address in getAnySuggestions($viewValue)"
-                data-typeahead-loading="anyLoading" class="form-control"
-                data-typeahead-min-length="1"
-                data-typeahead-focus-first="false"
-                data-typeahead-wait-ms="300">
->>>>>>> 658d5540
 
           <div class="input-group-btn">
 
@@ -49,23 +34,6 @@
               <span class="sr-only" data-translate="">search</span>
             </button>
 
-<<<<<<< HEAD
-                <button type="button"
-                        data-ng-click="resetSearch(searchObj.defaultParams);"
-                        title="{{'ClearTitle' | translate}}"
-                        class="btn btn-default btn-lg">
-                  <i class="fa fa-times text-danger"></i>
-                  <span class="sr-only" data-translate="">ClearTitle</span>
-                </button>
-              </div>
-            </div>
-          </div>
-          <div class="col-lg-3">
-          </div>
-        </div>
-        <div class="row" data-ng-show="searchObj.advancedMode">
-          <div data-ng-include="advancedSearchTemplate"></div>
-=======
             <button type="button"
                     data-ng-click="resetSearch(searchObj.defaultParams);"
                     title="{{'ClearTitle' | translate}}"
@@ -85,7 +53,6 @@
               <span class="sr-only" data-translate="">advanced</span>
             </button>
           </div>
->>>>>>> 658d5540
         </div>
       </div>
       <div data-ng-show="searchObj.advancedMode">
