--- conflicted
+++ resolved
@@ -94,13 +94,8 @@
             data-ng-show="searchInfo.aggregations.topic.buckets.length > 0 && searchInfo.facet['topicCats'].length == 0"><span
             data-translate="">inspireThemes</span></label>
           <label
-<<<<<<< HEAD
             data-ng-show="searchInfo.aggregations.topic"><span
-            data-translate="">topics</span></label>
-=======
-            data-ng-show="searchInfo.facet['topicCats'].length > 0 && searchInfo.facet['inspireThemes'].length == 0"><span
             data-translate="">topicCats</span></label>
->>>>>>> 62590c35
         </h4>
 
   <!--       <div class="row">
