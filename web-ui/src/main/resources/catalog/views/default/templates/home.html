<!-- <div> -->
  <div class="row gn-row-main">
    <div data-ng-class="fluidLayout ? 'container-fluid' : 'container'">
<<<<<<< HEAD
      <div class="col-sm-4 col-sm-offset-6 ng-cloak"
           data-ng-if="showHealthIndexError">
        <div class="alert alert-warning text-center">
          <h3 data-translate="">indexNotAvailable</h3>
          <i class="fa fa-fw fa-cogs fa-3x"/>
        </div>
      </div>
      <div class="col-sm-8 col-sm-offset-2"
           data-ng-if="!showHealthIndexError">
=======
      <div class="col-md-offset-1 col-md-10 col-lg-8 col-lg-offset-2">
>>>>>>> 658d5540

        <div class="input-group gn-form-any">
          <input type="text"
                class="form-control input-lg"
                autofocus=""
                autocomplete="off"
                data-ng-model="homeAnyField"
                data-ng-model-options="modelOptions"
                placeholder="{{'anyPlaceHolder' | translate}}"
                aria-label="{{'anyPlaceHolder' | translate}}"
                data-ng-keyup="$event.keyCode == 13 && goToSearch(homeAnyField)"
                data-typeahead="address for address in getAnySuggestions($viewValue)"
                data-typeahead-loading="anyLoading"
                data-typeahead-min-length="1"/>
          <span class="input-group-btn">
            <a class="btn btn-primary btn-lg"
               type="button"
               data-ng-disabled="searchInfo.hits.total.value == 0"
               data-ng-href="#/search?any={{homeAnyField}}">
              <i class="fa fa-search"></i>
              <span class="sr-only" data-translate="">search</span>
            </a>
          </span>
        </div>

        <div data-translate="" class="search-over"
            data-translate-values="{records: '{{searchInfo.hits.total.value}}'}">searchOver</div>

      </div>
    </div>
  </div>
  <!-- /.gn-row-main -->

  <form class="form-horizontal"
        role="form"
        data-ng-controller="gnsSearchTopEntriesController"
        data-ng-search-form=""
        data-runSearch="true"
        data-ng-show="searchResults.records.length > 0">
    <div class="row gn-top-records" role="row">
      <div data-ng-class="fluidLayout ? 'container-fluid' : 'container'">
        <h4 data-translate="">topMaps</h4>

        <input type="hidden" name="_csrf" value="{{csrf}}"/>

        <div data-ng-show="searchResults.records.length > 0"
             data-gn-results-container=""
             data-search-results="searchResults"
             data-template-url="resultTemplate"></div>
      </div>
    </div>
    <!-- /.gn-top-records -->
  </form>

  <div class="row" data-ng-show="searchInfo.hits.total.value == 0">
    <div data-ng-class="fluidLayout ? 'container-fluid' : 'container'">
      <div class="col-md-offset-2 col-md-8 alert alert-warning">
        <span data-translate="">noDataInCatalog</span>
        <div data-gn-need-help="user-guide/quick-start/index.html"></div>
      </div>
    </div>
  </div>



  <div class="row gn-row-topics" data-ng-show="searchInfo.hits.total.value > 0 && searchInfo.aggregations">
    <div data-ng-class="fluidLayout ? 'container-fluid' : 'container'">
      <div class="col-sm-12 col-md-9" data-ng-show="browse !== ''">
        <h4>
          <span data-translate="">browseBy</span>
          <span
            data-ng-show="isInspireEnabled && searchInfo.aggregations.inspireThemeUri">
            <label data-ng-show="searchInfo.aggregations.inspireThemeUri">
              <input type="radio" name="browse" value="inspire" data-ng-model="browse"/>
              <span data-translate="">inspireThemes</span>
            </label>
            <label data-ng-show="searchInfo.aggregations.topic">
              <input type="radio" name="browse" value="topics" data-ng-model="browse"/>
              <span data-translate="">topicCats</span>
            </label>
          </span>
        </h4>
        <div class="row">
          <span data-ng-show="browse === 'topics'"
                data-ng-repeat="(key, facet) in searchInfo.aggregations.topic.buckets"
                class="col-xs-12 col-sm-6 col-md-4 chips-card">
            <div class="badge-result badge-result-topic clearfix">
              <a class="pull-left clearfix"
                title="{{facet.key}}"
                role="link"
                data-ng-href='#/search?query_string={"topic": {"{{facet.key}}": true} }'>
                <span class="badge-icon badge-result-topic pull-left">
                  <i class="fa fa-3x fa-table gn-icon gn-icon-{{facet.key}}"></i>
                </span>
                <span class="badge-text pull-left">
                  <span class="gn-icon-label">{{facet.key}}</span>
                </span>
              </a>
              <span class="badge pull-left">{{facet.doc_count}}</span>
            </div>
          </span>
          <!-- TODOES Sort alpha -->
          <span data-ng-repeat="(key, facet) in searchInfo.aggregations.inspireThemeUri.buckets"
                data-ng-show="browse === 'inspire'"
                data-ng-init="code = facet.key.slice(facet.key.lastIndexOf('/')+1)"
                class="col-xs-12 col-sm-6 col-md-4 chips-card">
            <div class="badge-result badge-result-inspire clearfix">
              <a class="pull-left clearfix bg-iti-{{::code}}"
                data-ng-href='#/search?query_string={"inspireThemeUri": {"{{facet.key}}": true} }'>
                <span class="badge-icon pull-left">
                  <i class="fa fa-3x gn-icon iti-{{::code}}"></i>
                </span>
                <span class="badge-text pull-left inspire-{{::code}}-{{iso2lang}}">
                  <span class="full inspire-label"></span>
                </span>
              </a>
              <span class="badge pull-left">{{facet.doc_count}}</span>
            </div>
          </span>
        </div>
      </div>
      <div class="col-sm-12 col-md-3" data-ng-show="searchInfo.aggregations.codelist_hierarchyLevel_text.buckets.length > 0">
        <h4>
          <span data-translate="">browseTypes</span>
        </h4>
        <div class="row">
            <span data-ng-repeat="(key, facet) in searchInfo.aggregations.codelist_hierarchyLevel_text.buckets"
                  data-ng-show="facet.key"
                  class="col-xs-12 col-sm-6 col-md-12 chips-card">
              <div class="badge-result badge-result-type pull-left">
                <a title="{{facet.key}}"
                  class="pull-left clearfix"
                  data-ng-href='#/search?query_string={"codelist_hierarchyLevel_text": {"{{facet.key}}": true} }'>
                  <span class="badge-icon pull-left">
                    <i class="fa fa-3x fa-table gn-icon gn-icon-{{facet.key}}"></i>
                  </span>
                  <span class="badge-text pull-left">
                    <span class="gn-icon-label">{{facet.key}}</span>
                  </span>
                </a>
                <span class="badge pull-left">{{facet.doc_count}}</span>
              </div>
            </span>
        </div>
      </div>
    </div>
  </div>

  <!-- /.gn-row-topics -->

  <div class="row gn-row-info"
       data-ng-show="searchInfo.hits.total.value > 0"
       data-ng-class="{'gn-info-list-blocks': type === 'blocks' || type === undefined, 'gn-info-list-large': type === 'large', 'gn-info-list-small': type === 'small'}">
    <div data-ng-class="fluidLayout ? 'container-fluid' : 'container'">
      <div class="col-sm-12">

      <!-- toggle buttons -->
      <div id="info-toggle-buttons" class="btn-group pull-right" data-toggle="buttons">
        <button id="btn-toggle-blocks" type="button" class="btn btn-default"
                data-ng-click="toggleListType('blocks')"
                data-ng-model="type"
                data-ng-class="{'active': type === 'blocks' || type === undefined}"
                aria-label="{{'listTypeBlocks' | translate}}">
          <i class="fa fa-th-large" aria-hidden="true"></i>
        </button>
        <button id="btn-toggle-large" type="button" class="btn btn-default"
                data-ng-click="toggleListType('large')"
                data-ng-model="type"
                data-ng-class="{'active': type === 'large'}"
                aria-label="{{'listTypeLarge' | translate}}">
          <i class="fa fa-bars" aria-hidden="true"></i>
        </button>
        <button id="btn-toggle-small" type="button" class="btn btn-default"
                data-ng-click="toggleListType('small')"
                data-ng-model="type"
                data-ng-class="{'active': type === 'small'}"
                aria-label="{{'listTypeSmall' | translate}}">
          <i class="fa fa-align-justify" aria-hidden="true"></i>
        </button>
      </div>

      <tabset id="info-tabset pull-left" type="pills" justified="false" role="tablist">
        <tab heading="{{'lastRecords' | translate}}"
             role="tab"
             active="infoTabs.lastRecords.active">
          <form class="form-horizontal"
                role="form"
                data-ng-controller="gnsSearchLatestController"
                data-ng-search-form=""
                data-runSearch="true"
                data-ng-show="searchResults.records.length > 0">
              <input type="hidden" name="_csrf" value="{{csrf}}"/>

            <div data-gn-info-list=""></div>
          </form>
        </tab>
        <tab heading="{{'preferredRecords' | translate}}"
             role="tab"
             active="infoTabs.preferredRecords.active">
          <form class="form-horizontal"
                role="form"
                data-ng-controller="gnsSearchPopularController"
                data-ng-search-form=""
                data-runSearch="true"
                data-ng-show="searchResults.records.length > 0">
              <input type="hidden" name="_csrf" value="{{csrf}}"/>
            <div data-gn-info-list=""></div>
          </form>
        </tab>
        <tab heading="{{'featuredUserSearches' | translate}}"
             data-ng-if="isUserSearchesEnabled && displayFeaturedSearchesPanel"
             role="tab"
             active="infoTabs.featuredSearches.active">
          <form class="form-horizontal">
            <div data-gn-user-searches-list></div>
          </form>
        </tab>
        <tab heading="{{'Comments' | translate}}"
             data-ng-if="isUserFeedbackEnabled"
             active="infoTabs.commentsalt.active"
             role="tab">
          <form class="form-horizontal">
            <div class="data-gn-userfeedbacklasthome"
                  data-nb-of-comments="10"></div>
          </form>
        </tab>
      </tabset>
      </div>
    </div>
  </div>
  <!-- /.gn-row-info -->
<!-- </div> --><|MERGE_RESOLUTION|>--- conflicted
+++ resolved
@@ -1,7 +1,6 @@
 <!-- <div> -->
   <div class="row gn-row-main">
     <div data-ng-class="fluidLayout ? 'container-fluid' : 'container'">
-<<<<<<< HEAD
       <div class="col-sm-4 col-sm-offset-6 ng-cloak"
            data-ng-if="showHealthIndexError">
         <div class="alert alert-warning text-center">
@@ -9,11 +8,8 @@
           <i class="fa fa-fw fa-cogs fa-3x"/>
         </div>
       </div>
-      <div class="col-sm-8 col-sm-offset-2"
+      <div class="col-md-offset-1 col-md-10 col-lg-8 col-lg-offset-2"
            data-ng-if="!showHealthIndexError">
-=======
-      <div class="col-md-offset-1 col-md-10 col-lg-8 col-lg-offset-2">
->>>>>>> 658d5540
 
         <div class="input-group gn-form-any">
           <input type="text"
