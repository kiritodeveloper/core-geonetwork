<div class="container-fluid">
  <div class="row gn-row-main">
    <div class="col-sm-8 col-sm-offset-2">

      <div class="input-group gn-form-any">
        <input type="text"
               class="form-control input-lg"
               autofocus=""
               data-ng-model="homeAnyField"
               data-ng-model-options="modelOptions"
               placeholder="{{'anyPlaceHolder' | translate}}"
               aria-label="{{'anyPlaceHolder' | translate}}"
               data-ng-keyup="$event.keyCode == 13 && goToSearch(homeAnyField)"
               data-typeahead="address for address in getAnySuggestions($viewValue)"
               data-typeahead-loading="anyLoading"
               data-typeahead-min-length="1"/>
        <span class="input-group-btn">
          <a class="btn btn-primary btn-lg"
             type="button"
             data-ng-href="#/search?any={{homeAnyField}}">
            <i class="fa fa-search"></i>
            <span class="sr-only" data-translate="">search</span>
          </a>
        </span>
      </div>

      <div data-translate="" class="search-over"
           data-translate-values="{records: '{{searchInfo.count}}'}">searchOver</div>

    </div>
  </div>

  <form class="form-horizontal"
        role="grid"
        data-ng-controller="gnsSearchTopEntriesController"
        data-ng-search-form=""
        data-runSearch="true"
        data-ng-show="searchResults.records.length > 0">
    <div class="row gn-top-records" role="row">
      <h4 data-translate="">topMaps</h4>

        <input type="hidden" name="_csrf" value="{{csrf}}"/>

        <div data-ng-show="searchResults.records.length > 0"
             data-gn-results-container=""
             data-search-results="searchResults"
             data-template-url="resultTemplate"></div>
    </div>
  </form>

  <div class="row" data-ng-show="searchInfo.count == 0">
    <div data-ng-show="searchInfo.count == 0"
         class="col-md-offset-4 col-md-4 alert alert-warning">
      <span data-translate="">noDataInCatalog</span>
      <div data-gn-need-help="user-guide/quick-start/index.html"></div>
    </div>
  </div>


  <div class="row gn-row-topics" data-ng-show="themes._total > 0">
    <div class="col-sm-12 col-md-9" data-ng-show="browse !== ''">

      <!-- Themes browser panel header-->
      <h4>
        <span data-translate="">browseBy</span>
        <span
          data-ng-show="themes['inspireTheme'].length > 0 && themes['topic'].length > 0">
          <label data-ng-show="themes['inspireTheme'].length > 0">
            <input type="radio" name="browse" value="inspire" data-ng-model="browse"/>
            <span data-translate="">inspireThemes</span>
          </label>
          <label data-ng-show="themes['topic'].length > 0">
            <input type="radio" name="browse" value="topics" data-ng-model="browse"/>
            <span data-translate="">topics</span>
          </label>
        </span>
        <label
          data-ng-show="themes['inspireTheme'].length > 0 && themes['topic'].length == 0"><span
          data-translate="">inspireThemes</span></label>
        <label
          data-ng-show="themes['topic'].length > 0 && themes['inspireTheme'].length == 0"><span
          data-translate="">topics</span></label>
      </h4>

      <div class="row">
<<<<<<< HEAD
        <span id="chips-card" data-ng-repeat="(key, facet) in themes['topic']"
=======
        <span data-ng-repeat="(key, facet) in searchInfo.facet['topicCats']"
>>>>>>> b28b3320
              data-ng-show="browse === 'topics'"
              class="col-xs-12 col-sm-6 col-md-4 chips-card">
          <div class="badge-result badge-result-topic clearfix">
            <a class="pull-left clearfix"
<<<<<<< HEAD
               title="{{facet.name | translate}}"
               data-ng-href="#/search?topic%2F{{facet.name}}">
=======
               title="{{facet['@label']}}"
               role="link"
               data-ng-href="#/search?facet.q=topicCat%2F{{facet['@name']}}">
>>>>>>> b28b3320
              <span class="badge-icon badge-result-topic pull-left">
                <i class="fa fa-3x fa-table gn-icon gn-icon-{{facet.name}}"></i>
              </span>
              <span class="badge-text pull-left">
                <span class="gn-icon-label">{{facet.name | translate}}</span>
              </span>
            </a>
            <span class="badge pull-left">{{facet.count}}</span>
          </div>
        </span>
<<<<<<< HEAD
        <span id="chips-card"
              data-ng-repeat="(key, facet) in themes['inspireTheme'] track by $index"
              data-ng-show="browse === 'inspire'"
              class="col-xs-12 col-sm-6 col-md-4">
          <div class="badge-result badge-result-topic clearfix">
            <a class="pull-left clearfix bg-iti-{{facet.name.slice(facet.name.lastIndexOf('/')+1)}}"
=======
        <span data-ng-repeat="(key, facet) in searchInfo.facet['inspireThemesURI'] track by $index"
              data-ng-show="browse === 'inspire'"
              class="col-xs-12 col-sm-6 col-md-4 chips-card">
          <div class="badge-result badge-result-inspire clearfix">
            <a class="pull-left clearfix bg-iti-{{facet['@name'].slice(facet['@name'].lastIndexOf('/')+1)}}"
>>>>>>> b28b3320
               title="{{facet['@label']}}"
               data-ng-href="#/search?facet.q=inspireThemeURI%2F{{facet.name | encodeURIComponent | encodeURIComponent}}">
              <span class="badge-icon pull-left">
                 <i class="fa fa-3x gn-icon iti-{{facet.name.slice(facet.name.lastIndexOf('/')+1)}}"></i>
              </span>
              <span class="badge-text pull-left">
                <span class="gn-icon-label">{{facet.name}}</span>
              </span>
            </a>
            <span class="badge pull-left">{{facet.count}}</span>
          </div>
        </span>
      </div>
    </div>
    <div class="col-sm-12 col-md-3" data-ng-show="themes['resourceType'].length > 0">
      <h4>
        <span data-translate="">browseTypes</span>
      </h4>
      <div class="row">
<<<<<<< HEAD
          <span id="chips-card" data-ng-repeat="(key, facet) in themes['resourceType']"
                data-ng-show="facet.name"
                class="col-xs-12 col-sm-6 col-md-12">
=======
          <span data-ng-repeat="(key, facet) in searchInfo.facet['types']"
                data-ng-show="facet['@label']"
                class="col-xs-12 col-sm-6 col-md-12 chips-card">
>>>>>>> b28b3320
            <div class="badge-result badge-result-type pull-left">
              <a title="{{facet.name}}"
                 class="pull-left clearfix"
                 data-ng-href="#/search?facet.q=type%2F{{facet.name}}">
                <span class="badge-icon pull-left">
                  <i class="fa fa-3x fa-table gn-icon gn-icon-{{facet.name}}"></i>
                </span>
                <span class="badge-text pull-left">
                  <span class="gn-icon-label">{{facet.name}}</span>
                </span>
              </a>
              <span class="badge pull-left">{{facet.name}}</span>
            </div>
          </span>
      </div>
    </div>
  </div>
  <div class="row gn-row-info" data-ng-show="themes._total > 0">
    <div class="col-sm-12">
      <tabset class="info-tabset">
        <tab heading="{{'lastRecords' | translate}}"
             active="infoTabs.lastRecords.active"
             role="tab">
          <form class="form-horizontal"
                data-ng-controller="gnsSearchLatestController"
                data-ng-search-form=""
                data-runSearch="true"
                data-ng-show="searchResults.records.length > 0">
              <input type="hidden" name="_csrf" value="{{csrf}}"/>

            <div data-gn-info-list=""></div>
          </form>
        </tab>
        <tab heading="{{'preferredRecords' | translate}}"
             active="infoTabs.preferredRecords.active"
             role="tab">
          <form class="form-horizontal"
                data-ng-controller="gnsSearchPopularController"
                data-ng-search-form=""
                data-runSearch="true"
                data-ng-show="searchResults.records.length > 0">
              <input type="hidden" name="_csrf" value="{{csrf}}"/>
            <div data-gn-info-list=""></div>
          </form>
        </tab>
        <tab heading="{{'Comments' | translate}}"
             data-ng-if="isUserFeedbackEnabled"
             active="infoTabs.commentsalt.active"
             role="tab">
          <form class="form-horizontal">
            <div class="data-gn-userfeedbacklasthome"
                 data-nb-of-comments="10"></div>
          </form>
        </tab>
      </tabset>
    </div>
  </div>
</div><|MERGE_RESOLUTION|>--- conflicted
+++ resolved
@@ -83,23 +83,14 @@
       </h4>
 
       <div class="row">
-<<<<<<< HEAD
-        <span id="chips-card" data-ng-repeat="(key, facet) in themes['topic']"
-=======
-        <span data-ng-repeat="(key, facet) in searchInfo.facet['topicCats']"
->>>>>>> b28b3320
+        <span data-ng-repeat="(key, facet) in themes['topic']"
               data-ng-show="browse === 'topics'"
               class="col-xs-12 col-sm-6 col-md-4 chips-card">
           <div class="badge-result badge-result-topic clearfix">
             <a class="pull-left clearfix"
-<<<<<<< HEAD
                title="{{facet.name | translate}}"
-               data-ng-href="#/search?topic%2F{{facet.name}}">
-=======
-               title="{{facet['@label']}}"
                role="link"
-               data-ng-href="#/search?facet.q=topicCat%2F{{facet['@name']}}">
->>>>>>> b28b3320
+               data-ng-href="#/search?facet.q=topicCat%2F{{facet.name}}">
               <span class="badge-icon badge-result-topic pull-left">
                 <i class="fa fa-3x fa-table gn-icon gn-icon-{{facet.name}}"></i>
               </span>
@@ -110,20 +101,11 @@
             <span class="badge pull-left">{{facet.count}}</span>
           </div>
         </span>
-<<<<<<< HEAD
-        <span id="chips-card"
-              data-ng-repeat="(key, facet) in themes['inspireTheme'] track by $index"
-              data-ng-show="browse === 'inspire'"
-              class="col-xs-12 col-sm-6 col-md-4">
-          <div class="badge-result badge-result-topic clearfix">
-            <a class="pull-left clearfix bg-iti-{{facet.name.slice(facet.name.lastIndexOf('/')+1)}}"
-=======
-        <span data-ng-repeat="(key, facet) in searchInfo.facet['inspireThemesURI'] track by $index"
+        <span data-ng-repeat="(key, facet) in themes['inspireTheme'] track by $index"
               data-ng-show="browse === 'inspire'"
               class="col-xs-12 col-sm-6 col-md-4 chips-card">
           <div class="badge-result badge-result-inspire clearfix">
-            <a class="pull-left clearfix bg-iti-{{facet['@name'].slice(facet['@name'].lastIndexOf('/')+1)}}"
->>>>>>> b28b3320
+            <a class="pull-left clearfix bg-iti-{{facet.name.slice(facet.name.lastIndexOf('/')+1)}}"
                title="{{facet['@label']}}"
                data-ng-href="#/search?facet.q=inspireThemeURI%2F{{facet.name | encodeURIComponent | encodeURIComponent}}">
               <span class="badge-icon pull-left">
@@ -143,15 +125,9 @@
         <span data-translate="">browseTypes</span>
       </h4>
       <div class="row">
-<<<<<<< HEAD
-          <span id="chips-card" data-ng-repeat="(key, facet) in themes['resourceType']"
+          <span data-ng-repeat="(key, facet) in themes['resourceType']"
                 data-ng-show="facet.name"
-                class="col-xs-12 col-sm-6 col-md-12">
-=======
-          <span data-ng-repeat="(key, facet) in searchInfo.facet['types']"
-                data-ng-show="facet['@label']"
                 class="col-xs-12 col-sm-6 col-md-12 chips-card">
->>>>>>> b28b3320
             <div class="badge-result badge-result-type pull-left">
               <a title="{{facet.name}}"
                  class="pull-left clearfix"
