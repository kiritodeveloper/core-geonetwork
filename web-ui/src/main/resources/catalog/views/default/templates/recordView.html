<div data-ng-controller="GnMdViewController">

  <div data-ng-if="mdView.current.record.draft == 'e' || mdView.current.record.draft == 'y'"
       data-ng-show="user.canEditRecord(mdView.current.record)"
       class="bg-info see-draft-alert">
    <!-- If draft exists, show a link -->
    <a data-ng-if="mdView.current.record.draft == 'e'"
      class="see-draft see-draft-not-approved"
      title=" {{('status-' + mdView.current.record.mdStatus) | translate}}"
      data-ng-href="#/metadraf/{{md.getUuid()}}"
      data-ng-show="user.canEditRecord(mdView.current.record)">
      {{'seeDraft' | translate}}
    </a>
<<<<<<< HEAD

    <a class="btn btn-primary gn-md-edit-btn pull-right"
       data-ng-show="user.canEditRecord(mdView.current.record)"
       data-ng-href="catalog.edit#/metadata/{{mdView.current.record.id}}?redirectUrl=catalog.search%23%2Fmetadata%2F{{mdView.current.record.uuid}}"
       title="{{'edit' | translate}}">
      <i class="fa fa-pencil"></i>
      <span data-translate="" class="hidden-sm hidden-xs">edit</span>
=======
    
    <!-- If approved exists, show a link -->
    <a data-ng-if="mdView.current.record.draft == 'y'"
      class="see-draft see-draft-approved"
      title=" {{('status-' + mdView.current.record.mdStatus) | translate}}"
      data-ng-href="#/metadata/{{md.getUuid()}}"
      data-ng-show="user.canEditRecord(mdView.current.record)">
      {{'seeNoDraft' | translate}}
>>>>>>> 70c2afba
    </a>
  </div>
  
  <div class="container">
    <div class="alert alert-warning"
        data-ng-hide="!mdView.loadDetailsFinished || mdView.current.record"
        data-translate=""
        data-translate-values="{uuid: '{{recordIdentifierRequested | htmlToPlaintext}}', url: '{{url | encodeURIComponent}}'}">
      recordNotFound
    </div>
    <div class="row"
        data-ng-show="!mdView.loadDetailsFinished">
      <i class="fa fa-spinner fa-spin fa-3x fa-fw"></i>
    </div>

    <div class="row gn-md-view"
        data-ng-show="mdView.current.record">

      <div class="btn-toolbar" role="toolbar">
        
        <div class="btn-group" role="group">
          <button class="btn btn-default"
                  data-ng-click="closeRecord(mdView.current.record)">
            <i class="fa fa-fw fa-search"></i> <span><span>
            {{'backTo' + (fromView || 'search') | translate}}</span></span>
          </button>
        </div>

        <div class="btn-group" role="group">
          <button class="btn btn-default"
                  data-ng-class="searchObj.params.from == (mdView.current.index + 1) ? 'disabled' : ''"
                  data-ng-show="mdView.records.length > 1"
                  data-ng-click="previousRecord()">
            <i class="fa fa-fw fa-angle-left"></i>
            <span data-ng-show="mdView.current.index === 0" data-translate="">previousPage</span>
            <span data-ng-hide="mdView.current.index === 0" data-translate="">previous</span>
          </button>
          <button class="btn btn-default"
                  data-ng-class="mdView.current.index === mdView.records.length - 1 &&
                                searchObj.params.to > searchInfo.count &&
                                searchInfo.count > searchObj.params.from ? 'disabled' : ''"
                  data-ng-show="mdView.records.length > 1"
                  data-ng-click="nextRecord()">
            <span data-ng-show="mdView.current.index === mdView.records.length - 1" data-translate="">nextPage</span>
            <span data-ng-hide="mdView.current.index === mdView.records.length - 1" data-translate="">next</span>
            <i class="fa fa-fw fa-angle-right"></i>
          </button>
        </div>

<<<<<<< HEAD
      <div class="col-md-8 gn-record">
        <h1>
          <i class="fa gn-icon-{{mdView.current.record.resourceType}}"/>
          {{mdView.current.record.resourceTitle}}
        </h1>
        <h3 ng-if="mdView.current.record.resourceAltTitle">{{mdView.current.record.resourceAltTitle}}</h3>

        <div class="alert alert-info" ng-if="mdView.current.record.resourceAbstract"
             data-ng-bind-html="(mdView.current.record.resourceAbstract) | linky | newlines"/>

        <!-- Display the first metadata status (apply to ISO19139 record) -->
        <div data-ng-if="mdView.current.record.codelist_status.length > 0"
             title="{{mdView.current.record.codelist_status}}"
             class="gn-status gn-status-mdview gn-status-{{mdView.current.record.codelist_status}}">
          {{mdView.current.record.codelist_status | translate}}
        </div>
       <!-- <div data-gn-related-observer>
          <div data-gn-related="mdView.current.record"
               data-user="user"
               data-types="onlines"
               data-has-results="hasRelations.onlines"
               data-title="{{'downloadsAndResources' | translate}}">
=======
        <div class="btn-group pull-right gn-view-menu-button">
          <button type="button" class="btn btn-default dropdown-toggle"
                  data-toggle="dropdown"
                  aria-label="{{'chooseAView' | translate}}"
                  aria-expanded="false">
            <i class="fa fa-fw fa-eye"></i>
            <span data-translate="" class="hidden-sm hidden-xs">chooseAView</span>
            <span class="caret"></span>
          </button>
          <ul class="dropdown-menu" role="menu">
            <!-- <li class="dropdown-header" data-translate="">chooseAView</li> -->
            <li role="menuitem" data-ng-class="currentFormatter == undefined ? 'disabled' : ''">
              <a href="" data-ng-click="format()">
                <span data-translate="">defaultView</span>
              </a>
            </li>
            <li role="menuitem"
                data-ng-repeat="f in formatter.list"
                data-ng-class="f === currentFormatter ? 'disabled' : ''">
              <a href="" data-ng-click="format(f)">
                {{f.label | translate}}
              </a>
            </li>
          </ul>
        </div>

        <div class="gn-md-actions-btn pull-right"
            data-gn-md-actions-menu="mdView.current.record"/>
        
        <div class="btn-group pull-right" role="group">
          <a class="btn btn-default"
            data-ng-show="user.canEditRecord(mdView.current.record)"
            data-gn-click-and-spin="deleteRecord(mdView.current.record)"
            data-gn-confirm-click="{{(mdView.current.record.draft != 'y') ? 'deleteRecordConfirm' : 'deleteWorkingCopyRecordConfirm' | translate:mdView.current.record}}"
            title="{{(mdView.current.record.draft != 'y') ? 'delete' : 'canceWorkingCopy' | translate}}">
            <i class="fa fa-fw fa-times"></i>
            <span data-translate="" class="hidden-sm hidden-xs" data-ng-if="mdView.current.record.draft == 'y'">canceWorkingCopy</span>
            <span data-translate="" class="hidden-sm hidden-xs" data-ng-if="mdView.current.record.draft != 'y'">delete</span>
          </a>
        </div>

        <div class="btn-group pull-right" role="group">
          <a class="btn btn-default gn-md-edit-btn"
            data-ng-show="user.canEditRecord(mdView.current.record)"
            data-ng-href="catalog.edit#/metadata/{{mdView.current.record.getId()}}?redirectUrl=catalog.search%23%2Fmetadata%2F{{mdView.current.record.getUuid()}}"
            title="{{'edit' | translate}}">
            <i class="fa fa-fw fa-pencil"></i>
            <span data-translate="" class="hidden-sm hidden-xs">edit</span>
          </a>
        </div>
      </div>

      <div data-ng-show="usingFormatter"
          id="gn-metadata-display"
          class="gn-metadata-display">
      </div>


      <div data-ng-show="!usingFormatter" class="gn-metadata-display">

        <div class="col-md-8 gn-record">
          <h1>
            <i class="fa gn-icon-{{mdView.current.record.type[0]}}"/>
            {{mdView.current.record.title || mdView.current.record.defaultTitle}}
          </h1>

          <div class="lead1 gn-margin-bottom"
              data-ng-bind-html="(mdView.current.record.abstract || mdView.current.record.defaultAbstract) | linky | newlines"/>

          <!-- Display the first metadata status (apply to ISO19139 record) -->
          <div data-ng-if="mdView.current.record.status_text.length > 0"
              title="{{mdView.current.record.status_text[0]}}"
              class="gn-status gn-status-mdview gn-status-{{mdView.current.record.status[0]}}">
            {{mdView.current.record.status_text[0]}}
>>>>>>> 70c2afba
          </div>
          
          <div data-gn-related-observer>
            <div data-gn-related="mdView.current.record"
                data-user="user"
                data-types="onlines"
                data-has-results="hasRelations.onlines"
                data-title="{{'downloadsAndResources' | translate}}">
            </div>

            <div data-gn-related="mdView.current.record"
                data-user="user"
                data-types="parent|children|services|datasets"
                data-title="{{'associatedResources' | translate}}">
            </div>
          </div>
<<<<<<< HEAD
        </div> -->

        <h2 data-translate="">aboutThisResource</h2>
        <table class="table table-striped">
          <tbody>
          <tr data-ng-if="mdView.current.record.hasInspireTheme=='true'">
              <th data-translate="">inspireThemes</th>
              <td>
                <button
                  data-ng-repeat="cat in (mdView.current.record.inspireThemeNumber | asArray)"
                  data-ng-click="search({'inspireThemeNumber': cat})"
                  class="btn btn-sm btn-default {{cat.split('|')[0]}} {{cat.split('|')[0]}}-{{langs[lang]}}"
                  title="{{'clickToFilterOn' | translate}} {{cat.split('|')[1]}}">
                  <span class="iti-{{cat.split('|')[0]}}"></span>
                </button>
              </td>
            </tr>
            <tr
              data-ng-if="mdView.current.record.category.length > 0 ||
                      mdView.current.record.topicCat.length > 0">
            <th data-translate="">listOfCategories</th>
            <td>
              <button data-ng-repeat="cat in (mdView.current.record.category | asArray)"
                   data-ng-click="search({'_cat': cat})"
                   class="btn btn-sm btn-default"
                   title="{{'clickToFilterOn' | translate}} {{('cat-' + cat) | translate}}">
                <span class="fa gn-icon-{{cat}} resource-color"></span>&nbsp;
                {{('cat-' + cat) | translate}}
              </button>

              <button data-ng-repeat="cat in (mdView.current.record.topic | asArray) track by $index"
                   data-ng-click="search({'topic': cat})"
                   class="btn btn-sm btn-default"
                   title="{{'clickToFilterOn' | translate}} {{cat | translate}}">
                <span class="fa gn-icon-{{cat}} topic-color"></span>&nbsp;
                {{cat | translate}}
              </button>
            </td>
          </tr>
          <tr data-ng-repeat="(thesaurus, keywords) in mdView.current.record.keywordGroup">
            <th>{{thesaurus | translate}}</th>
            <td>
              <ul>
                <li data-ng-repeat="k in (keywords | asArray) track by $index"
                    data-ng-if="k"
                    class="tt-cursor">
                    <span data-ng-show="k.link == ''">{{k.value}}</span>
                    <a href=""
                       data-ng-href="{{k.link}}"
                       data-ng-hide="k.link == ''">
                      {{k.value}}</a>&nbsp;
                    <a href=""
                       title="{{'clickToFilterOn' | translate}} {{k.value}}"
                       data-ng-click="search({'keyword': k.value})">
                      <i class="fa fa-search"/>
                    </a>
                </li>
              </ul>
            </td>
          </tr>
          <tr data-ng-if="mdView.current.record.resourceLanguage">
            <th data-translate="">language</th>
            <td>
              <ul>
                <li data-ng-repeat="l in (mdView.current.record.resourceLanguage | asArray)">
                  {{l | translate}}
                </li>
              </ul>
            </td>
          </tr>
          <tr data-ng-if="mdView.current.record.identifier">
            <th data-translate="">identifier</th>
            <td>
              <ul>
                <li data-ng-repeat="i in (mdView.current.record.identifier | asArray)">
                  {{i}}
                </li>
              </ul>
            </td>
          </tr>
          <tr data-ng-if="mdView.current.record.classification_text">
            <th data-translate="">classification</th>
            <td>{{mdView.current.record.classification_text}}</td>
          </tr>
          <tr data-ng-if="mdView.current.record.legalConstraints">
            <th data-translate="">legalConstraints</th>
            <td>
              <p data-ng-repeat="c in (mdView.current.record.legalConstraints | asArray) track by $index">
                <span data-gn-lynky="{{c}}" />
              </p>
            </td>
          </tr>

          <tr data-ng-if="mdView.current.record.codelist_securityConstraints">
            <th data-translate="">securityConstraints</th>
            <td>
              <p data-ng-repeat="c in (mdView.current.record.codelist_securityConstraints | asArray) track by $index">
                <span data-gn-lynky="{{c}}" />
              </p>
            </td>
          </tr>


          <tr data-ng-if="mdView.current.record.codelist_accessConstraints">
            <th data-translate="">resourceConstraints</th>
            <td>
              <p data-ng-repeat="cs in (mdView.current.record.codelist_accessConstraints | asArray) track by $index">
                <span data-gn-lynky="{{cs}}" />
              </p>
            </td>
          </tr>

          <tr
           data-ng-repeat="c in mdView.current.record.getAllContacts().resource track by $index">
            <th data-translate="">{{c.role}}</th>
            <td>
              <b ng-if="c.org">{{c.org}}<br/></b>
              <i ng-if="c.name">{{c.name}}
                <span ng-if="c.position">({{c.position}})</span><br/>
              </i>
              <span ng-if="c.address">{{c.address}}</span>
              <span ng-if="c.phone">{{c.phone}}</span>
              <span ng-if="c.email">{{c.email}}</span>
            </td>
          </tr>

          <tr data-ng-if="mdView.current.record.credit">
            <th data-translate="">credit</th>
            <td>
              <ul>
                <li data-ng-repeat="c in (mdView.current.record.resourceCredit|asArray)">{{c}}</li>
              </ul>
            </td>
          </tr>
          <tr data-ng-if="mdView.current.record.codelist_status.length > 0">
            <th data-translate="">resourceStatus</th>
            <td>
              <ul>
                <li data-ng-repeat="s in (mdView.current.record.codelist_status|asArray)">{{s}}</li>
              </ul>
            </td>
          </tr>
          </tbody>
        </table>

        <!--<h2 data-translate="">preview</h2>-->
        <!--<div class="gn-map-preview"/>-->

        <h2 data-translate="">technicalInformation</h2>


        <div data-ng-if="mdView.current.record.attributeTable"
             data-gn-attribute-table-renderer="mdView.current.record.attributeTable">
        </div>
=======

          <div data-gn-related-observer>
            <div data-gn-related="mdView.current.record"
                data-user="user"
                data-types="fcats|related"
                data-title="{{'featureCatalog' | translate}}">
            </div>
            <div data-gn-related="mdView.current.record"
                data-user="user"
                data-types="siblings|associated"
                data-title="{{'siblings' | translate}}">
            </div>
          </div>

          <h2 data-translate="">aboutThisResource</h2>
          <table class="table table-striped">
            <tbody>
            <tr data-ng-if="mdView.current.record.inspirethemewithac.length > 0 ||
                            mdView.current.record.inspirethemewithac.length > 0">
                <th data-translate="">inspireThemes</th>
                <td>
                  <button
                    data-ng-repeat="cat in mdView.current.record.inspirethemewithac"
                    data-ng-click="search({'inspirethemewithac': cat})"
                    class="btn btn-sm btn-default {{cat.split('|')[0]}} {{cat.split('|')[0]}}-{{langs[lang]}}"
                    title="{{'clickToFilterOn' | translate}} {{cat.split('|')[1]}}">
                    <span class="iti-{{cat.split('|')[0]}}"></span>
                  </button>
                </td>
              </tr>
              <tr
                data-ng-if="mdView.current.record.category.length > 0 ||
                        mdView.current.record.topicCat.length > 0">
              <th data-translate="">listOfCategories</th>
              <td>
                <button data-ng-repeat="cat in mdView.current.record.category"
                    data-ng-click="search({'_cat': cat})"
                    class="btn btn-sm btn-default"
                    title="{{'clickToFilterOn' | translate}} {{('cat-' + cat) | translate}}">
                  <span class="fa gn-icon-{{cat}} resource-color"></span>&nbsp;
                  {{('cat-' + cat) | translate}}
                </button>

                <button data-ng-repeat="cat in mdView.current.record.topicCat track by $index"
                    data-ng-click="search({'topicCat': cat})"
                    class="btn btn-sm btn-default"
                    title="{{'clickToFilterOn' | translate}} {{cat | translate}}">
                  <span class="fa gn-icon-{{cat}} topic-color"></span>&nbsp;
                  {{cat | translate}}
                </button>
              </td>
            </tr>
            <tr data-ng-repeat="(thesaurus, keywords) in mdView.current.record.keywordGroup">
              <th>{{thesaurus | translate}}</th>
              <td>
                <ul>
                  <li data-ng-repeat="k in keywords track by $index"
                      data-ng-if="k"
                      class="tt-cursor">
                      <span data-ng-show="k.link == ''">{{k.value}}</span>
                      <a href=""
                        data-ng-href="{{k.link}}"
                        data-ng-hide="k.link == ''">
                        {{k.value}}</a>&nbsp;
                      <a href=""
                        title="{{'clickToFilterOn' | translate}} {{k.value}}"
                        aria-label="{{'clickToFilterOn' | translate}} {{k.value}}"
                        data-ng-click="search({'keyword': k.value})">
                        <i class="fa fa-search"/>
                      </a>
                  </li>
                </ul>
              </td>
            </tr>
            <tr data-ng-if="mdView.current.record.datasetLang">
              <th data-translate="">language</th>
              <td>
                <ul>
                  <li data-ng-repeat="l in mdView.current.record.datasetLang">
                    {{l | translate}}
                  </li>
                </ul>
              </td>
            </tr>
            <tr data-ng-if="mdView.current.record.identifier">
              <th data-translate="">identifier</th>
              <td>
                <ul>
                  <li data-ng-repeat="i in mdView.current.record.identifier">
                    {{i}}
                  </li>
                </ul>
              </td>
            </tr>
            <tr data-ng-if="mdView.current.record.classification_text">
              <th data-translate="">classification</th>
              <td>{{mdView.current.record.classification_text}}</td>
            </tr>
            <tr data-ng-if="mdView.current.record.legalConstraints">
              <th data-translate="">legalConstraints</th>
              <td>
                <p data-ng-repeat="c in mdView.current.record.legalConstraints track by $index">
                  <span data-gn-lynky="{{c}}" />
                </p>
              </td>
            </tr>
>>>>>>> 70c2afba

            <tr data-ng-if="mdView.current.record.securityConstraints">
              <th data-translate="">securityConstraints</th>
              <td>
                <p data-ng-repeat="c in mdView.current.record.securityConstraints track by $index">
                  <span data-gn-lynky="{{c}}" />
                </p>
              </td>
            </tr>

<<<<<<< HEAD
        <table class="table table-striped">
          <tbody>
          <tr data-ng-if="mdView.current.record.updateFrequency">
            <th data-translate="">updateFrequency</th>
            <td>{{mdView.current.record.maintenanceAndUpdateFrequency_text}}</td>
          </tr>
          <tr data-ng-if="mdView.current.record.spatialRepresentationType_text">
            <th data-translate="">spatialRepresentationType</th>
            <td>{{mdView.current.record.spatialRepresentationType_text}}</td>
          </tr>
          <tr data-ng-if="mdView.current.record.denominator">
            <th data-translate="">scale</th>
            <td>
              <ul>
                <li data-ng-repeat="d in (mdView.current.record.denominator | asArray)"
                    class="gn-scale">{{d}}
                </li>
              </ul>
            </td>
          </tr>
          <tr data-ng-if="mdView.current.record.resolution">
            <th data-translate="">resolution</th>
            <td>
              <ul>
                <li data-ng-repeat="r in (mdView.current.record.resolution | asArray)">{{r}}</li>
              </ul>
            </td>
          </tr>
          <tr data-ng-if="mdView.current.record.coordinateSystem">
            <th data-translate="">crs</th>
            <td>
              <ul>
                <li data-ng-repeat="crs in (mdView.current.record.coordinateSystem | asArray)">
                  {{mdService.formatCrs(r)}}
                </li>
              </ul>
            </td>
          </tr>
          <tr data-ng-if="mdView.current.record.format">
            <th data-translate="">format</th>
            <td>
              <span data-ng-repeat="f in (mdView.current.record.format | asArray) track by $index"
                    class="badge">{{f}}</span>
            </td>
          </tr>
          <tr data-ng-if="mdView.current.record.lineage">
            <th data-translate="">lineage</th>
            <td>
              <p data-ng-bind-html="mdView.current.record.lineage | linky | newlines"/>
            </td>
          </tr>
          <!--<tr>
            <th></th>
            <td>
              <div data-gn-related-observer>
                <div data-gn-related="mdView.current.record"
                     data-user="user"
                     data-types="sources"
                     data-has-results="hasRelations.sources"
                     data-title="{{'sourceDatasets' | translate}}">
                </div>
=======
>>>>>>> 70c2afba

            <tr data-ng-if="mdView.current.record.resourceConstraints">
              <th data-translate="">resourceConstraints</th>
              <td>
                <p data-ng-repeat="c in mdView.current.record.resourceConstraints track by $index">
                  <span data-gn-lynky="{{c}}" />
                </p>
              </td>
            </tr>

<<<<<<< HEAD
                <div data-gn-related="mdView.current.record"
                     data-user="user"
                     data-types="hassources"
                     data-has-results="hasRelations.hassources"
                     data-title="{{'isSourceOfDatasets' | translate}}">
                </div>
              </div>
            </td>
          </tr>-->
          </tbody>
        </table>

        <div data-gn-related-observer>
          <!--<div data-gn-related="mdView.current.record"
               data-user="user"
               data-types="fcats|related"
               data-title="{{'featureCatalog' | translate}}">
          </div>
          <div data-gn-related="mdView.current.record"
               data-user="user"
               data-types="siblings|associated|related"
               data-title="{{'siblings' | translate}}">
          </div>-->
        </div>

        <h2 data-translate="">metadataInformation</h2>

        <a class="btn btn-link"
           data-ng-href="../api/records/{{mdView.current.record.identifier}}/formatters/xml">
          <i class="fa fa-file-code-o"/>
          <span data-translate="">metadataInXML</span>
        </a>

        <table class="table table-striped">
          <tbody>
          <tr>
            <th data-translate="">uuid</th>
            <td>{{mdView.current.record.identifier}}</td>
          </tr>
          <tr
           data-ng-repeat="c in mdView.current.record.getAllContacts().metadata track by $index">
            <th data-translate="">{{c.role}}</th>
            <td>
              <b ng-if="c.org">{{c.org}}<br/></b>
              <i ng-if="c.name">{{c.name}}
                <span ng-if="c.position">({{c.position}})</span><br/>
              </i>
              <span ng-if="c.address">{{c.address}}</span>
              <span ng-if="c.phone">{{c.phone}}</span>
              <span ng-if="c.email">{{c.email}}</span>
            </td>
          </tr>
          <tr data-ng-if="mdView.current.record.mainLanguage">
            <th data-translate="">metadataLanguage</th>
            <td>
              <ul>
                <li data-ng-repeat="l in (mdView.current.record.mainLanguage | asArray)">
                  {{l}}
                </li>
              </ul>
            </td>
          </tr>
          </tbody>
        </table>
      </div>

      <div class="col-md-4 gn-md-side">
        <section class="gn-md-side-overview" data-ng-if="mdView.current.record.overviews.length > 0">
          <h2>
            <i class="fa fa-fw fa-image"></i>
            <span data-translate="">overview</span>
          </h2>

          <div data-ng-repeat="img in mdView.current.record.overview">
            <a data-ng-href="{{img.url}}" target="_blank">
            <img data-gn-img-modal="img"
                 class="gn-img-thumbnail img-thumbnail"
                 alt="{{img.name}}" onerror="$(this).hide()"
                 data-ng-src="{{img.url}}"/></a>
=======
            <tr data-ng-if="mdView.current.record.getAllContacts().resource">
              <th data-translate="">resourceContact</th>
              <td>
                <div data-gn-metadata-contacts="mdView.current.record.getAllContacts().resource" data-gn-mode="org-role" />
              </td>
            </tr>
            <tr data-ng-if="mdView.current.record.credit">
              <th data-translate="">credit</th>
              <td>{{mdView.current.record.credit}}</td>
            </tr>
            <tr data-ng-if="mdView.current.record.status_text.length > 0">
              <th data-translate="">resourceStatus</th>
              <td>
                <ul>
                  <li data-ng-repeat="s in mdView.current.record.status_text">{{s}}</li>
                </ul>
              </td>
            </tr>
            </tbody>
          </table>

          <!--<h2 data-translate="">preview</h2>-->
          <!--<div class="gn-map-preview"/>-->

          <h2 data-translate="">technicalInformation</h2>


          <div data-ng-if="mdView.current.record.attributeTable"
              data-gn-attribute-table-renderer="mdView.current.record.attributeTable">
>>>>>>> 70c2afba
          </div>


          <table class="table table-striped">
            <tbody>
            <tr data-ng-if="mdView.current.record.updateFrequency">
              <th data-translate="">updateFrequency</th>
              <td>{{mdView.current.record.maintenanceAndUpdateFrequency_text}}</td>
            </tr>
            <tr data-ng-if="mdView.current.record.spatialRepresentationType_text">
              <th data-translate="">spatialRepresentationType</th>
              <td>{{mdView.current.record.spatialRepresentationType_text}}</td>
            </tr>
            <tr data-ng-if="mdView.current.record.denominator">
              <th data-translate="">scale</th>
              <td>
                <ul>
                  <li data-ng-repeat="d in mdView.current.record.denominator"
                      class="gn-scale">{{d}}
                  </li>
                </ul>
              </td>
            </tr>
            <tr data-ng-if="mdView.current.record.resolution">
              <th data-translate="">resolution</th>
              <td>
                <ul>
                  <li data-ng-repeat="r in mdView.current.record.resolution">{{r}}</li>
                </ul>
              </td>
            </tr>
            <tr data-ng-if="mdView.current.record.crsDetails">
              <th data-translate="">crs</th>
              <td>
                <ul>
                  <li data-ng-repeat="r in mdView.current.record.crsDetails">
                    {{ mdService.formatCrs(r) }}
                  </li>
                </ul>
              </td>
            </tr>
            <tr data-ng-if="mdView.current.record.format">
              <th data-translate="">format</th>
              <td>
                <span data-ng-repeat="f in mdView.current.record.format track by $index"
                      class="badge">{{f}}</span>
              </td>
            </tr>
            <tr data-ng-if="mdView.current.record.lineage">
              <th data-translate="">lineage</th>
              <td>
                <p data-ng-bind-html="mdView.current.record.lineage | linky | newlines"/>
              </td>
            </tr>
            <tr>
              <th></th>
              <td>
                <div data-gn-related-observer>
                  <div data-gn-related="mdView.current.record"
                      data-user="user"
                      data-types="sources"
                      data-has-results="hasRelations.sources"
                      data-title="{{'sourceDatasets' | translate}}">
                  </div>


                  <div data-gn-related="mdView.current.record"
                      data-user="user"
                      data-types="hassources"
                      data-has-results="hasRelations.hassources"
                      data-title="{{'isSourceOfDatasets' | translate}}">
                  </div>
                </div>
              </td>
            </tr>
            </tbody>
          </table>

          <h2 data-translate="">metadataInformation</h2>

          <a class="btn btn-default gn-margin-bottom"
            data-ng-href="../api/records/{{mdView.current.record.getUuid()}}/formatters/xml">
            <i class="fa fa-fw fa-file-code-o"/>
            <span data-translate="">metadataInXML</span>
          </a>

          <table class="table table-striped">
            <tbody>
            <tr data-ng-if="mdView.current.record.getAllContacts()">
              <th data-translate="">contact</th>
              <td>
                <div data-gn-metadata-contacts="mdView.current.record.getAllContacts().metadata" data-gn-mode="org-role" />
              </td>
            </tr>
            <tr data-ng-if="mdView.current.record.mdLanguage">
              <th data-translate="">metadataLanguage</th>
              <td>
                <ul>
                  <li data-ng-repeat="l in mdView.current.record.mdLanguage">
                    {{l | translate}}
                  </li>
                </ul>
              </td>
            </tr>
            <tr>
              <th data-translate="">uuid</th>
              <td>{{mdView.current.record['geonet:info'].uuid}}</td>
            </tr>
            </tbody>
          </table>
        </div>

        <div class="col-md-4 gn-md-side">
          <section class="gn-md-side-overview" data-ng-if="mdView.current.record.overviews.length > 0">
            <h2>
              <i class="fa fa-fw fa-image"></i>
              <span data-translate="">overview</span>
            </h2>

            <div data-ng-repeat="img in mdView.current.record.overviews">
              <img data-gn-img-modal="img"
                  class="gn-img-thumbnail img-thumbnail"
                  alt="{{img.label}}"
                  data-ng-src="{{img.url}}"/>

              <div class="gn-img-thumbnail-caption"
                  data-ng-show="img.label">{{img.label}}
              </div>
            </div>
          </section>
          </br>

          <div data-gn-userfeedback='mdView.current.record'
              data-gn-user={{user.username}}
              data-ng-if="isUserFeedbackEnabled">
          </div>
          <div class="gn-md-feedback-buttons clearfix">
            <div class="pull-left"
                    data-gn-userfeedbackfull='mdView.current.record'
                    data-gn-user={{user.username}}
                    data-ng-if="isUserFeedbackEnabled">
            </div>
            <div class="pull-left"
                    data-gn-userfeedbacknew='mdView.current.record'
                    data-gn-user={{user.username}}
                    data-ng-if="isUserFeedbackEnabled">
            </div>

<<<<<<< HEAD
        </div>
        <div data-gn-md-feedback="mdView.current.record"></div>

        <section class="gn-md-side-extent" data-ng-if="mdView.current.record.geoBox.length > 0">
          <h2>
            <i class="fa fa-fw fa-map-marker"></i>
            <span data-translate="">extent</span>
          <p>{{mdView.current.record.location}}</p>
          <p data-ng-if="mdView.current.record.geoTag">
          <ul>
            <li data-ng-repeat="d in (mdView.current.record.geoTag | asArray)">{{d}}</li>
          </ul>
          </p>
          <!-- TODO: use map config
          <p data-ng-repeat="bbox in mdView.current.record.geoBox">
            <img class="gn-img-thumbnail img-thumbnail gn-img-extent"
                 alt="{{'extent' | translate}}"
                 aria-label="{{'extent' | translate}}"
                 data-ng-src="{{gnUrl}}/{{lang}}/region.getmap.png?mapsrs=EPSG:3857&width=250&background=settings&geomsrs=EPSG:4326&geom={{mdView.current.record.getBoxAsPolygon($index)}}"/>
                 data-ng-src="{{gnUrl}}/{{lang}}/region.getmap.png?mapsrs=EPSG:3857&width=250&background=osm&geomsrs=EPSG:4326&geom={{mdView.current.record.getBoxAsPolygon($index)}}"/>-->
          </p>

        </section>

        <section class="gn-md-side-dates"
                 data-ng-if="mdView.current.record.creationDate ||
                             mdView.current.record.publicationDate ||
                             mdView.current.record.revisionDate ||
                             mdView.current.record.tempExtentBegin ||
                             mdView.current.record.tempExtentEnd">
          <h2>
            <i class="fa fa-fw fa-clock-o"></i>
            <span data-translate="">tempExtent</span>
          </h2>

          <p>
          <dl data-ng-show="mdView.current.record.creationDate.length > 0">
            <dt data-translate>creationDate</dt>
            <dd data-ng-repeat="creaDate in mdView.current.record.creationDate track by $index"
                data-gn-humanize-time="{{creaDate}}"
                data-format="YYYY-MM-DD"/>
          </dl>
          <dl data-ng-show="mdView.current.record.publicationDate.length > 0">
            <dt data-translate>publicationDate</dt>
            <dd data-ng-repeat="pubDate in mdView.current.record.publicationDate track by $index"
                data-gn-humanize-time="{{pubDate}}"
                data-format="YYYY-MM-DD"/>
          </dl>
          <dl data-ng-show="mdView.current.record.revisionDate.length > 0">
            <dt data-translate>revisionDate</dt>
            <dd data-ng-repeat="revDate in mdView.current.record.revisionDate track by $index"
                data-gn-humanize-time="{{revDate}}"
                data-format="YYYY-MM-DD"/>
          </dl>
          <dl
            data-ng-show="mdView.current.record.tempExtentBegin ||
=======
          </div>
          <div data-gn-md-feedback="mdView.current.record"></div>

          <section class="gn-md-side-extent" data-ng-if="mdView.current.record.geoBox.length > 0">
            <h2>
              <i class="fa fa-fw fa-map-marker"></i>
              <span data-translate="">extent</span>
            </h2>
            <p data-ng-if="mdView.current.record.geoDesc">
            <ul>
              <li data-ng-repeat="d in mdView.current.record.geoDesc">{{d}}</li>
            </ul>
            </p>
            <!-- TODO: use map config -->
            <p data-ng-repeat="bbox in mdView.current.record.geoBox">
              <img class="gn-img-thumbnail img-thumbnail gn-img-extent"
                  alt="{{'extent' | translate}}"
                  aria-label="{{'extent' | translate}}"
                  data-ng-src="{{gnUrl}}/{{lang}}/region.getmap.png?mapsrs=EPSG:3857&width=250&background=settings&geomsrs=EPSG:4326&geom={{mdView.current.record.getBoxAsPolygon($index)}}"/>
            </p>

          </section>

          <section class="gn-md-side-dates"
                  data-ng-if="mdView.current.record.creationDate ||
                              mdView.current.record.publicationDate ||
                              mdView.current.record.revisionDate ||
                              mdView.current.record.tempExtentBegin ||
>>>>>>> 70c2afba
                              mdView.current.record.tempExtentEnd">
            <h2>
              <i class="fa fa-fw fa-clock-o"></i>
              <span data-translate="">tempExtent</span>
            </h2>

            <p>
            <dl data-ng-show="mdView.current.record.creationDate.length > 0">
              <dt data-translate>creationDate</dt>
              <dd data-ng-repeat="creaDate in mdView.current.record.creationDate track by $index"
                  data-gn-humanize-time="{{creaDate}}"
                  data-format="YYYY-MM-DD"/>
            </dl>
            <dl data-ng-show="mdView.current.record.publicationDate.length > 0">
              <dt data-translate>publicationDate</dt>
              <dd data-ng-repeat="pubDate in mdView.current.record.publicationDate track by $index"
                  data-gn-humanize-time="{{pubDate}}"
                  data-format="YYYY-MM-DD"/>
            </dl>
            <dl data-ng-show="mdView.current.record.revisionDate.length > 0">
              <dt data-translate>revisionDate</dt>
              <dd data-ng-repeat="revDate in mdView.current.record.revisionDate track by $index"
                  data-gn-humanize-time="{{revDate}}"
                  data-format="YYYY-MM-DD"/>
            </dl>
            <dl
              data-ng-show="mdView.current.record.tempExtentBegin ||
                                mdView.current.record.tempExtentEnd">
              <dt data-translate>tempExtentBegin</dt>
              <dd>
                <span data-gn-humanize-time="{{mdView.current.record.tempExtentBegin}}"/>
                &nbsp;<i class="fa fa-fw fa-forward"></i>
                <span data-gn-humanize-time="{{mdView.current.record.tempExtentEnd}}"/>
              </dd>
            </dl>
            </p>
          </section>

          <!--<section data-ng-repeat="c in mdView.current.record.getAllContacts().resource track by $index">
            <h4>
              <i class="fa fa-fw fa-envelope"></i>
              <span>{{c.role | translate}}</span>
            </h4>
            <div class="gn-contact">
              <div class="row">
                <div class="col-md-6">
                  <address>
                    <strong title="{{c.address}}">
                      {{c.org}}<br/>
                    </strong>
                    <div data-ng-if="c.email != ''">
                      <a href="mailto:{{c.email}}">
                        <span data-ng-hide="c.name">{{c.email}}</span>
                        <span data-ng-show="c.name">{{c.name}}</span>
                        <span data-ng-show="c.position">({{c.position}})</span>
                      </a>
                    </div>
                    <div data-ng-if="c.email === ''">{{c.name}}
                      <span data-ng-show="c.position">({{c.position}})</span>
                    </div>
                    <a href="tel:{{c.phone}}"
                      data-ng-if="c.phone != ''">
                      <span data-translate="">call</span> {{c.phone}}
                    </a>
                  </address>
                </div>
              </div>
            </div>
<<<<<<< HEAD
          </div>
        </section></br>-->

        <section class="gn-md-side-providedby">
          <h2>
            <i class="fa fa-fw fa-cog"></i>
            <span data-translate="">sourceCatalog</span>
          </h2>
          <img ng-src="{{gnUrl}}../images/logos/{{mdView.current.record.sourceCatalogue}}.png"
               aria-label="{{'sourceCatalog' | translate}}"
               class="gn-source-logo"/>
        </section>

        <section class="gn-md-side-calendar">
          <h2>
            <i class="fa fa-fw fa-calendar"></i>
            <span data-translate="">updatedOn</span>
          </h2>
          <p>
            <span data-gn-humanize-time="{{mdView.current.record.changeDate}}"
                  data-from-now=""></span>
          </p>
        </section>

        <section class="gn-md-side-social">
          <h2>
            <i class="fa fa-fw fa-share-square-o"></i>
            <span data-translate="">shareOn</span>
          </h2>
          <a data-ng-href="https://twitter.com/share?url={{socialMediaLink | encodeURIComponent}}"
             title="{{'shareOnTwitter' | translate}}"
             target="_blank"
             class="btn btn-default"><i class="fa fa-fw fa-twitter"></i></a>
          <a
            data-ng-href="https://plus.google.com/share?url={{socialMediaLink | encodeURIComponent}}"
            title="{{'shareOnGooglePlus' | translate}}"
            target="_blank"
            class="btn btn-default"><i class="fa fa-fw fa-google-plus"></i></a>
          <a
            data-ng-href="https://www.facebook.com/sharer.php?u={{socialMediaLink | encodeURIComponent}}"
            title="{{'shareOnFacebook' | translate}}"
            target="_blank"
            class="btn btn-default"><i class="fa fa-fw fa-facebook"></i></a>
          <a
            data-ng-href="http://www.linkedin.com/shareArticle?mini=true&amp;summary={{mdView.current.record.resourceTitle}}&amp;url={{socialMediaLink | encodeURIComponent}}"
            title="{{'shareOnLinkedIn' | translate}}"
            target="_blank"
            class="btn btn-default"><i class="fa fa-fw fa-linkedin"></i></a>
          <a
            data-ng-href="mailto:?subject={{mdView.current.record.resourceTitle}}&amp;body={{socialMediaLink | encodeURIComponent}}"
            title="{{'shareByEmail' | translate}}"
            target="_blank"
            class="btn btn-default"><i class="fa fa-fw fa-envelope-o"></i></a>
          <a
            data-ng-click="mdService.getPermalink(md)"
            title="{{'permalink' | translate}}"
            class="btn btn-default"><i class="fa fa-fw fa-link"></i></a>
        </section>

        <section data-ng-show="isRatingEnabled" class="gn-md-side-rating">
          <h2>
            <i class="fa fa-fw"></i>
            <span data-translate="">rate</span>
          </h2>
          <div data-gn-metadata-rate="mdView.current.record"/>

        </section>

        <div data-gn-more-like-this="mdView.current.record"/>
=======
          </section></br>-->

          <section class="gn-md-side-providedby">
            <h2>
              <i class="fa fa-fw fa-cog"></i>
              <span data-translate="">sourceCatalog</span>
            </h2>
            <img ng-src="{{gnUrl}}../images/logos/{{mdView.current.record.source}}.png"
                aria-label="{{'sourceCatalog' | translate}}"
                class="gn-source-logo"/>
          </section>

          <section class="gn-md-side-calendar">
            <h2>
              <i class="fa fa-fw fa-calendar"></i>
              <span data-translate="">updatedOn</span>
            </h2>
            <p>
              <span data-gn-humanize-time="{{mdView.current.record['geonet:info'].changeDate}}"
                    data-from-now=""></span>
            </p>
          </section>

          <section class="gn-md-side-social" data-ng-show="isSocialbarEnabled">
            <h2>
              <i class="fa fa-fw fa-share-square-o"></i>
              <span data-translate="">shareOn</span>
            </h2>
            <a data-ng-href="https://twitter.com/share?url={{socialMediaLink | encodeURIComponent}}"
              title="{{'shareOnTwitter' | translate}}"
              target="_blank"
              class="btn btn-default"><i class="fa fa-fw fa-twitter"></i></a>
            <a
              data-ng-href="https://plus.google.com/share?url={{socialMediaLink | encodeURIComponent}}"
              title="{{'shareOnGooglePlus' | translate}}"
              target="_blank"
              class="btn btn-default"><i class="fa fa-fw fa-google-plus"></i></a>
            <a
              data-ng-href="https://www.facebook.com/sharer.php?u={{socialMediaLink | encodeURIComponent}}"
              title="{{'shareOnFacebook' | translate}}"
              target="_blank"
              class="btn btn-default"><i class="fa fa-fw fa-facebook"></i></a>
            <a
              data-ng-href="http://www.linkedin.com/shareArticle?mini=true&amp;summary={{mdView.current.record.title || mdView.current.record.defaultTitle}}&amp;url={{socialMediaLink | encodeURIComponent}}"
              title="{{'shareOnLinkedIn' | translate}}"
              target="_blank"
              class="btn btn-default"><i class="fa fa-fw fa-linkedin"></i></a>
            <a
              data-ng-href="mailto:?subject={{mdView.current.record.title || mdView.current.record.defaultTitle}}&amp;body={{socialMediaLink | encodeURIComponent}}"
              title="{{'shareByEmail' | translate}}"
              target="_blank"
              class="btn btn-default"><i class="fa fa-fw fa-envelope-o"></i></a>
            <a
              data-ng-click="mdService.getPermalink(md)"
              title="{{'permalink' | translate}}"
              class="btn btn-default"><i class="fa fa-fw fa-link"></i></a>
          </section>

          <section data-ng-show="isRatingEnabled" class="gn-md-side-rating">
            <h2>
              <i class="fa fa-fw"></i>
              <span data-translate="">rate</span>
            </h2>
            <div data-gn-metadata-rate="mdView.current.record"/>
          </section>

          <div data-ng-show="isRecordHistoryEnabled && user.isEditorOrMore()"
              data-gn-record-history="mdView.current.record"></div>
        </div>

>>>>>>> 70c2afba
      </div>



    </div>
  </div>
</div><|MERGE_RESOLUTION|>--- conflicted
+++ resolved
@@ -11,24 +11,13 @@
       data-ng-show="user.canEditRecord(mdView.current.record)">
       {{'seeDraft' | translate}}
     </a>
-<<<<<<< HEAD
-
-    <a class="btn btn-primary gn-md-edit-btn pull-right"
-       data-ng-show="user.canEditRecord(mdView.current.record)"
-       data-ng-href="catalog.edit#/metadata/{{mdView.current.record.id}}?redirectUrl=catalog.search%23%2Fmetadata%2F{{mdView.current.record.uuid}}"
-       title="{{'edit' | translate}}">
-      <i class="fa fa-pencil"></i>
-      <span data-translate="" class="hidden-sm hidden-xs">edit</span>
-=======
-    
     <!-- If approved exists, show a link -->
     <a data-ng-if="mdView.current.record.draft == 'y'"
       class="see-draft see-draft-approved"
       title=" {{('status-' + mdView.current.record.mdStatus) | translate}}"
-      data-ng-href="#/metadata/{{md.getUuid()}}"
+      data-ng-href="#/metadata/{{md.uuid}}"
       data-ng-show="user.canEditRecord(mdView.current.record)">
       {{'seeNoDraft' | translate}}
->>>>>>> 70c2afba
     </a>
   </div>
   
@@ -78,30 +67,6 @@
           </button>
         </div>
 
-<<<<<<< HEAD
-      <div class="col-md-8 gn-record">
-        <h1>
-          <i class="fa gn-icon-{{mdView.current.record.resourceType}}"/>
-          {{mdView.current.record.resourceTitle}}
-        </h1>
-        <h3 ng-if="mdView.current.record.resourceAltTitle">{{mdView.current.record.resourceAltTitle}}</h3>
-
-        <div class="alert alert-info" ng-if="mdView.current.record.resourceAbstract"
-             data-ng-bind-html="(mdView.current.record.resourceAbstract) | linky | newlines"/>
-
-        <!-- Display the first metadata status (apply to ISO19139 record) -->
-        <div data-ng-if="mdView.current.record.codelist_status.length > 0"
-             title="{{mdView.current.record.codelist_status}}"
-             class="gn-status gn-status-mdview gn-status-{{mdView.current.record.codelist_status}}">
-          {{mdView.current.record.codelist_status | translate}}
-        </div>
-       <!-- <div data-gn-related-observer>
-          <div data-gn-related="mdView.current.record"
-               data-user="user"
-               data-types="onlines"
-               data-has-results="hasRelations.onlines"
-               data-title="{{'downloadsAndResources' | translate}}">
-=======
         <div class="btn-group pull-right gn-view-menu-button">
           <button type="button" class="btn btn-default dropdown-toggle"
                   data-toggle="dropdown"
@@ -146,7 +111,7 @@
         <div class="btn-group pull-right" role="group">
           <a class="btn btn-default gn-md-edit-btn"
             data-ng-show="user.canEditRecord(mdView.current.record)"
-            data-ng-href="catalog.edit#/metadata/{{mdView.current.record.getId()}}?redirectUrl=catalog.search%23%2Fmetadata%2F{{mdView.current.record.getUuid()}}"
+            data-ng-href="catalog.edit#/metadata/{{mdView.current.record.id}}?redirectUrl=catalog.search%23%2Fmetadata%2F{{mdView.current.record.uuid}}"
             title="{{'edit' | translate}}">
             <i class="fa fa-fw fa-pencil"></i>
             <span data-translate="" class="hidden-sm hidden-xs">edit</span>
@@ -164,19 +129,18 @@
 
         <div class="col-md-8 gn-record">
           <h1>
-            <i class="fa gn-icon-{{mdView.current.record.type[0]}}"/>
-            {{mdView.current.record.title || mdView.current.record.defaultTitle}}
+            <i class="fa gn-icon-{{mdView.current.record.resourceType[0]}}"/>
+            {{mdView.current.record.resourceTitle}}
           </h1>
 
           <div class="lead1 gn-margin-bottom"
-              data-ng-bind-html="(mdView.current.record.abstract || mdView.current.record.defaultAbstract) | linky | newlines"/>
+              data-ng-bind-html="(mdView.current.record.resourceAbstract) | linky | newlines"/>
 
           <!-- Display the first metadata status (apply to ISO19139 record) -->
           <div data-ng-if="mdView.current.record.status_text.length > 0"
               title="{{mdView.current.record.status_text[0]}}"
               class="gn-status gn-status-mdview gn-status-{{mdView.current.record.status[0]}}">
             {{mdView.current.record.status_text[0]}}
->>>>>>> 70c2afba
           </div>
           
           <div data-gn-related-observer>
@@ -193,162 +157,6 @@
                 data-title="{{'associatedResources' | translate}}">
             </div>
           </div>
-<<<<<<< HEAD
-        </div> -->
-
-        <h2 data-translate="">aboutThisResource</h2>
-        <table class="table table-striped">
-          <tbody>
-          <tr data-ng-if="mdView.current.record.hasInspireTheme=='true'">
-              <th data-translate="">inspireThemes</th>
-              <td>
-                <button
-                  data-ng-repeat="cat in (mdView.current.record.inspireThemeNumber | asArray)"
-                  data-ng-click="search({'inspireThemeNumber': cat})"
-                  class="btn btn-sm btn-default {{cat.split('|')[0]}} {{cat.split('|')[0]}}-{{langs[lang]}}"
-                  title="{{'clickToFilterOn' | translate}} {{cat.split('|')[1]}}">
-                  <span class="iti-{{cat.split('|')[0]}}"></span>
-                </button>
-              </td>
-            </tr>
-            <tr
-              data-ng-if="mdView.current.record.category.length > 0 ||
-                      mdView.current.record.topicCat.length > 0">
-            <th data-translate="">listOfCategories</th>
-            <td>
-              <button data-ng-repeat="cat in (mdView.current.record.category | asArray)"
-                   data-ng-click="search({'_cat': cat})"
-                   class="btn btn-sm btn-default"
-                   title="{{'clickToFilterOn' | translate}} {{('cat-' + cat) | translate}}">
-                <span class="fa gn-icon-{{cat}} resource-color"></span>&nbsp;
-                {{('cat-' + cat) | translate}}
-              </button>
-
-              <button data-ng-repeat="cat in (mdView.current.record.topic | asArray) track by $index"
-                   data-ng-click="search({'topic': cat})"
-                   class="btn btn-sm btn-default"
-                   title="{{'clickToFilterOn' | translate}} {{cat | translate}}">
-                <span class="fa gn-icon-{{cat}} topic-color"></span>&nbsp;
-                {{cat | translate}}
-              </button>
-            </td>
-          </tr>
-          <tr data-ng-repeat="(thesaurus, keywords) in mdView.current.record.keywordGroup">
-            <th>{{thesaurus | translate}}</th>
-            <td>
-              <ul>
-                <li data-ng-repeat="k in (keywords | asArray) track by $index"
-                    data-ng-if="k"
-                    class="tt-cursor">
-                    <span data-ng-show="k.link == ''">{{k.value}}</span>
-                    <a href=""
-                       data-ng-href="{{k.link}}"
-                       data-ng-hide="k.link == ''">
-                      {{k.value}}</a>&nbsp;
-                    <a href=""
-                       title="{{'clickToFilterOn' | translate}} {{k.value}}"
-                       data-ng-click="search({'keyword': k.value})">
-                      <i class="fa fa-search"/>
-                    </a>
-                </li>
-              </ul>
-            </td>
-          </tr>
-          <tr data-ng-if="mdView.current.record.resourceLanguage">
-            <th data-translate="">language</th>
-            <td>
-              <ul>
-                <li data-ng-repeat="l in (mdView.current.record.resourceLanguage | asArray)">
-                  {{l | translate}}
-                </li>
-              </ul>
-            </td>
-          </tr>
-          <tr data-ng-if="mdView.current.record.identifier">
-            <th data-translate="">identifier</th>
-            <td>
-              <ul>
-                <li data-ng-repeat="i in (mdView.current.record.identifier | asArray)">
-                  {{i}}
-                </li>
-              </ul>
-            </td>
-          </tr>
-          <tr data-ng-if="mdView.current.record.classification_text">
-            <th data-translate="">classification</th>
-            <td>{{mdView.current.record.classification_text}}</td>
-          </tr>
-          <tr data-ng-if="mdView.current.record.legalConstraints">
-            <th data-translate="">legalConstraints</th>
-            <td>
-              <p data-ng-repeat="c in (mdView.current.record.legalConstraints | asArray) track by $index">
-                <span data-gn-lynky="{{c}}" />
-              </p>
-            </td>
-          </tr>
-
-          <tr data-ng-if="mdView.current.record.codelist_securityConstraints">
-            <th data-translate="">securityConstraints</th>
-            <td>
-              <p data-ng-repeat="c in (mdView.current.record.codelist_securityConstraints | asArray) track by $index">
-                <span data-gn-lynky="{{c}}" />
-              </p>
-            </td>
-          </tr>
-
-
-          <tr data-ng-if="mdView.current.record.codelist_accessConstraints">
-            <th data-translate="">resourceConstraints</th>
-            <td>
-              <p data-ng-repeat="cs in (mdView.current.record.codelist_accessConstraints | asArray) track by $index">
-                <span data-gn-lynky="{{cs}}" />
-              </p>
-            </td>
-          </tr>
-
-          <tr
-           data-ng-repeat="c in mdView.current.record.getAllContacts().resource track by $index">
-            <th data-translate="">{{c.role}}</th>
-            <td>
-              <b ng-if="c.org">{{c.org}}<br/></b>
-              <i ng-if="c.name">{{c.name}}
-                <span ng-if="c.position">({{c.position}})</span><br/>
-              </i>
-              <span ng-if="c.address">{{c.address}}</span>
-              <span ng-if="c.phone">{{c.phone}}</span>
-              <span ng-if="c.email">{{c.email}}</span>
-            </td>
-          </tr>
-
-          <tr data-ng-if="mdView.current.record.credit">
-            <th data-translate="">credit</th>
-            <td>
-              <ul>
-                <li data-ng-repeat="c in (mdView.current.record.resourceCredit|asArray)">{{c}}</li>
-              </ul>
-            </td>
-          </tr>
-          <tr data-ng-if="mdView.current.record.codelist_status.length > 0">
-            <th data-translate="">resourceStatus</th>
-            <td>
-              <ul>
-                <li data-ng-repeat="s in (mdView.current.record.codelist_status|asArray)">{{s}}</li>
-              </ul>
-            </td>
-          </tr>
-          </tbody>
-        </table>
-
-        <!--<h2 data-translate="">preview</h2>-->
-        <!--<div class="gn-map-preview"/>-->
-
-        <h2 data-translate="">technicalInformation</h2>
-
-
-        <div data-ng-if="mdView.current.record.attributeTable"
-             data-gn-attribute-table-renderer="mdView.current.record.attributeTable">
-        </div>
-=======
 
           <div data-gn-related-observer>
             <div data-gn-related="mdView.current.record"
@@ -455,7 +263,6 @@
                 </p>
               </td>
             </tr>
->>>>>>> 70c2afba
 
             <tr data-ng-if="mdView.current.record.securityConstraints">
               <th data-translate="">securityConstraints</th>
@@ -466,70 +273,7 @@
               </td>
             </tr>
 
-<<<<<<< HEAD
-        <table class="table table-striped">
-          <tbody>
-          <tr data-ng-if="mdView.current.record.updateFrequency">
-            <th data-translate="">updateFrequency</th>
-            <td>{{mdView.current.record.maintenanceAndUpdateFrequency_text}}</td>
-          </tr>
-          <tr data-ng-if="mdView.current.record.spatialRepresentationType_text">
-            <th data-translate="">spatialRepresentationType</th>
-            <td>{{mdView.current.record.spatialRepresentationType_text}}</td>
-          </tr>
-          <tr data-ng-if="mdView.current.record.denominator">
-            <th data-translate="">scale</th>
-            <td>
-              <ul>
-                <li data-ng-repeat="d in (mdView.current.record.denominator | asArray)"
-                    class="gn-scale">{{d}}
-                </li>
-              </ul>
-            </td>
-          </tr>
-          <tr data-ng-if="mdView.current.record.resolution">
-            <th data-translate="">resolution</th>
-            <td>
-              <ul>
-                <li data-ng-repeat="r in (mdView.current.record.resolution | asArray)">{{r}}</li>
-              </ul>
-            </td>
-          </tr>
-          <tr data-ng-if="mdView.current.record.coordinateSystem">
-            <th data-translate="">crs</th>
-            <td>
-              <ul>
-                <li data-ng-repeat="crs in (mdView.current.record.coordinateSystem | asArray)">
-                  {{mdService.formatCrs(r)}}
-                </li>
-              </ul>
-            </td>
-          </tr>
-          <tr data-ng-if="mdView.current.record.format">
-            <th data-translate="">format</th>
-            <td>
-              <span data-ng-repeat="f in (mdView.current.record.format | asArray) track by $index"
-                    class="badge">{{f}}</span>
-            </td>
-          </tr>
-          <tr data-ng-if="mdView.current.record.lineage">
-            <th data-translate="">lineage</th>
-            <td>
-              <p data-ng-bind-html="mdView.current.record.lineage | linky | newlines"/>
-            </td>
-          </tr>
-          <!--<tr>
-            <th></th>
-            <td>
-              <div data-gn-related-observer>
-                <div data-gn-related="mdView.current.record"
-                     data-user="user"
-                     data-types="sources"
-                     data-has-results="hasRelations.sources"
-                     data-title="{{'sourceDatasets' | translate}}">
-                </div>
-=======
->>>>>>> 70c2afba
+
 
             <tr data-ng-if="mdView.current.record.resourceConstraints">
               <th data-translate="">resourceConstraints</th>
@@ -540,87 +284,6 @@
               </td>
             </tr>
 
-<<<<<<< HEAD
-                <div data-gn-related="mdView.current.record"
-                     data-user="user"
-                     data-types="hassources"
-                     data-has-results="hasRelations.hassources"
-                     data-title="{{'isSourceOfDatasets' | translate}}">
-                </div>
-              </div>
-            </td>
-          </tr>-->
-          </tbody>
-        </table>
-
-        <div data-gn-related-observer>
-          <!--<div data-gn-related="mdView.current.record"
-               data-user="user"
-               data-types="fcats|related"
-               data-title="{{'featureCatalog' | translate}}">
-          </div>
-          <div data-gn-related="mdView.current.record"
-               data-user="user"
-               data-types="siblings|associated|related"
-               data-title="{{'siblings' | translate}}">
-          </div>-->
-        </div>
-
-        <h2 data-translate="">metadataInformation</h2>
-
-        <a class="btn btn-link"
-           data-ng-href="../api/records/{{mdView.current.record.identifier}}/formatters/xml">
-          <i class="fa fa-file-code-o"/>
-          <span data-translate="">metadataInXML</span>
-        </a>
-
-        <table class="table table-striped">
-          <tbody>
-          <tr>
-            <th data-translate="">uuid</th>
-            <td>{{mdView.current.record.identifier}}</td>
-          </tr>
-          <tr
-           data-ng-repeat="c in mdView.current.record.getAllContacts().metadata track by $index">
-            <th data-translate="">{{c.role}}</th>
-            <td>
-              <b ng-if="c.org">{{c.org}}<br/></b>
-              <i ng-if="c.name">{{c.name}}
-                <span ng-if="c.position">({{c.position}})</span><br/>
-              </i>
-              <span ng-if="c.address">{{c.address}}</span>
-              <span ng-if="c.phone">{{c.phone}}</span>
-              <span ng-if="c.email">{{c.email}}</span>
-            </td>
-          </tr>
-          <tr data-ng-if="mdView.current.record.mainLanguage">
-            <th data-translate="">metadataLanguage</th>
-            <td>
-              <ul>
-                <li data-ng-repeat="l in (mdView.current.record.mainLanguage | asArray)">
-                  {{l}}
-                </li>
-              </ul>
-            </td>
-          </tr>
-          </tbody>
-        </table>
-      </div>
-
-      <div class="col-md-4 gn-md-side">
-        <section class="gn-md-side-overview" data-ng-if="mdView.current.record.overviews.length > 0">
-          <h2>
-            <i class="fa fa-fw fa-image"></i>
-            <span data-translate="">overview</span>
-          </h2>
-
-          <div data-ng-repeat="img in mdView.current.record.overview">
-            <a data-ng-href="{{img.url}}" target="_blank">
-            <img data-gn-img-modal="img"
-                 class="gn-img-thumbnail img-thumbnail"
-                 alt="{{img.name}}" onerror="$(this).hide()"
-                 data-ng-src="{{img.url}}"/></a>
-=======
             <tr data-ng-if="mdView.current.record.getAllContacts().resource">
               <th data-translate="">resourceContact</th>
               <td>
@@ -650,7 +313,6 @@
 
           <div data-ng-if="mdView.current.record.attributeTable"
               data-gn-attribute-table-renderer="mdView.current.record.attributeTable">
->>>>>>> 70c2afba
           </div>
 
 
@@ -798,65 +460,6 @@
                     data-gn-user={{user.username}}
                     data-ng-if="isUserFeedbackEnabled">
             </div>
-
-<<<<<<< HEAD
-        </div>
-        <div data-gn-md-feedback="mdView.current.record"></div>
-
-        <section class="gn-md-side-extent" data-ng-if="mdView.current.record.geoBox.length > 0">
-          <h2>
-            <i class="fa fa-fw fa-map-marker"></i>
-            <span data-translate="">extent</span>
-          <p>{{mdView.current.record.location}}</p>
-          <p data-ng-if="mdView.current.record.geoTag">
-          <ul>
-            <li data-ng-repeat="d in (mdView.current.record.geoTag | asArray)">{{d}}</li>
-          </ul>
-          </p>
-          <!-- TODO: use map config
-          <p data-ng-repeat="bbox in mdView.current.record.geoBox">
-            <img class="gn-img-thumbnail img-thumbnail gn-img-extent"
-                 alt="{{'extent' | translate}}"
-                 aria-label="{{'extent' | translate}}"
-                 data-ng-src="{{gnUrl}}/{{lang}}/region.getmap.png?mapsrs=EPSG:3857&width=250&background=settings&geomsrs=EPSG:4326&geom={{mdView.current.record.getBoxAsPolygon($index)}}"/>
-                 data-ng-src="{{gnUrl}}/{{lang}}/region.getmap.png?mapsrs=EPSG:3857&width=250&background=osm&geomsrs=EPSG:4326&geom={{mdView.current.record.getBoxAsPolygon($index)}}"/>-->
-          </p>
-
-        </section>
-
-        <section class="gn-md-side-dates"
-                 data-ng-if="mdView.current.record.creationDate ||
-                             mdView.current.record.publicationDate ||
-                             mdView.current.record.revisionDate ||
-                             mdView.current.record.tempExtentBegin ||
-                             mdView.current.record.tempExtentEnd">
-          <h2>
-            <i class="fa fa-fw fa-clock-o"></i>
-            <span data-translate="">tempExtent</span>
-          </h2>
-
-          <p>
-          <dl data-ng-show="mdView.current.record.creationDate.length > 0">
-            <dt data-translate>creationDate</dt>
-            <dd data-ng-repeat="creaDate in mdView.current.record.creationDate track by $index"
-                data-gn-humanize-time="{{creaDate}}"
-                data-format="YYYY-MM-DD"/>
-          </dl>
-          <dl data-ng-show="mdView.current.record.publicationDate.length > 0">
-            <dt data-translate>publicationDate</dt>
-            <dd data-ng-repeat="pubDate in mdView.current.record.publicationDate track by $index"
-                data-gn-humanize-time="{{pubDate}}"
-                data-format="YYYY-MM-DD"/>
-          </dl>
-          <dl data-ng-show="mdView.current.record.revisionDate.length > 0">
-            <dt data-translate>revisionDate</dt>
-            <dd data-ng-repeat="revDate in mdView.current.record.revisionDate track by $index"
-                data-gn-humanize-time="{{revDate}}"
-                data-format="YYYY-MM-DD"/>
-          </dl>
-          <dl
-            data-ng-show="mdView.current.record.tempExtentBegin ||
-=======
           </div>
           <div data-gn-md-feedback="mdView.current.record"></div>
 
@@ -885,7 +488,6 @@
                               mdView.current.record.publicationDate ||
                               mdView.current.record.revisionDate ||
                               mdView.current.record.tempExtentBegin ||
->>>>>>> 70c2afba
                               mdView.current.record.tempExtentEnd">
             <h2>
               <i class="fa fa-fw fa-clock-o"></i>
@@ -954,77 +556,6 @@
                 </div>
               </div>
             </div>
-<<<<<<< HEAD
-          </div>
-        </section></br>-->
-
-        <section class="gn-md-side-providedby">
-          <h2>
-            <i class="fa fa-fw fa-cog"></i>
-            <span data-translate="">sourceCatalog</span>
-          </h2>
-          <img ng-src="{{gnUrl}}../images/logos/{{mdView.current.record.sourceCatalogue}}.png"
-               aria-label="{{'sourceCatalog' | translate}}"
-               class="gn-source-logo"/>
-        </section>
-
-        <section class="gn-md-side-calendar">
-          <h2>
-            <i class="fa fa-fw fa-calendar"></i>
-            <span data-translate="">updatedOn</span>
-          </h2>
-          <p>
-            <span data-gn-humanize-time="{{mdView.current.record.changeDate}}"
-                  data-from-now=""></span>
-          </p>
-        </section>
-
-        <section class="gn-md-side-social">
-          <h2>
-            <i class="fa fa-fw fa-share-square-o"></i>
-            <span data-translate="">shareOn</span>
-          </h2>
-          <a data-ng-href="https://twitter.com/share?url={{socialMediaLink | encodeURIComponent}}"
-             title="{{'shareOnTwitter' | translate}}"
-             target="_blank"
-             class="btn btn-default"><i class="fa fa-fw fa-twitter"></i></a>
-          <a
-            data-ng-href="https://plus.google.com/share?url={{socialMediaLink | encodeURIComponent}}"
-            title="{{'shareOnGooglePlus' | translate}}"
-            target="_blank"
-            class="btn btn-default"><i class="fa fa-fw fa-google-plus"></i></a>
-          <a
-            data-ng-href="https://www.facebook.com/sharer.php?u={{socialMediaLink | encodeURIComponent}}"
-            title="{{'shareOnFacebook' | translate}}"
-            target="_blank"
-            class="btn btn-default"><i class="fa fa-fw fa-facebook"></i></a>
-          <a
-            data-ng-href="http://www.linkedin.com/shareArticle?mini=true&amp;summary={{mdView.current.record.resourceTitle}}&amp;url={{socialMediaLink | encodeURIComponent}}"
-            title="{{'shareOnLinkedIn' | translate}}"
-            target="_blank"
-            class="btn btn-default"><i class="fa fa-fw fa-linkedin"></i></a>
-          <a
-            data-ng-href="mailto:?subject={{mdView.current.record.resourceTitle}}&amp;body={{socialMediaLink | encodeURIComponent}}"
-            title="{{'shareByEmail' | translate}}"
-            target="_blank"
-            class="btn btn-default"><i class="fa fa-fw fa-envelope-o"></i></a>
-          <a
-            data-ng-click="mdService.getPermalink(md)"
-            title="{{'permalink' | translate}}"
-            class="btn btn-default"><i class="fa fa-fw fa-link"></i></a>
-        </section>
-
-        <section data-ng-show="isRatingEnabled" class="gn-md-side-rating">
-          <h2>
-            <i class="fa fa-fw"></i>
-            <span data-translate="">rate</span>
-          </h2>
-          <div data-gn-metadata-rate="mdView.current.record"/>
-
-        </section>
-
-        <div data-gn-more-like-this="mdView.current.record"/>
-=======
           </section></br>-->
 
           <section class="gn-md-side-providedby">
@@ -1094,12 +625,7 @@
           <div data-ng-show="isRecordHistoryEnabled && user.isEditorOrMore()"
               data-gn-record-history="mdView.current.record"></div>
         </div>
-
->>>>>>> 70c2afba
       </div>
-
-
-
     </div>
   </div>
 </div>