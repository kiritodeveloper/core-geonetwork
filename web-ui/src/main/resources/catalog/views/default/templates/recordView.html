<div data-ng-controller="GnMdViewController">
  <div class="alert alert-warning"
       data-ng-hide="mdView.current.record"
       data-translate=""
       data-translate-values="{uuid: '{{recordIdentifierRequested | htmlToPlaintext}}'}">
    recordNotFound
  </div>

  <div class="row gn-md-view"
       data-ng-show="mdView.current.record">
    <button class="btn btn-primary"
            data-ng-click="closeRecord(mdView.current.record)">
      <i class="fa fa-search"></i>
      <span><span>{{'backTo' + (fromView || 'search') | translate}}</span></span>
    </button>

    <button class="btn btn-link"
            data-ng-class="mdView.current.index === 0 ? 'disabled' : ''"
            data-ng-show="mdView.records.length > 1"
            data-ng-click="previousRecord()">
      <i class="fa fa-angle-left"></i>
      <span data-translate="">previous</span>
    </button>
    <button class="btn btn-link"
            data-ng-class="mdView.current.index === mdView.records.length-1 ? 'disabled' : ''"
            data-ng-show="mdView.records.length > 1"
            data-ng-click="nextRecord()">
      <span data-translate="">next</span>
      <i class="fa fa-angle-right"></i>
    </button>


    <div class="btn-group pull-right">
      <button type="button" class="btn btn-default dropdown-toggle"
              data-toggle="dropdown"
              aria-expanded="false">
        <i class="fa fa-eye"></i>&nbsp;
        <span class="caret"></span>
      </button>
      <ul class="dropdown-menu" role="menu">
        <li class="dropdown-header" data-translate="">chooseAView</li>
        <li data-ng-class="currentFormatter === undefined ? 'disabled' : ''">
          <a href="" data-ng-click="format()" data-translate="">defaultView</a>
        </li>
        <li data-ng-repeat="f in formatter.list"
            data-ng-class="f === currentFormatter ? 'disabled' : ''">
          <a href="" data-ng-click="format(f)">{{f.label | translate}}</a>
        </li>
      </ul>
    </div>

    <div class="gn-md-actions-btn pull-right"
         data-gn-md-actions-menu="mdView.current.record"/>

    <a class="btn btn-danger gn-md-delete-btn pull-right"
       data-ng-show="user.canEditRecord(mdView.current.record)"
       data-gn-click-and-spin="deleteRecord(mdView.current.record)"
       data-gn-confirm-click="{{'deleteRecordConfirm' | translate:mdView.current.record}}"
       title="{{'delete' | translate}}">

      <i class="fa fa-times"></i>
    </a>
    <a class="btn btn-primary gn-md-edit-btn pull-right"
       data-ng-show="user.canEditRecord(mdView.current.record)"
       data-ng-href="catalog.edit#/metadata/{{mdView.current.record.getId()}}"
       title="{{'edit' | translate}}">
      <i class="fa fa-pencil"></i>
    </a>

    <div data-ng-show="usingFormatter"
         id="gn-metadata-display"
         class="gn-metadata-display">
    </div>



    <div data-ng-show="!usingFormatter" class="gn-metadata-display">

      <div class="col-md-8 gn-record">
        <h1>
          <i class="fa gn-icon-{{mdView.current.record.type[0]}}"/>
          {{mdView.current.record.title || mdView.current.record.defaultTitle}}

        </h1>

        <div class="pull-right">
          <i class="fa fa-calendar"></i>&nbsp;
          <span data-translate="">updatedOn</span>
          <span data-gn-humanize-time="{{mdView.current.record['geonet:info'].changeDate}}"
                data-from-now=""></span>
        </div>
        <div style="clear:both"></div>

        <div class="well" data-ng-bind-html="mdView.current.record.abstract | newlines"/>

        <!-- Display the first metadata status (apply to ISO19139 record) -->
        <div data-ng-if="mdView.current.record.status_text.length > 0"
             title="{{mdView.current.record.status_text[0]}}"
             class="gn-status gn-status-mdview gn-status-{{mdView.current.record.status[0]}}">
          {{mdView.current.record.status_text[0]}}</div>

        <div data-gn-related="mdView.current.record"
             data-user="user"
<<<<<<< HEAD
             data-types="online"
=======
             data-types="onlines"
>>>>>>> 278705d8
             data-title="{{'downloadsAndResources' | translate}}">
        </div>

        <div data-gn-related="mdView.current.record"
             data-user="user"
<<<<<<< HEAD
             data-types="parent|children|service|dataset"
=======
             data-types="parent|children|services|datasets"
>>>>>>> 278705d8
             data-title="{{'associatedResources' | translate}}">
        </div>

        <h2 data-translate="">aboutThisResource</h2>
        <table class="table table-striped">
          <tbody>
          <tr data-ng-if="mdView.current.record.inspirethemewithac.length > 0 ||
                          mdView.current.record.inspirethemewithac.length > 0">
              <th data-translate="">inspireThemes</th>
              <td>
                <div data-ng-repeat="cat in mdView.current.record.inspirethemewithac"
                     data-ng-click="search({'inspirethemewithac': cat})"
                     class="iti-box full {{cat.split('|')[0]}} {{cat.split('|')[0]}}-{{langs[lang]}}"
                     title="{{cat.split('|')[1]}}">
                  <div class="icon"><span class="iti-{{cat.split('|')[0]}}"></span></div>
                  <p class="label"></p>
                </div>
              </td>
            </tr>
            <tr data-ng-if="mdView.current.record.category.length > 0 ||
                      mdView.current.record.topicCat.length > 0">
              <th data-translate="">listOfCategories</th>
              <td>
                <div data-ng-repeat="cat in mdView.current.record.category"
                     data-ng-click="search({'_cat': cat})"
                     class="iti-box full gn-iti"
                     title="{{('cat-' + cat) | translate}}">
                  <div class="icon">
                    <span class="fa gn-icon-{{cat}}"></span></div>
                  <p class="label">{{('cat-' + cat) | translate}}</p>
                </div>

                <div data-ng-repeat="cat in mdView.current.record.topicCat track by $index"
                     data-ng-click="search({'topicCat': cat})"
                     class="iti-box full gn-iti"
                     title="{{cat | translate}}">
                  <div class="icon">
                    <span class="fa gn-icon-{{cat}}"></span>
                  </div>
                  <p class="label">{{cat | translate}}</p>
                </div>
              </td>
            </tr>
            <tr data-ng-if="mdView.current.record.keyword">
              <th data-translate="">keywords</th>
              <td>

                <ul>
                  <li data-ng-repeat="k in mdView.current.record.keyword track by $index">
                    {{k}}
                  </li>
                </ul>
                <!--<span class="badge" data-ng-repeat="k in mdView.current.record.keyword track by $index">{{k}}</span>-->
              </td>
            </tr>
            <tr data-ng-if="mdView.current.record.datasetLang">
              <th data-translate="">language</th>
              <td>
                <ul>
                  <li data-ng-repeat="l in mdView.current.record.datasetLang">
                    {{l | translate}}
                  </li>
                </ul>
              </td>
            </tr>
            <tr data-ng-if="mdView.current.record.identifier">
              <th data-translate="">identifier</th>
              <td>
                <ul>
                  <li data-ng-repeat="i in mdView.current.record.identifier">
                    {{i}}
                  </li>
                </ul>
              </td>
            </tr>
            <tr data-ng-if="mdView.current.record.classification_text">
              <th data-translate="">classification</th>
              <td>{{mdView.current.record.classification_text}}</td>
            </tr>
            <tr data-ng-if="mdView.current.record.legalConstraints">
              <th data-translate="">legalConstraints</th>
              <td>
                <p data-ng-repeat="c in mdView.current.record.legalConstraints track by $index">{{c}}</p>
              </td>
            </tr>

            <tr data-ng-if="mdView.current.record.securityConstraints">
              <th data-translate="">securityConstraints</th>
              <td>
                <p data-ng-repeat="c in mdView.current.record.securityConstraints track by $index">{{c}}</p>
              </td>
            </tr>


            <tr data-ng-if="mdView.current.record.resourceConstraints">
              <th data-translate="">resourceConstraints</th>
              <td>
                <p data-ng-repeat="c in mdView.current.record.resourceConstraints track by $index">{{c}}</p>
              </td>
            </tr>

            <tr data-ng-if="mdView.current.record.getAllContacts().resource">
              <th data-translate="">resourceContact</th>
              <td>
                <div class="gn-contact"
                     data-ng-repeat="c in mdView.current.record.getAllContacts().resource track by $index">
                  <h3>
                    <i class="fa fa-envelope"></i>
                    {{c.role | translate}}
                  </h3>
                  <div class="row">
                    <div class="col-md-8">
                      <address>
                        <strong>
                          {{c.org}}<br/>
                        </strong>
                        <div data-ng-if="c.email != ''">
                          <a href="mailto:{{c.email}}">
                            <span data-ng-hide="c.name">{{c.email}}</span>
                            <span data-ng-show="c.name">{{c.name}}</span>
                            <span data-ng-show="c.position">({{c.position}})</span>
                          </a>
                        </div>
                        <div data-ng-if="c.email === ''">{{c.name}}
                          <span data-ng-show="c.position">({{c.position}})</span>
                        </div>
                        <div data-ng-if="c.address != ''">{{c.address}}</div>
                        <a href="tel:{{c.phone}}"
                           data-ng-if="c.phone != ''">
                          <span data-translate="">call</span> {{c.phone}}
                        </a>
                      </address>
                    </div>
                    <div class="col-md-4">
                      <img data-ng-if="c.logo"
                           class="gn-source-logo"
                           data-ng-src="{{::c.logo}}"/>
                    </div>
                  </div>
                </div>
              </td>
            </tr>
            <tr data-ng-if="mdView.current.record.credit">
              <th data-translate="">credit</th>
              <td>{{mdView.current.record.credit}}</td>
            </tr>
            <tr data-ng-if="mdView.current.record.status_text.length > 0">
              <th data-translate="">resourceStatus</th>
              <td>
                <ul>
                  <li data-ng-repeat="s in mdView.current.record.status_text">{{s}}</li>
                </ul>
              </td>
            </tr>
          </tbody>
        </table>

        <!--<h2 data-translate="">preview</h2>-->
        <!--<div class="gn-map-preview"/>-->

        <h2 data-translate="">technicalInformation</h2>


        <div data-ng-if="mdView.current.record.attributeTable"
             data-gn-attribute-table-renderer="mdView.current.record.attributeTable">
        </div>


        <table class="table table-striped">
          <tbody>
            <tr data-ng-if="mdView.current.record.updateFrequency">
              <th data-translate="">updateFrequency</th>
              <td>{{mdView.current.record.maintenanceAndUpdateFrequency_text}}</td>
            </tr>
            <tr data-ng-if="mdView.current.record.spatialRepresentationType_text">
              <th data-translate="">spatialRepresentationType</th>
              <td>{{mdView.current.record.spatialRepresentationType_text}}</td>
            </tr>
            <tr data-ng-if="mdView.current.record.denominator">
              <th data-translate="">scale</th>
              <td>
                <ul>
                  <li data-ng-repeat="d in mdView.current.record.denominator"
                      class="gn-scale">{{d}}</li>
                </ul>
              </td>
            </tr>
            <tr data-ng-if="mdView.current.record.resolution">
              <th data-translate="">resolution</th>
              <td>
                <ul>
                  <li data-ng-repeat="r in mdView.current.record.resolution">{{r}}</li>
                </ul>
              </td>
            </tr>
            <tr data-ng-if="mdView.current.record.crs">
              <th data-translate="">crs</th>
              <td>
                <ul>
                  <li data-ng-repeat="r in mdView.current.record.crs">{{r}}</li>
                </ul>
              </td>
            </tr>
            <tr data-ng-if="mdView.current.record.format">
              <th data-translate="">format</th>
              <td>
                <span data-ng-repeat="f in mdView.current.record.format track by $index" class="badge">{{f}}</span>
              </td>
            </tr>
            <tr data-ng-if="mdView.current.record.lineage">
              <th data-translate="">lineage</th>
              <td>
                <p data-ng-bind-html="mdView.current.record.lineage | newlines"/>
              </td>
            </tr>
            <tr>
              <th></th>
              <td>
                <div data-gn-related="mdView.current.record"
                     data-user="user"
<<<<<<< HEAD
                     data-types="source"
=======
                     data-types="sources"
>>>>>>> 278705d8
                     data-title="{{'sourceDatasets' | translate}}">
                </div>


                <div data-gn-related="mdView.current.record"
                     data-user="user"
<<<<<<< HEAD
                     data-types="hassource"
=======
                     data-types="hassources"
>>>>>>> 278705d8
                     data-title="{{'isSourceOfDatasets' | translate}}">
                </div>
              </td>
            </tr>
          </tbody>
        </table>


        <div data-gn-related="mdView.current.record"
             data-user="user"
<<<<<<< HEAD
             data-types="fcat|hasfeaturecat"
=======
             data-types="fcats|related"
>>>>>>> 278705d8
             data-title="{{'featureCatalog' | translate}}">
        </div>
        <div data-gn-related="mdView.current.record"
             data-user="user"
             data-types="siblings|associated|related"
             data-title="{{'siblings' | translate}}">
        </div>

        <h2 data-translate="">metadataInformation</h2>

        <a class="btn btn-link"
           data-ng-href="../api/records/{{mdView.current.record.getUuid()}}">
          <i class="fa fa-file-code-o fa-2x"/>
          <span data-translate="">metadataInXML</span>
        </a>

        <table class="table table-striped">
          <tbody>
          <tr>
            <th data-translate="">contact</th>
            <td>
              <div class="gn-contact"
                   data-ng-repeat="c in mdView.current.record.getAllContacts().metadata track by $index">
                <h3>
                  <i class="fa fa-envelope"></i>
                  {{c.role | translate}}
                </h3>
                <div class="row">
                  <div class="col-md-8">
                    <address>
                      <strong>
                        {{c.org}}<br/>
                      </strong>
                      <div data-ng-if="c.email != ''">
                        <a href="mailto:{{c.email}}">
                          <span data-ng-hide="c.name">{{c.email}}</span>
                          <span data-ng-show="c.name">{{c.name}}</span>
                          <span data-ng-show="c.position">({{c.position}})</span>
                        </a>
                      </div>
                      <div data-ng-if="c.email === ''">{{c.name}}
                        <span data-ng-show="c.position">({{c.position}})</span>
                      </div>
                      <p data-ng-if="c.address != ''">{{c.address}}</p>
                      <a href="tel:{{c.phone}}"
                         data-ng-if="c.phone != ''">
                        <span data-translate="">call</span> {{c.phone}}
                      </a>
                    </address>
                  </div>
                  <div class="col-md-4">
                    <img data-ng-if="c.logo"
                         class="gn-source-logo"
                         data-ng-src="{{::c.logo}}"/>
                  </div>
                </div>
              </div>
            </td>
          </tr>
          <tr>
            <th data-translate="">metadataLanguage</th>
            <td>
              <ul>
                <li data-ng-repeat="l in mdView.current.record.mdLanguage">
                  {{l | translate}}
                </li>
              </ul>
            </td>
          </tr>
          <tr>
            <th data-translate="">uuid</th>
            <td>{{mdView.current.record['geonet:info'].uuid}}</td>
          </tr>
          </tbody>
        </table>
      </div>

      <div class="col-md-4 gn-md-side">
        <section data-ng-if="mdView.current.record.overviews.length > 0">
          <h4>
            <i class="fa fa-fw fa-image"></i>
            <span data-translate="">overview</span>
          </h4>

          <div data-ng-repeat="img in mdView.current.record.overviews">
            <img data-gn-img-modal="img"
                 class="gn-img-thumbnail img-thumbnail"
                 alt="{{img.label}}"
                 data-ng-src="{{img.url}}"/>

            <div class="gn-img-thumbnail-caption"
                 data-ng-show="img.label">{{img.label}}</div>
          </div>
        </section></br>


        <section data-ng-if="mdView.current.record.geoBox.length > 0">
          <h4>
            <i class="fa fa-fw fa-map-marker"></i>
            <span data-translate="">extent</span>
          </h4>
          <p data-ng-if="mdView.current.record.geoDesc">
          <ul>
            <li data-ng-repeat="d in mdView.current.record.geoDesc">{{d}}</li>
          </ul>
          </p>
          <!-- TODO: use map config -->
          <p data-ng-repeat="bbox in mdView.current.record.geoBox">
            <img class="gn-img-thumbnail img-thumbnail gn-img-extent"
                 data-ng-src="region.getmap.png?mapsrs=EPSG:3857&width=250&background=osm&geomsrs=EPSG:4326&geom={{mdView.current.record.getBoxAsPolygon($index)}}"/>
          </p>

        </section></br>

        <section data-ng-if="mdView.current.record.creationDate ||
                             mdView.current.record.publicationDate ||
                             mdView.current.record.revisionDate ||
                             mdView.current.record.tempExtentBegin ||
                             mdView.current.record.tempExtentEnd">
          <h4>
            <i class="fa fa-fw fa-clock-o"></i>
            <span data-translate="">tempExtent</span>
          </h4>

          <p>
          <dl data-ng-show="mdView.current.record.creationDate">
            <dt data-translate>creationDate</dt>
            <dd data-gn-humanize-time="{{mdView.current.record.creationDate}}"
                data-format="YYYY-MM-DD"/>
          </dl>
          <dl data-ng-show="mdView.current.record.publicationDate">
            <dt data-translate>publicationDate</dt>
            <dd data-gn-humanize-time="{{mdView.current.record.publicationDate}}"
                data-format="YYYY-MM-DD"/>
          </dl>
          <dl data-ng-show="mdView.current.record.revisionDate">
            <dt data-translate>revisionDate</dt>
            <dd data-gn-humanize-time="{{mdView.current.record.revisionDate}}"
                data-format="YYYY-MM-DD"/>
          </dl>
          <dl data-ng-show="mdView.current.record.tempExtentBegin ||
                              mdView.current.record.tempExtentEnd">
            <dt data-translate>tempExtentBegin</dt>
            <dd>
              <span data-gn-humanize-time="{{mdView.current.record.tempExtentBegin}}"/>
              &nbsp;<i class="fa fa-forward"></i>&nbsp;
              <span data-gn-humanize-time="{{mdView.current.record.tempExtentEnd}}"/>
            </dd>
          </dl>
          </p>
        </section></br>

        <!--<section data-ng-repeat="c in mdView.current.record.getAllContacts().resource track by $index">
          <h4>
            <i class="fa fa-fw fa-envelope"></i>
            <span>{{c.role | translate}}</span>
          </h4>
          <div class="gn-contact">
            <div class="row">
              <div class="col-md-6">
                <address>
                  <strong title="{{c.address}}">
                    {{c.org}}<br/>
                  </strong>
                  <div data-ng-if="c.email != ''">
                    <a href="mailto:{{c.email}}">
                      <span data-ng-hide="c.name">{{c.email}}</span>
                      <span data-ng-show="c.name">{{c.name}}</span>
                      <span data-ng-show="c.position">({{c.position}})</span>
                    </a>
                  </div>
                  <div data-ng-if="c.email === ''">{{c.name}}
                    <span data-ng-show="c.position">({{c.position}})</span>
                  </div>
                  <a href="tel:{{c.phone}}"
                     data-ng-if="c.phone != ''">
                    <span data-translate="">call</span> {{c.phone}}
                  </a>
                </address>
              </div>
            </div>
          </div>
        </section></br>-->


        <section>
          <h4>
            <i class="fa fa-fw fa-cog"></i>
            <span data-translate="">sourceCatalog</span>
          </h4>
          <img ng-src="../../images/logos/{{mdView.current.record.source}}.png"
               class="gn-source-logo"/>
        </section></br>

        <section>
          <h4>
            <i class="fa fa-fw fa-share-square-o"></i>
            <span data-translate="">shareOn</span>
          </h4>
          <a data-ng-href="https://plus.google.com/share?url={{socialMediaLink | encodeURIComponent}}"
             target="_blank"
             class="btn btn-lg btn-default"><i class="fa fa-fw fa-google-plus"></i></a>
          <a data-ng-href="https://twitter.com/share?url={{socialMediaLink | encodeURIComponent}}"
             target="_blank"
             class="btn btn-lg btn-default"><i class="fa fa-fw fa-twitter"></i></a>
          <a data-ng-href="https://www.facebook.com/sharer.php?u={{socialMediaLink | encodeURIComponent}}"
             target="_blank"
             class="btn btn-lg btn-default"><i class="fa fa-fw fa-facebook"></i></a>
          <a data-ng-href="http://www.linkedin.com/shareArticle?mini=true&amp;url={{socialMediaLink | encodeURIComponent}}"
             target="_blank"
             class="btn btn-lg btn-default"><i class="fa fa-fw fa-linkedin"></i></a>
          <a data-ng-href="mailto:?subject={{mdView.current.record.title || mdView.current.record.defaultTitle}}&amp;body={{socialMediaLink | encodeURIComponent}}"
             target="_blank"
             class="btn btn-lg btn-default"><i class="fa fa-fw fa-envelope-o"></i></a>
        </section></br>

        <section>
          <h4>
            <i class="fa fa-fw"></i>
            <span data-translate="">rate</span>
          </h4>
          <div data-gn-metadata-rate="mdView.current.record"/>

        </section>
      </div>

    </div>
  </div>
</div><|MERGE_RESOLUTION|>--- conflicted
+++ resolved
@@ -101,21 +101,13 @@
 
         <div data-gn-related="mdView.current.record"
              data-user="user"
-<<<<<<< HEAD
-             data-types="online"
-=======
              data-types="onlines"
->>>>>>> 278705d8
              data-title="{{'downloadsAndResources' | translate}}">
         </div>
 
         <div data-gn-related="mdView.current.record"
              data-user="user"
-<<<<<<< HEAD
-             data-types="parent|children|service|dataset"
-=======
              data-types="parent|children|services|datasets"
->>>>>>> 278705d8
              data-title="{{'associatedResources' | translate}}">
         </div>
 
@@ -336,22 +328,14 @@
               <td>
                 <div data-gn-related="mdView.current.record"
                      data-user="user"
-<<<<<<< HEAD
-                     data-types="source"
-=======
                      data-types="sources"
->>>>>>> 278705d8
                      data-title="{{'sourceDatasets' | translate}}">
                 </div>
 
 
                 <div data-gn-related="mdView.current.record"
                      data-user="user"
-<<<<<<< HEAD
-                     data-types="hassource"
-=======
                      data-types="hassources"
->>>>>>> 278705d8
                      data-title="{{'isSourceOfDatasets' | translate}}">
                 </div>
               </td>
@@ -362,11 +346,7 @@
 
         <div data-gn-related="mdView.current.record"
              data-user="user"
-<<<<<<< HEAD
-             data-types="fcat|hasfeaturecat"
-=======
              data-types="fcats|related"
->>>>>>> 278705d8
              data-title="{{'featureCatalog' | translate}}">
         </div>
         <div data-gn-related="mdView.current.record"
