--- conflicted
+++ resolved
@@ -100,22 +100,14 @@
           {{mdView.current.record.status_text[0]}}</div>
 
         <div data-gn-related="mdView.current.record"
-<<<<<<< HEAD
              data-user="user"
-             data-types="online"
-=======
              data-types="onlines"
->>>>>>> 377f07f8
              data-title="{{'downloadsAndResources' | translate}}">
         </div>
 
         <div data-gn-related="mdView.current.record"
-<<<<<<< HEAD
              data-user="user"
-             data-types="parent|children|service|dataset"
-=======
              data-types="parent|children|services|datasets"
->>>>>>> 377f07f8
              data-title="{{'associatedResources' | translate}}">
         </div>
 
@@ -335,23 +327,15 @@
               <th></th>
               <td>
                 <div data-gn-related="mdView.current.record"
-<<<<<<< HEAD
                      data-user="user"
-                     data-types="source"
-=======
                      data-types="sources"
->>>>>>> 377f07f8
                      data-title="{{'sourceDatasets' | translate}}">
                 </div>
 
 
                 <div data-gn-related="mdView.current.record"
-<<<<<<< HEAD
                      data-user="user"
-                     data-types="hassource"
-=======
                      data-types="hassources"
->>>>>>> 377f07f8
                      data-title="{{'isSourceOfDatasets' | translate}}">
                 </div>
               </td>
@@ -361,12 +345,8 @@
 
 
         <div data-gn-related="mdView.current.record"
-<<<<<<< HEAD
              data-user="user"
-             data-types="fcat|hasfeaturecat"
-=======
              data-types="fcats|related"
->>>>>>> 377f07f8
              data-title="{{'featureCatalog' | translate}}">
         </div>
         <div data-gn-related="mdView.current.record"
