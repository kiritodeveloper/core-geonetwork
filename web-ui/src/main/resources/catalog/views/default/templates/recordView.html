<div data-ng-controller="GnMdViewController">
  <div class="alert alert-warning"
       data-ng-hide="mdView.current.record"
       data-translate=""
       data-translate-values="{uuid: '{{recordIdentifierRequested | htmlToPlaintext}}'}">
    recordNotFound
  </div>

  <div class="row gn-md-view"
       data-ng-show="mdView.current.record">
    <button class="btn btn-primary"
            data-ng-click="closeRecord(mdView.current.record)">
      <i class="fa fa-search"></i>
      <span><span>{{'backTo' + (fromView || 'search') | translate}}</span></span>
    </button>

    <button class="btn btn-link"
            data-ng-class="searchObj.params.from == (mdView.current.index + 1) ? 'disabled' : ''"
            data-ng-show="mdView.records.length > 1"
            data-ng-click="previousRecord()">
      <i class="fa fa-angle-left"></i>
      <span data-ng-show="mdView.current.index === 0" data-translate="">previousPage</span>
      <span data-ng-hide="mdView.current.index === 0" data-translate="">previous</span>
    </button>

    <button class="btn btn-link"
            data-ng-class="mdView.current.index === mdView.records.length - 1 &&
                           searchObj.params.to > searchInfo.count &&
                           searchInfo.count > searchObj.params.from ? 'disabled' : ''"
            data-ng-show="mdView.records.length > 1"
            data-ng-click="nextRecord()">
      <span data-ng-show="mdView.current.index === mdView.records.length - 1" data-translate="">nextPage</span>
      <span data-ng-hide="mdView.current.index === mdView.records.length - 1" data-translate="">next</span>
      <i class="fa fa-angle-right"></i>
    </button>


    <div class="btn-group pull-right">
      <button type="button" class="btn btn-default dropdown-toggle"
              data-toggle="dropdown"
              aria-expanded="false">
        <i class="fa fa-eye"></i>&nbsp;
        <span class="caret"></span>
      </button>
      <ul class="dropdown-menu" role="menu">
        <li class="dropdown-header" data-translate="">chooseAView</li>
        <li data-ng-class="currentFormatter === undefined ? 'disabled' : ''">
          <a href="" data-ng-click="format()" data-translate="">defaultView</a>
        </li>
        <li data-ng-repeat="f in formatter.list"
            data-ng-class="f === currentFormatter ? 'disabled' : ''">
          <a href="" data-ng-click="format(f)">{{f.label | translate}}</a>
        </li>
      </ul>
    </div>

    <div class="gn-md-actions-btn pull-right"
         data-gn-md-actions-menu="mdView.current.record"/>

    <a class="btn btn-danger gn-md-delete-btn pull-right"
       data-ng-show="user.canEditRecord(mdView.current.record)"
       data-gn-click-and-spin="deleteRecord(mdView.current.record)"
       data-gn-confirm-click="{{'deleteRecordConfirm' | translate:mdView.current.record}}"
       title="{{'delete' | translate}}">

      <i class="fa fa-times"></i>
    </a>

    <a class="btn btn-primary gn-md-edit-btn pull-right"
       data-ng-show="user.canEditRecord(mdView.current.record)"
       data-ng-href="catalog.edit#/metadata/{{mdView.current.record.getId()}}"
       title="{{'edit' | translate}}">
      <i class="fa fa-pencil"></i>
    </a>

    <div class="gnMdfeedback"></div>

    <div data-ng-show="usingFormatter"
         id="gn-metadata-display"
         class="gn-metadata-display">
    </div>


    <div data-ng-show="!usingFormatter" class="gn-metadata-display">

      <div class="col-md-8 gn-record">
        <h1>
          <i class="fa gn-icon-{{mdView.current.record.type[0]}}"/>
          {{mdView.current.record.title || mdView.current.record.defaultTitle}}

        </h1>

        <div class="pull-right">
          <i class="fa fa-calendar"></i>&nbsp;
          <span data-translate="">updatedOn</span>
          <span data-gn-humanize-time="{{mdView.current.record['geonet:info'].changeDate}}"
                data-from-now=""></span>
        </div>
        <div style="clear:both"></div>

        <div class="well" data-ng-bind-html="mdView.current.record.abstract | newlines"/>

        <!-- Display the first metadata status (apply to ISO19139 record) -->
        <div data-ng-if="mdView.current.record.status_text.length > 0"
             title="{{mdView.current.record.status_text[0]}}"
             class="gn-status gn-status-mdview gn-status-{{mdView.current.record.status[0]}}">
          {{mdView.current.record.status_text[0]}}
        </div>

        <div data-gn-related="mdView.current.record"
             data-user="user"
             data-types="onlines"
             data-title="{{'downloadsAndResources' | translate}}">
        </div>

        <div data-gn-related="mdView.current.record"
             data-user="user"
             data-types="parent|children|services|datasets"
             data-title="{{'associatedResources' | translate}}">
        </div>

        <h2 data-translate="">aboutThisResource</h2>
        <table class="table table-striped">
          <tbody>
          <tr data-ng-if="mdView.current.record.inspirethemewithac.length > 0 ||
                          mdView.current.record.inspirethemewithac.length > 0">
            <th data-translate="">inspireThemes</th>
            <td>
              <div data-ng-repeat="cat in mdView.current.record.inspirethemewithac"
                   data-ng-click="search({'inspirethemewithac': cat})"
                   class="iti-box full {{cat.split('|')[0]}} {{cat.split('|')[0]}}-{{langs[lang]}}"
                   title="{{'clickToFilterOn' | translate}} {{cat.split('|')[1]}} ...">
                <div class="icon"><span class="iti-{{cat.split('|')[0]}}"></span></div>
                <p class="label"></p>
              </div>
            </td>
          </tr>
          <tr data-ng-if="mdView.current.record.category.length > 0 ||
                      mdView.current.record.topicCat.length > 0">
<<<<<<< HEAD
            <th data-translate="">listOfCategories</th>
            <td>
              <div data-ng-repeat="cat in mdView.current.record.category"
                   data-ng-click="search({'_cat': cat})"
                   class="iti-box full gn-iti"
                   title="{{'clickToFilterOn' | translate}} {{('cat-' + cat) | translate}} ...">
                <div class="icon">
                  <span class="fa gn-icon-{{cat}}"></span></div>
                <p class="label">{{('cat-' + cat) | translate}}</p>
              </div>

              <div data-ng-repeat="cat in mdView.current.record.topicCat track by $index"
                   data-ng-click="search({'topicCat': cat})"
                   class="iti-box full gn-iti"
                   title="{{'clickToFilterOn' | translate}} {{cat | translate}} ...">
                <div class="icon">
                  <span class="fa gn-icon-{{cat}}"></span>
                </div>
                <p class="label">{{cat | translate}}</p>
              </div>
            </td>
          </tr>
          <tr data-ng-repeat="(thesaurus, keywords) in mdView.current.record.keywordGroup">
            <th>{{thesaurus | translate}}</th>
            <td>
              <ul>
                <li data-ng-repeat="k in keywords track by $index"
                    title="{{'clickToFilterOn' | translate}} {{k}} ..."
                    data-ng-click="search({'keyword': k})">{{k}}</li>
              </ul>
            </td>
          </tr>
          <tr data-ng-if="mdView.current.record.datasetLang">
            <th data-translate="">language</th>
            <td>
              <ul>
                <li data-ng-repeat="l in mdView.current.record.datasetLang">
                  {{l | translate}}
                </li>
              </ul>
            </td>
          </tr>
          <tr data-ng-if="mdView.current.record.identifier">
            <th data-translate="">identifier</th>
            <td>
              <ul>
                <li data-ng-repeat="i in mdView.current.record.identifier">
                  {{i}}
                </li>
              </ul>
            </td>
          </tr>
          <tr data-ng-if="mdView.current.record.classification_text">
            <th data-translate="">classification</th>
            <td>{{mdView.current.record.classification_text}}</td>
          </tr>
          <tr data-ng-if="mdView.current.record.legalConstraints">
            <th data-translate="">legalConstraints</th>
            <td>
              <p data-ng-repeat="c in mdView.current.record.legalConstraints track by $index">
                {{c}}</p>
            </td>
          </tr>

          <tr data-ng-if="mdView.current.record.securityConstraints">
            <th data-translate="">securityConstraints</th>
            <td>
              <p data-ng-repeat="c in mdView.current.record.securityConstraints track by $index">
                {{c}}</p>
            </td>
          </tr>


          <tr data-ng-if="mdView.current.record.resourceConstraints">
            <th data-translate="">resourceConstraints</th>
            <td>
              <p data-ng-repeat="c in mdView.current.record.resourceConstraints track by $index">
                {{c}}</p>
            </td>
          </tr>

          <tr data-ng-if="mdView.current.record.getAllContacts().resource">
            <th data-translate="">resourceContact</th>
            <td>
              <div class="gn-contact"
                   data-ng-repeat="c in mdView.current.record.getAllContacts().resource track by $index">
                <h3>
                  <i class="fa fa-envelope"></i>
                  {{c.role | translate}}
                </h3>
                <div class="row">
                  <div class="col-md-8">
                    <address>
                      <strong>
                        {{c.org}}<br/>
                      </strong>
                      <div data-ng-if="c.email != ''">
                        <a href="mailto:{{c.email}}">
                          <span data-ng-hide="c.name">{{c.email}}</span>
                          <span data-ng-show="c.name">{{c.name}}</span>
=======
              <th data-translate="">listOfCategories</th>
              <td>
                <a data-ng-repeat="cat in mdView.current.record.category"
                   data-ng-href="#/search?_cat={{cat}}">
                  <span class="fa gn-icon-{{cat}}" title="{{cat | translate}}"></span>
                </a>

                <a data-ng-repeat="t in mdView.current.record.topicCat track by $index"
                   data-ng-href="#/search?topicCat={{t}}">
                  <i class="fa" title="{{t | translate}}">
                    <span class="fa gn-icon-{{t}}"></span>
                  </i>
                </a>
              </td>
            </tr>
            <tr data-ng-if="mdView.current.record.keyword">
              <th data-translate="">keywords</th>
              <td>

                <ul>
                  <li data-ng-repeat="k in mdView.current.record.keyword track by $index">
                    {{k}}
                  </li>
                </ul>
                <!--<span class="badge" data-ng-repeat="k in mdView.current.record.keyword track by $index">{{k}}</span>-->
              </td>
            </tr>
            <tr data-ng-if="mdView.current.record.datasetLang">
              <th data-translate="">language</th>
              <td>
                <ul>
                  <li data-ng-repeat="l in mdView.current.record.datasetLang">
                    {{l | translate}}
                  </li>
                </ul>
              </td>
            </tr>
            <tr data-ng-if="mdView.current.record.identifier">
              <th data-translate="">identifier</th>
              <td>
                <ul>
                  <li data-ng-repeat="i in mdView.current.record.identifier">
                    {{i}}
                  </li>
                </ul>
              </td>
            </tr>
            <tr data-ng-if="mdView.current.record.classification_text">
              <th data-translate="">classification</th>
              <td>{{mdView.current.record.classification_text}}</td>
            </tr>
            <tr data-ng-if="mdView.current.record.legalConstraints">
              <th data-translate="">legalConstraints</th>
              <td>
                <p data-ng-repeat="c in mdView.current.record.legalConstraints track by $index">{{c}}</p>
              </td>
            </tr>

            <tr data-ng-if="mdView.current.record.securityConstraints">
              <th data-translate="">securityConstraints</th>
              <td>
                <p data-ng-repeat="c in mdView.current.record.securityConstraints track by $index">{{c}}</p>
              </td>
            </tr>


            <tr data-ng-if="mdView.current.record.resourceConstraints">
              <th data-translate="">resourceConstraints</th>
              <td>
                <p data-ng-repeat="c in mdView.current.record.resourceConstraints track by $index"><span data-gn-lynky="{{c}}" /></p>
              </td>
            </tr>

            <tr data-ng-if="mdView.current.record.getAllContacts().resource">
              <th data-translate="">resourceContact</th>
              <td>
                <div class="gn-contact"
                     data-ng-repeat="c in mdView.current.record.getAllContacts().resource track by $index">
                  <h3>
                    <i class="fa fa-envelope"></i>
                    {{c.role | translate}}
                  </h3>
                  <div class="row">
                    <div class="col-md-8">
                      <address>
                        <strong>
                          {{c.org}}<br/>
                        </strong>
                        <div data-ng-if="c.email != ''">
                          <a href="mailto:{{c.email}}">
                            <span data-ng-hide="c.name">{{c.email}}</span>
                            <span data-ng-show="c.name">{{c.name}}</span>
                            <span data-ng-show="c.position">({{c.position}})</span>
                          </a>
                        </div>
                        <div data-ng-if="c.email === ''">{{c.name}}
>>>>>>> db07ba8e
                          <span data-ng-show="c.position">({{c.position}})</span>
                        </a>
                      </div>
                      <div data-ng-if="c.email === ''">{{c.name}}
                        <span data-ng-show="c.position">({{c.position}})</span>
                      </div>
                      <div data-ng-if="c.address != ''">{{c.address}}</div>
                      <a href="tel:{{c.phone}}"
                         data-ng-if="c.phone != ''">
                        <span data-translate="">call</span> {{c.phone}}
                      </a>
                    </address>
                  </div>
                  <div class="col-md-4">
                    <img data-ng-if="c.logo"
                         class="gn-source-logo"
                         data-ng-src="{{::c.logo}}"/>
                  </div>
                </div>
              </div>
            </td>
          </tr>
          <tr data-ng-if="mdView.current.record.credit">
            <th data-translate="">credit</th>
            <td>{{mdView.current.record.credit}}</td>
          </tr>
          <tr data-ng-if="mdView.current.record.status_text.length > 0">
            <th data-translate="">resourceStatus</th>
            <td>
              <ul>
                <li data-ng-repeat="s in mdView.current.record.status_text">{{s}}</li>
              </ul>
            </td>
          </tr>
          </tbody>
        </table>

        <!--<h2 data-translate="">preview</h2>-->
        <!--<div class="gn-map-preview"/>-->

        <h2 data-translate="">technicalInformation</h2>


        <div data-ng-if="mdView.current.record.attributeTable"
             data-gn-attribute-table-renderer="mdView.current.record.attributeTable">
        </div>


        <table class="table table-striped">
          <tbody>
          <tr data-ng-if="mdView.current.record.updateFrequency">
            <th data-translate="">updateFrequency</th>
            <td>{{mdView.current.record.maintenanceAndUpdateFrequency_text}}</td>
          </tr>
          <tr data-ng-if="mdView.current.record.spatialRepresentationType_text">
            <th data-translate="">spatialRepresentationType</th>
            <td>{{mdView.current.record.spatialRepresentationType_text}}</td>
          </tr>
          <tr data-ng-if="mdView.current.record.denominator">
            <th data-translate="">scale</th>
            <td>
              <ul>
                <li data-ng-repeat="d in mdView.current.record.denominator"
                    class="gn-scale">{{d}}
                </li>
              </ul>
            </td>
          </tr>
          <tr data-ng-if="mdView.current.record.resolution">
            <th data-translate="">resolution</th>
            <td>
              <ul>
                <li data-ng-repeat="r in mdView.current.record.resolution">{{r}}</li>
              </ul>
            </td>
          </tr>
          <tr data-ng-if="mdView.current.record.crs">
            <th data-translate="">crs</th>
            <td>
              <ul>
                <li data-ng-repeat="r in mdView.current.record.crs">{{r}}</li>
              </ul>
            </td>
          </tr>
          <tr data-ng-if="mdView.current.record.format">
            <th data-translate="">format</th>
            <td>
              <span data-ng-repeat="f in mdView.current.record.format track by $index"
                    class="badge">{{f}}</span>
            </td>
          </tr>
          <tr data-ng-if="mdView.current.record.lineage">
            <th data-translate="">lineage</th>
            <td>
              <p data-ng-bind-html="mdView.current.record.lineage | newlines"/>
            </td>
          </tr>
          <tr>
            <th></th>
            <td>
              <div data-gn-related="mdView.current.record"
                   data-user="user"
                   data-types="sources"
                   data-title="{{'sourceDatasets' | translate}}">
              </div>


              <div data-gn-related="mdView.current.record"
                   data-user="user"
                   data-types="hassources"
                   data-title="{{'isSourceOfDatasets' | translate}}">
              </div>
            </td>
          </tr>
          </tbody>
        </table>


        <div data-gn-related="mdView.current.record"
             data-user="user"
             data-types="fcats|related"
             data-title="{{'featureCatalog' | translate}}">
        </div>
        <div data-gn-related="mdView.current.record"
             data-user="user"
             data-types="siblings|associated|related"
             data-title="{{'siblings' | translate}}">
        </div>

        <h2 data-translate="">metadataInformation</h2>

        <a class="btn btn-link"
           data-ng-href="../api/records/{{mdView.current.record.getUuid()}}">
          <i class="fa fa-file-code-o fa-2x"/>
          <span data-translate="">metadataInXML</span>
        </a>

        <table class="table table-striped">
          <tbody>
          <tr>
            <th data-translate="">contact</th>
            <td>
              <div class="gn-contact"
                   data-ng-repeat="c in mdView.current.record.getAllContacts().metadata track by $index">
                <h3>
                  <i class="fa fa-envelope"></i>
                  {{c.role | translate}}
                </h3>
                <div class="row">
                  <div class="col-md-8">
                    <address>
                      <strong>
                        {{c.org}}<br/>
                      </strong>
                      <div data-ng-if="c.email != ''">
                        <a href="mailto:{{c.email}}">
                          <span data-ng-hide="c.name">{{c.email}}</span>
                          <span data-ng-show="c.name">{{c.name}}</span>
                          <span data-ng-show="c.position">({{c.position}})</span>
                        </a>
                      </div>
                      <div data-ng-if="c.email === ''">{{c.name}}
                        <span data-ng-show="c.position">({{c.position}})</span>
                      </div>
                      <p data-ng-if="c.address != ''">{{c.address}}</p>
                      <a href="tel:{{c.phone}}"
                         data-ng-if="c.phone != ''">
                        <span data-translate="">call</span> {{c.phone}}
                      </a>
                    </address>
                  </div>
                  <div class="col-md-4">
                    <img data-ng-if="c.logo"
                         class="gn-source-logo"
                         data-ng-src="{{::c.logo}}"/>
                  </div>
                </div>
              </div>
            </td>
          </tr>
          <tr>
            <th data-translate="">metadataLanguage</th>
            <td>
              <ul>
                <li data-ng-repeat="l in mdView.current.record.mdLanguage">
                  {{l | translate}}
                </li>
              </ul>
            </td>
          </tr>
          <tr>
            <th data-translate="">uuid</th>
            <td>{{mdView.current.record['geonet:info'].uuid}}</td>
          </tr>
          </tbody>
        </table>
      </div>

      <div class="col-md-4 gn-md-side">
        <section data-ng-if="mdView.current.record.overviews.length > 0">
          <h4>
            <i class="fa fa-fw fa-image"></i>
            <span data-translate="">overview</span>
          </h4>

          <div data-ng-repeat="img in mdView.current.record.overviews">
            <img data-gn-img-modal="img"
                 class="gn-img-thumbnail img-thumbnail"
                 alt="{{img.label}}"
                 data-ng-src="{{img.url}}"/>

            <div class="gn-img-thumbnail-caption"
                 data-ng-show="img.label">{{img.label}}
            </div>
          </div>
        </section>
        </br>


        <section data-ng-if="mdView.current.record.geoBox.length > 0">
          <h4>
            <i class="fa fa-fw fa-map-marker"></i>
            <span data-translate="">extent</span>
          </h4>
          <p data-ng-if="mdView.current.record.geoDesc">
          <ul>
            <li data-ng-repeat="d in mdView.current.record.geoDesc">{{d}}</li>
          </ul>
          </p>
          <!-- TODO: use map config -->
          <p data-ng-repeat="bbox in mdView.current.record.geoBox">
            <img class="gn-img-thumbnail img-thumbnail gn-img-extent"
                 data-ng-src="region.getmap.png?mapsrs=EPSG:3857&width=250&background=osm&geomsrs=EPSG:4326&geom={{mdView.current.record.getBoxAsPolygon($index)}}"/>
          </p>

        </section>
        </br>

        <section data-ng-if="mdView.current.record.creationDate ||
                             mdView.current.record.publicationDate ||
                             mdView.current.record.revisionDate ||
                             mdView.current.record.tempExtentBegin ||
                             mdView.current.record.tempExtentEnd">
          <h4>
            <i class="fa fa-fw fa-clock-o"></i>
            <span data-translate="">tempExtent</span>
          </h4>

          <p>
          <dl data-ng-show="mdView.current.record.creationDate">
            <dt data-translate>creationDate</dt>
            <dd data-gn-humanize-time="{{mdView.current.record.creationDate}}"
                data-format="YYYY-MM-DD"/>
          </dl>
          <dl data-ng-show="mdView.current.record.publicationDate">
            <dt data-translate>publicationDate</dt>
            <dd data-gn-humanize-time="{{mdView.current.record.publicationDate}}"
                data-format="YYYY-MM-DD"/>
          </dl>
          <dl data-ng-show="mdView.current.record.revisionDate">
            <dt data-translate>revisionDate</dt>
            <dd data-gn-humanize-time="{{mdView.current.record.revisionDate}}"
                data-format="YYYY-MM-DD"/>
          </dl>
          <dl data-ng-show="mdView.current.record.tempExtentBegin ||
                              mdView.current.record.tempExtentEnd">
            <dt data-translate>tempExtentBegin</dt>
            <dd>
              <span data-gn-humanize-time="{{mdView.current.record.tempExtentBegin}}"/>
              &nbsp;<i class="fa fa-forward"></i>&nbsp;
              <span data-gn-humanize-time="{{mdView.current.record.tempExtentEnd}}"/>
            </dd>
          </dl>
          </p>
        </section>
        </br>

        <!--<section data-ng-repeat="c in mdView.current.record.getAllContacts().resource track by $index">
          <h4>
            <i class="fa fa-fw fa-envelope"></i>
            <span>{{c.role | translate}}</span>
          </h4>
          <div class="gn-contact">
            <div class="row">
              <div class="col-md-6">
                <address>
                  <strong title="{{c.address}}">
                    {{c.org}}<br/>
                  </strong>
                  <div data-ng-if="c.email != ''">
                    <a href="mailto:{{c.email}}">
                      <span data-ng-hide="c.name">{{c.email}}</span>
                      <span data-ng-show="c.name">{{c.name}}</span>
                      <span data-ng-show="c.position">({{c.position}})</span>
                    </a>
                  </div>
                  <div data-ng-if="c.email === ''">{{c.name}}
                    <span data-ng-show="c.position">({{c.position}})</span>
                  </div>
                  <a href="tel:{{c.phone}}"
                     data-ng-if="c.phone != ''">
                    <span data-translate="">call</span> {{c.phone}}
                  </a>
                </address>
              </div>
            </div>
          </div>
        </section></br>-->


        <section>
          <h4>
            <i class="fa fa-fw fa-cog"></i>
            <span data-translate="">sourceCatalog</span>
          </h4>
          <img ng-src="../../images/logos/{{mdView.current.record.source}}.png"
               class="gn-source-logo"/>
        </section>
        </br>

        <section>
          <h4>
            <i class="fa fa-fw fa-share-square-o"></i>
            <span data-translate="">shareOn</span>
          </h4>
          <a
            data-ng-href="https://plus.google.com/share?url={{socialMediaLink | encodeURIComponent}}"
            target="_blank"
            class="btn btn-lg btn-default"><i class="fa fa-fw fa-google-plus"></i></a>
          <a data-ng-href="https://twitter.com/share?url={{socialMediaLink | encodeURIComponent}}"
             target="_blank"
             class="btn btn-lg btn-default"><i class="fa fa-fw fa-twitter"></i></a>
          <a
            data-ng-href="https://www.facebook.com/sharer.php?u={{socialMediaLink | encodeURIComponent}}"
            target="_blank"
            class="btn btn-lg btn-default"><i class="fa fa-fw fa-facebook"></i></a>
          <a
            data-ng-href="http://www.linkedin.com/shareArticle?mini=true&amp;url={{socialMediaLink | encodeURIComponent}}"
            target="_blank"
            class="btn btn-lg btn-default"><i class="fa fa-fw fa-linkedin"></i></a>
          <a
            data-ng-href="mailto:?subject={{mdView.current.record.title || mdView.current.record.defaultTitle}}&amp;body={{socialMediaLink | encodeURIComponent}}"
            target="_blank"
            class="btn btn-lg btn-default"><i class="fa fa-fw fa-envelope-o"></i></a>
        </section>
        </br>

        <section>
          <h4>
            <i class="fa fa-fw"></i>
            <span data-translate="">rate</span>
          </h4>
          <div data-gn-metadata-rate="mdView.current.record"/>

        </section>
      </div>

    </div>
  </div>
</div><|MERGE_RESOLUTION|>--- conflicted
+++ resolved
@@ -137,7 +137,6 @@
           </tr>
           <tr data-ng-if="mdView.current.record.category.length > 0 ||
                       mdView.current.record.topicCat.length > 0">
-<<<<<<< HEAD
             <th data-translate="">listOfCategories</th>
             <td>
               <div data-ng-repeat="cat in mdView.current.record.category"
@@ -238,104 +237,6 @@
                         <a href="mailto:{{c.email}}">
                           <span data-ng-hide="c.name">{{c.email}}</span>
                           <span data-ng-show="c.name">{{c.name}}</span>
-=======
-              <th data-translate="">listOfCategories</th>
-              <td>
-                <a data-ng-repeat="cat in mdView.current.record.category"
-                   data-ng-href="#/search?_cat={{cat}}">
-                  <span class="fa gn-icon-{{cat}}" title="{{cat | translate}}"></span>
-                </a>
-
-                <a data-ng-repeat="t in mdView.current.record.topicCat track by $index"
-                   data-ng-href="#/search?topicCat={{t}}">
-                  <i class="fa" title="{{t | translate}}">
-                    <span class="fa gn-icon-{{t}}"></span>
-                  </i>
-                </a>
-              </td>
-            </tr>
-            <tr data-ng-if="mdView.current.record.keyword">
-              <th data-translate="">keywords</th>
-              <td>
-
-                <ul>
-                  <li data-ng-repeat="k in mdView.current.record.keyword track by $index">
-                    {{k}}
-                  </li>
-                </ul>
-                <!--<span class="badge" data-ng-repeat="k in mdView.current.record.keyword track by $index">{{k}}</span>-->
-              </td>
-            </tr>
-            <tr data-ng-if="mdView.current.record.datasetLang">
-              <th data-translate="">language</th>
-              <td>
-                <ul>
-                  <li data-ng-repeat="l in mdView.current.record.datasetLang">
-                    {{l | translate}}
-                  </li>
-                </ul>
-              </td>
-            </tr>
-            <tr data-ng-if="mdView.current.record.identifier">
-              <th data-translate="">identifier</th>
-              <td>
-                <ul>
-                  <li data-ng-repeat="i in mdView.current.record.identifier">
-                    {{i}}
-                  </li>
-                </ul>
-              </td>
-            </tr>
-            <tr data-ng-if="mdView.current.record.classification_text">
-              <th data-translate="">classification</th>
-              <td>{{mdView.current.record.classification_text}}</td>
-            </tr>
-            <tr data-ng-if="mdView.current.record.legalConstraints">
-              <th data-translate="">legalConstraints</th>
-              <td>
-                <p data-ng-repeat="c in mdView.current.record.legalConstraints track by $index">{{c}}</p>
-              </td>
-            </tr>
-
-            <tr data-ng-if="mdView.current.record.securityConstraints">
-              <th data-translate="">securityConstraints</th>
-              <td>
-                <p data-ng-repeat="c in mdView.current.record.securityConstraints track by $index">{{c}}</p>
-              </td>
-            </tr>
-
-
-            <tr data-ng-if="mdView.current.record.resourceConstraints">
-              <th data-translate="">resourceConstraints</th>
-              <td>
-                <p data-ng-repeat="c in mdView.current.record.resourceConstraints track by $index"><span data-gn-lynky="{{c}}" /></p>
-              </td>
-            </tr>
-
-            <tr data-ng-if="mdView.current.record.getAllContacts().resource">
-              <th data-translate="">resourceContact</th>
-              <td>
-                <div class="gn-contact"
-                     data-ng-repeat="c in mdView.current.record.getAllContacts().resource track by $index">
-                  <h3>
-                    <i class="fa fa-envelope"></i>
-                    {{c.role | translate}}
-                  </h3>
-                  <div class="row">
-                    <div class="col-md-8">
-                      <address>
-                        <strong>
-                          {{c.org}}<br/>
-                        </strong>
-                        <div data-ng-if="c.email != ''">
-                          <a href="mailto:{{c.email}}">
-                            <span data-ng-hide="c.name">{{c.email}}</span>
-                            <span data-ng-show="c.name">{{c.name}}</span>
-                            <span data-ng-show="c.position">({{c.position}})</span>
-                          </a>
-                        </div>
-                        <div data-ng-if="c.email === ''">{{c.name}}
->>>>>>> db07ba8e
                           <span data-ng-show="c.position">({{c.position}})</span>
                         </a>
                       </div>
