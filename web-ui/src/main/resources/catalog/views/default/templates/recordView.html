<div data-ng-controller="GnMdViewController">

  <div data-ng-if="mdView.current.record.draft == 'e' || mdView.current.record.draft == 'y'"
       data-ng-show="user.canEditRecord(mdView.current.record)"
       class="bg-info see-draft-alert">
    <!-- If draft exists, show a link -->
    <a data-ng-if="mdView.current.record.draft == 'e'"
      class="see-draft see-draft-not-approved"
      title=" {{('status-' + mdView.current.record.mdStatus) | translate}}"
      data-ng-href="#/metadraf/{{md.uuid}}"
      data-ng-show="user.canEditRecord(mdView.current.record)">
      {{'seeDraft' | translate}}
    </a>
<<<<<<< HEAD
=======

>>>>>>> fd44c1fa
    <!-- If approved exists, show a link -->
    <a data-ng-if="mdView.current.record.draft == 'y'"
      class="see-draft see-draft-approved"
      title=" {{('status-' + mdView.current.record.mdStatus) | translate}}"
      data-ng-href="#/metadata/{{md.uuid}}"
      data-ng-show="user.canEditRecord(mdView.current.record)">
      {{'seeNoDraft' | translate}}
    </a>
  </div>

  <div class="container">
    <div class="alert alert-warning"
        data-ng-hide="!mdView.loadDetailsFinished || mdView.current.record"
        data-translate=""
        data-translate-values="{uuid: '{{recordIdentifierRequested | htmlToPlaintext}}', url: '{{url | encodeURIComponent}}'}">
      recordNotFound
    </div>
    <div class="row"
        data-ng-show="!mdView.loadDetailsFinished">
      <i class="fa fa-spinner fa-spin fa-3x fa-fw"></i>
    </div>

    <div class="row gn-md-view"
        data-ng-show="mdView.current.record">

      <div class="btn-toolbar" role="toolbar">

        <div class="btn-group" role="group">
          <button class="btn btn-default"
                  data-ng-click="closeRecord(mdView.current.record)">
            <i class="fa fa-fw fa-search"></i> <span><span>
            {{'backTo' + (fromView || 'search') | translate}}</span></span>
          </button>
        </div>

        <div class="btn-group" role="group">
          <a class="btn btn-default"
             title="{{mdView.records[mdView.current.index - 1].defaultTitle}}"
             gn-metadata-open="mdView.records[mdView.current.index - 1]"
             gn-records="mdView.records"
             gn-formatter="formatter.defaultUrl"
             data-ng-class="{'disabled': searchObj.params.from == (mdView.current.index + 1)}"
             data-ng-show="mdView.records.length > 1">
            <i class="fa fa-fw fa-angle-left"></i>
<!--            <span data-ng-show="mdView.current.index === 0" data-translate="">previousPage</span>-->
            <span data-translate="">previous</span>
          </a>
          <a class="btn btn-default"
             title="{{mdView.records[mdView.current.index + 1].defaultTitle}}"
             gn-metadata-open="mdView.records[mdView.current.index + 1]"
             gn-records="mdView.records"
             gn-formatter="formatter.defaultUrl"
             data-ng-class="{'disabled': mdView.current.index === mdView.records.length - 1 &&
                            searchObj.params.to > searchInfo.count &&
                            searchInfo.count > searchObj.params.from}"
             data-ng-show="mdView.records.length > 1">
<!--            <span data-ng-show="mdView.current.index === mdView.records.length - 1" data-translate="">nextPage</span>-->
            <span data-translate="">next</span>
            <i class="fa fa-fw fa-angle-right"></i>
          </a>
        </div>

      <div class="btn-group pull-right gn-view-menu-button">
          <button type="button" class="btn btn-default dropdown-toggle"
                  data-toggle="dropdown"
                  aria-label="{{'chooseAView' | translate}}"
                  aria-expanded="false">
            <i class="fa fa-fw fa-eye"></i>
            <span data-translate="" class="hidden-sm hidden-xs">chooseAView</span>
            <span class="caret"></span>
          </button>
          <ul class="dropdown-menu" role="menu">
            <li role="menuitem"
                data-ng-repeat="f in formatter.list"
                data-ng-class="f === currentFormatter ? 'disabled' : ''">
              <a href=""
                 gn-metadata-open="mdView.current.record"
                 gn-records="mdView.records"
                 gn-formatter="f && f.url">
                {{f.label | translate}}
              </a>
            </li>
          </ul>
        </div>

        <div class="gn-md-actions-btn pull-right"
            data-gn-md-actions-menu="mdView.current.record"/>

        <div class="btn-group pull-right" role="group">
          <a class="btn btn-default"
            data-ng-show="user.canEditRecord(mdView.current.record)
                          && (user.isReviewerOrMore() || mdView.current.record.mdStatus != 4 || !isMdWorkflowEnable)"
            data-gn-click-and-spin="deleteRecord(mdView.current.record)"
            data-gn-confirm-click="{{(mdView.current.record.draft != 'y') ? 'deleteRecordConfirm' : 'deleteWorkingCopyRecordConfirm' | translate:mdView.current.record}}"
            data-ng-show="user.canEditRecord(mdView.current.record)"
            title="{{(mdView.current.record.draft != 'y') ? 'delete' : 'canceWorkingCopy' | translate}}">
            <i class="fa fa-fw fa-times"></i>
            <span data-translate="" class="hidden-sm hidden-xs" data-ng-if="mdView.current.record.draft == 'y'">canceWorkingCopy</span>
            <span data-translate="" class="hidden-sm hidden-xs" data-ng-if="mdView.current.record.draft != 'y'">delete</span>
          </a>
        </div>

        <div class="btn-group pull-right" role="group">
          <a class="btn btn-default gn-md-edit-btn"
            data-ng-show="user.canEditRecord(mdView.current.record) && (user.isReviewerOrMore() || mdView.current.record.mdStatus != 4 || !isMdWorkflowEnable)"
            data-ng-href="catalog.edit#/metadata/{{mdView.current.record.id}}?redirectUrl=catalog.search%23%2Fmetadata%2F{{mdView.current.record.uuid}}"
            title="{{'edit' | translate}}">
            <i class="fa fa-fw fa-pencil"></i>
            <span data-translate="" class="hidden-sm hidden-xs">edit</span>
          </a>
        </div>
      </div>

      <div data-ng-show="gnMdViewObj.usingFormatter"
          id="gn-metadata-display"
          class="gn-metadata-display">
      </div>


      <div data-ng-show="!gnMdViewObj.usingFormatter" class="gn-metadata-display">


      <div class="col-md-8 gn-record">
        <h1>
          <i class="fa gn-icon-{{mdView.current.record.resourceType[0]}}"/>
          {{mdView.current.record.resourceTitle}}
          <span class="text-muted badge"
                data-ng-class="{'text-success': md.mdStatus == 2, 'text-warning': md.mdStatus == 4}"
                data-ng-if="user.isEditorOrMore() && md.mdStatus<50 && isMdWorkflowEnable">{{('mdStatus-' + md.mdStatus) | translate}}</span>
        </h1>


        <div class="lead1 gn-margin-bottom"
            data-ng-bind-html="(mdView.current.record.resourceAbstract) | linky | newlines"/>

          <!-- Display the first metadata status (apply to ISO19139 record) -->
          <div data-ng-if="mdView.current.record.codelist_status_text.length > 0"
               data-ng-repeat="c in mdView.current.record.codelist_status_text track by $index"
               title="{{c}}"
               class="gn-status gn-status-mdview gn-status-{{mdView.current.record.codelist_status[$index]}}">
              {{c}}
          </div>

          <div data-gn-related-observer>
            <div data-gn-related="mdView.current.record"
                data-user="user"
                data-types="onlines"
                data-has-results="hasRelations.onlines"
                data-title="{{'downloadsAndResources' | translate}}">
            </div>

            <div data-gn-related="mdView.current.record"
                data-user="user"
                data-types="parent|children|services|datasets"
                data-title="{{'associatedResources' | translate}}">
            </div>
          </div>

          <div data-gn-related-observer>
            <div data-gn-related="mdView.current.record"
                data-user="user"
                data-types="fcats|related"
                data-title="{{'featureCatalog' | translate}}">
            </div>
            <div data-gn-related="mdView.current.record"
                data-user="user"
                data-types="siblings|associated"
                data-title="{{'siblings' | translate}}">
            </div>
          </div>

          <h2 data-translate="">aboutThisResource</h2>
          <table class="table table-striped">
            <tbody>
              <tr data-ng-if="mdView.current.record.inspireTheme_syn.length > 0 ||
                            mdView.current.record.inspireTheme_syn.length > 0">
                <th data-translate="">inspireThemes</th>
                <td>
                  <button
                    data-ng-repeat="cat in mdView.current.record.inspireTheme_syn"
                    data-ng-click="search({'inspireTheme_syn': cat})"
                    class="btn btn-sm btn-default {{cat.split('|')[0]}} {{cat.split('|')[0]}}-{{langs[lang]}}"
                    title="{{'clickToFilterOn' | translate}} {{cat.split('|')[1]}}">
                    <span class="iti-{{cat.split('|')[0]}}"></span>
                    <!-- TODOES: Restore icon -->{{cat}}
                  </button>
                </td>
              </tr>
              <tr
                data-ng-if="mdView.current.record.cat.length > 0 ||
                        mdView.current.record.topic.length > 0">
                <th data-translate="">listOfCategories</th>
                <td>
                  <button data-ng-repeat="cat in mdView.current.record.cat"
                      data-ng-click="search({'cat': cat})"
                      class="btn btn-sm btn-default"
                      title="{{'clickToFilterOn' | translate}} {{('cat-' + cat) | translate}}">
                    <span class="fa gn-icon-{{cat}} resource-color"></span>&nbsp;
                    {{('cat-' + cat) | translate}}
                  </button>

                  <button data-ng-repeat="cat in mdView.current.record.topic track by $index"
                      data-ng-click="search({'topic': cat})"
                      class="btn btn-sm btn-default"
                      title="{{'clickToFilterOn' | translate}} {{cat | translate}}">
                    <span class="fa gn-icon-{{cat}} topic-color"></span>&nbsp;
                    {{cat | translate}}
                  </button>
                </td>
              </tr>
              <tr data-ng-repeat="(key, t) in mdView.current.record.allKeywords">
                <th>{{t.title | translate}}</th>
                <td>
                  <ul>
                    <li data-ng-repeat="k in t.keywords track by $index"
                        data-ng-if="k"
                        class="tt-cursor">
                        <span data-ng-show="k.link == ''">{{k.value}}</span>
                        <a href=""
                          data-ng-href="{{k.link}}"
                          data-ng-hide="k.link == ''">
                          {{k.value}}</a>&nbsp;
                        <a href=""
                          title="{{'clickToFilterOn' | translate}} {{k.value}}"
                          aria-label="{{'clickToFilterOn' | translate}} {{k.value}}"
                          data-ng-click="search({'keyword': k.value})">
                          <i class="fa fa-search"/>
                        </a>
                    </li>
                  </ul>
                </td>
              </tr>
              <tr data-ng-if="mdView.current.record.resourceLanguage.length > 0">
                <th data-translate="">language</th>
                <td>
                  <ul>
                    <li data-ng-repeat="l in mdView.current.record.resourceLanguage">
                      {{l | translate}}
                    </li>
                  </ul>
                </td>
              </tr>
              <tr data-ng-if="mdView.current.record.resourceIdentifier">
                <th data-translate="">identifier</th>
                <td>
                  <ul>
                    <li data-ng-repeat="i in mdView.current.record.resourceIdentifier">
                      {{i}}
                    </li>
                  </ul>
                </td>
              </tr>
              <tr data-ng-if="mdView.current.record.codelist_classification_text.length > 0">
                <th data-translate="">classification</th>
                <td>
                  <p data-ng-repeat="c in mdView.current.record.codelist_classification_text">{{c}}</p>
                </td>
              </tr>
              <tr data-ng-if="mdView.current.record.MD_LegalConstraintsUseLimitation || mdView.current.record.MD_LegalConstraintsUseLimitation">
                <th data-translate="">legalConstraints</th>
                <td>
                  <p data-ng-repeat="c in mdView.current.record.MD_LegalConstraintsOtherConstraints track by $index">
                    <span data-gn-lynky="{{c}}" />
                  </p>
                  <p data-ng-repeat="c in mdView.current.record.MD_LegalConstraintsUseLimitation track by $index">
                    <span data-gn-lynky="{{c}}" />
                  </p>
                </td>
              </tr>

              <tr data-ng-if="mdView.current.record.MD_SecurityConstraintsUseLimitation">
                <th data-translate="">securityConstraints</th>
                <td>
                  <p data-ng-repeat="c in mdView.current.record.MD_SecurityConstraintsUseLimitation track by $index">
                    <span data-gn-lynky="{{c}}" />
                  </p>
                </td>
              </tr>


<<<<<<< HEAD

              <tr data-ng-if="mdView.current.record.MD_ConstraintsUseLimitation">
                <th data-translate="">resourceConstraints</th>
                <td>
                  <p data-ng-repeat="c in mdView.current.record.MD_ConstraintsUseLimitation track by $index">
                    <span data-gn-lynky="{{c}}" />
                  </p>
                </td>
              </tr>

              <tr data-ng-if="mdView.current.record.contactForResource">
                <th data-translate="">resourceContact</th>
                <td>
                  <div data-gn-metadata-contacts="mdView.current.record.contactForResource" data-gn-mode="org-role" />
                </td>
              </tr>
              <tr data-ng-if="mdView.current.record.resourceCredit">
                <th data-translate="">credit</th>
                <td><p data-ng-repeat="c in mdView.current.record.resourceCredit">{{c}}</p></td>
              </tr>
              <tr data-ng-if="mdView.current.record.codelist_status_text.length > 0">
                <th data-translate="">resourceStatus</th>
                <td>
                  <p data-ng-repeat="c in mdView.current.record.codelist_status_text">{{c}}</p>
                </td>
              </tr>
=======
            <tr data-ng-if="mdView.current.record.getAllContacts().resource">
              <th data-translate="">resourceContact</th>
              <td>
                <div data-gn-metadata-contacts="mdView.current.record.getAllContacts().resource" data-gn-mode="org-role" />
              </td>
            </tr>
            <tr data-ng-if="mdView.current.record.credit">
              <th data-translate="">credit</th>
              <td>{{mdView.current.record.credit}}</td>
            </tr>
            <tr data-ng-if="mdView.current.record.status_text.length > 0">
              <th data-translate="">resourceStatus</th>
              <td>
                <ul>
                  <li data-ng-repeat="s in mdView.current.record.status_text">{{s}}</li>
                </ul>
              </td>
            </tr>
            <tr data-ng-if="mdView.current.record.versionIdentifier">
              <th data-translate="">versionIdentifier</th>
              <td>{{mdView.current.record.versionIdentifier}}</td>
            </tr>
>>>>>>> fd44c1fa
            </tbody>
          </table>

          <!--<h2 data-translate="">preview</h2>-->
          <!--<div class="gn-map-preview"/>-->

          <h2 data-translate="">technicalInformation</h2>

          <!-- TODOES -->
          <div data-ng-if="mdView.current.record.featureTypes"
            data-ng-repeat="featureType in mdView.current.record.featureTypes">

            <h3><span data-translate="">featureType</span>&nbsp;'{{featureType.typeName}}'</h3>

            <table class="table table-striped" >
              <tbody>
              <tr data-ng-if="featureType.typeName">
                <th data-translate="">featureTypeName</th>
                <td>{{featureType.typeName}}</td>
              </tr>
              <tr data-ng-if="featureType.definition">
                <th data-translate="">featureDefinition</th>
                <td>{{featureType.definition}}</td>
              </tr>
              <tr data-ng-if="featureType.code">
                <th data-translate="">featureCode</th>
                <td>{{featureType.code}}</td>
              </tr>
              <tr data-ng-if="featureType.isAbstract">
                <th data-translate="">featureIsAbstract</th>
                <td>{{featureType.isAbstract}}</td>
              </tr>
              <tr data-ng-if="featureType.aliases">
                <th data-translate="">featureAliases</th>
                <td>{{featureType.aliases}}</td>
              </tr>
              <tr data-ng-if="featureType.attributeTable">
                <th data-translate="">featureAttributeTable</th>
                <td></td>
              </tr>
              <tr data-ng-if="featureType.attributeTable">
                <td colspan="2" class="gn-noborder-top gn-nopadding-top gn-nopadding-bottom"/>
              </tr>
              <tr data-ng-if="featureType.attributeTable">
                <td colspan="2" class="gn-noborder-top gn-table-attribute">
                  <div data-ng-if="featureType.attributeTable"
                       data-gn-attribute-table-renderer="featureType.attributeTable">
                  </div>
                </td>
              </tr>
              </tbody>
            </table>
          </div>

          <table class="table table-striped t">
            <tbody>
            <tr data-ng-if="mdView.current.record.codelist_maintenanceAndUpdateFrequency_text.length > 0">
              <th data-translate="">updateFrequency</th>
              <td>
                <p data-ng-repeat="c in mdView.current.record.codelist_maintenanceAndUpdateFrequency_text">
                  {{c}}
                </p>
              </td>
            </tr>
            <tr data-ng-if="mdView.current.record.codelist_spatialRepresentationType_text.length > 0">
              <th data-translate="">spatialRepresentationType</th>
              <td>
                <p data-ng-repeat="c in mdView.current.record.codelist_spatialRepresentationType_text">
                  {{c}}
                </p>
              </td>
            </tr>
            <tr data-ng-if="mdView.current.record.resolutionScaleDenominator">
              <th data-translate="">scale</th>
              <td>
                <ul>
                  <li data-ng-repeat="d in mdView.current.record.resolutionScaleDenominator"
                      class="gn-scale">{{d}}
                  </li>
                </ul>
              </td>
            </tr>
            <tr data-ng-if="mdView.current.record.resolutionDistance">
              <th data-translate="">resolution</th>
              <td>
                <ul>
                  <li data-ng-repeat="r in mdView.current.record.resolutionDistance">{{r}}</li>
                </ul>
              </td>
            </tr>
            <tr data-ng-if="mdView.current.record.coordinateSystem">
              <th data-translate="">crs</th>
              <td>
                <ul>
                  <li data-ng-repeat="r in mdView.current.record.coordinateSystem">
                    {{r}}
                  </li>
                </ul>
              </td>
            </tr>
            <tr data-ng-if="mdView.current.record.format">
              <th data-translate="">format</th>
              <td>
                <span data-ng-repeat="f in mdView.current.record.format track by $index"
                      class="badge">{{f}}</span>
              </td>
            </tr>
            <tr data-ng-if="mdView.current.record.lineage">
              <th data-translate="">lineage</th>
              <td>
                <p data-ng-bind-html="mdView.current.record.lineage | linky | newlines"/>
              </td>
            </tr>
            </tbody>
          </table>

          <div data-gn-related-observer>
            <div data-gn-related="mdView.current.record"
                data-user="user"
                data-types="sources"
                data-has-results="hasRelations.sources"
                data-title="{{'sourceDatasets' | translate}}">
            </div>
            <div data-gn-related="mdView.current.record"
                data-user="user"
                data-types="hassources"
                data-has-results="hasRelations.hassources"
                data-title="{{'isSourceOfDatasets' | translate}}">
            </div>
          </div>

          <h2 data-translate="">metadataInformation</h2>

          <a class="btn btn-default gn-margin-bottom"
            data-ng-href="../api/records/{{mdView.current.record.uuid}}/formatters/xml">
            <i class="fa fa-fw fa-file-code-o"/>
            <span data-translate="">metadataInXML</span>
          </a>

          <table class="table table-striped">
            <tbody>
<<<<<<< HEAD
            <tr data-ng-if="mdView.current.record.contact">
=======
            <tr data-ng-if="mdView.current.record.getAllContacts().metadata && mdView.current.record.getAllContacts().metadata.length > 0">
>>>>>>> fd44c1fa
              <th data-translate="">contact</th>
              <td>
                <div data-gn-metadata-contacts="mdView.current.record.contact"
                     data-gn-mode="org-role" />
              </td>
            </tr>
            <tr data-ng-if="mdView.current.record.mainLanguage">
              <th data-translate="">metadataLanguage</th>
              <td>
                <ul>
                  <li>{{mdView.current.record.mainLanguage | translate}}</li>
                  <li data-ng-repeat="l in mdView.current.record.otherLanguage">
                    {{l | translate}}
                  </li>
                </ul>
              </td>
            </tr>
            <tr>
              <th data-translate="">uuid</th>
              <td>{{mdView.current.record.uuid}}</td>
            </tr>
            </tbody>
          </table>
        </div>

        <div class="col-md-4 gn-md-side">
          <section class="gn-md-side-overview" data-ng-if="mdView.current.record.overview.length > 0">
            <h2>
              <i class="fa fa-fw fa-image"></i>
              <span data-translate="">overview</span>
            </h2>

            <div data-ng-repeat="img in mdView.current.record.overview">
              <img data-gn-img-modal="img"
                  class="gn-img-thumbnail img-thumbnail"
                  alt="{{img.name}}"
                  data-ng-src="{{img.url}}"/>

              <div class="gn-img-thumbnail-caption"
                  data-ng-show="img.name">{{img.name}}
              </div>
            </div>
          </section>
          </br>

          <section class="gn-md-side-extent" data-ng-if="mdView.current.record.geom.length > 0">
            <h2>
              <i class="fa fa-fw fa-map-marker"></i>
              <span data-translate="">extent</span>
            </h2>
            <p data-ng-if="mdView.current.record.extentDescription">
            <ul>
              <li data-ng-repeat="d in mdView.current.record.extentDescription">{{d}}</li>
            </ul>
            </p>
            <!-- TODO: use map config -->
            <p data-ng-repeat="bbox in mdView.current.record.geom">
              <img class="gn-img-thumbnail img-thumbnail gn-img-extent"
                  alt="{{'extent' | translate}}"
                  aria-label="{{'extent' | translate}}"
                  data-ng-src="{{gnUrl}}{{lang}}/region.getmap.png?mapsrs=EPSG:3857&width=250&background=settings&geomsrs=EPSG:4326&geom={{bbox}}"/>
            </p>

          </section>

          <section class="gn-md-side-dates"
                  data-ng-if="mdView.current.record.creationDateForResource ||
                              mdView.current.record.publicationDateForResource ||
                              mdView.current.record.revisionDateForResource ||
                              mdView.current.record.tempExtentBegin ||
                              mdView.current.record.tempExtentEnd">
            <h2>
              <i class="fa fa-fw fa-clock-o"></i>
              <span data-translate="">tempExtent</span>
            </h2>

            <p>
            <dl data-ng-show="mdView.current.record.creationDateForResource.length > 0">
              <dt data-translate>creationDate</dt>
              <dd data-ng-repeat="creaDate in mdView.current.record.creationDateForResource track by $index"
                  data-gn-humanize-time="{{creaDate}}"
                  data-format="YYYY-MM-DD"/>
            </dl>
            <dl data-ng-show="mdView.current.record.publicationDateForResource.length > 0">
              <dt data-translate>publicationDate</dt>
              <dd data-ng-repeat="pubDate in mdView.current.record.publicationDateForResource track by $index"
                  data-gn-humanize-time="{{pubDate}}"
                  data-format="YYYY-MM-DD"/>
            </dl>
            <dl data-ng-show="mdView.current.record.revisionDateForResource.length > 0">
              <dt data-translate>revisionDate</dt>
              <dd data-ng-repeat="revDate in mdView.current.record.revisionDateForResource track by $index"
                  data-gn-humanize-time="{{revDate}}"
                  data-format="YYYY-MM-DD"/>
            </dl>
            <dl
              data-ng-show="mdView.current.record.tempExtentBegin ||
                                mdView.current.record.tempExtentEnd">
              <dt data-translate>tempExtentBegin</dt>
              <dd>
                <span data-gn-humanize-time="{{mdView.current.record.tempExtentBegin}}"/>
                &nbsp;<i class="fa fa-fw fa-forward"></i>
                <span data-gn-humanize-time="{{mdView.current.record.tempExtentEnd}}"/>
              </dd>
            </dl>
            </p>
          </section>

          <section class="gn-md-side-providedby">
            <h2>
              <i class="fa fa-fw fa-cog"></i>
              <span data-translate="">sourceCatalog</span>
            </h2>
            <img ng-src="{{gnUrl}}../images/logos/{{mdView.current.record.sourceCatalogue}}.png"
                aria-label="{{'sourceCatalog' | translate}}"
                class="gn-source-logo"/>
          </section>

          <section class="gn-md-side-calendar">
            <h2>
              <i class="fa fa-fw fa-calendar"></i>
              <span data-translate="">updatedOn</span>
            </h2>
            <p>
              <span data-gn-humanize-time="{{mdView.current.record.changeDate}}"
                    data-from-now=""></span>
            </p>
          </section>

          <div data-gn-more-like-this="mdView.current.record"/>

          <section data-ng-show="isRatingEnabled" class="gn-md-side-rating">
            <h2>
              <i class="fa fa-fw"></i>
              <span data-translate="">rate</span>
            </h2>
            <div data-gn-metadata-rate="mdView.current.record"/>
          </section>

          <div data-gn-userfeedback='mdView.current.record'
               data-gn-user={{user.username}}
               data-ng-if="isUserFeedbackEnabled && mdView.current.record.draft != 'y'">
          </div>
          <div class="gn-md-feedback-buttons clearfix">
            <div class="pull-left"
                 data-gn-userfeedbackfull='mdView.current.record'
                 data-gn-user={{user.username}}
                 data-ng-if="isUserFeedbackEnabled && mdView.current.record.draft != 'y'">
            </div>
            <div class="pull-left"
                 data-gn-userfeedbacknew='mdView.current.record'
                 data-gn-user={{user.username}}
                 data-ng-if="isUserFeedbackEnabled && mdView.current.record.draft != 'y'">
            </div>
          </div>
          <div data-gn-md-feedback="mdView.current.record"></div>


          <section class="gn-md-side-social" data-ng-show="isSocialbarEnabled">
            <h2>
              <i class="fa fa-fw fa-share-square-o"></i>
              <span data-translate="">shareOn</span>
            </h2>
            <a data-ng-href="https://twitter.com/share?url={{socialMediaLink | encodeURIComponent}}"
              title="{{'shareOnTwitter' | translate}}"
              target="_blank"
              class="btn btn-default"><i class="fa fa-fw fa-twitter"></i></a>
<<<<<<< HEAD
           <a
=======
            <a
>>>>>>> fd44c1fa
              data-ng-href="https://www.facebook.com/sharer.php?u={{socialMediaLink | encodeURIComponent}}"
              title="{{'shareOnFacebook' | translate}}"
              target="_blank"
              class="btn btn-default"><i class="fa fa-fw fa-facebook"></i></a>
            <a
              data-ng-href="http://www.linkedin.com/shareArticle?mini=true&amp;summary={{mdView.current.record.resourceTitle}}&amp;url={{socialMediaLink | encodeURIComponent}}"
              title="{{'shareOnLinkedIn' | translate}}"
              target="_blank"
              class="btn btn-default"><i class="fa fa-fw fa-linkedin"></i></a>
            <a
              data-ng-href="mailto:?subject={{mdView.current.record.resourceTitle}}&amp;body={{socialMediaLink | encodeURIComponent}}"
              title="{{'shareByEmail' | translate}}"
              target="_blank"
              class="btn btn-default"><i class="fa fa-fw fa-envelope-o"></i></a>
            <a
              data-ng-click="mdService.getPermalink(md)"
              title="{{'permalink' | translate}}"
              class="btn btn-default"><i class="fa fa-fw fa-link"></i></a>
          </section>


          <div data-ng-show="isRecordHistoryEnabled && user.isEditorOrMore() && mdView.current.record.draft != 'y'"
              data-gn-record-history="mdView.current.record"></div>
        </div>
      </div>
    </div>
  </div>
</div><|MERGE_RESOLUTION|>--- conflicted
+++ resolved
@@ -11,10 +11,7 @@
       data-ng-show="user.canEditRecord(mdView.current.record)">
       {{'seeDraft' | translate}}
     </a>
-<<<<<<< HEAD
-=======
-
->>>>>>> fd44c1fa
+
     <!-- If approved exists, show a link -->
     <a data-ng-if="mdView.current.record.draft == 'y'"
       class="see-draft see-draft-approved"
@@ -294,9 +291,6 @@
                 </td>
               </tr>
 
-
-<<<<<<< HEAD
-
               <tr data-ng-if="mdView.current.record.MD_ConstraintsUseLimitation">
                 <th data-translate="">resourceConstraints</th>
                 <td>
@@ -312,40 +306,23 @@
                   <div data-gn-metadata-contacts="mdView.current.record.contactForResource" data-gn-mode="org-role" />
                 </td>
               </tr>
+
               <tr data-ng-if="mdView.current.record.resourceCredit">
                 <th data-translate="">credit</th>
                 <td><p data-ng-repeat="c in mdView.current.record.resourceCredit">{{c}}</p></td>
               </tr>
+
               <tr data-ng-if="mdView.current.record.codelist_status_text.length > 0">
                 <th data-translate="">resourceStatus</th>
                 <td>
                   <p data-ng-repeat="c in mdView.current.record.codelist_status_text">{{c}}</p>
                 </td>
               </tr>
-=======
-            <tr data-ng-if="mdView.current.record.getAllContacts().resource">
-              <th data-translate="">resourceContact</th>
-              <td>
-                <div data-gn-metadata-contacts="mdView.current.record.getAllContacts().resource" data-gn-mode="org-role" />
-              </td>
-            </tr>
-            <tr data-ng-if="mdView.current.record.credit">
-              <th data-translate="">credit</th>
-              <td>{{mdView.current.record.credit}}</td>
-            </tr>
-            <tr data-ng-if="mdView.current.record.status_text.length > 0">
-              <th data-translate="">resourceStatus</th>
-              <td>
-                <ul>
-                  <li data-ng-repeat="s in mdView.current.record.status_text">{{s}}</li>
-                </ul>
-              </td>
-            </tr>
-            <tr data-ng-if="mdView.current.record.versionIdentifier">
-              <th data-translate="">versionIdentifier</th>
-              <td>{{mdView.current.record.versionIdentifier}}</td>
-            </tr>
->>>>>>> fd44c1fa
+
+              <tr data-ng-if="mdView.current.record.versionIdentifier">
+                <th data-translate="">versionIdentifier</th>
+                <td>{{mdView.current.record.versionIdentifier}}</td>
+              </tr>
             </tbody>
           </table>
 
@@ -487,12 +464,8 @@
 
           <table class="table table-striped">
             <tbody>
-<<<<<<< HEAD
             <tr data-ng-if="mdView.current.record.contact">
-=======
-            <tr data-ng-if="mdView.current.record.getAllContacts().metadata && mdView.current.record.getAllContacts().metadata.length > 0">
->>>>>>> fd44c1fa
-              <th data-translate="">contact</th>
+             <th data-translate="">contact</th>
               <td>
                 <div data-gn-metadata-contacts="mdView.current.record.contact"
                      data-gn-mode="org-role" />
@@ -659,11 +632,7 @@
               title="{{'shareOnTwitter' | translate}}"
               target="_blank"
               class="btn btn-default"><i class="fa fa-fw fa-twitter"></i></a>
-<<<<<<< HEAD
            <a
-=======
-            <a
->>>>>>> fd44c1fa
               data-ng-href="https://www.facebook.com/sharer.php?u={{socialMediaLink | encodeURIComponent}}"
               title="{{'shareOnFacebook' | translate}}"
               target="_blank"
