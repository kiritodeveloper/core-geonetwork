@import "../../../style/gn_search.less";
@import "../../../style/gn_metadata.less";
@import "gn_feedback_default.less";

/* Hide the tabset selector because tab
   switch is available in the top tool bar */
#main-tabset > ul:nth-child(1) {
  display: none;
}


.navbar {
  margin-bottom: 14px;
  .navbar-brand {
    padding-top: 0;
    padding-bottom: 0;
    line-height: 50px;
    font-size: 16px;
  }
}

.jumbotron {
  h1 {
    font-size: 36px;
  }
}


/* Pagination */
.gn-pager {
  /* Hide the first/last page button */
  .gn-pager-start {
    li:nth-child(1) {
      display: none;
    }
  }
  .gn-pager-end {
    li:nth-child(2) {
      display: none;
    }
  }


  /* Button on the right, current page info on the left */
  .btn-group {
    float: left;

    /* Drop down to select hits is a simple link */
    button {
      .btn-link();
    }

    /* Inline hits options */
    li {
      a {
        padding: 2px 10px;
      }
      display: inline-block;
    }
    li.dropdown-header {
      display: block;
    }
  }
}



.gn-sort-by {
  .btn-group > button {
    .btn-link();
  }
}
.gn-search-page {
  clear: both;
  padding-bottom:40px;
  .gn-md-view {
    padding: 0 20px;
  }
  .badge {
      margin-right: 5px;
    }
  .nav-pills {
    margin-bottom: 1em;
    text-align: center;
    li {
      display: inline-block;
      float: none;
      &:hover {
        cursor: pointer;
      }
    }
    .badge {
      margin-right: 5px;
    }
  }
}
.gn-source-logo {
  max-width: 60px;
  max-height: 60px;
}
ul.gn-resultview {
  @thumbnail-width: 170px;
  margin-right: -15px;

  .metadata {
    position: absolute;
    top: 0;
    width: 100%;
    width: 100%;
    height: 100%;
    z-index: 2050;
  }
  li.list-group-item {
    margin-right: 15px;
    margin-bottom: 15px;
    border-radius: 4px;
    border: none;
    &:hover {
      background-color: rgba(10, 10, 10, 0.05);
      cursor: default;
    }
    .row:first-of-type {
      padding-left: 3px;
    }

    .gn-md-thumbnail {
      .gn-img-thumbnail {
        max-width: @thumbnail-width;
        max-height: 140px;
        min-height: 40px;
        height: auto;
      }
    }
    .media {
      a {
        margin-left: 0;
        &.gn-md-edit-btn {
          width: 12px;
          margin-left: 10px;

        }
      }
      h4 {
        margin-top: 0;
        font-weight: 700;
        a {
          color: rgb(51, 51, 51);
        }
      }
    }
  }

  li.gn-grid {
    @grid-bottom-margin: 2px;

    float: left;
    border: 1px solid @list-group-border;
    //box-shadow: 0px 1px 3px rgba(0, 0, 0, 0.4);
    min-width: 300px;
    max-width: 500px;
    width: calc(~"100% - 15px");
    height: 20.5em;
    padding: 14px;
    .gn-md-details {
      //margin-left: @thumbnail-width;
      color: #6a6a6a;
      max-height: 50px;
      overflow: hidden;
      text-overflow: ellipsis;
    }
    /* Properly align category icons */
    .fa img {
      vertical-align: text-bottom;
    }
    .gn-md-title {
      margin-top: 2px;
      min-height: 3.5em;
      max-height: 3.5em;
      overflow: hidden;
      cursor: pointer;
      h3 {

        /* Leave space for selection checkbox */
        //padding-left: 20px;
        margin-top: 0px;
        a {
          //text-transform: uppercase;
          font-weight: normal;
          font-size: 80%;
          color: #333333;
          max-height: 82px;
          text-overflow: ellipsis;
          overflow: hidden;
          display: block;
        }
        a:hover {
          color: #428bca;
          text-decoration: none;
        }
      }
    }
    .gn-source-logo {
      z-index: 10;
      height: 20px;
      float: right;
    }
    .gn-md-thumbnail {
      //position: absolute;
      //top: 82px;
      //opacity: .8;
      overflow: hidden;
      cursor: pointer;
      .gn-img-thumbnail {
        max-width: @thumbnail-width;
        max-height: 140px;
        min-height: 40px;
        //margin: @grid-bottom-margin;
        height: auto;
      }
    }
    .gn-md-abstract {
      cursor: pointer;
      color: @gray-light;
    }
    .gn-md-abstract.ellipsis:after {
      background: none;
    }
    .gn-md-links {
      //position: absolute;
      //bottom: @grid-bottom-margin;
      background: none;
      position: absolute;
      bottom: 0px;
      right: 0px;
      padding: 5px;
    }
    input {
      float: left;
    }
    .gn-md-category {
      display: block;
      float: left;
      margin-left: 18px;
    }
  }
}

.gn-md-view {
  .gn-md-side {
    .gn-img-thumbnail,
    .gn-img-extent {
      width: 100%;
    }
  }
  .view-header {
    border-bottom: 2px solid #e5e5e5;
  }
  .entry {
    margin-left: 1em;
    border-left: 2px solid #eeeeee;
    padding-left: 5px;
    dl {
      padding-bottom: 5px;
    }
  }
  input[readonly] {
    background:#fff;
  }
  .extent{
    display:inline-block;position:relative;margin:2em 0 0 90px;
  }
  .coord{
    position:absolute;width:100px;
  }
  .coord-north{
    top:-1.25em;
    left:50%;
    margin-left:-75px;
  }
  .coord-south{
    bottom:-1.25em;
    left:50%;
    margin-left:-75px;
  }
  .coord-east{
    right:-75px;
    top:50%;
    margin-top:-1.25em;
  }
  .coord-west{
    left:-75px;
    top:50%;
    margin-top:-1.25em;
  }
}
[data-ng-search-form] {
  .gn-top-search {
    border-bottom: 1px solid @panel-default-border;
    padding-bottom: 10px;
    margin-bottom: 10px;
    position: relative;
    [typeahead] {
      vertical-align: middle;
      display: inline-block;
    }
    [typeahead-popup] {
      text-align: left;
    }
    .inner-spinner {
      position: absolute;
      top: 1.75em;
      left: 50%;
      margin-left: 64px;
    }
    .gn-form-any {
      max-width: 45vw;
      input[type="text"], button {
        height: 36px;
      }
      button.btn-lg, input[type="text"].input-lg {
        height: 46px;
      }
    }
  }
  .loading {
    position: absolute;
    top: 1.8em;
    font-size: 40px;
    left: 46%;
    text-shadow: 0 0 1px white;
    z-index: 200;
    background: rgba(255,255,255,.7);
    border-radius: 1em;
    padding: .2em;
  }
}

.gn-search-filter {
  padding: 5px;
  .nav-pills li {
    display: block;
  }
  div {
    ul, div.tab-content {
      float: left;
    }
    ul.nav {
      width: 10vw;
    }
    div.tab-content {
      width: 84vw;

    }
  }
}

[data-gn-map-field] > [ngeo-map] {
  //height: 89.9vh;
  border: 1px solid #ccc;
  border-radius: 3px;
  right: 0;
  bottom: 0;
  position: fixed !important;
  z-index: 99;
  width: 250px !important;
  heigth: 250px !important;
  margin: 5px;
}
.gn-row-main {}

.gn-row-info {}

.gn-row-filters {
  padding-bottom: 5px;
  margin-bottom: 5px;

  .gn-flfilter {

  }
  .gn-flfilter-icon {
    text-align: center;
    li {
      list-style: none;
      float: left;
      width: 100px;
    }
    i {
      //    .@{fa-css-prefix}-4x;
      font-size: 4em;
      width: 70px;
      img {
        width: 70px;
      }
    }
  }
}

.gn-results-switch {
  float: left;
}

/*
  List of records
 */
.gn-info-list {
  padding: 5px 0px;
  margin: auto -10px;
  li {
    width: 33.3%;
    zoom: 1;
    list-style: none;
    float: left;
    padding: 10px;
    > div {
      margin: 0px;
      padding: 15px;
      height: 125px;
      border-top-left-radius: 4px;
      border-top-right-radius: 4px;
      background-color: #fff;
      border: 1px solid #ddd;
      border-bottom: 2px solid #337ab7;
      cursor: pointer;
      > div.gn-md-thumbnail {
        float:left;
        width: 90px;
        height: 90px;
        margin-right: 15px;
        //background-image: url(../catalog/views/default/images/no-thumbnail.png);
        .gn-img-thumbnail {
          max-height: 90px;
          max-width: 90px;
          margin-right: 15px;
        }
      }
      > div.gn-md-title {
        a {
          color: #333333;
          font-size: 120%;
        }
      }
    }
    div:nth-child(2) {
      overflow: hidden;
      max-height: 100%;
      text-overflow: ellipsis;
    }
  }
  li.gn-more {
    position: relative;
    float:right;
  }
}

[gn-main-viewer] {
  margin-top: -18px;
  .panel-tools {
    .panel-heading {
      background-color: transparent;
    }
  }

  .nav-tabs {
    > li {
      cursor: pointer;
    }
  }

  [gn-kml-import] {
    input {
      margin-top: 15px;
    }
  }
}
/*
    Place bottom-bar at the bottom of page; approach is based on http://matthewjamestaylor.com/blog/bottom-footer-demo.htm
*/
.gn-bottom-bar {
  bottom:0;
  height:50px;
  position:absolute;
  overflow:hidden;
  width:100%;
  margin-bottom:0px;
  border-radius: 0px;
}

.cookie-warning {
  .alert;
  .alert-info;
}

.gn-full {
  min-height: 100%;
  position: relative;
}

html, body {
  height:100%;
}

.navbar-form {
  border:none;
}

/* Facet / this is a hack to hide a facet
 not to be displayed because used to get complex
 field for rendering properly INSPIRE theme icons
 only. It may be more relevant to have this at the
 facetsConfigService ? */
[data-facet=inspireThemesWithAc] {
  display: none;
}

/* Extra small devices (phones, less than 768px) */
/* No media query since this is the default in Bootstrap */

/* Small devices (tablets, 768px and up) */
@media (min-width: @screen-sm-min) {
  ul.gn-resultview li.gn-grid {
    width: calc(~"100% - 15px");
  }
}

/* Medium devices (desktops, 992px and up) */
@media (min-width: @screen-md-min) {

  ul.gn-resultview li.gn-grid {
    width: calc(~"50% - 15px");
  }
}

/* Large devices (large desktops, 1200px and up) */
@media (min-width: @screen-lg-min) {

  ul.gn-resultview li.gn-grid {
    //width: calc(~"33% - 15px");
  }
}

@import "gn_view.less";

.gn-footer-text {
  margin-top: 15px;
}
.gn-footer-text > span {
  padding-right: 5px;
  padding-left: 15px;
  color: #777;
}
.socialmedia {
  margin-top: 15px;
  margin-right: 15px;
}
.socialmedia a{
  margin-top: 15px;
  display:inline !important;
  padding-left: 4px !important;
  padding-right: 4px !important;
  color: #777;
}
<<<<<<< HEAD

.gn-minimap-toggle {
  position: fixed;
  bottom: 10px;
  right: 10px;
  z-index: 999;
}

.gn-minimap-button {
  padding: 7px;
  background-color: @brand-primary !important;
  color: white !important;
  -webkit-border-radius: 25px;
  border-width: 0px;
  right: 0px;
  bottom: 52px;
  &:hover {
    background-color: darken(@link-color, 15%)!important;
    color: white !important;
  }
}
.gn-minimap-text {
  text-decoration: blink;
  transform: translate(100%) rotate(270deg);
  transform-origin: left bottom;
  bottom: 87px;
  color: @brand-primary;
  right:0;
  text-transform: uppercase;
}
=======
.facet-button {
  padding: 2px;
  background-color: @brand-primary;
  color: white !important;
  -webkit-border-radius: 25px;
  border-width: 0px;
  margin-top: -4px;
  left: -5px;
  &:hover {
    background-color: darken(@link-color, 15%);
    color: white !important;
  }
} 
>>>>>>> dd0349b8
<|MERGE_RESOLUTION|>--- conflicted
+++ resolved
@@ -559,27 +559,27 @@
   padding-right: 4px !important;
   color: #777;
 }
-<<<<<<< HEAD
-
+
+.gn-toggle {
+  background-color: @brand-primary;
+  color: white !important;
+  -webkit-border-radius: 25px;
+  border-width: 0px;
+  &:hover {
+    background-color: darken(@link-color, 15%);
+    color: white !important;
+  }
+}
 .gn-minimap-toggle {
   position: fixed;
   bottom: 10px;
   right: 10px;
   z-index: 999;
 }
-
 .gn-minimap-button {
   padding: 7px;
-  background-color: @brand-primary !important;
-  color: white !important;
-  -webkit-border-radius: 25px;
-  border-width: 0px;
   right: 0px;
   bottom: 52px;
-  &:hover {
-    background-color: darken(@link-color, 15%)!important;
-    color: white !important;
-  }
 }
 .gn-minimap-text {
   text-decoration: blink;
@@ -590,18 +590,8 @@
   right:0;
   text-transform: uppercase;
 }
-=======
-.facet-button {
+.gn-facet-toggle {
   padding: 2px;
-  background-color: @brand-primary;
-  color: white !important;
-  -webkit-border-radius: 25px;
-  border-width: 0px;
   margin-top: -4px;
   left: -5px;
-  &:hover {
-    background-color: darken(@link-color, 15%);
-    color: white !important;
-  }
-} 
->>>>>>> dd0349b8
+}