--- conflicted
+++ resolved
@@ -2,45 +2,12 @@
   <li
     data-ng-repeat="md in searchResults.records"
     data-ng-click="openRecord($index, md, searchResults.records)"
-<<<<<<< HEAD
-    data-ng-mouseenter="showMore(true)"
-    data-ng-mouseleave="showMore(false)"
     id="gn-info-list-mw-{{md.uuid}}">
-    <section class="quickresultcard">
-      <div class="flip">
-        <div class="front">
-          <div class="top">
-            <div class="gn-md-thumbnail">
-              <img class="gn-img-thumbnail"
-                   alt="{{md.resourceTitle}}"
-                   data-ng-src="{{md.overviewUrl[0]}}"
-                   data-ng-if="md.overviewUrl[0]"/>
-            </div>
-          </div>
-          <div class="rigth">
-            <div class="header-card">
-              <div class="title">{{md.resourceTitle||'No title'}}</div>
-              <div class="introduction">
-                <span data-ng-repeat="t in md.resourceType track by $index">{{t | translate}}
-                <span data-ng-if="!$last">, </span>
-                </span>
-              </div>
-            </div>
-            <div class="content-card">
-              <div class="abstract">
-                {{md.resourceAbstract}}
-              </div>
-            </div>
-            <div class="footer-card">
-            </div>
-          </div>
-=======
-    id="gn-info-list-mw-{{md.getUuid()}}">
     <section class="resultcard clearfix"
-             data-ng-class="md.getThumbnails().list[0].url ? 'hasThumbnail' : 'noThumbnail'">
+             data-ng-class="md.overviewUrl[0] ? 'hasThumbnail' : 'noThumbnail'">
 
       <div class="title">
-        <h4>{{md.title || md.defaultTitle}}&nbsp;</h4>
+        <h4>{{md.resourceTitle}}&nbsp;</h4>
       </div>
 
       <div class="gn-md-thumbnail">
@@ -51,13 +18,12 @@
 
       <div class="content">
         <div class="abstract">
-          {{md.abstract}}
+          {{md.resourceAbstract}}
         </div>
 
         <div class="introduction">
-          <span class="badge" data-ng-repeat="t in md.type">{{t | translate}}
+          <span class="badge" data-ng-repeat="t in md.resourceType track by $index">{{t | translate}}
           </span>
->>>>>>> 70c2afba
         </div>
       </div>
 
