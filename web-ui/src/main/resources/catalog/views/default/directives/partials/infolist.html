--- conflicted
+++ resolved
@@ -18,11 +18,6 @@
       </div>
 
       <div class="gn-md-thumbnail">
-<<<<<<< HEAD
-        <div class="gn-img-thumbnail"
-             style="background-image: url({{md.overview[0].url}})">
-        </div>
-=======
         <a href=""
            gn-metadata-open="md"
            gn-records="searchResults.records"
@@ -31,7 +26,6 @@
                style="background-image: url({{md.getThumbnails().list[0].url}})">
           </div>
         </a>
->>>>>>> fd44c1fa
       </div>
 
       <div class="content">
