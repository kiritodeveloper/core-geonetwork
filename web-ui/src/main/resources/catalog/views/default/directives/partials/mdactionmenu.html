--- conflicted
+++ resolved
@@ -106,32 +106,6 @@
       <span class="caret"></span>
     </button>
     <ul class="dropdown-menu" role="menu">
-<<<<<<< HEAD
-      <li><a data-ng-href=""
-             data-ng-click="mdService.getPermalink(md)">
-        <i class="fa fa-link"/>&nbsp;
-        <span data-translate="">permalink</span>
-      </a></li>
-      <li><a data-ng-href=""
-             data-ng-click="mdService.metadataMEF(md.uuid)">
-        <i class="fa fa-file-zip-o"></i>&nbsp;
-        <span data-translate="">exportMEF</span>
-      </a></li>
-      <li><a data-ng-href="../api/records/{{md.uuid}}/formatters/xsl-view?root=div&output=pdf"
-             target="_blank">
-        <i class="fa fa-file-pdf-o"></i>&nbsp;
-        <span data-translate="">exportPDF</span>
-      </a></li>
-      <li><a data-ng-href="../api/records/{{md.uuid}}/formatters/xml?attachment=true">
-        <i class="fa fa-file-code-o"></i>&nbsp;
-        <span data-translate="">exportXML</span>
-      </a></li>
-      <li><a data-ng-href=""
-             data-ng-click="mdService.metadataRDF(md.uuid)">
-        <i class="fa fa-share-alt"></i>&nbsp;
-        <span data-translate="">exportRDF</span>
-      </a></li>
-=======
       <li>
         <a data-ng-href=""
            data-ng-click="mdService.getPermalink(md)">
@@ -141,32 +115,31 @@
       </li>
       <li role="menuitem">
         <a data-ng-href=""
-           data-ng-click="mdService.metadataMEF(md.getUuid())">
+           data-ng-click="mdService.metadataMEF(md.uuid)">
           <i class="fa fa-file-zip-o"></i>&nbsp;
           <span data-translate="">exportMEF</span>
         </a>
       </li>
       <li role="menuitem">
-        <a data-ng-href="../api/records/{{md.getUuid()}}/formatters/xsl-view?root=div&output=pdf"
+        <a data-ng-href="../api/records/{{md.uuid}}/formatters/xsl-view?root=div&output=pdf"
            target="_blank">
           <i class="fa fa-file-pdf-o"></i>&nbsp;
           <span data-translate="">exportPDF</span>
         </a>
       </li>
       <li role="menuitem">
-        <a data-ng-href="../api/records/{{md.getUuid()}}/formatters/xml?attachment=true">
+        <a data-ng-href="../api/records/{{md.uuid}}/formatters/xml?attachment=true">
           <i class="fa fa-file-code-o"></i>&nbsp;
           <span data-translate="">exportXML</span>
         </a>
       </li>
       <li role="menuitem">
         <a data-ng-href=""
-           data-ng-click="mdService.metadataRDF(md.getUuid())">
+           data-ng-click="mdService.metadataRDF(md.uuid)">
           <i class="fa fa-share-alt"></i>&nbsp;
           <span data-translate="">exportRDF</span>
         </a>
       </li>
->>>>>>> ab0366f5
     </ul>
   </div>
 </div>