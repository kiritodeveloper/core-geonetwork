--- conflicted
+++ resolved
@@ -138,11 +138,7 @@
         </a>
       </li>
       <li role="menuitem">
-<<<<<<< HEAD
-        <a data-ng-href="../api/records/{{md.uuid}}/formatters/xsl-view?root=div&output=pdf&language={{lang}}&approved={{mdView.current.record.draft != 'y'}}"
-=======
-        <a data-ng-href="../api/records/{{md.getUuid()}}/formatters/xsl-view?output=pdf&language={{lang}}&approved={{mdView.current.record.draft != 'y'}}"
->>>>>>> 81cf0381
+        <a data-ng-href="../api/records/{{md.uuid}}/formatters/xsl-view?output=pdf&language={{lang}}&approved={{mdView.current.record.draft != 'y'}}"
            target="_blank">
           <i class="fa fa-fw fa-file-pdf-o"></i>&nbsp;
           <span data-translate="">exportPDF</span>
