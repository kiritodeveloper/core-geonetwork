<div data-ng-if="md">
  <div class="btn-group md-actions"
       data-ng-if="user.isEditorOrMore()">
    <button type="button"
            id="gn-button-manage-record"
            title="{{'manageRecord' | translate}}"
            class="btn btn-default dropdown-toggle"
            data-toggle="dropdown"
            aria-label="{{'manageRecord' | translate}}"
            aria-expanded="false">
      <i class="fa fa-fw fa-cog"></i>
      <span data-translate="" class="hidden-xs">manageRecord</span>
      <span class="caret"></span>
    </button>
    <ul class="dropdown-menu" role="menu">
      <li role="menuitem">
        <a data-ng-href=""
             data-ng-if="user.canEditRecord(md) && user.isEditorOrMore() && md.draft != 'y'"
             data-ng-click="mdService.openPrivilegesPanel(md, getCatScope())">
          <i class="fa fa-fw fa-key"></i>&nbsp;
          <span data-translate="">privileges</span>
        </a>
      </li>
      <li role="menuitem"
          data-ng-if="md.isOwned() && user.isUserAdminOrMore()">
        <a data-ng-href=""
           data-ng-click="mdService.openTransferOwnership(md, null, getCatScope())">
          <i class="fa fa-fw fa-user"></i>&nbsp;
          <span data-translate="">transferOwnership</span>
        </a></li>
      <li role="menuitem"
          data-ng-if="user.canEditRecord(md) && (user.isAdmin() || user.isReviewerForGroup(md.groupOwner)) && md.draft != 'y'"
          data-ng-class="
            (md.isPublished() || (allowPublishInvalidMd() === true) ||
            (!md.isPublished() && (allowPublishInvalidMd() === false) &&
            (!md.hasValidation() || (md.hasValidation() && md.isValid())))) ? '' : 'disabled'"
          title="{{(!md.isPublished() ? (md.isValid() ? 'mdvalid' :
            (!md.hasValidation() ? 'mdnovalidation':
            (allowPublishInvalidMd() === false ? 'mdinvalidcantpublish' : 'mdinvalid'))) : '') | translate }}">
        <a data-ng-click="mdService.publish(md, undefined, undefined, getCatScope())">
          <i class="fa fa-fw"
             data-ng-class="md.isPublished() ? 'fa-lock' : 'fa-unlock'"></i>&nbsp;
          <span data-ng-if="md.isPublished()"
                data-translate="">unpublish</span>
          <span data-ng-if="!md.isPublished()"
                data-translate="">publish</span>&nbsp;

          <i class="fa fa-fw"
             data-ng-if="!md.isPublished() && md.hasValidation()"
             data-ng-class="md.isValid() ? 'gn-recordtype-n text-success' : 'gn-recordtype-n text-danger'"></i>
          <i class="fa fa-fw gn-recordtype-n text-muted"
             data-ng-if="!md.isPublished() && !md.hasValidation()"></i>
        </a>

      </li>
      <!-- TODO: Some installation only allows status update
      based on current status. -->

      <!--
        Workflow:

        Editor
        - if status is 'Draft' (mdStatus = 1) -> label = 'Submit for review'
        - if status <> 'Draft' hide the menu
        - data submitted by user - cancel approval

        Reviewer
        - 3 options in menu:
          1. Approve metadata (id = 2)
          2. Reject metadata (id = 5)
          3. Retire metadata (id = 3)
      -->
      <li role="menuitem" class="divider" data-ng-show="isMdWorkflowEnable && (md.mdStatus == 1 || md.mdStatus == 4)"></li>
      <li role="menuitem"
          class="dropdown-header"
          data-ng-show="isMdWorkflowEnable && (md.mdStatus == 1 || md.mdStatus == 4)">
        <span data-translate="">workflow</span>
      </li>
      <!-- user = editor, status = 1, statusToSelect = 4 -->
      <li role="menuitem"
          data-ng-if="user.canEditRecord(md) && (user.isAdmin() ||
          user.isEditorForGroup(md.groupOwner)) && md.mdStatus == 1 && isMdWorkflowEnable && md.isWorkflowEnabled()">
        <a data-ng-href=""
           data-ng-click="mdService.openUpdateStatusPanel(getScope(), 'workflow', null, 4, 14)">
          <i class="fa fa-fw fa-file-o"></i>&nbsp;
          <span data-translate="">mdStatusTitle-14</span>
        </a>
      </li>
      <li role="menuitem"
          data-ng-if="user.canEditRecord(md) && (user.isAdmin() ||
          user.isEditorForGroup(md.groupOwner)) && md.mdStatus == 3 && isMdWorkflowEnable && md.isWorkflowEnabled()">
        <a data-ng-href=""
           data-ng-click="mdService.openUpdateStatusPanel(getScope(), 'workflow', null, 1, 31)">
          <i class="fa fa-fw fa-file-o"></i>&nbsp;
          <span data-translate="">mdStatusTitle-31</span>
        </a>
      </li>
      <!-- user = editor, status = 4, statusToSelect = 1 -->
      <li role="menuitem"
          data-ng-if="user.canEditRecord(md) && !user.isReviewerForGroup(md.groupOwner) &&
          user.isEditorForGroup(md.groupOwner) && md.mdStatus == 4  && isMdWorkflowEnable && md.isWorkflowEnabled()">
        <a data-ng-href=""
           data-ng-click="mdService.openUpdateStatusPanel(getScope(), 'workflow', null, 1, 41)">
          <i class="fa fa-fw fa-undo"></i>&nbsp;
          <span data-translate="">mdStatusTitle-41</span>
        </a>
      </li>
      <!-- user = reviewer, status = 4, statusToSelect = 2 -->
      <li role="menuitem"
          data-ng-if="user.canEditRecord(md) && (user.isAdmin() || user.isReviewerForGroup(md.groupOwner)) &&
          md.mdStatus == 4  && isMdWorkflowEnable && md.isWorkflowEnabled()">
        <a data-ng-href=""
            data-ng-click="mdService.openUpdateStatusPanel(getScope(), 'workflow', null, 2, 42)">
          <i class="fa fa-fw fa-thumbs-o-up"></i>&nbsp;
          <span data-translate="">mdStatusTitle-42</span>
        </a>
      </li>
      <li role="menuitem"
          data-ng-if="user.canEditRecord(md) && (user.isAdmin() || user.isReviewerForGroup(md.groupOwner)) &&
          md.mdStatus == 1  && isMdWorkflowEnable && md.isWorkflowEnabled()">
        <a data-ng-href=""
            data-ng-click="mdService.openUpdateStatusPanel(getScope(), 'workflow', null, 2, 12)">
          <i class="fa fa-fw fa-thumbs-o-up"></i>&nbsp;
          <span data-translate="">mdStatusTitle-12</span>
        </a>
      </li>
      <!-- user = reviewer, status = 4, statusToSelect = 5 -->
      <li role="menuitem"
          data-ng-if="user.canEditRecord(md) && (user.isAdmin() || user.isReviewerForGroup(md.groupOwner)) &&
          md.mdStatus == 4  && isMdWorkflowEnable && md.isWorkflowEnabled()">
        <a data-ng-href=""
            data-ng-click="mdService.openUpdateStatusPanel(getScope(), 'workflow', null, 1, 411)">
          <i class="fa fa-fw fa-thumbs-o-down"></i>&nbsp;
          <span data-translate="">mdStatusTitle-411</span>
        </a>
      </li>
      <!-- user = reviewer, status = 4, statusToSelect = 3 -->
      <li role="menuitem"
          data-ng-if="user.canEditRecord(md) && (user.isAdmin() || user.isReviewerForGroup(md.groupOwner)) &&
          md.mdStatus == 4  && isMdWorkflowEnable && md.isWorkflowEnabled()">
        <a data-ng-href=""
            data-ng-click="mdService.openUpdateStatusPanel(getScope(), 'workflow', null, 3, 33)">
          <i class="fa fa-fw fa-archive"></i>&nbsp;
          <span data-translate="">mdStatusTitle-33</span>
        </a>
      </li>
      <li data-ng-if="isMdWorkflowEnable && user.canEditRecord(md) && !md.isWorkflowEnabled()">
        <a role="menuitem"
           data-ng-href=""
           data-ng-click="mdService.startWorkflow(md, getCatScope())">
          <i class="fa fa-fw fa-code-fork"></i>&nbsp;
          <span data-translate="">enableWorkflow</span>
        </a>
      </li>

      <li role="menuitem" class="divider"
          data-ng-if="user.isConnected() && user.canEditRecord(md) && md.draft != 'y'"></li>


      <li data-ng-repeat="t in tasks"
          data-ng-show="taskConfiguration[t.name] && taskConfiguration[t.name].isVisible && taskConfiguration[t.name].isVisible(md)"
          data-ng-class="::{'disabled': !taskConfiguration[t.name].isApplicable(md)}">
        <a data-ng-click="mdService.openUpdateStatusPanel(getScope(md), 'task', t)">
          <i class="fa fa-fw"></i>&nbsp;
          <span>{{t.label | gnLocalized}}</span>
        </a>
      </li>
      <li role="menuitem" class="divider"
          data-ng-if="user.isConnected() && tasks.length > 0 && hasVisibletasks">&nbsp;</li>


      <li role="menuitem">
        <a data-ng-href=""
           data-ng-if="user.isEditorOrMore() && md.draft != 'y'"
           data-ng-click="mdService.duplicate(md)">
          <i class="fa fa-fw fa-copy"></i>&nbsp;
          <span data-translate="">duplicate</span>
        </a>
      </li>
      <li role="menuitem">
        <a data-ng-href=""
           data-ng-if="user.isEditorOrMore() && md.draft != 'y'"
           data-ng-click="mdService.createChild(md)">
          <i class="fa fa-fw fa-sitemap"></i>&nbsp;
          <span data-translate="">createChild</span>
        </a>
      </li>
    </ul>
  </div>
  <div class="btn-group md-actions">
    <button type="button"
            title="{{'downloadRecord' | translate}}"
            class="btn btn-default dropdown-toggle"
            data-toggle="dropdown"
            aria-label="{{'download' | translate}}"
            aria-expanded="false">
      <i class="fa fa-fw fa-download"></i>
      <span data-translate="" class="hidden-xs">download</span>
      <span class="caret"></span>
    </button>
    <ul class="dropdown-menu" role="menu">
      <li data-ng-class="{'disabled': md.draft === 'y'}">
        <a data-ng-href=""
           data-ng-click="mdService.getPermalink(md)">
          <i class="fa fa-fw fa-link"></i>&nbsp;
          <span data-translate="">permalink</span>
        </a>
      </li>
<<<<<<< HEAD
      <li role="menuitem">
        <a data-ng-href="../api/records/{{md.uuid}}/formatters/zip?root=div&output=zip&approved={{mdView.current.record.draft != 'y'}}"
           target="_blank">
          <i class="fa fa-fw fa-file-zip-o"></i>&nbsp;
          <span data-translate="">exportMEF</span>
        </a>
      </li>
      <li role="menuitem">
        <a data-ng-href="../api/records/{{md.uuid}}/formatters/xsl-view?output=pdf&language={{lang}}&approved={{mdView.current.record.draft != 'y'}}"
           target="_blank">
          <i class="fa fa-fw fa-file-pdf-o"></i>&nbsp;
          <span data-translate="">exportPDF</span>
        </a>
      </li>
      <li role="menuitem">
        <a data-ng-href="../api/records/{{md.uuid}}/formatters/xml?attachment=true&approved={{mdView.current.record.draft != 'y'}}">
          <i class="fa fa-fw fa-file-code-o"></i>&nbsp;
          <span data-translate="">exportXML</span>
=======
      <li role="menuitem" data-ng-repeat="f in formatterList">
        <a data-ng-href="../api/records/{{md.getUuid()}}{{f.url.replace('${lang}', lang)}}{{f.url.indexOf('?') !== -1 ? '&': '?'}}approved={{mdView.current.record.draft != 'y'}}"
           target="_blank">
          <i class="fa fa-fw {{f.class}}"></i>&nbsp;
          <span data-translate="">{{f.label | translate}}</span>
>>>>>>> c0855205
        </a>
      </li>

      <!-- TODO: RDF export should be replaced by a formatter. -->
      <li role="menuitem">
        <a data-ng-href=""
           data-ng-click="mdService.metadataRDF(md.uuid, mdView.current.record.draft != 'y')">
          <i class="fa fa-fw fa-share-alt"></i>&nbsp;
          <span data-translate="">exportRDF</span>
        </a>
      </li>
    </ul>
  </div>
</div><|MERGE_RESOLUTION|>--- conflicted
+++ resolved
@@ -206,32 +206,11 @@
           <span data-translate="">permalink</span>
         </a>
       </li>
-<<<<<<< HEAD
-      <li role="menuitem">
-        <a data-ng-href="../api/records/{{md.uuid}}/formatters/zip?root=div&output=zip&approved={{mdView.current.record.draft != 'y'}}"
-           target="_blank">
-          <i class="fa fa-fw fa-file-zip-o"></i>&nbsp;
-          <span data-translate="">exportMEF</span>
-        </a>
-      </li>
-      <li role="menuitem">
-        <a data-ng-href="../api/records/{{md.uuid}}/formatters/xsl-view?output=pdf&language={{lang}}&approved={{mdView.current.record.draft != 'y'}}"
-           target="_blank">
-          <i class="fa fa-fw fa-file-pdf-o"></i>&nbsp;
-          <span data-translate="">exportPDF</span>
-        </a>
-      </li>
-      <li role="menuitem">
-        <a data-ng-href="../api/records/{{md.uuid}}/formatters/xml?attachment=true&approved={{mdView.current.record.draft != 'y'}}">
-          <i class="fa fa-fw fa-file-code-o"></i>&nbsp;
-          <span data-translate="">exportXML</span>
-=======
       <li role="menuitem" data-ng-repeat="f in formatterList">
-        <a data-ng-href="../api/records/{{md.getUuid()}}{{f.url.replace('${lang}', lang)}}{{f.url.indexOf('?') !== -1 ? '&': '?'}}approved={{mdView.current.record.draft != 'y'}}"
+        <a data-ng-href="../api/records/{{md.uuid}}{{f.url.replace('${lang}', lang)}}{{f.url.indexOf('?') !== -1 ? '&': '?'}}approved={{mdView.current.record.draft != 'y'}}"
            target="_blank">
           <i class="fa fa-fw {{f.class}}"></i>&nbsp;
           <span data-translate="">{{f.label | translate}}</span>
->>>>>>> c0855205
         </a>
       </li>
 
