<div data-ng-if="md">
  <div class="btn-group md-actions"
       data-ng-if="user.isEditorOrMore()">
    <button type="button"
            id="gn-button-manage-record"
            title="{{'manageRecord' | translate}}"
            class="btn btn-default dropdown-toggle"
            data-toggle="dropdown"
            aria-label="{{'manageRecord' | translate}}"
            aria-expanded="false">
      <i class="fa fa-fw fa-cog"></i>
      <span data-translate="" class="hidden-xs">manageRecord</span>
      <span class="caret"></span>
    </button>
    <ul class="dropdown-menu" role="menu">
      <li role="menuitem">
        <a href=""
           data-ng-if="user.canEditRecord(md) && user.isEditorOrMore() && md.draft != 'y'"
           data-ng-click="mdService.openPrivilegesPanel(md, getCatScope())">
          <i class="fa fa-fw fa-key"></i>&nbsp;
          <span data-translate="">privileges</span>
        </a>
      </li>
      <li role="menuitem"
          data-ng-if="md.isOwned() && user.isUserAdminOrMore()">
        <a href=""
           data-ng-click="mdService.openTransferOwnership(md, null, getCatScope())">
          <i class="fa fa-fw fa-user"></i>&nbsp;
          <span data-translate="">transferOwnership</span>
        </a></li>
      <li role="menuitem"
          data-ng-if="user.canEditRecord(md) && (user.isAdmin() || user.isReviewerForGroup(md.groupOwner)) && md.draft != 'y'"
          data-ng-class="
            (md.isPublished() || (allowPublishInvalidMd() === true) ||
            (!md.isPublished() && (allowPublishInvalidMd() === false) &&
            (!md.hasValidation() || (md.hasValidation() && md.isValid())))) ? '' : 'disabled'"
          title="{{(!md.isPublished() ? (md.isValid() ? 'mdvalid' :
            (!md.hasValidation() ? 'mdnovalidation':
            (allowPublishInvalidMd() === false ? 'mdinvalidcantpublish' : 'mdinvalid'))) : '') | translate }}">
        <a href="" data-ng-click="mdService.publish(md, undefined, undefined, getCatScope())">
          <i class="fa fa-fw"
             data-ng-class="md.isPublished() ? 'fa-lock' : 'fa-unlock'"></i>&nbsp;
          <span data-ng-if="md.isPublished()"
                data-translate="">unpublish</span>
          <span data-ng-if="!md.isPublished()"
                data-translate="">publish</span>&nbsp;

          <i class="fa fa-fw"
             data-ng-if="!md.isPublished() && md.hasValidation()"
             data-ng-class="md.isValid() ? 'gn-recordtype-n text-success' : 'gn-recordtype-n text-danger'"></i>
          <i class="fa fa-fw gn-recordtype-n text-muted"
             data-ng-if="!md.isPublished() && !md.hasValidation()"></i>
        </a>

      </li>
      <!-- TODO: Some installation only allows status update
      based on current status. -->

      <!--
        Workflow:

        Editor
        - if status is 'Draft' (mdStatus = 1) -> label = 'Submit for review'
        - if status <> 'Draft' hide the menu
        - data submitted by user - cancel approval

        Reviewer
        - 3 options in menu:
          1. Approve metadata (id = 2)
          2. Reject metadata (id = 5)
          3. Retire metadata (id = 3)
      -->
      <li role="menuitem" class="divider" data-ng-show="isMdWorkflowEnable && (md.mdStatus == 1 || md.mdStatus == 4)"></li>
      <li role="menuitem"
          class="dropdown-header"
          data-ng-show="isMdWorkflowEnable && (md.mdStatus == 1 || md.mdStatus == 4)">
        <span data-translate="">workflow</span>
      </li>
      <!-- user = editor, status = 1, statusToSelect = 4 -->
      <li role="menuitem"
          data-ng-if="user.canEditRecord(md) && (user.isAdmin() ||
          user.isEditorForGroup(md.groupOwner)) && md.mdStatus == 1 && isMdWorkflowEnable && md.isWorkflowEnabled()">
        <a href=""
           data-ng-click="mdService.openUpdateStatusPanel(getScope(), 'workflow', null, 4, 14)">
          <i class="fa fa-fw fa-file-o"></i>&nbsp;
          <span data-translate="">mdStatusTitle-14</span>
        </a>
      </li>
      <li role="menuitem"
          data-ng-if="user.canEditRecord(md) && (user.isAdmin() ||
          user.isEditorForGroup(md.groupOwner)) && md.mdStatus == 3 && isMdWorkflowEnable && md.isWorkflowEnabled()">
        <a href=""
           data-ng-click="mdService.openUpdateStatusPanel(getScope(), 'workflow', null, 1, 31)">
          <i class="fa fa-fw fa-file-o"></i>&nbsp;
          <span data-translate="">mdStatusTitle-31</span>
        </a>
      </li>
      <!-- user = editor, status = 4, statusToSelect = 1 -->
      <li role="menuitem"
          data-ng-if="user.canEditRecord(md) && !user.isReviewerForGroup(md.groupOwner) &&
          user.isEditorForGroup(md.groupOwner) && md.mdStatus == 4  && isMdWorkflowEnable && md.isWorkflowEnabled()">
        <a href=""
           data-ng-click="mdService.openUpdateStatusPanel(getScope(), 'workflow', null, 1, 41)">
          <i class="fa fa-fw fa-undo"></i>&nbsp;
          <span data-translate="">mdStatusTitle-41</span>
        </a>
      </li>
      <!-- user = reviewer, status = 4, statusToSelect = 2 -->
      <li role="menuitem"
          data-ng-if="user.canEditRecord(md) && (user.isAdmin() || user.isReviewerForGroup(md.groupOwner)) &&
          md.mdStatus == 4  && isMdWorkflowEnable && md.isWorkflowEnabled()">
        <a href=""
           data-ng-click="mdService.openUpdateStatusPanel(getScope(), 'workflow', null, 2, 42)">
          <i class="fa fa-fw fa-thumbs-o-up"></i>&nbsp;
          <span data-translate="">mdStatusTitle-42</span>
        </a>
      </li>
      <li role="menuitem"
          data-ng-if="user.canEditRecord(md) && (user.isAdmin() || user.isReviewerForGroup(md.groupOwner)) &&
          md.mdStatus == 1  && isMdWorkflowEnable && md.isWorkflowEnabled()">
        <a href=""
           data-ng-click="mdService.openUpdateStatusPanel(getScope(), 'workflow', null, 2, 12)">
          <i class="fa fa-fw fa-thumbs-o-up"></i>&nbsp;
          <span data-translate="">mdStatusTitle-12</span>
        </a>
      </li>
      <!-- user = reviewer, status = 4, statusToSelect = 5 -->
      <li role="menuitem"
          data-ng-if="user.canEditRecord(md) && (user.isAdmin() || user.isReviewerForGroup(md.groupOwner)) &&
          md.mdStatus == 4  && isMdWorkflowEnable && md.isWorkflowEnabled()">
        <a href=""
           data-ng-click="mdService.openUpdateStatusPanel(getScope(), 'workflow', null, 1, 411)">
          <i class="fa fa-fw fa-thumbs-o-down"></i>&nbsp;
          <span data-translate="">mdStatusTitle-411</span>
        </a>
      </li>
      <!-- user = reviewer, status = 4, statusToSelect = 3 -->
      <li role="menuitem"
          data-ng-if="user.canEditRecord(md) && (user.isAdmin() || user.isReviewerForGroup(md.groupOwner)) &&
          md.mdStatus == 4  && isMdWorkflowEnable && md.isWorkflowEnabled()">
        <a href=""
           data-ng-click="mdService.openUpdateStatusPanel(getScope(), 'workflow', null, 3, 33)">
          <i class="fa fa-fw fa-archive"></i>&nbsp;
          <span data-translate="">mdStatusTitle-33</span>
        </a>
      </li>
      <li data-ng-if="isMdWorkflowEnable && user.canEditRecord(md) && !md.isWorkflowEnabled()">
        <a role="menuitem"
           href=""
           data-ng-click="mdService.startWorkflow(md, getCatScope())">
          <i class="fa fa-fw fa-code-fork"></i>&nbsp;
          <span data-translate="">enableWorkflow</span>
        </a>
      </li>

      <li role="menuitem" class="divider"
          data-ng-if="user.isConnected() && user.canEditRecord(md) && md.draft != 'y'"></li>


      <li data-ng-repeat="t in tasks"
          data-ng-show="taskConfiguration[t.name] && taskConfiguration[t.name].isVisible && taskConfiguration[t.name].isVisible(md)"
          data-ng-class="::{'disabled': !taskConfiguration[t.name].isApplicable(md)}">
        <a href="" data-ng-click="mdService.openUpdateStatusPanel(getScope(md), 'task', t)">
          <i class="fa fa-fw"></i>&nbsp;
          <span>{{t.label | gnLocalized}}</span>
        </a>
      </li>
      <li role="menuitem" class="divider"
          data-ng-if="user.isConnected() && tasks.length > 0 && hasVisibletasks">&nbsp;</li>


      <li role="menuitem">
        <a href=""
           data-ng-if="user.isEditorOrMore() && md.draft != 'y'"
           data-ng-click="mdService.duplicate(md)">
          <i class="fa fa-fw fa-copy"></i>&nbsp;
          <span data-translate="">duplicate</span>
        </a>
      </li>
      <li role="menuitem">
        <a href=""
           data-ng-if="user.isEditorOrMore() && md.draft != 'y'"
           data-ng-click="mdService.createChild(md)">
          <i class="fa fa-fw fa-sitemap"></i>&nbsp;
          <span data-translate="">createChild</span>
        </a>
      </li>
    </ul>
  </div>
  <div class="btn-group md-actions">
    <button type="button"
            title="{{'downloadRecord' | translate}}"
            class="btn btn-default dropdown-toggle"
            data-toggle="dropdown"
            aria-label="{{'download' | translate}}"
            aria-expanded="false">
      <i class="fa fa-fw fa-download"></i>
      <span data-translate="" class="hidden-xs">download</span>
      <span class="caret"></span>
    </button>
    <ul class="dropdown-menu" role="menu">
      <li data-ng-class="{'disabled': md.draft === 'y'}">
        <a href=""
           data-ng-click="mdService.getPermalink(md)">
          <i class="fa fa-fw fa-link"></i>&nbsp;
          <span data-translate="">permalink</span>
        </a>
      </li>
      <li role="menuitem" data-ng-repeat="f in formatterList">
        <a data-ng-href="../api/records/{{md.uuid}}{{f.url.replace('${lang}', lang)}}{{f.url.indexOf('?') !== -1 ? '&': '?'}}approved={{mdView.current.record.draft != 'y'}}"
           target="_blank">
          <i class="fa fa-fw {{f.class}}"></i>&nbsp;
          <span data-translate="">{{f.label | translate}}</span>
        </a>
      </li>

      <!-- TODO: RDF export should be replaced by a formatter.
      A DCAT formatter would be better.
      <li role="menuitem">
<<<<<<< HEAD
        <a data-ng-href=""
           data-ng-click="mdService.metadataRDF(md.uuid, mdView.current.record.draft != 'y')">
=======
        <a href=""
           data-ng-click="mdService.metadataRDF(md.getUuid(), mdView.current.record.draft != 'y')">
>>>>>>> 691414e5
          <i class="fa fa-fw fa-share-alt"></i>&nbsp;
          <span data-translate="">exportRDF</span>
        </a>
      </li> -->
    </ul>
  </div>
</div><|MERGE_RESOLUTION|>--- conflicted
+++ resolved
@@ -217,13 +217,8 @@
       <!-- TODO: RDF export should be replaced by a formatter.
       A DCAT formatter would be better.
       <li role="menuitem">
-<<<<<<< HEAD
-        <a data-ng-href=""
-           data-ng-click="mdService.metadataRDF(md.uuid, mdView.current.record.draft != 'y')">
-=======
         <a href=""
            data-ng-click="mdService.metadataRDF(md.getUuid(), mdView.current.record.draft != 'y')">
->>>>>>> 691414e5
           <i class="fa fa-fw fa-share-alt"></i>&nbsp;
           <span data-translate="">exportRDF</span>
         </a>
