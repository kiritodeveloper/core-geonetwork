/*
 * Copyright (C) 2001-2016 Food and Agriculture Organization of the
 * United Nations (FAO-UN), United Nations World Food Programme (WFP)
 * and United Nations Environment Programme (UNEP)
 *
 * This program is free software; you can redistribute it and/or modify
 * it under the terms of the GNU General Public License as published by
 * the Free Software Foundation; either version 2 of the License, or (at
 * your option) any later version.
 *
 * This program is distributed in the hope that it will be useful, but
 * WITHOUT ANY WARRANTY; without even the implied warranty of
 * MERCHANTABILITY or FITNESS FOR A PARTICULAR PURPOSE. See the GNU
 * General Public License for more details.
 *
 * You should have received a copy of the GNU General Public License
 * along with this program; if not, write to the Free Software
 * Foundation, Inc., 51 Franklin St, Fifth Floor, Boston, MA 02110-1301, USA
 *
 * Contact: Jeroen Ticheler - FAO - Viale delle Terme di Caracalla 2,
 * Rome - Italy. email: geonetwork@osgeo.org
 */

(function() {

  goog.provide('gn_search_default_config');

  var module = angular.module('gn_search_default_config', []);

  module.value('gnTplResultlistLinksbtn',
      '../../catalog/views/default/directives/partials/linksbtn.html');

  module
      .run([
        'gnSearchSettings',
        'gnViewerSettings',
        'gnOwsContextService',
        'gnMap',
        'gnNcWms',
        'gnGlobalSettings',
        '$location',
        function(searchSettings, viewerSettings, gnOwsContextService,
                 gnMap, gnNcWms, gnGlobalSettings, $location) {

          // Load the context defined in the configuration
          viewerSettings.defaultContext =
              (viewerSettings.mapConfig.map || '../../map/config-viewer.xml');
          viewerSettings.owsContext = $location.search().map;

          // these layers will be added along the default context
          // (transform settings to be usable by the OwsContextService)
          var viewerMapLayers = viewerSettings.mapConfig.viewerMapLayers
          viewerSettings.additionalMapLayers =
            viewerMapLayers && viewerMapLayers.map ?
            viewerMapLayers.map(function (layer) {
              return {
                name: '{type=' + layer.type + ', name=' + layer.name + '}',
                title: layer.title,
                group: 'Background layers',
                server: [{
                  service: 'urn:ogc:serviceType:WMS',
                  onlineResource: [{
                    href: layer.url
                  }]
                }]
              }
            }) : [];

          // Keep one layer in the background
          // while the context is not yet loaded.
          viewerSettings.bgLayers = [
            gnMap.createLayerForType('osm')
          ];
          viewerSettings.servicesUrl =
            viewerSettings.mapConfig.listOfServices || {};

          // WMS settings
          // If 3D mode is activated, single tile WMS mode is
          // not supported by ol3cesium, so force tiling.
          if (viewerSettings.mapConfig.is3DModeAllowed) {
            viewerSettings.singleTileWMS = false;
            // Configure Cesium to use a proxy. This is required when
            // WMS does not have CORS headers. BTW, proxy will slow
            // down rendering.
            viewerSettings.cesiumProxy = true;
          } else {
            viewerSettings.singleTileWMS = true;
          }

          var bboxStyle = new ol.style.Style({
            stroke: new ol.style.Stroke({
              color: 'rgba(255,0,0,1)',
              width: 2
            }),
            fill: new ol.style.Fill({
              color: 'rgba(255,0,0,0.3)'
            })
          });
          searchSettings.olStyles = {
            drawBbox: bboxStyle,
            mdExtent: new ol.style.Style({
              stroke: new ol.style.Stroke({
                color: 'orange',
                width: 2
              })
            }),
            mdExtentHighlight: new ol.style.Style({
              stroke: new ol.style.Stroke({
                color: 'orange',
                width: 3
              }),
              fill: new ol.style.Fill({
                color: 'rgba(255,255,0,0.3)'
              })
            })

          };

          // Object to store the current Map context
          viewerSettings.storage = 'sessionStorage';

          // Start location. This is usually overriden
          // by context for large map and search records
          // extent for minimap
          var mapsConfig = viewerSettings.aoi || {
            center: [280274.03240585705, 6053178.654789996],
            zoom: 2
          };

          var viewerMap = new ol.Map({
            controls: [],
            view: new ol.View(mapsConfig)
          });

          var searchMap = new ol.Map({
            controls:[],
            layers: [],
            view: new ol.View(angular.extend({}, mapsConfig))
          });

<<<<<<< HEAD
          // initialize search map layers according to settings
          // (default is OSM)
          var searchMapLayers = viewerSettings.mapConfig.searchMapLayers;
          if (!searchMapLayers || !searchMapLayers.length) {
            searchMap.addLayer(new ol.layer.Tile({
              source: new ol.source.OSM()
            }));
          } else {
            searchMapLayers.forEach(function (layerInfo) {
              gnMap.createLayerForType(layerInfo.type, {
                name: layerInfo.name,
                url: layerInfo.url
              }, layerInfo.title, searchMap);
            });
          }
=======

          /** Facets configuration */
          searchSettings.facetsSummaryType = 'details';

          /*
             * Hits per page combo values configuration. The first one is the
             * default.
             */
          searchSettings.hitsperpageValues = [20, 50, 100];

          /* Pagination configuration */
          searchSettings.paginationInfo = {
            hitsPerPage: searchSettings.hitsperpageValues[0]
          };

          /*
             * Sort by combo values configuration. The first one is the default.
             */
          searchSettings.sortbyValues = [{
            sortBy: 'relevance',
            sortOrder: ''
          }, {
            sortBy: 'changeDate',
            sortOrder: ''
          }, {
            sortBy: 'title',
            sortOrder: 'reverse'
          }, {
            sortBy: 'rating',
            sortOrder: ''
          }, {
            sortBy: 'popularity',
            sortOrder: ''
          }, {
            sortBy: 'denominatorDesc',
            sortOrder: ''
          }, {
            sortBy: 'denominatorAsc',
            sortOrder: 'reverse'
          }];

          /* Default search by option */
          searchSettings.sortbyDefault = searchSettings.sortbyValues[0];

          /* Custom templates for search result views */
          searchSettings.resultViewTpls = [{
                  tplUrl: '../../catalog/components/search/resultsview/' +
                  'partials/viewtemplates/grid.html',
                  tooltip: 'Grid',
                  icon: 'fa-th'
                }];

          // For the time being metadata rendering is done
          // using Angular template. Formatter could be used
          // to render other layout

          // TODO: formatter should be defined per schema
          // schema: {
          // iso19139: 'md.format.xml?xsl=full_view&&id='
          // }
          searchSettings.formatter = {
            // defaultUrl: 'md.format.xml?xsl=full_view&id='
            // defaultUrl: 'md.format.xml?xsl=xsl-view&uuid=',
            // defaultPdfUrl: 'md.format.pdf?xsl=full_view&uuid=',
            list: [{
              label: 'full',
              url : function(md) {
                return '../api/records/' + md.getUuid() + '/formatters/xsl-view?root=div&view=advanced';
              }
            }]
          };

          // Mapping for md links in search result list.
          searchSettings.linkTypes = {
            links: ['LINK', 'kml'],
            downloads: ['DOWNLOAD'],
            //layers:['OGC', 'kml'],
            layers:['OGC'],
            maps: ['ows']
          };

          // Map protocols used to load layers/services in the map viewer
          searchSettings.mapProtocols = {
            layers: [
              'OGC:WMS',
              'OGC:WMS-1.1.1-http-get-map',
              'OGC:WMS-1.3.0-http-get-map',
              'OGC:WFS'
              ],
            services: [
              'OGC:WMS-1.3.0-http-get-capabilities',
              'OGC:WMS-1.1.1-http-get-capabilities',
              'OGC:WFS-1.0.0-http-get-capabilities'
              ]
          };

          // Set the default template to use
          searchSettings.resultTemplate =
              searchSettings.resultViewTpls[0].tplUrl;
>>>>>>> 489dc038

          // Set custom config in gnSearchSettings
          angular.extend(searchSettings, {
            viewerMap: viewerMap,
            searchMap: searchMap
          });

          viewerMap.getLayers().on('add', function(e) {
            var layer = e.element;
            if (layer.get('advanced')) {
              gnNcWms.feedOlLayer(layer);
            }
          });

        }]);
})();<|MERGE_RESOLUTION|>--- conflicted
+++ resolved
@@ -138,7 +138,6 @@
             view: new ol.View(angular.extend({}, mapsConfig))
           });
 
-<<<<<<< HEAD
           // initialize search map layers according to settings
           // (default is OSM)
           var searchMapLayers = viewerSettings.mapConfig.searchMapLayers;
@@ -154,87 +153,6 @@
               }, layerInfo.title, searchMap);
             });
           }
-=======
-
-          /** Facets configuration */
-          searchSettings.facetsSummaryType = 'details';
-
-          /*
-             * Hits per page combo values configuration. The first one is the
-             * default.
-             */
-          searchSettings.hitsperpageValues = [20, 50, 100];
-
-          /* Pagination configuration */
-          searchSettings.paginationInfo = {
-            hitsPerPage: searchSettings.hitsperpageValues[0]
-          };
-
-          /*
-             * Sort by combo values configuration. The first one is the default.
-             */
-          searchSettings.sortbyValues = [{
-            sortBy: 'relevance',
-            sortOrder: ''
-          }, {
-            sortBy: 'changeDate',
-            sortOrder: ''
-          }, {
-            sortBy: 'title',
-            sortOrder: 'reverse'
-          }, {
-            sortBy: 'rating',
-            sortOrder: ''
-          }, {
-            sortBy: 'popularity',
-            sortOrder: ''
-          }, {
-            sortBy: 'denominatorDesc',
-            sortOrder: ''
-          }, {
-            sortBy: 'denominatorAsc',
-            sortOrder: 'reverse'
-          }];
-
-          /* Default search by option */
-          searchSettings.sortbyDefault = searchSettings.sortbyValues[0];
-
-          /* Custom templates for search result views */
-          searchSettings.resultViewTpls = [{
-                  tplUrl: '../../catalog/components/search/resultsview/' +
-                  'partials/viewtemplates/grid.html',
-                  tooltip: 'Grid',
-                  icon: 'fa-th'
-                }];
-
-          // For the time being metadata rendering is done
-          // using Angular template. Formatter could be used
-          // to render other layout
-
-          // TODO: formatter should be defined per schema
-          // schema: {
-          // iso19139: 'md.format.xml?xsl=full_view&&id='
-          // }
-          searchSettings.formatter = {
-            // defaultUrl: 'md.format.xml?xsl=full_view&id='
-            // defaultUrl: 'md.format.xml?xsl=xsl-view&uuid=',
-            // defaultPdfUrl: 'md.format.pdf?xsl=full_view&uuid=',
-            list: [{
-              label: 'full',
-              url : function(md) {
-                return '../api/records/' + md.getUuid() + '/formatters/xsl-view?root=div&view=advanced';
-              }
-            }]
-          };
-
-          // Mapping for md links in search result list.
-          searchSettings.linkTypes = {
-            links: ['LINK', 'kml'],
-            downloads: ['DOWNLOAD'],
-            //layers:['OGC', 'kml'],
-            layers:['OGC'],
-            maps: ['ows']
-          };
 
           // Map protocols used to load layers/services in the map viewer
           searchSettings.mapProtocols = {
@@ -251,11 +169,6 @@
               ]
           };
 
-          // Set the default template to use
-          searchSettings.resultTemplate =
-              searchSettings.resultViewTpls[0].tplUrl;
->>>>>>> 489dc038
-
           // Set custom config in gnSearchSettings
           angular.extend(searchSettings, {
             viewerMap: viewerMap,
