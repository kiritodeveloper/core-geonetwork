/*
 * Copyright (C) 2001-2016 Food and Agriculture Organization of the
 * United Nations (FAO-UN), United Nations World Food Programme (WFP)
 * and United Nations Environment Programme (UNEP)
 *
 * This program is free software; you can redistribute it and/or modify
 * it under the terms of the GNU General Public License as published by
 * the Free Software Foundation; either version 2 of the License, or (at
 * your option) any later version.
 *
 * This program is distributed in the hope that it will be useful, but
 * WITHOUT ANY WARRANTY; without even the implied warranty of
 * MERCHANTABILITY or FITNESS FOR A PARTICULAR PURPOSE. See the GNU
 * General Public License for more details.
 *
 * You should have received a copy of the GNU General Public License
 * along with this program; if not, write to the Free Software
 * Foundation, Inc., 51 Franklin St, Fifth Floor, Boston, MA 02110-1301, USA
 *
 * Contact: Jeroen Ticheler - FAO - Viale delle Terme di Caracalla 2,
 * Rome - Italy. email: geonetwork@osgeo.org
 */

(function() {

  goog.provide('gn_search_default_config');

  var module = angular.module('gn_search_default_config', []);

  module.value('gnTplResultlistLinksbtn',
      '../../catalog/views/default/directives/partials/linksbtn.html');

  module
      .run([
        'gnSearchSettings',
        'gnViewerSettings',
        'gnOwsContextService',
        'gnMap',
<<<<<<< HEAD
        'gnNcWms',
        function(searchSettings, viewerSettings, gnOwsContextService, gnMap, gnNcWms) {
=======
        'gnConfig',
        function(searchSettings, viewerSettings, gnOwsContextService,
                 gnMap, gnConfig) {
>>>>>>> dd8821e7
          // Load the context defined in the configuration
          viewerSettings.defaultContext =
            viewerSettings.mapConfig.viewerMap ||
            '../../map/config-viewer.xml';

          // Keep one layer in the background
          // while the context is not yet loaded.
          viewerSettings.bgLayers = [
            gnMap.createLayerForType('osm')
          ];

          viewerSettings.bingKey = 'AnElW2Zqi4fI-9cYx1LHiQfokQ9GrNzcjOh_' +
              'p_0hkO1yo78ba8zTLARcLBIf8H6D';

          viewerSettings.servicesUrl =
            viewerSettings.mapConfig.listOfServices || {};

          // WMS settings
          // If 3D mode is activated, single tile WMS mode is
          // not supported by ol3cesium, so force tiling.
          if (gnConfig['map.is3DModeAllowed']) {
            viewerSettings.singleTileWMS = false;
            // Configure Cesium to use a proxy. This is required when
            // WMS does not have CORS headers. BTW, proxy will slow
            // down rendering.
            viewerSettings.cesiumProxy = true;
          } else {
            viewerSettings.singleTileWMS = true;
          }

          var bboxStyle = new ol.style.Style({
            stroke: new ol.style.Stroke({
              color: 'rgba(255,0,0,1)',
              width: 2
            }),
            fill: new ol.style.Fill({
              color: 'rgba(255,0,0,0.3)'
            })
          });
          searchSettings.olStyles = {
            drawBbox: bboxStyle,
            mdExtent: new ol.style.Style({
              stroke: new ol.style.Stroke({
                color: 'orange',
                width: 2
              })
            }),
            mdExtentHighlight: new ol.style.Style({
              stroke: new ol.style.Stroke({
                color: 'orange',
                width: 3
              }),
              fill: new ol.style.Fill({
                color: 'rgba(255,255,0,0.3)'
              })
            })

          };

          // Object to store the current Map context
          viewerSettings.storage = 'sessionStorage';

          /*******************************************************************
             * Define maps
             */
          var mapsConfig = {
            center: [280274.03240585705, 6053178.654789996],
            zoom: 2
            //maxResolution: 9783.93962050256
          };

          var viewerMap = new ol.Map({
            controls: [],
            view: new ol.View(mapsConfig)
          });

          var searchMap = new ol.Map({
            controls:[],
            layers: viewerMap.getLayers(),
            view: new ol.View(mapsConfig)
          });


          /** Facets configuration */
          searchSettings.facetsSummaryType = 'details';

          /*
             * Hits per page combo values configuration. The first one is the
             * default.
             */
          searchSettings.hitsperpageValues = [20, 50, 100];

          /* Pagination configuration */
          searchSettings.paginationInfo = {
            hitsPerPage: searchSettings.hitsperpageValues[0]
          };

          /*
             * Sort by combo values configuration. The first one is the default.
             */
          searchSettings.sortbyValues = [{
            sortBy: 'relevance',
            sortOrder: ''
          }, {
            sortBy: 'changeDate',
            sortOrder: ''
          }, {
            sortBy: 'title',
            sortOrder: 'reverse'
          }, {
            sortBy: 'rating',
            sortOrder: ''
          }, {
            sortBy: 'popularity',
            sortOrder: ''
          }, {
            sortBy: 'denominatorDesc',
            sortOrder: ''
          }, {
            sortBy: 'denominatorAsc',
            sortOrder: 'reverse'
          }];

          /* Default search by option */
          searchSettings.sortbyDefault = searchSettings.sortbyValues[0];

          /* Custom templates for search result views */
          searchSettings.resultViewTpls = [{
                  tplUrl: '../../catalog/components/search/resultsview/' +
                  'partials/viewtemplates/grid.html',
                  tooltip: 'Grid',
                  icon: 'fa-th'
                }];

          // For the time being metadata rendering is done
          // using Angular template. Formatter could be used
          // to render other layout

          // TODO: formatter should be defined per schema
          // schema: {
          // iso19139: 'md.format.xml?xsl=full_view&&id='
          // }
          searchSettings.formatter = {
            // defaultUrl: 'md.format.xml?xsl=full_view&id='
            defaultUrl: 'md.format.xml?xsl=xsl-view&uuid=',
            defaultPdfUrl: 'md.format.pdf?xsl=full_view&uuid=',
            list: [{
            //  label: 'inspire',
            //  url: 'md.format.xml?xsl=xsl-view' + '&view=inspire&id='
            //}, {
            //  label: 'full',
            //  url: 'md.format.xml?xsl=xsl-view&view=advanced&id='
            //}, {
              label: 'full',
              url: 'md.format.xml?xsl=full_view&uuid='
              /*
              // You can use a function to choose formatter
              url : function(md) {
                return 'md.format.xml?xsl=full_view&uuid=' + md.getUuid();
              }*/
            }]
          };

          // Mapping for md links in search result list.
          searchSettings.linkTypes = {
            links: ['LINK', 'kml'],
            downloads: ['DOWNLOAD'],
            //layers:['OGC', 'kml'],
            layers:['OGC'],
            maps: ['ows']
          };

          // Set the default template to use
          searchSettings.resultTemplate =
              searchSettings.resultViewTpls[0].tplUrl;

          // Set custom config in gnSearchSettings
          angular.extend(searchSettings, {
            viewerMap: viewerMap,
            searchMap: searchMap
          });

          viewerMap.getLayers().on('add', function(e) {
            var layer = e.element;
            if (layer.get('advanced')) {
              gnNcWms.feedOlLayer(layer);
            }
          });

        }]);
})();<|MERGE_RESOLUTION|>--- conflicted
+++ resolved
@@ -36,14 +36,10 @@
         'gnViewerSettings',
         'gnOwsContextService',
         'gnMap',
-<<<<<<< HEAD
         'gnNcWms',
-        function(searchSettings, viewerSettings, gnOwsContextService, gnMap, gnNcWms) {
-=======
         'gnConfig',
         function(searchSettings, viewerSettings, gnOwsContextService,
-                 gnMap, gnConfig) {
->>>>>>> dd8821e7
+                 gnMap, gnNcWms, gnConfig) {
           // Load the context defined in the configuration
           viewerSettings.defaultContext =
             viewerSettings.mapConfig.viewerMap ||
