--- conflicted
+++ resolved
@@ -97,15 +97,8 @@
 
           };
 
-<<<<<<< HEAD
-=======
-          // Display related links in grid ?
-          searchSettings.gridRelated = ['parent', 'children',
-            'services', 'datasets'];
-
           // Object to store the current Map context
           viewerSettings.storage = 'sessionStorage';
->>>>>>> 1ebeb746
 
           // Start location. This is usually overriden
           // by context for large map and search records
