--- conflicted
+++ resolved
@@ -261,8 +261,6 @@
             url: $filter('gnLocalized')(link.url) || link.url
           };
 
-<<<<<<< HEAD
-=======
           if (angular.isObject(link.title)) {
             link.title = $filter('gnLocalized')(link.title);
           }
@@ -270,17 +268,12 @@
             link.name = $filter('gnLocalized')(link.name);
           }
 
->>>>>>> 70dba539
           if (link.name && link.name !== '') {
             config.name = link.name;
             config.group = link.group;
             // Related service return a property title for the name
           } else if (link.title) {
-<<<<<<< HEAD
-            config.name = $filter('gnLocalized')(link.title) || link.title;
-=======
             config.name = link.title;
->>>>>>> 70dba539
           }
 
           // This is probably only a service
