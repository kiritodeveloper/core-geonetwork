--- conflicted
+++ resolved
@@ -112,22 +112,16 @@
     'gnOwsContextService',
     'hotkeys',
     'gnGlobalSettings',
-<<<<<<< HEAD
     'gnESClient',
     'gnESFacet',
-=======
     'gnExternalViewer',
->>>>>>> 228111f3
     function($scope, $location, $filter,
              suggestService, $http, $translate,
              gnUtilityService, gnSearchSettings, gnViewerSettings,
              gnMap, gnMdView, mdView, gnWmsQueue,
              gnSearchLocation, gnOwsContextService,
-<<<<<<< HEAD
-             hotkeys, gnGlobalSettings, gnESClient, gnESFacet) {
-=======
-             hotkeys, gnGlobalSettings, gnExternalViewer) {
->>>>>>> 228111f3
+             hotkeys, gnGlobalSettings, gnESClient, gnESFacet, gnExternalViewer) {
+
 
       var viewerMap = gnSearchSettings.viewerMap;
       var searchMap = gnSearchSettings.searchMap;
@@ -373,11 +367,6 @@
           sortBy: gnSearchSettings.sortBy || 'relevance'
         },
         params: {
-<<<<<<< HEAD
-=======
-          'facet.q': gnSearchSettings.defaultSearchString || '',
-          resultType: gnSearchSettings.facetsSummaryType || 'details',
->>>>>>> 228111f3
           sortBy: gnSearchSettings.sortBy || 'relevance'
         },
         sortbyValues: gnSearchSettings.sortbyValues
