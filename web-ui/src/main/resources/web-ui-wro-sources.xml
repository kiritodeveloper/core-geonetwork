<sources xmlns:xsi="http://www.w3.org/2001/XMLSchema-instance"
         xsi:noNamespaceSchemaLocation="../../../../web/src/main/webResources/WEB-INF/wro-sources.xsd" >
<<<<<<< HEAD
  <require pathOnDisk="web-ui/src/main/resources" >
    <jsSource webappPath="catalog/js" />
    <jsSource webappPath="catalog/components" pathOnDisk="${project.basedir}/../web-ui/src/main/resources" />
    <cssSource webappPath="catalog/style" pathOnDisk="${project.basedir}/../web-ui/src/main/resources" />
  </require>
  <declarative name="lib" pathOnDisk="web-ui/src/main/resources">
    <jsSource webappPath="catalog/lib/modernizr.js"/>
    <jsSource webappPath="catalog/lib/jquery-2.0.3.min.js"/>
    <jsSource webappPath="catalog/lib/moment+langs.min.js"/>
    <jsSource webappPath="catalog/lib/angular/angular.min.js"/>
    <jsSource webappPath="catalog/lib/angular/angular-resource.min.js"/>
    <jsSource webappPath="catalog/lib/angular/angular-route.min.js"/>
    <jsSource webappPath="catalog/lib/angular/angular-sanitize.min.js"/>
    <jsSource webappPath="catalog/lib/angular-translate.min.js"/>
    <jsSource webappPath="catalog/lib/angular-md5.min.js"/>
    <jsSource webappPath="catalog/lib/angular.ext/bindHtml.js"/>
    <jsSource webappPath="catalog/lib/angular.ext/buttons.js"/>
    <jsSource webappPath="catalog/lib/angular.ext/datetimepicker.js"/>
    <jsSource webappPath="catalog/lib/angular.ext/position.js"/>
    <jsSource webappPath="catalog/lib/angular.ext/slider.js"/>
    <jsSource webappPath="catalog/lib/angular.ext/tabs.js"/>
    <jsSource webappPath="catalog/lib/angular.ext/typeahead.js"/>
    <jsSource webappPath="catalog/lib/bootstrap-3.0.1.min.js"/>
    <jsSource webappPath="catalog/lib/proj4js-compressed.js" minimize="false"/>
    <jsSource webappPath="catalog/lib/ngeo/ngeo.js"/>
    <jsSource webappPath="catalog/lib/d3.v3.min.js"/>
    <jsSource webappPath="catalog/lib/nv.d3.min.js"/>

    <jsSource webappPath="catalog/lib/jsonix/jsonix/Jsonix-min.js" minimize="false" />
    <jsSource webappPath="catalog/lib/jsonix/w3c-schemas/XLink_1_0.js" />
    <jsSource webappPath="catalog/lib/jsonix/ogc-schemas/OWS_1_0_0.js" />
    <jsSource webappPath="catalog/lib/jsonix/ogc-schemas/Filter_1_0_0.js" />
    <jsSource webappPath="catalog/lib/jsonix/ogc-schemas/GML_2_1_2.js" />
    <jsSource webappPath="catalog/lib/jsonix/ogc-schemas/SLD_1_0_0.js" />
    <jsSource webappPath="catalog/lib/jsonix/ogc-schemas/OWC_0_3_1.js" />

    <jsSource webappPath="catalog/lib/jquery.ext/jquery.ui.widget.js"/>
    <jsSource webappPath="catalog/lib/jquery.ext/jquery.iframe-transport.js"/>
    <jsSource webappPath="catalog/lib/jquery.ext/jquery.fileupload.js"/>
    <jsSource webappPath="catalog/lib/jquery.ext/jquery.fileupload-process.js"/>
    <jsSource webappPath="catalog/lib/jquery.ext/jquery.fileupload-angular.js"/>
    <jsSource webappPath="catalog/lib/jquery.ext/jquery-ui-slider.min.js"/>
    <jsSource webappPath="catalog/lib/bootstrap.ext/typeahead.js/typeahead.min.js"/>
    <jsSource webappPath="catalog/lib/bootstrap.ext/tagsinput/bootstrap-tagsinput.min.js"/>
    <jsSource webappPath="catalog/lib/bootstrap.ext/tagsinput/bootstrap-tagsinput-angular.js"/>
    <jsSource webappPath="catalog/lib/bootstrap.ext/datepicker/bootstrap-datepicker.js"/>
    <jsSource webappPath="catalog/lib/zip/zip.js"/>
    <jsSource webappPath="catalog/lib/zip/include.js"/>
  </declarative>
=======
    <require pathOnDisk="web-ui/src/main/resources" >
        <jsSource webappPath="catalog/js" />
        <jsSource webappPath="catalog/components" pathOnDisk="${project.basedir}/../web-ui/src/main/resources" />
        <cssSource webappPath="catalog/style" pathOnDisk="${project.basedir}/../web-ui/src/main/resources" />
    </require>
    <declarative name="lib" pathOnDisk="web-ui/src/main/resources">
            <jsSource webappPath="catalog/lib/modernizr.js"/>
            <jsSource webappPath="catalog/lib/jquery-2.0.3.min.js"/>
            <jsSource webappPath="catalog/lib/moment+langs.min.js"/>
            <jsSource webappPath="catalog/lib/angular/angular.min.js"/>
            <jsSource webappPath="catalog/lib/angular/angular-resource.min.js"/>
            <jsSource webappPath="catalog/lib/angular/angular-route.min.js"/>
            <jsSource webappPath="catalog/lib/angular-translate.min.js"/>
            <jsSource webappPath="catalog/lib/angular-md5.min.js"/>
            <jsSource webappPath="catalog/lib/angular.ext/datetimepicker.js"/>
            <jsSource webappPath="catalog/lib/bootstrap-3.0.1.min.js"/>
            <jsSource webappPath="catalog/lib/proj4js-compressed.js" minimize="false"/>
            <jsSource webappPath="catalog/lib/ol.js"/>
            <jsSource webappPath="catalog/lib/d3.v3.min.js"/>
            <jsSource webappPath="catalog/lib/nv.d3.min.js"/>
            <jsSource webappPath="catalog/lib/jquery.ext/jquery.ui.widget.js"/>
            <jsSource webappPath="catalog/lib/jquery.ext/jquery.iframe-transport.js"/>
            <jsSource webappPath="catalog/lib/jquery.ext/jquery.fileupload.js"/>
            <jsSource webappPath="catalog/lib/jquery.ext/jquery.fileupload-process.js"/>
            <jsSource webappPath="catalog/lib/jquery.ext/jquery.fileupload-angular.js"/>
            <jsSource webappPath="catalog/lib/bootstrap.ext/typeahead.js/bloodhound.js"/>
            <jsSource webappPath="catalog/lib/bootstrap.ext/typeahead.js/typeahead.bundle.js"/>
            <jsSource webappPath="catalog/lib/bootstrap.ext/tagsinput/bootstrap-tagsinput.min.js"/>
    </declarative>
    
>>>>>>> 6560d163
</sources><|MERGE_RESOLUTION|>--- conflicted
+++ resolved
@@ -1,6 +1,5 @@
 <sources xmlns:xsi="http://www.w3.org/2001/XMLSchema-instance"
          xsi:noNamespaceSchemaLocation="../../../../web/src/main/webResources/WEB-INF/wro-sources.xsd" >
-<<<<<<< HEAD
   <require pathOnDisk="web-ui/src/main/resources" >
     <jsSource webappPath="catalog/js" />
     <jsSource webappPath="catalog/components" pathOnDisk="${project.basedir}/../web-ui/src/main/resources" />
@@ -43,43 +42,12 @@
     <jsSource webappPath="catalog/lib/jquery.ext/jquery.fileupload-process.js"/>
     <jsSource webappPath="catalog/lib/jquery.ext/jquery.fileupload-angular.js"/>
     <jsSource webappPath="catalog/lib/jquery.ext/jquery-ui-slider.min.js"/>
-    <jsSource webappPath="catalog/lib/bootstrap.ext/typeahead.js/typeahead.min.js"/>
+    <jsSource webappPath="catalog/lib/bootstrap.ext/typeahead.js/bloodhound.js"/>
+    <jsSource webappPath="catalog/lib/bootstrap.ext/typeahead.js/typeahead.bundle.js"/>
     <jsSource webappPath="catalog/lib/bootstrap.ext/tagsinput/bootstrap-tagsinput.min.js"/>
     <jsSource webappPath="catalog/lib/bootstrap.ext/tagsinput/bootstrap-tagsinput-angular.js"/>
     <jsSource webappPath="catalog/lib/bootstrap.ext/datepicker/bootstrap-datepicker.js"/>
     <jsSource webappPath="catalog/lib/zip/zip.js"/>
     <jsSource webappPath="catalog/lib/zip/include.js"/>
   </declarative>
-=======
-    <require pathOnDisk="web-ui/src/main/resources" >
-        <jsSource webappPath="catalog/js" />
-        <jsSource webappPath="catalog/components" pathOnDisk="${project.basedir}/../web-ui/src/main/resources" />
-        <cssSource webappPath="catalog/style" pathOnDisk="${project.basedir}/../web-ui/src/main/resources" />
-    </require>
-    <declarative name="lib" pathOnDisk="web-ui/src/main/resources">
-            <jsSource webappPath="catalog/lib/modernizr.js"/>
-            <jsSource webappPath="catalog/lib/jquery-2.0.3.min.js"/>
-            <jsSource webappPath="catalog/lib/moment+langs.min.js"/>
-            <jsSource webappPath="catalog/lib/angular/angular.min.js"/>
-            <jsSource webappPath="catalog/lib/angular/angular-resource.min.js"/>
-            <jsSource webappPath="catalog/lib/angular/angular-route.min.js"/>
-            <jsSource webappPath="catalog/lib/angular-translate.min.js"/>
-            <jsSource webappPath="catalog/lib/angular-md5.min.js"/>
-            <jsSource webappPath="catalog/lib/angular.ext/datetimepicker.js"/>
-            <jsSource webappPath="catalog/lib/bootstrap-3.0.1.min.js"/>
-            <jsSource webappPath="catalog/lib/proj4js-compressed.js" minimize="false"/>
-            <jsSource webappPath="catalog/lib/ol.js"/>
-            <jsSource webappPath="catalog/lib/d3.v3.min.js"/>
-            <jsSource webappPath="catalog/lib/nv.d3.min.js"/>
-            <jsSource webappPath="catalog/lib/jquery.ext/jquery.ui.widget.js"/>
-            <jsSource webappPath="catalog/lib/jquery.ext/jquery.iframe-transport.js"/>
-            <jsSource webappPath="catalog/lib/jquery.ext/jquery.fileupload.js"/>
-            <jsSource webappPath="catalog/lib/jquery.ext/jquery.fileupload-process.js"/>
-            <jsSource webappPath="catalog/lib/jquery.ext/jquery.fileupload-angular.js"/>
-            <jsSource webappPath="catalog/lib/bootstrap.ext/typeahead.js/bloodhound.js"/>
-            <jsSource webappPath="catalog/lib/bootstrap.ext/typeahead.js/typeahead.bundle.js"/>
-            <jsSource webappPath="catalog/lib/bootstrap.ext/tagsinput/bootstrap-tagsinput.min.js"/>
-    </declarative>
-    
->>>>>>> 6560d163
 </sources>