//=============================================================================
//===	Copyright (C) 2001-2010 Food and Agriculture Organization of the
//===	United Nations (FAO-UN), United Nations World Food Programme (WFP)
//===	and United Nations Environment Programme (UNEP)
//===
//===	This program is free software; you can redistribute it and/or modify
//===	it under the terms of the GNU General Public License as published by
//===	the Free Software Foundation; either version 2 of the License, or (at
//===	your option) any later version.
//===
//===	This program is distributed in the hope that it will be useful, but
//===	WITHOUT ANY WARRANTY; without even the implied warranty of
//===	MERCHANTABILITY or FITNESS FOR A PARTICULAR PURPOSE. See the GNU
//===	General Public License for more details.
//===
//===	You should have received a copy of the GNU General Public License
//===	along with this program; if not, write to the Free Software
//===	Foundation, Inc., 51 Franklin St, Fifth Floor, Boston, MA 02110-1301, USA
//===
//===	Contact: Jeroen Ticheler - FAO - Viale delle Terme di Caracalla 2,
//===	Rome - Italy. email: geonetwork@osgeo.org
//==============================================================================
package org.fao.geonet.inspireatom.harvester;


import jeeves.server.context.ServiceContext;
import org.apache.commons.lang.StringUtils;
import org.apache.log4j.EnhancedPatternLayout;
import org.apache.log4j.FileAppender;
import org.fao.geonet.GeonetContext;
import org.fao.geonet.Logger;
import org.fao.geonet.constants.Geonet;
import org.fao.geonet.domain.AbstractMetadata;
import org.fao.geonet.domain.InspireAtomFeed;
import org.fao.geonet.domain.Metadata;
import org.fao.geonet.domain.MetadataType;
import org.fao.geonet.inspireatom.util.InspireAtomUtil;
import org.fao.geonet.kernel.DataManager;
import org.fao.geonet.kernel.GeonetworkDataDirectory;
import org.fao.geonet.kernel.datamanager.IMetadataUtils;
import org.fao.geonet.kernel.search.EsSearchManager;
import org.fao.geonet.kernel.setting.SettingManager;
import org.fao.geonet.kernel.setting.Settings;
import org.fao.geonet.repository.InspireAtomFeedRepository;
import org.fao.geonet.repository.specification.InspireAtomFeedSpecs;
import org.fao.geonet.repository.specification.MetadataSpecs;
import org.fao.geonet.utils.Log;
import org.fao.geonet.utils.Xml;
import org.jdom.Element;
import org.springframework.data.jpa.domain.Specification;

import java.io.File;
import java.text.SimpleDateFormat;
import java.util.*;


/**
 * Class to harvest the Atom documents referenced in the iso19139 in the catalog.
 *
 * @author Jose García
 */
public class InspireAtomHarvester {
    private final static String EXTRACT_DATASETS_FROM_SERVICE_XSLT = "extract-datasetinfo-from-service-feed.xsl";
    private final static String EXTRACT_DATASET_ID_XSLT = "extract-datasetid.xsl";
    private Logger logger = Log.createLogger(Geonet.ATOM);
    /**
     * GeoNetwork context.
     **/
    private GeonetContext gc;


    /**
     * Constructor.
     *
     * @param geonetGontext GeoNetwork context.
     */
    public InspireAtomHarvester(final GeonetContext geonetGontext) {
        this.gc = geonetGontext;
    }

    /**
     * Process the metadata to check if have an atom document referenced. In this case, the atom
     * document is retrieved and stored in the metadata table.
     */
    public final Element harvest() {
        initializeLog();
        EsSearchManager searchManager = gc.getBean(EsSearchManager.class);
        SettingManager sm = gc.getBean(SettingManager.class);
        DataManager dataMan = gc.getBean(DataManager.class);

        final InspireAtomFeedRepository repository = gc.getBean(InspireAtomFeedRepository.class);

        // Value used in metadata editor for online resources to identify an INSPIRE atom resource
        String atomProtocol = sm.getValue(Settings.SYSTEM_INSPIRE_ATOM_PROTOCOL);

        // Using index information, as type is only available in index and not in database.
        // If retrieved from database retrieves all iso19139 metadata and should apply for each result an xslt process
        // to identify if a service or dataset (slow process)
<<<<<<< HEAD
        List<AbstractMetadata> iso19139Metadata = InspireAtomUtil.searchMetadataByType(ServiceContext.get(), searchManager, "service");
        //List<Metadata> iso19139Metadata = metadataRepository.findAll(Specification.where(MetadataSpecs.isType(MetadataType.METADATA)).and(MetadataSpecs.isIso19139Schema()));
=======
        List<AbstractMetadata> iso19139Metadata = InspireAtomUtil.searchMetadataByTypeAndProtocol(ServiceContext.get(),
            searchManager, "service", atomProtocol);
>>>>>>> 4764a4fa

        Element result = new Element("response");

        try {
            logger.info("ATOM feed harvest started");

            // Removes all atom information from existing metadata. Harvester will reload with updated information
            logger.info("ATOM feed harvest: remove existing metadata feeds");
            repository.deleteAll();

            logger.info("ATOM feed harvest: retrieving service metadata feeds");

            // Retrieve the SERVICE metadata referencing atom feed documents
            Map<String, String> serviceMetadataWithAtomFeeds =
                InspireAtomUtil.retrieveServiceMetadataWithAtomFeeds(dataMan, iso19139Metadata, atomProtocol);

            logger.info("ATOM feed harvest: processing service metadata feeds (" + serviceMetadataWithAtomFeeds.size() + ")");

            // Process SERVICE metadata feeds
            //    datasetsInformation stores the dataset information for identifier and namespace for the services feed.
            //    This information is not available in the datasets feeds
            Map<String, String> datasetsInformation =
                processServiceMetadataFeeds(dataMan, serviceMetadataWithAtomFeeds, result);

            // Process DATASET metadata feeds related to the service metadata
            logger.info("ATOM feed harvest : processing dataset metadata feeds (" + datasetsInformation.size() + ")");
            processDatasetsMetadataFeeds(dataMan, datasetsInformation, result);

            logger.info("ATOM feed harvest finished");


        } catch (Exception x) {
            logger.error("ATOM feed harvest error: " + x.getMessage());
            logger.error(x);
            result.addContent(new Element("error").setText(x.getMessage()));
        }

        return result;
    }

    /**
     * Harvest an individual metadata. Used in OpenSearchDescription service to retrieve the atom
     * information for a metadata. Useful if metadata has been created in the catalog since the last
     * periodical harvesting.
     *
     * @param metadataId Metadata identifier
     */
    public final void harvestServiceMetadata(final ServiceContext context, final String metadataId) {
        Logger logger = Log.createLogger(Geonet.ATOM);

        final InspireAtomFeedRepository repository = context.getBean(InspireAtomFeedRepository.class);
        DataManager dataMan = context.getBean(DataManager.class);
        SettingManager sm = context.getBean(SettingManager.class);

        final IMetadataUtils metadataUtils = gc.getBean(IMetadataUtils.class);
        AbstractMetadata iso19139Metadata = metadataUtils.findOne(
        		Specification.where((Specification<Metadata>) MetadataSpecs.isType(MetadataType.METADATA))
        			.and((Specification<Metadata>) MetadataSpecs.isIso19139Schema()));


        Element result = new Element("response");

        try {
            logger.info("ATOM feed harvest started for metadata: " + metadataId);

            // Value used in metadata editor for online resources to identify an INSPIRE atom resource
            String atomProtocol = sm.getValue(Settings.SYSTEM_INSPIRE_ATOM_PROTOCOL);

            // Removes all atom information from existing metadata. Harvester will reload with updated information
            logger.info("ATOM feed harvest: remove existing metadata feed");
            repository.deleteAll(InspireAtomFeedSpecs.hasMetadataId(Integer.parseInt(metadataId)));
            dataMan.indexMetadata(Arrays.asList(new String[]{metadataId}));

            // Process service metadata feeds
            //    datasetsInformation stores the dataset information for identifier and namespace for the services feed.
            //    This information is not available in the datasets feeds
            logger.info("ATOM feed harvest: processing service metadata feeds");

            // Retrieve the service metadata referencing atom feed document
            Map<String, String> serviceMetadataWithAtomFeed =
                InspireAtomUtil.retrieveServiceMetadataWithAtomFeed(dataMan, iso19139Metadata, atomProtocol);

            Map<String, String> datasetsInformation =
                processServiceMetadataFeeds(dataMan, serviceMetadataWithAtomFeed, result);

            // Process dataset metadata feeds related to the service metadata
            logger.info("ATOM feed harvest for metadata: " + metadataId + ",  processing dataset metadata feeds");
            processDatasetsMetadataFeedsForService(context, dataMan, datasetsInformation, result);

            logger.info("ATOM feed harvest finished for metadata: " + metadataId);
        } catch (Exception x) {
            logger.error("ATOM feed harvest error: " + x.getMessage());
            logger.error(x);
        }
    }


    /**
     * Process service metadata feeds.
     *
     * @return a Map with the datasets referenced in the service feeds (dataset-id,
     * dataset-namespace). The namespace is only available in the service feeds. Dataset feeds seem
     * not containing this information.
     */
    private Map<String, String> processServiceMetadataFeeds(final DataManager dataMan,
                                                            final Map<String, String> serviceMetadataWithAtomFeeds,
                                                            Element result)
        throws Exception {

        Map<String, String> datasetsInformation = new HashMap<String, String>();

        final InspireAtomFeedRepository repository = gc.getBean(InspireAtomFeedRepository.class);

        long total = serviceMetadataWithAtomFeeds.entrySet().size();
        long i = 1;

        // Process the metadata retrieving the atom feed content and store it in the catalog.
        for (Map.Entry<String, String> entry : serviceMetadataWithAtomFeeds.entrySet()) {
            String metadataId = entry.getKey();
            String metadataUuid = dataMan.getMetadataUuid(metadataId);

            try {
                logger.info("Processing feed (" + i++ + "/"+ total + ") for service metadata with uuid:" + metadataUuid);

                String atomUrl = entry.getValue();
                logger.debug("Atom feed Url for service metadata (" + metadataUuid + "): " + atomUrl);

                String atomFeedDocument = InspireAtomUtil.retrieveRemoteAtomFeedDocument(gc, atomUrl);
                logger.debug("Atom feed Document for service metadata (" + metadataUuid + "): " + atomFeedDocument);

                Element atomDoc = Xml.loadString(atomFeedDocument, false);

                if (!atomDoc.getNamespace().equals(Geonet.Namespaces.ATOM)) {
                    logger.warning("Atom feed Document (" + atomUrl + ") for service metadata (" + metadataUuid + ") is not a valid feed");
                    continue;
                }

                InspireAtomFeed inspireAtomFeed = InspireAtomFeed.build(atomDoc);
                inspireAtomFeed.setMetadataId(Integer.parseInt(metadataId));
                inspireAtomFeed.setAtomUrl(atomUrl);
                inspireAtomFeed.setAtom(atomFeedDocument);
                inspireAtomFeed.setAtomDatasetid("");
                inspireAtomFeed.setAtomDatasetns("");


                repository.save(inspireAtomFeed);

                // Index the metadata to store the atom feed information in the index
                dataMan.indexMetadata(Arrays.asList(new String[]{metadataId}));


                // Extract datasets information (identifier, namespace) from the service feed:
                //      The namespace is only available in service feed and no in dataset feeds.
                //      Also NGR metadata uses MD_Identifier instead of RS_Identifier so lacks of this information
                logger.debug("Extract datasets information (identifier, namespace) from service atom feed for service metadata (" + metadataUuid + ")");
                Element serviceFeed = Xml.loadString(atomFeedDocument, false);

                java.nio.file.Path defaultStyleSheet = dataMan.getSchemaDir("iso19139").resolve(EXTRACT_DATASETS_FROM_SERVICE_XSLT);

                Map<String, Object> params = new HashMap<String, Object>();
                Element atomIndexFields = Xml.transform(serviceFeed, defaultStyleSheet, params);
                logger.info("Number of datasets from service atom feed for service metadata (" + metadataUuid + "):" + atomIndexFields.getChildren().size());
                for (Object field : atomIndexFields.getChildren()) {
                    Element f = (Element) field;

                    datasetsInformation.put(f.getChildText("identifier"), f.getChildText("namespace"));
                    logger.debug("Dataset, id=" + f.getChildText("identifier") + ", namespace=" + f.getChildText("namespace"));
                }

                result.addContent(new Element("feed").setAttribute("uuid", metadataUuid).setAttribute("feed", atomUrl).setAttribute("status", "ok"));
            } catch (Exception ex) {
                // Log exception and continue processing the other metadata
                logger.error("Failed to process atom feed for service metadata: " + metadataUuid + " " + ex.getMessage());
                logger.error(ex);
                result.addContent(new Element("feed").setAttribute("uuid", metadataUuid).setAttribute("error", ex.getMessage()).setAttribute("status", "error"));
            }
        }

        return datasetsInformation;
    }


    /**
     * Process dataset metadata feeds.
     */
    private void processDatasetsMetadataFeeds(final DataManager dataMan,
                                              final Map<String, String> datasetsInformation,
                                              Element result)
        throws Exception {

        // Retrieve the metadata referencing atom feed documents.

        // Value used in metadata editor for online resources to identify an INSPIRE atom resource
        String atomProtocol = gc.getBean(SettingManager.class).getValue(Settings.SYSTEM_INSPIRE_ATOM_PROTOCOL);

        final InspireAtomFeedRepository repository = gc.getBean(InspireAtomFeedRepository.class);

<<<<<<< HEAD
        List<AbstractMetadata> iso19139Metadata = InspireAtomUtil.searchMetadataByType(ServiceContext.get(), gc.getBean(EsSearchManager.class), "dataset");

        //List<Metadata> iso19139Metadata = metadataRepository.findAll(Specification.where(MetadataSpecs.isType(MetadataType.METADATA)).and(MetadataSpecs.isIso19139Schema()));
=======
        List<AbstractMetadata> iso19139Metadata = InspireAtomUtil.searchMetadataByTypeAndProtocol(ServiceContext.get(),
            gc.getBean(SearchManager.class), "dataset", atomProtocol);
>>>>>>> 4764a4fa

        Map<String, String> metadataWithAtomFeeds =
            InspireAtomUtil.retrieveDatasetMetadataWithAtomFeeds(dataMan, iso19139Metadata, atomProtocol);

        long total = metadataWithAtomFeeds.entrySet().size();
        long i = 1;

        // Process the metadata retrieving the atom feed content and store it in the catalog.
        for (Map.Entry<String, String> entry : metadataWithAtomFeeds.entrySet()) {
            String metadataId = entry.getKey();
            String metadataUuid = dataMan.getMetadataUuid(metadataId);

            try {
                logger.info("Processing feed (" + i++ + "/"+ total + ") for dataset metadata with uuid:" + metadataUuid);

                Element md = dataMan.getMetadata(metadataId);

                java.nio.file.Path styleSheet = dataMan.getSchemaDir("iso19139").resolve(EXTRACT_DATASET_ID_XSLT);

                String atomDatasetId = Xml.transform(md, styleSheet).getText();
                String atomDatasetNs = datasetsInformation.get(atomDatasetId);
                logger.debug("Dataset, id=" + atomDatasetId + ", namespace=" + atomDatasetNs);

                String atomUrl = entry.getValue();
                logger.debug("Dataset, feedurl=" + atomUrl);
                String atomFeedDocument = InspireAtomUtil.retrieveRemoteAtomFeedDocument(gc, atomUrl);
                logger.debug("Dataset feed: " + atomFeedDocument);

                Element atomDoc = Xml.loadString(atomFeedDocument, false);

                // Skip document if not a feed
                if (!atomDoc.getNamespace().equals(Geonet.Namespaces.ATOM)) {
                    logger.warning("Atom feed Document (" + atomUrl + ") for dataset metadata (" + metadataUuid + ") is not a valid feed");
                    continue;
                }

                InspireAtomFeed inspireAtomFeed = InspireAtomFeed.build(atomDoc);
                inspireAtomFeed.setMetadataId(Integer.parseInt(metadataId));
                inspireAtomFeed.setAtomDatasetid(atomDatasetId);
                inspireAtomFeed.setAtomDatasetns(atomDatasetNs);
                inspireAtomFeed.setAtomUrl(atomUrl);
                inspireAtomFeed.setAtom(atomFeedDocument);

                repository.save(inspireAtomFeed);

                // Index the metadata to store the atom feed information in the index
                dataMan.indexMetadata(Arrays.asList(new String[]{metadataId}));
                result.addContent(new Element("feed").setAttribute("uuid", metadataUuid).setAttribute("feed", atomUrl).setAttribute("status", "ok"));

            } catch (Exception ex) {
                // Log exception and continue processing the other metadata
                logger.error("Failed to process atom feed for dataset metadata: " + metadataUuid + " " + ex.getMessage());
                logger.error(ex);
                result.addContent(new Element("feed").setAttribute("uuid", metadataUuid).setAttribute("error", ex.getMessage()).setAttribute("status", "error"));
            }
        }
    }


    /**
     * Process the feeds for a set datasets related to a service metadata.
     *
     * @param datasetsInformation Datasets map (datasetid, namespace)
     */
    private void processDatasetsMetadataFeedsForService(final ServiceContext context,
                                                        final DataManager dataMan,
                                                        final Map<String, String> datasetsInformation,
                                                        final Element result)
        throws Exception {

        // Retrieve the metadata referencing atom feed documents.

        // Value used in metadata editor for online resources to identify an INSPIRE atom resource
        String atomProtocol = gc.getBean(SettingManager.class).getValue("system/inspire/atomProtocol");

        final InspireAtomFeedRepository repository = gc.getBean(InspireAtomFeedRepository.class);

        long total = datasetsInformation.entrySet().size();
        long i = 1;

        // Process the metadata retrieving the atom feed content and store it in the catalog.
        for (Map.Entry<String, String> entry : datasetsInformation.entrySet()) {
            String atomDatasetId = entry.getKey();
            String metadataUuid = "";

            try {
                metadataUuid = InspireAtomUtil.retrieveDatasetUuidFromIdentifier(context,
                    gc.getBean(EsSearchManager.class), atomDatasetId);

                logger.info("Processing feed (" + i++ + "/"+ total + ") for dataset metadata with uuid:" + metadataUuid);

                String atomDatasetNs = entry.getValue();
                logger.debug("Dataset, id=" + atomDatasetId + ", namespace=" + atomDatasetNs);

                if (StringUtils.isEmpty(metadataUuid)) {
                    logger.warning("Can't find dataset metadata with datasetIdCode:" + atomDatasetId);
                    continue;
                }


                String metadataId = dataMan.getMetadataId(metadataUuid);
                String schema = dataMan.getMetadataSchema(metadataId);
                Element mdEl = dataMan.getMetadata(metadataId);

                // Get the atom feed url for the dataset
                String atomUrl = InspireAtomUtil.extractAtomFeedUrl(schema, mdEl, dataMan, atomProtocol);
                logger.debug("Dataset, feedurl=" + atomUrl);

                // Retrieve the atom document and store it.
                String atomFeedDocument = InspireAtomUtil.retrieveRemoteAtomFeedDocument(gc, atomUrl);
                logger.debug("Dataset feed: " + atomFeedDocument);

                Element atomDoc = Xml.loadString(atomFeedDocument, false);

                // Skip document if not a feed
                if (!atomDoc.getNamespace().equals(Geonet.Namespaces.ATOM)) {
                    logger.warning("Atom feed Document (" + atomUrl + ") for dataset metadata (" + metadataUuid + ") is not a valid feed");
                    continue;
                }

                InspireAtomFeed inspireAtomFeed = InspireAtomFeed.build(atomDoc);
                inspireAtomFeed.setMetadataId(Integer.parseInt(metadataId));
                inspireAtomFeed.setAtomDatasetid(atomDatasetId);
                inspireAtomFeed.setAtomDatasetns(atomDatasetNs);
                inspireAtomFeed.setAtomUrl(atomUrl);
                inspireAtomFeed.setAtom(atomFeedDocument);

                repository.save(inspireAtomFeed);

                // Index the metadata to store the atom feed information in the index
                dataMan.indexMetadata(Arrays.asList(new String[]{metadataId}));

                result.addContent(new Element("feed").setAttribute("uuid", metadataUuid).setAttribute("feed", atomUrl).setAttribute("status", "ok"));
            } catch (Exception ex) {
                // Log exception and continue processing the other metadata
                logger.error("Failed to process atom feed for dataset metadata: " + metadataUuid + " " + ex.getMessage());
                result.addContent(new Element("feed").setAttribute("uuid", metadataUuid).setAttribute("error", ex.getMessage()).setAttribute("status", "error"));

            }
        }
    }

    private SimpleDateFormat dateFormat = new SimpleDateFormat("yyyyMMddHHmm");

    private String initializeLog() {

        // configure personalized logger
        String packagename = getClass().getPackage().getName();
        String[] packages = packagename.split("\\.");
        String packageType = packages[packages.length - 1];
        final String harvesterName = "inspireatom";
        logger = Log.createLogger("inspireatom", "geonetwork.atom");

        String directory = logger.getFileAppender();
        if (directory == null || directory.isEmpty()) {
            directory = gc.getBean(GeonetworkDataDirectory.class).getSystemDataDir() + "/harvester_logs/";
        }
        File d = new File(directory);
        if (!d.isDirectory()) {
            directory = d.getParent() + File.separator;
        }

        FileAppender fa = new FileAppender();
        fa.setName(harvesterName);
        String logfile = directory + "atomharvester_" + packageType + "_"
            + dateFormat.format(new Date(System.currentTimeMillis()))
            + ".log";
        fa.setFile(logfile);

        SettingManager settingManager = gc.getBean(SettingManager.class);

        String timeZoneSetting = settingManager.getValue(Settings.SYSTEM_SERVER_TIMEZONE);
        if (StringUtils.isBlank(timeZoneSetting)) {
            timeZoneSetting = TimeZone.getDefault().getID();
        }
        fa.setLayout(new EnhancedPatternLayout("%d{yyyy-MM-dd'T'HH:mm:ss,SSSZ}{" + timeZoneSetting +"} %-5p [%c] - %m%n"));

        fa.setThreshold(logger.getThreshold());
        fa.setAppend(true);
        fa.activateOptions();

        logger.setAppender(fa);

        return logfile;
    }
}<|MERGE_RESOLUTION|>--- conflicted
+++ resolved
@@ -96,13 +96,9 @@
         // Using index information, as type is only available in index and not in database.
         // If retrieved from database retrieves all iso19139 metadata and should apply for each result an xslt process
         // to identify if a service or dataset (slow process)
-<<<<<<< HEAD
-        List<AbstractMetadata> iso19139Metadata = InspireAtomUtil.searchMetadataByType(ServiceContext.get(), searchManager, "service");
-        //List<Metadata> iso19139Metadata = metadataRepository.findAll(Specification.where(MetadataSpecs.isType(MetadataType.METADATA)).and(MetadataSpecs.isIso19139Schema()));
-=======
+
         List<AbstractMetadata> iso19139Metadata = InspireAtomUtil.searchMetadataByTypeAndProtocol(ServiceContext.get(),
             searchManager, "service", atomProtocol);
->>>>>>> 4764a4fa
 
         Element result = new Element("response");
 
@@ -300,14 +296,9 @@
 
         final InspireAtomFeedRepository repository = gc.getBean(InspireAtomFeedRepository.class);
 
-<<<<<<< HEAD
-        List<AbstractMetadata> iso19139Metadata = InspireAtomUtil.searchMetadataByType(ServiceContext.get(), gc.getBean(EsSearchManager.class), "dataset");
-
-        //List<Metadata> iso19139Metadata = metadataRepository.findAll(Specification.where(MetadataSpecs.isType(MetadataType.METADATA)).and(MetadataSpecs.isIso19139Schema()));
-=======
+
         List<AbstractMetadata> iso19139Metadata = InspireAtomUtil.searchMetadataByTypeAndProtocol(ServiceContext.get(),
-            gc.getBean(SearchManager.class), "dataset", atomProtocol);
->>>>>>> 4764a4fa
+            gc.getBean(EsSearchManager.class), "dataset", atomProtocol);
 
         Map<String, String> metadataWithAtomFeeds =
             InspireAtomUtil.retrieveDatasetMetadataWithAtomFeeds(dataMan, iso19139Metadata, atomProtocol);
