--- conflicted
+++ resolved
@@ -25,21 +25,14 @@
 import jeeves.constants.Jeeves;
 import jeeves.server.ServiceConfig;
 import jeeves.server.context.ServiceContext;
-<<<<<<< HEAD
 import org.apache.commons.lang.NotImplementedException;
-=======
->>>>>>> d101d7b0
 import org.apache.commons.lang.StringUtils;
 import org.fao.geonet.GeonetContext;
 import org.fao.geonet.api.exception.ResourceNotFoundException;
 import org.fao.geonet.constants.Geonet;
 import org.fao.geonet.domain.AbstractMetadata;
-<<<<<<< HEAD
-import org.fao.geonet.exceptions.MetadataNotFoundEx;
-=======
 import org.fao.geonet.domain.ReservedOperation;
 import org.fao.geonet.exceptions.UnAuthorizedException;
->>>>>>> d101d7b0
 import org.fao.geonet.kernel.DataManager;
 import org.fao.geonet.kernel.search.ISearchManager;
 import org.fao.geonet.kernel.setting.SettingManager;
@@ -52,8 +45,6 @@
 import org.jdom.Document;
 import org.jdom.Element;
 import org.jdom.Namespace;
-<<<<<<< HEAD
-=======
 import org.jdom.Text;
 import org.jdom.xpath.XPath;
 
@@ -64,15 +55,7 @@
 import java.util.Iterator;
 import java.util.List;
 import java.util.Map;
->>>>>>> d101d7b0
-
-import java.net.URL;
-import java.nio.file.Path;
-import java.util.ArrayList;
-import java.util.HashMap;
-import java.util.Iterator;
-import java.util.List;
-import java.util.Map;
+
 
 /**
  * Utility class for INSPIRE Atom.
@@ -317,21 +300,17 @@
     }
 
     public static List<AbstractMetadata> searchMetadataByType(ServiceContext context,
-<<<<<<< HEAD
-                                                      ISearchManager searchMan,
-                                                      String type) {
-=======
-                                                              SearchManager searchMan,
+                                                              ISearchManager searchMan,
                                                               String type) {
->>>>>>> d101d7b0
-
-        Element request = new Element(Jeeves.Elem.REQUEST);
-        request.addContent(new Element("type").setText(type));
-        request.addContent(new Element("fast").setText("true"));
-
-        // TODOES
-        throw new NotImplementedException("Not implemented in ES");
-        // perform the search and return the results read from the index
+
+
+            Element request = new Element(Jeeves.Elem.REQUEST);
+            request.addContent(new Element("type").setText(type));
+            request.addContent(new Element("fast").setText("true"));
+
+            // TODOES
+            throw new NotImplementedException("Not implemented in ES");
+            // perform the search and return the results read from the index
 //        MetaSearcher searcher = null;
 //        try {
 //            searcher = searchMan.newSearcher(SearcherType.LUCENE, Geonet.File.SEARCH_LUCENE);
@@ -345,22 +324,22 @@
 //        } finally {
 //            if (searcher != null) searcher.close();
 //        }
-    }
-
-
-    public static String retrieveDatasetUuidFromIdentifier(ServiceContext context,
-                                                           ISearchManager searchMan,
-                                                           String datasetIdCode) {
-
-        String uuid = "";
-
-        Element request = new Element(Jeeves.Elem.REQUEST);
-        request.addContent(new Element("identifier").setText(datasetIdCode));
-        request.addContent(new Element("has_atom").setText("y"));
-        request.addContent(new Element("fast").setText("true"));
-
-        // perform the search and return the results read from the index
-        throw new NotImplementedException("Not implemented in ES");
+        }
+
+
+        public static String retrieveDatasetUuidFromIdentifier (ServiceContext context,
+            ISearchManager searchMan,
+            String datasetIdCode){
+
+            String uuid = "";
+
+            Element request = new Element(Jeeves.Elem.REQUEST);
+            request.addContent(new Element("identifier").setText(datasetIdCode));
+            request.addContent(new Element("has_atom").setText("y"));
+            request.addContent(new Element("fast").setText("true"));
+
+            // perform the search and return the results read from the index
+            throw new NotImplementedException("Not implemented in ES");
 //        try (MetaSearcher searcher = searchMan.newSearcher(SearcherType.LUCENE, Geonet.File.SEARCH_LUCENE)) {
 //            searcher.search(context, request, new ServiceConfig());
 //
@@ -373,444 +352,369 @@
 //        }
 
 //        return uuid;
-    }
-
-    public static Element prepareServiceFeedEltBeforeTransform(final String schema,
-                                                               final Element md,
-                                                               final DataManager dataManager)
+        }
+
+        public static Element prepareServiceFeedEltBeforeTransform ( final String schema,
+        final Element md,
+        final DataManager dataManager)
         throws Exception {
 
-        List<String> datasetsUuids = extractRelatedDatasetsIdentifiers(schema, md, dataManager);
-        Element root = new Element("root");
-        Element serviceElt = new Element("service");
-        Element datasetElt = new Element("datasets");
-
-        root.addContent(serviceElt);
-        md.addContent(datasetElt);
-
-        for (String uuid : datasetsUuids) {
-            String id = dataManager.getMetadataId(uuid);
-            if (StringUtils.isEmpty(id))
-                throw new ResourceNotFoundException(String.format("Dataset '%s' attached to the requested service was not found. Check the link between the 2 records (see operatesOn element).", uuid));
-            Element ds = dataManager.getMetadata(id);
-            datasetElt.addContent(ds);
-        }
-        serviceElt.addContent(md);
-
-        return root;
-    }
-
-    public static Element prepareDatasetFeedEltBeforeTransform(
+            List<String> datasetsUuids = extractRelatedDatasetsIdentifiers(schema, md, dataManager);
+            Element root = new Element("root");
+            Element serviceElt = new Element("service");
+            Element datasetElt = new Element("datasets");
+
+            root.addContent(serviceElt);
+            md.addContent(datasetElt);
+
+            for (String uuid : datasetsUuids) {
+                String id = dataManager.getMetadataId(uuid);
+                if (StringUtils.isEmpty(id))
+                    throw new ResourceNotFoundException(String.format("Dataset '%s' attached to the requested service was not found. Check the link between the 2 records (see operatesOn element).", uuid));
+                Element ds = dataManager.getMetadata(id);
+                datasetElt.addContent(ds);
+            }
+            serviceElt.addContent(md);
+
+            return root;
+        }
+
+        public static Element prepareDatasetFeedEltBeforeTransform (
         final Element md,
         final String serviceMdUuid)
         throws Exception {
 
-        Document doc = new Document(new Element("root"));
-        doc.getRootElement().addContent(new Element("dataset").addContent(md));
-        doc.getRootElement().addContent(new Element("serviceIdentifier").setText(serviceMdUuid));
-
-        return doc.getRootElement();
-    }
-
-
-    public static String convertIso19119ToAtomFeed(final String schema,
-                                                   final Element md,
-                                                   final DataManager dataManager,
-                                                   final boolean isLocal) throws Exception {
-
-        java.nio.file.Path styleSheet = dataManager
-            .getSchemaDir(schema)
-            .resolve("convert/ATOM/")
-            .resolve(TRANSFORM_MD_TO_ATOM_FEED);
-
-        Map<String, Object> params = new HashMap<>();
-        params.put("isLocal", isLocal);
-
-        Element atomFeed = Xml.transform(md, styleSheet, params);
-        md.detach();
-        return Xml.getString(atomFeed);
-
-    }
-
-    /**
-     * Converts a dataset MD into an INSPIRE atom feed.
-     *
-     * @param schema      the target schema (mainly iso19139)
-     * @param md          The document on which the XSL should be applied, the following format should be followed:
-     *
-     *                    <root>
-     *                    <dataset>
-     *                    <gmd:MD_Metadata />
-     *                    </dataset>
-     *                    <serviceIdentifier>[Service Metadata UUID]</serviceIdentifier>
-     *                    ...
-     *                    </root>
-     * @param dataManager
-     * @param params      extra parameters to pass to the XSL transformation, see inspire-atom-feed.xsl for the details:
-     *                    <xsl:param name="isLocal" select="true()" />
-     *                    <xsl:param name="serviceFeedTitle" select="string('The parent service feed')" />
-     * @return the ATOM feed as a JDOM element.
-     * @throws Exception See InspireAtomUtilTest.testLocalDatasetTransform() for an example of calling this method.
-     */
-    public static Element convertDatasetMdToAtom(final String schema, final Element md, final DataManager dataManager,
-                                                 Map<String, Object> params) throws Exception {
-
-        Path styleSheet = getAtomFeedXSLStylesheet(schema, dataManager);
-        return Xml.transform(md, styleSheet, params);
-    }
-
-    private static Path getAtomFeedXSLStylesheet(final String schema, final DataManager dataManager) {
-        return dataManager
-            .getSchemaDir(schema)
-            .resolve("convert/ATOM/")
-            .resolve(TRANSFORM_MD_TO_ATOM_FEED);
-    }
-
-    public static Element getDatasetFeed(final ServiceContext context, final String spIdentifier, final String spNamespace, final Map<String, Object> params, String requestedLanguage) throws Exception {
-
-        ServiceConfig config = new ServiceConfig();
-<<<<<<< HEAD
-        throw new NotImplementedException("Not implemented in ES");
-//        SearchManager searchMan = context.getBean(SearchManager.class);
-//
-//        // Search for the dataset identified by spIdentifier
-//        AbstractMetadata datasetMd = null;
-//        Document dsLuceneSearchParams = createDefaultLuceneSearcherParams();
-//        dsLuceneSearchParams.getRootElement().addContent(new Element("identifier").setText(spIdentifier));
-//        if (StringUtils.isNotBlank(spNamespace)) {
-//            dsLuceneSearchParams.getRootElement().addContent(new Element("identifierNamespace").setText(spNamespace));
-//        }
-//        dsLuceneSearchParams.getRootElement().addContent(new Element("type").setText("dataset"));
-//
-//        try (MetaSearcher searcher = searchMan.newSearcher(SearcherType.LUCENE, Geonet.File.SEARCH_LUCENE))
-//        {
-//            searcher.search(context, dsLuceneSearchParams.getRootElement(), config);
-//            Element searchResult = searcher.present(context, dsLuceneSearchParams.getRootElement(), config);
-//
-//            XPath xp = XPath.newInstance("//response/metadata/geonet:info/uuid/text()");
-//            xp.addNamespace("geonet", "http://www.fao.org/geonetwork");
-//            if (searchResult.getContentSize()==0) {
-//                if (StringUtils.isNotBlank(spNamespace)) {
-//                    dsLuceneSearchParams.getRootElement().removeChild("identifierNamespace");
-//                    searcher.search(context, dsLuceneSearchParams.getRootElement(), config);
-//                    searchResult = searcher.present(context, dsLuceneSearchParams.getRootElement(), config);
+            Document doc = new Document(new Element("root"));
+            doc.getRootElement().addContent(new Element("dataset").addContent(md));
+            doc.getRootElement().addContent(new Element("serviceIdentifier").setText(serviceMdUuid));
+
+            return doc.getRootElement();
+        }
+
+
+        public static String convertIso19119ToAtomFeed ( final String schema,
+        final Element md,
+        final DataManager dataManager,
+        final boolean isLocal) throws Exception {
+
+            java.nio.file.Path styleSheet = dataManager
+                .getSchemaDir(schema)
+                .resolve("convert/ATOM/")
+                .resolve(TRANSFORM_MD_TO_ATOM_FEED);
+
+            Map<String, Object> params = new HashMap<>();
+            params.put("isLocal", isLocal);
+
+            Element atomFeed = Xml.transform(md, styleSheet, params);
+            md.detach();
+            return Xml.getString(atomFeed);
+
+        }
+
+        /**
+         * Converts a dataset MD into an INSPIRE atom feed.
+         *
+         * @param schema      the target schema (mainly iso19139)
+         * @param md          The document on which the XSL should be applied, the following format should be followed:
+         *
+         *                    <root>
+         *                    <dataset>
+         *                    <gmd:MD_Metadata />
+         *                    </dataset>
+         *                    <serviceIdentifier>[Service Metadata UUID]</serviceIdentifier>
+         *                    ...
+         *                    </root>
+         * @param dataManager
+         * @param params      extra parameters to pass to the XSL transformation, see inspire-atom-feed.xsl for the details:
+         *                    <xsl:param name="isLocal" select="true()" />
+         *                    <xsl:param name="serviceFeedTitle" select="string('The parent service feed')" />
+         * @return the ATOM feed as a JDOM element.
+         * @throws Exception See InspireAtomUtilTest.testLocalDatasetTransform() for an example of calling this method.
+         */
+        public static Element convertDatasetMdToAtom ( final String schema, final Element md,
+        final DataManager dataManager,
+        Map<String, Object> params) throws Exception {
+
+            Path styleSheet = getAtomFeedXSLStylesheet(schema, dataManager);
+            return Xml.transform(md, styleSheet, params);
+        }
+
+        private static Path getAtomFeedXSLStylesheet ( final String schema, final DataManager dataManager){
+            return dataManager
+                .getSchemaDir(schema)
+                .resolve("convert/ATOM/")
+                .resolve(TRANSFORM_MD_TO_ATOM_FEED);
+        }
+
+        public static Element getDatasetFeed ( final ServiceContext context, final String spIdentifier,
+        final String spNamespace, final Map<String, Object> params, String requestedLanguage) throws Exception {
+
+            ServiceConfig config = new ServiceConfig();
+            throw new NotImplementedException("Not implemented in ES");
+//
+//            SearchManager searchMan = context.getBean(SearchManager.class);
+//
+//            // Search for the dataset identified by spIdentifier
+//            AbstractMetadata datasetMd = null;
+//            Document dsLuceneSearchParams = createDefaultLuceneSearcherParams();
+//            dsLuceneSearchParams.getRootElement().addContent(new Element("identifier").setText(spIdentifier));
+//            if (StringUtils.isNotBlank(spNamespace)) {
+//                dsLuceneSearchParams.getRootElement().addContent(new Element("identifierNamespace").setText(spNamespace));
+//            }
+//            dsLuceneSearchParams.getRootElement().addContent(new Element("type").setText("dataset"));
+//
+//            try (MetaSearcher searcher = searchMan.newSearcher(SearcherType.LUCENE, Geonet.File.SEARCH_LUCENE)) {
+//                searcher.search(context, dsLuceneSearchParams.getRootElement(), config);
+//                Element searchResult = searcher.present(context, dsLuceneSearchParams.getRootElement(), config);
+//
+//                XPath xp = XPath.newInstance("//response/metadata/geonet:info/uuid/text()");
+//                xp.addNamespace("geonet", "http://www.fao.org/geonetwork");
+//                if (searchResult.getContentSize() == 0) {
+//                    if (StringUtils.isNotBlank(spNamespace)) {
+//                        dsLuceneSearchParams.getRootElement().removeChild("identifierNamespace");
+//                        searcher.search(context, dsLuceneSearchParams.getRootElement(), config);
+//                        searchResult = searcher.present(context, dsLuceneSearchParams.getRootElement(), config);
+//                    }
+//                }
+//                if (searchResult.getContentSize() > 0) {
+//                    Text uuidTxt = (Text) xp.selectSingleNode(new Document(searchResult));
+//                    String datasetMdUuid = uuidTxt.getText();
+//
+//                    IMetadataUtils repo = context.getBean(IMetadataUtils.class);
+//                    datasetMd = repo.findOneByUuid(datasetMdUuid);
+//                }
+//
+//            } finally {
+//                if (datasetMd == null) {
+//                    throw new ResourceNotFoundException(String.format(
+//                        "No dataset found with resource identifier '%s'. Check that a record exist with hierarchy level is set to 'dataset' with a resource identifier set to '%s'.", spIdentifier, spIdentifier));
 //                }
 //            }
-//            if (searchResult.getContentSize()>0) {
+//
+//            // check user's rights
+//            try {
+//                Lib.resource.checkPrivilege(context, String.valueOf(datasetMd.getId()), ReservedOperation.view);
+//            } catch (Exception e) {
+//                // This does not return a 403 as expected Oo
+//                throw new UnAuthorizedException("Access denied to metadata " + datasetMd.getUuid(), e);
+//            }
+//
+//            String serviceMdUuid = null;
+//            Document luceneParamSearch = createDefaultLuceneSearcherParams();
+//            luceneParamSearch.getRootElement().addContent(new Element("operatesOn").setText(datasetMd.getUuid() + " or " + spIdentifier));
+//            luceneParamSearch.getRootElement().addContent(new Element("serviceType").setText("download"));
+//
+//            try (MetaSearcher searcher = searchMan.newSearcher(SearcherType.LUCENE, Geonet.File.SEARCH_LUCENE)) {
+//                searcher.search(context, luceneParamSearch.getRootElement(), config);
+//                Element searchResult = searcher.present(context, luceneParamSearch.getRootElement(), config);
+//
+//                XPath xp = XPath.newInstance("//response/metadata/geonet:info/uuid/text()");
+//                xp.addNamespace("geonet", "http://www.fao.org/geonetwork");
+//
 //                Text uuidTxt = (Text) xp.selectSingleNode(new Document(searchResult));
-//                String datasetMdUuid = uuidTxt.getText();
-//
-//                IMetadataUtils repo = context.getBean(IMetadataUtils.class);
-//                datasetMd = repo.findOneByUuid(datasetMdUuid);
+//                serviceMdUuid = uuidTxt.getText();
+//            } finally {
+//                if (serviceMdUuid == null) {
+//                    throw new ResourceNotFoundException(String.format("No service operating the dataset '%s'. Check that a service is attached to that dataset and that its service type is set to 'download'.", datasetMd.getUuid()));
+//                }
 //            }
 //
-//        } finally {
-//            if (datasetMd == null) {
-//                throw new ObjectNotFoundEx("metadata " + spIdentifier + " not found");
+//            DataManager dm = context.getBean(DataManager.class);
+//            Element md = datasetMd.getXmlData(false);
+//            if (StringUtils.isBlank(requestedLanguage)) {
+//                String schema = dm.getMetadataSchema(String.valueOf(datasetMd.getId()));
+//                String defaultLanguage = dm.extractDefaultLanguage(schema, md);
+//                requestedLanguage = XslUtil.twoCharLangCode(defaultLanguage);
 //            }
-//        }
-//
-//        // check user's rights
-//        try {
-//            Lib.resource.checkPrivilege(context, String.valueOf(datasetMd.getId()), ReservedOperation.view);
-//        } catch (Exception e) {
-//            // This does not return a 403 as expected Oo
-//            throw new UnAuthorizedException("Access denied to metadata " +datasetMd.getUuid(), e);
-//        }
-//
-//        String serviceMdUuid = null;
-//        Document luceneParamSearch = createDefaultLuceneSearcherParams();
-//        luceneParamSearch.getRootElement().addContent(new Element("operatesOn").setText(datasetMd.getUuid() + " or " + spIdentifier));
-//        luceneParamSearch.getRootElement().addContent(new Element("serviceType").setText("download"));
-//
-//        try (MetaSearcher searcher = searchMan.newSearcher(SearcherType.LUCENE, Geonet.File.SEARCH_LUCENE)) {
-//            searcher.search(context, luceneParamSearch.getRootElement(), config);
-//            Element searchResult = searcher.present(context, luceneParamSearch.getRootElement(), config);
-//
-//            XPath xp = XPath.newInstance("//response/metadata/geonet:info/uuid/text()");
-//            xp.addNamespace("geonet", "http://www.fao.org/geonetwork");
-//
-//            Text uuidTxt = (Text) xp.selectSingleNode(new Document(searchResult));
-//            serviceMdUuid = uuidTxt.getText();
-//        } finally {
-//            if (serviceMdUuid == null) {
-//                throw new ObjectNotFoundEx("No related service metadata found");
-//            }
-//        }
-//
-//        DataManager dm = context.getBean(DataManager.class);
-//        Element md = datasetMd.getXmlData(false);
-//        if (StringUtils.isBlank(requestedLanguage)) {
-//            String schema = dm.getMetadataSchema(String.valueOf(datasetMd.getId()));
-//            String defaultLanguage = dm.extractDefaultLanguage(schema, md);
-//            requestedLanguage =  XslUtil.twoCharLangCode(defaultLanguage);
-//        }
-//        Element inputDoc = InspireAtomUtil.prepareDatasetFeedEltBeforeTransform(md, serviceMdUuid);
-//
-//        params.put("requestedLanguage", requestedLanguage);
-//        return InspireAtomUtil.convertDatasetMdToAtom("iso19139", inputDoc, dm, params);
-=======
-        SearchManager searchMan = context.getBean(SearchManager.class);
-
-        // Search for the dataset identified by spIdentifier
-        AbstractMetadata datasetMd = null;
-        Document dsLuceneSearchParams = createDefaultLuceneSearcherParams();
-        dsLuceneSearchParams.getRootElement().addContent(new Element("identifier").setText(spIdentifier));
-        if (StringUtils.isNotBlank(spNamespace)) {
-            dsLuceneSearchParams.getRootElement().addContent(new Element("identifierNamespace").setText(spNamespace));
-        }
-        dsLuceneSearchParams.getRootElement().addContent(new Element("type").setText("dataset"));
-
-        try (MetaSearcher searcher = searchMan.newSearcher(SearcherType.LUCENE, Geonet.File.SEARCH_LUCENE)) {
-            searcher.search(context, dsLuceneSearchParams.getRootElement(), config);
-            Element searchResult = searcher.present(context, dsLuceneSearchParams.getRootElement(), config);
-
-            XPath xp = XPath.newInstance("//response/metadata/geonet:info/uuid/text()");
-            xp.addNamespace("geonet", "http://www.fao.org/geonetwork");
-            if (searchResult.getContentSize() == 0) {
-                if (StringUtils.isNotBlank(spNamespace)) {
-                    dsLuceneSearchParams.getRootElement().removeChild("identifierNamespace");
-                    searcher.search(context, dsLuceneSearchParams.getRootElement(), config);
-                    searchResult = searcher.present(context, dsLuceneSearchParams.getRootElement(), config);
-                }
-            }
-            if (searchResult.getContentSize() > 0) {
-                Text uuidTxt = (Text) xp.selectSingleNode(new Document(searchResult));
-                String datasetMdUuid = uuidTxt.getText();
-
-                IMetadataUtils repo = context.getBean(IMetadataUtils.class);
-                datasetMd = repo.findOneByUuid(datasetMdUuid);
-            }
-
-        } finally {
-            if (datasetMd == null) {
-                throw new ResourceNotFoundException(String.format(
-                    "No dataset found with resource identifier '%s'. Check that a record exist with hierarchy level is set to 'dataset' with a resource identifier set to '%s'.", spIdentifier, spIdentifier));
-            }
-        }
-
-        // check user's rights
-        try {
-            Lib.resource.checkPrivilege(context, String.valueOf(datasetMd.getId()), ReservedOperation.view);
-        } catch (Exception e) {
-            // This does not return a 403 as expected Oo
-            throw new UnAuthorizedException("Access denied to metadata " + datasetMd.getUuid(), e);
-        }
-
-        String serviceMdUuid = null;
-        Document luceneParamSearch = createDefaultLuceneSearcherParams();
-        luceneParamSearch.getRootElement().addContent(new Element("operatesOn").setText(datasetMd.getUuid() + " or " + spIdentifier));
-        luceneParamSearch.getRootElement().addContent(new Element("serviceType").setText("download"));
-
-        try (MetaSearcher searcher = searchMan.newSearcher(SearcherType.LUCENE, Geonet.File.SEARCH_LUCENE)) {
-            searcher.search(context, luceneParamSearch.getRootElement(), config);
-            Element searchResult = searcher.present(context, luceneParamSearch.getRootElement(), config);
-
-            XPath xp = XPath.newInstance("//response/metadata/geonet:info/uuid/text()");
-            xp.addNamespace("geonet", "http://www.fao.org/geonetwork");
-
-            Text uuidTxt = (Text) xp.selectSingleNode(new Document(searchResult));
-            serviceMdUuid = uuidTxt.getText();
-        } finally {
-            if (serviceMdUuid == null) {
-                throw new ResourceNotFoundException(String.format("No service operating the dataset '%s'. Check that a service is attached to that dataset and that its service type is set to 'download'.", datasetMd.getUuid()));
-            }
-        }
-
-        DataManager dm = context.getBean(DataManager.class);
-        Element md = datasetMd.getXmlData(false);
-        if (StringUtils.isBlank(requestedLanguage)) {
-            String schema = dm.getMetadataSchema(String.valueOf(datasetMd.getId()));
-            String defaultLanguage = dm.extractDefaultLanguage(schema, md);
-            requestedLanguage = XslUtil.twoCharLangCode(defaultLanguage);
-        }
-        Element inputDoc = InspireAtomUtil.prepareDatasetFeedEltBeforeTransform(md, serviceMdUuid);
-
-        params.put("requestedLanguage", requestedLanguage);
-        return InspireAtomUtil.convertDatasetMdToAtom("iso19139", inputDoc, dm, params);
->>>>>>> d101d7b0
-    }
-
-    private static Document createDefaultLuceneSearcherParams() {
-        Document luceneParamSearch = new Document(new Element("request").
-            addContent(new Element("from").setText("1")).
-            addContent(new Element("to").setText("1000")).
-            addContent(new Element("fast").setText("index")));
-
-        return luceneParamSearch;
-    }
-
-    public static Element prepareOpenSearchDescriptionEltBeforeTransform(final ServiceContext context, final Map<String, Object> params, final String fileIdentifier, final String schema, final Element serviceAtomFeed, final String defaultLanguage,
-                                                                         final DataManager dataManager) throws Exception {
-
-        List<String> keywords = retrieveKeywordsFromFileIdentifier(context, fileIdentifier);
-        Namespace ns = serviceAtomFeed.getNamespace();
-        Document doc = new Document(new Element("root"));
-        Element response = new Element("response");
-        doc.getRootElement().addContent(response);
-        response.addContent(new Element("fileId").setText(fileIdentifier));
-        response.addContent(new Element("title").setText(serviceAtomFeed.getChildText("title", ns)));
-        response.addContent(new Element("subtitle").setText(serviceAtomFeed.getChildText("subtitle", ns)));
-        List<String> languages = new ArrayList<String>();
-        languages.add(XslUtil.twoCharLangCode(defaultLanguage));
-        Iterator<Element> linksChildren = (serviceAtomFeed.getChildren("link", ns)).iterator();
-        while (linksChildren.hasNext()) {
-            Element entry = linksChildren.next();
-            if ("application/atom+xml".equals(entry.getAttributeValue("type"))) {
-                String language = entry.getAttributeValue("hreflang");
-                if (language != null && !languages.contains(language)) {
-                    languages.add(language);
-                }
-            }
-        }
-        Element languagesEl = new Element("languages");
-        for (String language : languages) {
-            languagesEl.addContent(new Element("language").setText(language));
-        }
-        response.addContent(languagesEl);
-        Element serviceAuthor = serviceAtomFeed.getChild("author", ns);
-        if (serviceAuthor != null) {
-            response.addContent(new Element("authorName").setText(serviceAuthor.getChildText("name", ns)));
-            response.addContent(new Element("authorEmail").setText(serviceAuthor.getChildText("email", ns)));
-        }
-        response.addContent(new Element("url").setText(serviceAtomFeed.getChildText("id", ns)));
-        Element datasetsEl = new Element("datasets");
-        response.addContent(datasetsEl);
-        Namespace inspiredlsns = serviceAtomFeed.getNamespace("inspire_dls");
-        Iterator<Element> datasets = (serviceAtomFeed.getChildren("entry", ns)).iterator();
-        List<String> fileTypes = new ArrayList<String>();
-        while (datasets.hasNext()) {
-            Element dataset = datasets.next();
-            String datasetIdCode = dataset.getChildText("spatial_dataset_identifier_code", inspiredlsns);
-            String datasetIdNs = dataset.getChildText("spatial_dataset_identifier_namespace", inspiredlsns);
-
-            Element datasetAtomFeed = null;
-            try {
-                datasetAtomFeed = InspireAtomUtil.getDatasetFeed(context, datasetIdCode, datasetIdNs, params, XslUtil.twoCharLangCode(defaultLanguage));
-            } catch (Exception e) {
-                Log.error(Geonet.ATOM, "No dataset metadata found with uuid:"
-                    + fileIdentifier);
-                continue;
-            }
-            Element datasetEl = buildDatasetInfo(datasetIdCode, datasetIdNs);
-            datasetsEl.addContent(datasetEl);
-            Element author = datasetAtomFeed.getChild("author", ns);
-            if (author != null) {
-                String authorName = author.getChildText("name", ns);
-                if (StringUtils.isNotBlank(authorName)) {
-                    datasetEl.addContent(new Element("authorName").setText(authorName));
-                }
-            }
-            Map<String, Integer> downloadsCountByCrs = new HashMap<String, Integer>();
-            Iterator<Element> entries = (datasetAtomFeed.getChildren("entry", ns)).iterator();
-            while (entries.hasNext()) {
-                Element entry = entries.next();
-                Element category = entry.getChild("category", ns);
-                if (category != null) {
-                    String term = category.getAttributeValue("term");
-                    Integer count = downloadsCountByCrs.get(term);
-                    if (count == null) {
-                        count = new Integer(0);
-                    }
-                    downloadsCountByCrs.put(term, count + 1);
-                }
-                Element link = entry.getChild("link", ns);
-                if (link != null) {
-                    String fileType = link.getAttributeValue("type");
-                    if (!fileTypes.contains(fileType)) {
-                        fileTypes.add(fileType);
+//            Element inputDoc = InspireAtomUtil.prepareDatasetFeedEltBeforeTransform(md, serviceMdUuid);
+//
+//            params.put("requestedLanguage", requestedLanguage);
+//            return InspireAtomUtil.convertDatasetMdToAtom("iso19139", inputDoc, dm, params);
+        }
+
+        private static Document createDefaultLuceneSearcherParams () {
+            Document luceneParamSearch = new Document(new Element("request").
+                addContent(new Element("from").setText("1")).
+                addContent(new Element("to").setText("1000")).
+                addContent(new Element("fast").setText("index")));
+
+            return luceneParamSearch;
+        }
+
+        public static Element prepareOpenSearchDescriptionEltBeforeTransform ( final ServiceContext context,
+        final Map<String, Object> params, final String fileIdentifier, final String schema,
+        final Element serviceAtomFeed, final String defaultLanguage,
+        final DataManager dataManager) throws Exception {
+
+            List<String> keywords = retrieveKeywordsFromFileIdentifier(context, fileIdentifier);
+            Namespace ns = serviceAtomFeed.getNamespace();
+            Document doc = new Document(new Element("root"));
+            Element response = new Element("response");
+            doc.getRootElement().addContent(response);
+            response.addContent(new Element("fileId").setText(fileIdentifier));
+            response.addContent(new Element("title").setText(serviceAtomFeed.getChildText("title", ns)));
+            response.addContent(new Element("subtitle").setText(serviceAtomFeed.getChildText("subtitle", ns)));
+            List<String> languages = new ArrayList<String>();
+            languages.add(XslUtil.twoCharLangCode(defaultLanguage));
+            Iterator<Element> linksChildren = (serviceAtomFeed.getChildren("link", ns)).iterator();
+            while (linksChildren.hasNext()) {
+                Element entry = linksChildren.next();
+                if ("application/atom+xml".equals(entry.getAttributeValue("type"))) {
+                    String language = entry.getAttributeValue("hreflang");
+                    if (language != null && !languages.contains(language)) {
+                        languages.add(language);
                     }
                 }
             }
-            entries = (datasetAtomFeed.getChildren("entry", ns)).iterator();
-            while (entries.hasNext()) {
-                Element entry = entries.next();
-                Element category = entry.getChild("category", ns);
-                if (category != null) {
-                    String term = category.getAttributeValue("term");
-                    Integer count = downloadsCountByCrs.get(term);
-                    if (count != null) {
-                        Element downloadEl = new Element("file");
-                        Element link = entry.getChild("link", ns);
-                        if (link != null) {
-                            String title = link.getAttributeValue("title");
-                            if (title != null) {
-                                int iPos = title.indexOf(" in  -");
-                                if (iPos > -1) {
-                                    title = title.substring(0, iPos);
+            Element languagesEl = new Element("languages");
+            for (String language : languages) {
+                languagesEl.addContent(new Element("language").setText(language));
+            }
+            response.addContent(languagesEl);
+            Element serviceAuthor = serviceAtomFeed.getChild("author", ns);
+            if (serviceAuthor != null) {
+                response.addContent(new Element("authorName").setText(serviceAuthor.getChildText("name", ns)));
+                response.addContent(new Element("authorEmail").setText(serviceAuthor.getChildText("email", ns)));
+            }
+            response.addContent(new Element("url").setText(serviceAtomFeed.getChildText("id", ns)));
+            Element datasetsEl = new Element("datasets");
+            response.addContent(datasetsEl);
+            Namespace inspiredlsns = serviceAtomFeed.getNamespace("inspire_dls");
+            Iterator<Element> datasets = (serviceAtomFeed.getChildren("entry", ns)).iterator();
+            List<String> fileTypes = new ArrayList<String>();
+            while (datasets.hasNext()) {
+                Element dataset = datasets.next();
+                String datasetIdCode = dataset.getChildText("spatial_dataset_identifier_code", inspiredlsns);
+                String datasetIdNs = dataset.getChildText("spatial_dataset_identifier_namespace", inspiredlsns);
+
+                Element datasetAtomFeed = null;
+                try {
+                    datasetAtomFeed = InspireAtomUtil.getDatasetFeed(context, datasetIdCode, datasetIdNs, params, XslUtil.twoCharLangCode(defaultLanguage));
+                } catch (Exception e) {
+                    Log.error(Geonet.ATOM, "No dataset metadata found with uuid:"
+                        + fileIdentifier);
+                    continue;
+                }
+                Element datasetEl = buildDatasetInfo(datasetIdCode, datasetIdNs);
+                datasetsEl.addContent(datasetEl);
+                Element author = datasetAtomFeed.getChild("author", ns);
+                if (author != null) {
+                    String authorName = author.getChildText("name", ns);
+                    if (StringUtils.isNotBlank(authorName)) {
+                        datasetEl.addContent(new Element("authorName").setText(authorName));
+                    }
+                }
+                Map<String, Integer> downloadsCountByCrs = new HashMap<String, Integer>();
+                Iterator<Element> entries = (datasetAtomFeed.getChildren("entry", ns)).iterator();
+                while (entries.hasNext()) {
+                    Element entry = entries.next();
+                    Element category = entry.getChild("category", ns);
+                    if (category != null) {
+                        String term = category.getAttributeValue("term");
+                        Integer count = downloadsCountByCrs.get(term);
+                        if (count == null) {
+                            count = new Integer(0);
+                        }
+                        downloadsCountByCrs.put(term, count + 1);
+                    }
+                    Element link = entry.getChild("link", ns);
+                    if (link != null) {
+                        String fileType = link.getAttributeValue("type");
+                        if (!fileTypes.contains(fileType)) {
+                            fileTypes.add(fileType);
+                        }
+                    }
+                }
+                entries = (datasetAtomFeed.getChildren("entry", ns)).iterator();
+                while (entries.hasNext()) {
+                    Element entry = entries.next();
+                    Element category = entry.getChild("category", ns);
+                    if (category != null) {
+                        String term = category.getAttributeValue("term");
+                        Integer count = downloadsCountByCrs.get(term);
+                        if (count != null) {
+                            Element downloadEl = new Element("file");
+                            Element link = entry.getChild("link", ns);
+                            if (link != null) {
+                                String title = link.getAttributeValue("title");
+                                if (title != null) {
+                                    int iPos = title.indexOf(" in  -");
+                                    if (iPos > -1) {
+                                        title = title.substring(0, iPos);
+                                    }
+                                }
+                                downloadEl.addContent(new Element("title").setText(title));
+                            }
+                            Element lang = new Element("lang");
+                            if (link != null && StringUtils.isNotBlank(link.getAttributeValue("hreflang"))) {
+                                lang.setText(link.getAttributeValue("hreflang"));
+                            } else {
+                                lang.setText(XslUtil.twoCharLangCode(context.getLanguage()));
+                            }
+                            downloadEl.addContent(lang);
+                            downloadEl.addContent(new Element("url").setText(entry.getChildText("id", ns)));
+                            if (count > 1) {
+                                downloadEl.addContent(new Element("type").setText("application/atom+xml"));
+                            } else {
+                                if (link != null) {
+                                    downloadEl.addContent(new Element("type").setText(link.getAttributeValue("type")));
                                 }
                             }
-                            downloadEl.addContent(new Element("title").setText(title));
+                            downloadEl.addContent(new Element("crs").setText(term));
+                            downloadEl.addContent(new Element("crsCount").setText("" + count));
+                            datasetEl.addContent(downloadEl);
+
+                            // Remove from map to not process further downloads with same CRS,
+                            // only 1 entry with type= is added in result
+                            downloadsCountByCrs.remove(term);
                         }
-                        Element lang = new Element("lang");
-                        if (link != null && StringUtils.isNotBlank(link.getAttributeValue("hreflang"))) {
-                            lang.setText(link.getAttributeValue("hreflang"));
-                        } else {
-                            lang.setText(XslUtil.twoCharLangCode(context.getLanguage()));
-                        }
-                        downloadEl.addContent(lang);
-                        downloadEl.addContent(new Element("url").setText(entry.getChildText("id", ns)));
-                        if (count > 1) {
-                            downloadEl.addContent(new Element("type").setText("application/atom+xml"));
-                        } else {
-                            if (link != null) {
-                                downloadEl.addContent(new Element("type").setText(link.getAttributeValue("type")));
-                            }
-                        }
-                        downloadEl.addContent(new Element("crs").setText(term));
-                        downloadEl.addContent(new Element("crsCount").setText("" + count));
-                        datasetEl.addContent(downloadEl);
-
-                        // Remove from map to not process further downloads with same CRS,
-                        // only 1 entry with type= is added in result
-                        downloadsCountByCrs.remove(term);
                     }
                 }
             }
-        }
-        response.addContent(new Element("keywords").setText(StringUtils.join(keywords, ' ')));
-        Element fileTypesEl = new Element("fileTypes");
-        for (String fileType : fileTypes) {
-            fileTypesEl.addContent(new Element("fileType").setText(fileType));
-        }
-        response.addContent(fileTypesEl);
-        return doc.getRootElement();
-    }
-
-    public static Element convertServiceMdToOpenSearchDescription(final ServiceContext context, final Element md, final Map<String, Object> params) throws Exception {
-
-        Path styleSheet = getOpenSearchDesciptionXSLStylesheet(context);
-        return Xml.transform(md, styleSheet, params);
-    }
-
-    private static Path getOpenSearchDesciptionXSLStylesheet(final ServiceContext context) {
-        return context.getAppPath().resolve(Geonet.Path.XSLT_FOLDER)
-            .resolve("services/inspire-atom/")
-            .resolve(TRANSFORM_ATOM_TO_OPENSEARCHDESCRIPTION);
-    }
-
-    /**
-     * Builds JDOM element for dataset information.
-     *
-     * @param identifier Dataset identifier.
-     * @param namespace  Dataset namespace.
-     */
-    private static Element buildDatasetInfo(final String identifier, final String namespace) {
-        Element datasetEl = new Element("dataset");
-
-        Element codeEl = new Element("code");
-        codeEl.setText(identifier);
-
-        Element namespaceEl = new Element("namespace");
-        namespaceEl.setText(namespace);
-
-        datasetEl.addContent(codeEl);
-        datasetEl.addContent(namespaceEl);
-
-        return datasetEl;
-    }
-
-    public static List<String> retrieveKeywordsFromFileIdentifier(ServiceContext context, String fileIdentifier) {
+            response.addContent(new Element("keywords").setText(StringUtils.join(keywords, ' ')));
+            Element fileTypesEl = new Element("fileTypes");
+            for (String fileType : fileTypes) {
+                fileTypesEl.addContent(new Element("fileType").setText(fileType));
+            }
+            response.addContent(fileTypesEl);
+            return doc.getRootElement();
+        }
+
+        public static Element convertServiceMdToOpenSearchDescription ( final ServiceContext context, final Element md,
+        final Map<String, Object> params) throws Exception {
+
+            Path styleSheet = getOpenSearchDesciptionXSLStylesheet(context);
+            return Xml.transform(md, styleSheet, params);
+        }
+
+        private static Path getOpenSearchDesciptionXSLStylesheet ( final ServiceContext context){
+            return context.getAppPath().resolve(Geonet.Path.XSLT_FOLDER)
+                .resolve("services/inspire-atom/")
+                .resolve(TRANSFORM_ATOM_TO_OPENSEARCHDESCRIPTION);
+        }
+
+        /**
+         * Builds JDOM element for dataset information.
+         *
+         * @param identifier Dataset identifier.
+         * @param namespace  Dataset namespace.
+         */
+        private static Element buildDatasetInfo ( final String identifier, final String namespace){
+            Element datasetEl = new Element("dataset");
+
+            Element codeEl = new Element("code");
+            codeEl.setText(identifier);
+
+            Element namespaceEl = new Element("namespace");
+            namespaceEl.setText(namespace);
+
+            datasetEl.addContent(codeEl);
+            datasetEl.addContent(namespaceEl);
+
+            return datasetEl;
+        }
+
+        public static List<String> retrieveKeywordsFromFileIdentifier (ServiceContext context, String fileIdentifier){
 //        List<String> keywordsList = new ArrayList<String>();
 //        Element request = new Element(Jeeves.Elem.REQUEST);
 //        request.addContent(new Element("fileId").setText(fileIdentifier));
@@ -833,6 +737,6 @@
 //            Log.error(Geonet.ATOM, ex.getMessage(), ex);
 //        }
 
-        throw new NotImplementedException("Not implemented in ES");
-    }
-}
+            throw new NotImplementedException("Not implemented in ES");
+        }
+    }
