//=============================================================================
//===	Copyright (C) 2001-2007 Food and Agriculture Organization of the
//===	United Nations (FAO-UN), United Nations World Food Programme (WFP)
//===	and United Nations Environment Programme (UNEP)
//===
//===	This program is free software; you can redistribute it and/or modify
//===	it under the terms of the GNU General Public License as published by
//===	the Free Software Foundation; either version 2 of the License, or (at
//===	your option) any later version.
//===
//===	This program is distributed in the hope that it will be useful, but
//===	WITHOUT ANY WARRANTY; without even the implied warranty of
//===	MERCHANTABILITY or FITNESS FOR A PARTICULAR PURPOSE. See the GNU
//===	General Public License for more details.
//===
//===	You should have received a copy of the GNU General Public License
//===	along with this program; if not, write to the Free Software
//===	Foundation, Inc., 51 Franklin St, Fifth Floor, Boston, MA 02110-1301, USA
//===
//===	Contact: Jeroen Ticheler - FAO - Viale delle Terme di Caracalla 2,
//===	Rome - Italy. email: geonetwork@osgeo.org
//==============================================================================
package org.fao.geonet.services.inspireatom;

import com.google.common.base.Joiner;

<<<<<<< HEAD
=======
import jeeves.interfaces.Service;
import jeeves.server.ServiceConfig;
import jeeves.server.context.ServiceContext;

import org.fao.geonet.csw.common.util.Xml;
import org.fao.geonet.domain.ReservedOperation;
import org.fao.geonet.domain.InspireAtomFeed;
import org.fao.geonet.inspireatom.InspireAtomService;
import org.fao.geonet.inspireatom.util.InspireAtomUtil;
import org.fao.geonet.utils.Log;
>>>>>>> 8f8044c8
import org.apache.commons.lang.StringUtils;
import org.fao.geonet.constants.Geonet;
import org.fao.geonet.domain.ReservedOperation;
import org.fao.geonet.exceptions.MetadataNotFoundEx;
import org.fao.geonet.inspireatom.InspireAtomService;
import org.fao.geonet.inspireatom.util.InspireAtomUtil;
import org.fao.geonet.kernel.DataManager;
import org.fao.geonet.kernel.setting.SettingManager;
import org.fao.geonet.lib.Lib;
import org.fao.geonet.utils.Log;
import org.jdom.Element;

import java.nio.file.Path;
import java.util.List;

import jeeves.interfaces.Service;
import jeeves.server.ServiceConfig;
import jeeves.server.context.ServiceContext;

/**
 * INSPIRE atom search service.
 *
 * @author Jose García
 */
<<<<<<< HEAD
public class AtomSearch implements Service
{
//    private Search search = new Search();
//    private Result result = new Result();
=======
public class AtomSearch implements Service {
    private Search search = new Search();
    private Result result = new Result();
>>>>>>> 8f8044c8

    public void init(Path appPath, ServiceConfig params) throws Exception {
//        search.init(appPath, params);
//        result.init(appPath, params);
    }

    //--------------------------------------------------------------------------
    //---
    //--- Exec
    //---
    //--------------------------------------------------------------------------

    public Element exec(Element params, ServiceContext context) throws Exception {
        SettingManager sm = context.getBean(SettingManager.class);
        DataManager dm = context.getBean(DataManager.class);
        InspireAtomService service = context.getBean(InspireAtomService.class);

        boolean inspireEnable = sm.getValueAsBool("system/inspire/enable");

        if (!inspireEnable) {
            Log.info(Geonet.ATOM, "Inspire is disabled");
            throw new Exception("Inspire is disabled");
        }

        String fileIdentifier = params.getChildText("fileIdentifier");

        // If fileIdentifier is provided search only in the related datasets
        if (StringUtils.isNotEmpty(fileIdentifier)) {
            String id = dm.getMetadataId(fileIdentifier);
            if (id == null) throw new MetadataNotFoundEx("Metadata not found.");

            Element md = dm.getMetadata(id);
            String schema = dm.getMetadataSchema(id);

            // Check if allowed to the metadata
            Lib.resource.checkPrivilege(context, id, ReservedOperation.view);

            // Retrieve the datasets related to the service metadata
            List<String> datasetIdentifiers = InspireAtomUtil.extractRelatedDatasetsIdentifiers(schema, md, dm);

            // Remove fileIdentifier from params
            params.removeContent(1);

            // Add query filter
            String values = Joiner.on(" or ").join(datasetIdentifiers);
            params.addContent(new Element("identifier").setText(values));
        }

        // Add query filter
        params.addContent(new Element("has_atom").setText("y"));
        params.addContent(new Element("fast").setText("true"));


        // Depending on INSPIRE atom format decide which service use.
        String atomFormat = sm.getValue("system/inspire/atom");

<<<<<<< HEAD
        // TODO: SOLR-MIGRATION
//        search.exec(params, context);
//
//        // Create atom feed from search results.
//        if (atomFormat.equalsIgnoreCase(InspireAtomType.ATOM_LOCAL)) {
//            return result.exec(params, context);
//
//            // Create atom feed from feeds referenced in metadata.
//        } else {
//            Element results = result.exec(params, context);
//
//            Element feeds = new Element("feeds");
//
//            // Loop over the results and retrieve feeds to add in results
//            // First element in results (pos=0) is the summary, ignore it
//            for(int i = 1; i < results.getChildren().size(); i++) {
//                String id = ((Element) results.getChildren().get(i)).getChild("info", Edit.NAMESPACE).getChildText("id");
//
//                InspireAtomFeed feed =  service.findByMetadataId(Integer.parseInt(id));
//                Element feedEl = Xml.loadString(feed.getAtom(), false);
//                feeds.addContent((Content) feedEl.clone());
//            }
//
//            return feeds;
//        }
        throw new RuntimeException("Needs migration to Solr");
=======
        search.exec(params, context);

        // Create atom feed from search results.
        if (atomFormat.equalsIgnoreCase(InspireAtomType.ATOM_LOCAL)) {
            return result.exec(params, context);

            // Create atom feed from feeds referenced in metadata.
        } else {
            Element results = result.exec(params, context);

            Element feeds = new Element("feeds");

            // Loop over the results and retrieve feeds to add in results
            // First element in results (pos=0) is the summary, ignore it
            for (int i = 1; i < results.getChildren().size(); i++) {
                String id = ((Element) results.getChildren().get(i)).getChild("info", Edit.NAMESPACE).getChildText("id");

                InspireAtomFeed feed = service.findByMetadataId(Integer.parseInt(id));
                Element feedEl = Xml.loadString(feed.getAtom(), false);
                feeds.addContent((Content) feedEl.clone());
            }

            return feeds;
        }


>>>>>>> 8f8044c8
    }
}<|MERGE_RESOLUTION|>--- conflicted
+++ resolved
@@ -24,19 +24,6 @@
 
 import com.google.common.base.Joiner;
 
-<<<<<<< HEAD
-=======
-import jeeves.interfaces.Service;
-import jeeves.server.ServiceConfig;
-import jeeves.server.context.ServiceContext;
-
-import org.fao.geonet.csw.common.util.Xml;
-import org.fao.geonet.domain.ReservedOperation;
-import org.fao.geonet.domain.InspireAtomFeed;
-import org.fao.geonet.inspireatom.InspireAtomService;
-import org.fao.geonet.inspireatom.util.InspireAtomUtil;
-import org.fao.geonet.utils.Log;
->>>>>>> 8f8044c8
 import org.apache.commons.lang.StringUtils;
 import org.fao.geonet.constants.Geonet;
 import org.fao.geonet.domain.ReservedOperation;
@@ -61,16 +48,9 @@
  *
  * @author Jose García
  */
-<<<<<<< HEAD
-public class AtomSearch implements Service
-{
+public class AtomSearch implements Service {
 //    private Search search = new Search();
 //    private Result result = new Result();
-=======
-public class AtomSearch implements Service {
-    private Search search = new Search();
-    private Result result = new Result();
->>>>>>> 8f8044c8
 
     public void init(Path appPath, ServiceConfig params) throws Exception {
 //        search.init(appPath, params);
@@ -127,7 +107,6 @@
         // Depending on INSPIRE atom format decide which service use.
         String atomFormat = sm.getValue("system/inspire/atom");
 
-<<<<<<< HEAD
         // TODO: SOLR-MIGRATION
 //        search.exec(params, context);
 //
@@ -154,33 +133,5 @@
 //            return feeds;
 //        }
         throw new RuntimeException("Needs migration to Solr");
-=======
-        search.exec(params, context);
-
-        // Create atom feed from search results.
-        if (atomFormat.equalsIgnoreCase(InspireAtomType.ATOM_LOCAL)) {
-            return result.exec(params, context);
-
-            // Create atom feed from feeds referenced in metadata.
-        } else {
-            Element results = result.exec(params, context);
-
-            Element feeds = new Element("feeds");
-
-            // Loop over the results and retrieve feeds to add in results
-            // First element in results (pos=0) is the summary, ignore it
-            for (int i = 1; i < results.getChildren().size(); i++) {
-                String id = ((Element) results.getChildren().get(i)).getChild("info", Edit.NAMESPACE).getChildText("id");
-
-                InspireAtomFeed feed = service.findByMetadataId(Integer.parseInt(id));
-                Element feedEl = Xml.loadString(feed.getAtom(), false);
-                feeds.addContent((Content) feedEl.clone());
-            }
-
-            return feeds;
-        }
-
-
->>>>>>> 8f8044c8
     }
 }