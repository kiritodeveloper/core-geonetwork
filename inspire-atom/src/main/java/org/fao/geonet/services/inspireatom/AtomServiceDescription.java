--- conflicted
+++ resolved
@@ -22,19 +22,6 @@
 //==============================================================================
 package org.fao.geonet.services.inspireatom;
 
-<<<<<<< HEAD
-=======
-import jeeves.interfaces.Service;
-import jeeves.server.ServiceConfig;
-import jeeves.server.context.ServiceContext;
-
-import org.fao.geonet.Util;
-import org.fao.geonet.domain.ReservedOperation;
-import org.fao.geonet.inspireatom.InspireAtomService;
-import org.fao.geonet.kernel.setting.SettingManager;
-import org.fao.geonet.repository.InspireAtomFeedRepository;
-import org.fao.geonet.utils.Log;
->>>>>>> 8f8044c8
 import org.apache.commons.lang.StringUtils;
 import org.fao.geonet.GeonetContext;
 import org.fao.geonet.Util;
@@ -150,14 +137,9 @@
         String feedLang = inspireAtomFeed.getLang();
         String feedUrl = inspireAtomFeed.getAtomUrl();
 
-<<<<<<< HEAD
         // TODO : SOLR-MIGRATION
 //        String keywords =  LuceneSearcher.getMetadataFromIndex(context.getLanguage(), fileIdentifier, "keyword");
         String keywords = "";
-=======
-        String keywords = LuceneSearcher.getMetadataFromIndex(context.getLanguage(), fileIdentifier, "keyword");
-
->>>>>>> 8f8044c8
 
         // Process datasets information
         Element datasetsEl = processDatasetsInfo(datasetIdentifiers, fileIdentifier, context);
