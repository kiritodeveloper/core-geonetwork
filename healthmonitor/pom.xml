--- conflicted
+++ resolved
@@ -1,5 +1,4 @@
 <?xml version="1.0" encoding="UTF-8"?>
-<<<<<<< HEAD
 <!--
   ~ Copyright (C) 2001-2016 Food and Agriculture Organization of the
   ~ United Nations (FAO-UN), United Nations World Food Programme (WFP)
@@ -22,17 +21,6 @@
   ~ Contact: Jeroen Ticheler - FAO - Viale delle Terme di Caracalla 2,
   ~ Rome - Italy. email: geonetwork@osgeo.org
   -->
-=======
-<project xmlns="http://maven.apache.org/POM/4.0.0" xmlns:xsi="http://www.w3.org/2001/XMLSchema-instance"
-	xsi:schemaLocation="http://maven.apache.org/POM/4.0.0 http://maven.apache.org/xsd/maven-4.0.0.xsd">
-	<parent>
-		<artifactId>geonetwork</artifactId>
-		<groupId>org.geonetwork-opensource</groupId>
-		<version>3.0.6-SNAPSHOT</version>
-	</parent>
-	<modelVersion>4.0.0</modelVersion>
->>>>>>> db07ba8e
-
 <project xmlns:xsi="http://www.w3.org/2001/XMLSchema-instance"
          xmlns="http://maven.apache.org/POM/4.0.0"
          xsi:schemaLocation="http://maven.apache.org/POM/4.0.0 http://maven.apache.org/xsd/maven-4.0.0.xsd">
