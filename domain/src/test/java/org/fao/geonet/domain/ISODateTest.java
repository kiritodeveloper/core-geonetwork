--- conflicted
+++ resolved
@@ -23,7 +23,6 @@
 
 package org.fao.geonet.domain;
 
-import org.junit.Ignore;
 import org.junit.Test;
 
 import java.util.Calendar;
@@ -31,7 +30,6 @@
 import static java.util.Calendar.YEAR;
 import static org.junit.Assert.assertEquals;
 import static org.junit.Assert.assertTrue;
-import static org.junit.Assert.fail;
 
 public class ISODateTest {
 
@@ -287,18 +285,11 @@
             .toString(min + (int) (Math.random() * ((max - min) + 1)));
     }
 
-<<<<<<< HEAD
 //    @Test(expected = IllegalArgumentException.class)
 //    public void testCreateISODateExceptionBecauseOfNull() throws Exception {
 //        new ISODate(null);
 //    }
-=======
-    @Test(expected = IllegalArgumentException.class)
-    public void testCreateISODateExceptionBecauseOfNull() throws Exception {
-        new ISODate(null);
-    }
-
->>>>>>> 8f8044c8
+
     @Test(expected = IllegalArgumentException.class)
     public void testCreateISODateExceptionBecauseOfBadFormat() throws Exception {
         new ISODate("2001");
