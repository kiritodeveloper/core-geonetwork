/*
 * Copyright (C) 2001-2016 Food and Agriculture Organization of the
 * United Nations (FAO-UN), United Nations World Food Programme (WFP)
 * and United Nations Environment Programme (UNEP)
 *
 * This program is free software; you can redistribute it and/or modify
 * it under the terms of the GNU General Public License as published by
 * the Free Software Foundation; either version 2 of the License, or (at
 * your option) any later version.
 *
 * This program is distributed in the hope that it will be useful, but
 * WITHOUT ANY WARRANTY; without even the implied warranty of
 * MERCHANTABILITY or FITNESS FOR A PARTICULAR PURPOSE. See the GNU
 * General Public License for more details.
 *
 * You should have received a copy of the GNU General Public License
 * along with this program; if not, write to the Free Software
 * Foundation, Inc., 51 Franklin St, Fifth Floor, Boston, MA 02110-1301, USA
 *
 * Contact: Jeroen Ticheler - FAO - Viale delle Terme di Caracalla 2,
 * Rome - Italy. email: geonetwork@osgeo.org
 */

package org.fao.geonet.repository;

import org.fao.geonet.domain.Source;
import org.fao.geonet.domain.SourceType;
import org.springframework.data.domain.Sort;
import org.springframework.data.jpa.repository.JpaSpecificationExecutor;

import javax.annotation.Nonnull;
import javax.annotation.Nullable;
import java.util.List;
import java.util.Set;

/**
 * Data Access object for accessing {@link Source} entities.
 *
 * @author Jesse
 */
public interface SourceRepository extends GeonetRepository<Source, String>, JpaSpecificationExecutor<Source> {
    /**
     * Find the source with the provided Name.
     *
     * @param name the name of the source to lookup
     * @return the source with the provided name or <code>null</code>.
     */
    public
    @Nullable
    Source findOneByName(@Nonnull String name);

    /**
     * Find the source with the provided UUID.
     *
     * @param uuid the UUID of the source to lookup
     * @return the source with the provided name or <code>null</code>.
     */
    public
    @Nullable
    Source findOneByUuid(@Nonnull String uuid);


    public
    @Nullable
    List<Source> findByLogo(@Nonnull String logo);

    public
    @Nullable
<<<<<<< HEAD
    List<Source> findByType(@Nonnull SourceType type, Sort sort);

=======
    List<Source> findByType(@Nonnull SourceType sourceType);

    public
    @Nullable
    List<Source> findByGroupOwner(@Nonnull int groupOwner);

    public
    @Nullable
    List<Source> findByGroupOwnerIn(Set<Integer> groupOwner);
>>>>>>> fd44c1fa
}<|MERGE_RESOLUTION|>--- conflicted
+++ resolved
@@ -66,11 +66,7 @@
 
     public
     @Nullable
-<<<<<<< HEAD
-    List<Source> findByType(@Nonnull SourceType type, Sort sort);
-
-=======
-    List<Source> findByType(@Nonnull SourceType sourceType);
+    List<Source> findByType(@Nonnull SourceType sourceType, Sort sort);
 
     public
     @Nullable
@@ -79,5 +75,4 @@
     public
     @Nullable
     List<Source> findByGroupOwnerIn(Set<Integer> groupOwner);
->>>>>>> fd44c1fa
 }