--- conflicted
+++ resolved
@@ -21,15 +21,11 @@
 @Entity
 @Table(name = "HarvesterSettings")
 @Access(AccessType.PROPERTY)
-<<<<<<< HEAD
 @EntityListeners(HarvesterSettingEntityListenerManager.class)
-public class HarvesterSetting extends GeonetEntity {
-=======
 @SequenceGenerator(name=HarvesterSetting.ID_SEQ_NAME, initialValue=100, allocationSize=1)
 public class HarvesterSetting extends GeonetEntity {
     static final String ID_SEQ_NAME = "harvester_setting_id_seq";
 
->>>>>>> 2afe0f80
     private int _id;
     private HarvesterSetting _parent;
     private String _name;
