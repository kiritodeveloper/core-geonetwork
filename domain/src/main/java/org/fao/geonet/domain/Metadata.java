/*
 * Copyright (C) 2001-2016 Food and Agriculture Organization of the
 * United Nations (FAO-UN), United Nations World Food Programme (WFP)
 * and United Nations Environment Programme (UNEP)
 *
 * This program is free software; you can redistribute it and/or modify
 * it under the terms of the GNU General Public License as published by
 * the Free Software Foundation; either version 2 of the License, or (at
 * your option) any later version.
 *
 * This program is distributed in the hope that it will be useful, but
 * WITHOUT ANY WARRANTY; without even the implied warranty of
 * MERCHANTABILITY or FITNESS FOR A PARTICULAR PURPOSE. See the GNU
 * General Public License for more details.
 *
 * You should have received a copy of the GNU General Public License
 * along with this program; if not, write to the Free Software
 * Foundation, Inc., 51 Franklin St, Fifth Floor, Boston, MA 02110-1301, USA
 *
 * Contact: Jeroen Ticheler - FAO - Viale delle Terme di Caracalla 2,
 * Rome - Italy. email: geonetwork@osgeo.org
 */

package org.fao.geonet.domain;

<<<<<<< HEAD
import org.fao.geonet.entitylistener.MetadataEntityListenerManager;

import javax.annotation.Nonnull;
import javax.persistence.*;
=======
>>>>>>> f3242bc7
import java.io.Serializable;
import java.util.HashSet;
import java.util.Set;

<<<<<<< HEAD
=======
import javax.annotation.Nonnull;
import javax.persistence.Access;
import javax.persistence.AccessType;
import javax.persistence.CascadeType;
import javax.persistence.Entity;
import javax.persistence.EntityListeners;
import javax.persistence.FetchType;
import javax.persistence.JoinColumn;
import javax.persistence.JoinTable;
import javax.persistence.ManyToMany;
import javax.persistence.SequenceGenerator;
import javax.persistence.Table;

import org.apache.lucene.document.Document;
import org.fao.geonet.entitylistener.MetadataEntityListenerManager;
>>>>>>> f3242bc7

/**
 * @See {@link AbstractMetadata}
 * @author Jesse
 */
@Entity
@Table(name = Metadata.TABLENAME)
@Access(AccessType.PROPERTY)
@EntityListeners(MetadataEntityListenerManager.class)
<<<<<<< HEAD
@SequenceGenerator(name = Metadata.ID_SEQ_NAME, initialValue = 100, allocationSize = 1)
=======
>>>>>>> f3242bc7
public class Metadata extends AbstractMetadata  implements Serializable {

    private static final long serialVersionUID = -5557599895424227101L;
    public static final String TABLENAME = "Metadata";
    private Set<MetadataCategory> metadataCategories = new HashSet<MetadataCategory>();

    public Metadata() {
        super();
    }

<<<<<<< HEAD
=======
    public static Metadata createFromLuceneIndexDocument(Document doc) {
        Metadata metadata = new Metadata();
        transform(doc, metadata);
        return metadata;
    }

>>>>>>> f3242bc7
    /**
     * Get the set of metadata categories this metadata is part of. This is lazily loaded and all operations are cascaded
     *
     * @return the metadata categories
     */
    @ManyToMany(cascade = { CascadeType.DETACH, CascadeType.REFRESH }, fetch = FetchType.EAGER)
    @JoinTable(name = METADATA_CATEG_JOIN_TABLE_NAME, joinColumns = @JoinColumn(name = "metadataId"), inverseJoinColumns = @JoinColumn(name = METADATA_CATEG_JOIN_TABLE_CATEGORY_ID))
    @Nonnull
    public Set<MetadataCategory> getMetadataCategories() {
        return metadataCategories;
    }

    /**
     * Set the metadata category
     *
     * @param categories
     */
    public void setMetadataCategories(@Nonnull Set<MetadataCategory> categories) {
        this.metadataCategories = categories;
    }
}<|MERGE_RESOLUTION|>--- conflicted
+++ resolved
@@ -23,35 +23,14 @@
 
 package org.fao.geonet.domain;
 
-<<<<<<< HEAD
 import org.fao.geonet.entitylistener.MetadataEntityListenerManager;
 
 import javax.annotation.Nonnull;
 import javax.persistence.*;
-=======
->>>>>>> f3242bc7
 import java.io.Serializable;
 import java.util.HashSet;
 import java.util.Set;
 
-<<<<<<< HEAD
-=======
-import javax.annotation.Nonnull;
-import javax.persistence.Access;
-import javax.persistence.AccessType;
-import javax.persistence.CascadeType;
-import javax.persistence.Entity;
-import javax.persistence.EntityListeners;
-import javax.persistence.FetchType;
-import javax.persistence.JoinColumn;
-import javax.persistence.JoinTable;
-import javax.persistence.ManyToMany;
-import javax.persistence.SequenceGenerator;
-import javax.persistence.Table;
-
-import org.apache.lucene.document.Document;
-import org.fao.geonet.entitylistener.MetadataEntityListenerManager;
->>>>>>> f3242bc7
 
 /**
  * @See {@link AbstractMetadata}
@@ -61,10 +40,6 @@
 @Table(name = Metadata.TABLENAME)
 @Access(AccessType.PROPERTY)
 @EntityListeners(MetadataEntityListenerManager.class)
-<<<<<<< HEAD
-@SequenceGenerator(name = Metadata.ID_SEQ_NAME, initialValue = 100, allocationSize = 1)
-=======
->>>>>>> f3242bc7
 public class Metadata extends AbstractMetadata  implements Serializable {
 
     private static final long serialVersionUID = -5557599895424227101L;
@@ -75,15 +50,6 @@
         super();
     }
 
-<<<<<<< HEAD
-=======
-    public static Metadata createFromLuceneIndexDocument(Document doc) {
-        Metadata metadata = new Metadata();
-        transform(doc, metadata);
-        return metadata;
-    }
-
->>>>>>> f3242bc7
     /**
      * Get the set of metadata categories this metadata is part of. This is lazily loaded and all operations are cascaded
      *
