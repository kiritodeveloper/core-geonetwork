/*
 * Copyright (C) 2001-2016 Food and Agriculture Organization of the
 * United Nations (FAO-UN), United Nations World Food Programme (WFP)
 * and United Nations Environment Programme (UNEP)
 *
 * This program is free software; you can redistribute it and/or modify
 * it under the terms of the GNU General Public License as published by
 * the Free Software Foundation; either version 2 of the License, or (at
 * your option) any later version.
 *
 * This program is distributed in the hope that it will be useful, but
 * WITHOUT ANY WARRANTY; without even the implied warranty of
 * MERCHANTABILITY or FITNESS FOR A PARTICULAR PURPOSE. See the GNU
 * General Public License for more details.
 *
 * You should have received a copy of the GNU General Public License
 * along with this program; if not, write to the Free Software
 * Foundation, Inc., 51 Franklin St, Fifth Floor, Boston, MA 02110-1301, USA
 *
 * Contact: Jeroen Ticheler - FAO - Viale delle Terme di Caracalla 2,
 * Rome - Italy. email: geonetwork@osgeo.org
 */

package org.fao.geonet.domain;

import com.vividsolutions.jts.util.Assert;
<<<<<<< HEAD
import org.apache.solr.common.SolrDocument;
=======

import org.apache.lucene.document.Document;
>>>>>>> 8f8044c8
import org.fao.geonet.entitylistener.MetadataEntityListenerManager;
import org.fao.geonet.utils.Xml;
import org.hibernate.annotations.Type;
import org.jdom.Element;
import org.jdom.JDOMException;
import org.jdom.output.Format;
import org.jdom.output.XMLOutputter;

import java.io.IOException;
import java.util.HashSet;
import java.util.List;
import java.util.Set;

import javax.annotation.Nonnull;
import javax.persistence.Access;
import javax.persistence.AccessType;
import javax.persistence.Basic;
import javax.persistence.CascadeType;
import javax.persistence.Column;
import javax.persistence.Embedded;
import javax.persistence.Entity;
import javax.persistence.EntityListeners;
import javax.persistence.FetchType;
import javax.persistence.GeneratedValue;
import javax.persistence.GenerationType;
import javax.persistence.Id;
import javax.persistence.JoinColumn;
import javax.persistence.JoinTable;
import javax.persistence.Lob;
import javax.persistence.ManyToMany;
import javax.persistence.SequenceGenerator;
import javax.persistence.Table;
import javax.persistence.Transient;

/**
 * An entity representing a metadata object in the database. The xml, groups and operations are
 * lazily loaded so accessing then will need to be done in a thread that has a bound EntityManager.
 * Also they can trigger database access if they have not been cached and therefore can cause
 * slowdowns so they should only be accessed in need.
 *
 * @author Jesse
 */
@Entity
@Table(name = Metadata.TABLENAME)
@Access(AccessType.PROPERTY)
@EntityListeners(MetadataEntityListenerManager.class)
@SequenceGenerator(name = Metadata.ID_SEQ_NAME, initialValue = 100, allocationSize = 1)
public class Metadata extends GeonetEntity {
    public static final String TABLENAME = "Metadata";
    public static final String METADATA_CATEG_JOIN_TABLE_NAME = "MetadataCateg";
    public static final String METADATA_CATEG_JOIN_TABLE_CATEGORY_ID = "categoryId";
    static final String ID_SEQ_NAME = "metadata_id_seq";
    private int _id;
    private String _uuid;
    private String _data;
    private MetadataDataInfo _dataInfo = new MetadataDataInfo();
    private MetadataSourceInfo _sourceInfo = new MetadataSourceInfo();
    private MetadataHarvestInfo _harvestInfo = new MetadataHarvestInfo();
    private Set<MetadataCategory> _metadataCategories = new HashSet<MetadataCategory>();

    // private List<MetadataStatus> _metadataStatus;
    // private Set<Operation> operations = new HashSet<Operation>();
    // private Set<Group> groups = new HashSet<Group>();

    private static String replaceString(final String initialString, final String pattern, final String replacement) {
        StringBuilder result = new StringBuilder();
        String remainingString = initialString;
        int i;

        while ((i = remainingString.indexOf(pattern)) != -1) {
            result.append(remainingString.substring(0, i));
            result.append(replacement);
            remainingString = remainingString.substring(i + pattern.length());
        }

        result.append(remainingString);
        return result.toString();
    }

    public static Metadata createFromLuceneIndexDocument(Document doc) {
        Metadata metadata = new Metadata();
        metadata.setId(Integer.valueOf(doc.get("_id")));
        metadata.setUuid(doc.get("_uuid"));

        final MetadataDataInfo dataInfo = metadata.getDataInfo();
        dataInfo.setSchemaId(doc.get("_schema"));
        String metadataType = doc.get("_isTemplate");
        if (metadataType != null) {
            dataInfo.setType(MetadataType.lookup(metadataType));
        }
        dataInfo.setCreateDate(new ISODate(doc.get("_createDate")));
        dataInfo.setChangeDate(new ISODate(doc.get("_changeDate")));
        dataInfo.setRoot(doc.get("_root"));
        final String displayOrder = doc.get("_displayOrder");
        if (displayOrder != null) {
            dataInfo.setDisplayOrder(Integer.valueOf(displayOrder));
        }

        String tmpIsHarvest = doc.get("_isHarvested");
        if (tmpIsHarvest != null) {
            metadata.getHarvestInfo().setHarvested(doc.get("_isHarvested").equals("y"));

        }
        final MetadataSourceInfo sourceInfo = metadata.getSourceInfo();
        sourceInfo.setSourceId(doc.get("_source"));
        final String owner = doc.get("_owner");
        if (owner != null) {
            sourceInfo.setOwner(Integer.valueOf(owner));
        }

        final String groupOwner = doc.get("_groupOwner");
        if (groupOwner != null) {
            sourceInfo.setGroupOwner(Integer.valueOf(groupOwner));
        }
        return metadata;
    }

    /**
     * Get the id of the metadata. This is a generated value and as such new instances should not
     * have this set as it will simply be ignored and could result in reduced performance.
     *
     * @return the id of the metadata
     */
    @Id
    @GeneratedValue(strategy = GenerationType.SEQUENCE, generator = ID_SEQ_NAME)
    @Column(nullable = false)
    public int getId() {
        return _id;
    }

    /**
     * Set the id of the metadata. This is a generated value and as such new instances should not
     * have this set as it will simply be ignored and could result in reduced performance.
     *
     * @param _id the id of the metadata
     * @return this entity object
     */
    public Metadata setId(int _id) {
        this._id = _id;
        return this;
    }

    /**
     * Get the uuid of the metadata. This is a required property and thus must not be null.
     *
     * @return the uuid of the metadata.
     */
    @Column(nullable = false, unique = true)
    @Nonnull
    public String getUuid() {
        return _uuid;
    }

    /**
     * Set the metadata uuid.
     *
     * @param uuid the new uuid of the metadata
     * @return this eneity object
     */
    @Nonnull
    public Metadata setUuid(@Nonnull String uuid) {
        Assert.isTrue(uuid != null, "Cannot have null uuid");
        this._uuid = uuid;
        return this;
    }

    /**
     * Get the metadata data as a string (typically XML)
     *
     * @return the metadata data as a string.
     */
    @Column(nullable = false)
    @Lob
    @Basic(fetch = FetchType.LAZY)
    @Type(type = "org.hibernate.type.StringClobType")
    // this is a work around for postgres so postgres can correctly load clobs
    public String getData() {
        return _data;
    }

    /**
     * Set the metadata data as a string (typically XML).
     *
     * Warning: Do not use it when the user is not authenticated.
     *
     * When using this method be sure that the data to be persisted are the complete metadata
     * record. For example, if the current user in session is not authenticated and element filters
     * are applied (eg. withheld), do not set the data with the response of {@link
     * org.fao.geonet.kernel.DataManager#getMetadata} in such case as the original content may be
     * altered.
     *
     * Use XmlSerializer instead in an authenticated session.
     *
     * @param data the data for this metadata record.
     * @return this metadata entity.
     */
    public Metadata setData(String data) {
        this._data = data;
        return this;
    }

    /**
     * Set the data and convert all the end of line characters to be only a \n character.
     *
     * Warning: Do not use it when the user is not authenticated.
     *
     * Use XmlSerializer instead in an authenticated session.
     *
     * @param xml the data as XML.
     * @return this entity.
     */
    public Metadata setDataAndFixCR(Element xml) {
        XMLOutputter outputter = new XMLOutputter(Format.getPrettyFormat());

        String data = outputter.outputString(fixCR(xml));
        setData(data);

        return this;
    }

    private Element fixCR(Element xml) {
        List<?> list = xml.getChildren();
        if (list.size() == 0) {
            String text = xml.getText();
            xml.setText(replaceString(text, "\r\n", "\n"));
        } else {
            for (Object o : list) {
                fixCR((Element) o);
            }
        }
        return xml;
    }

    /**
     * Parse the data as xml and return the data.
     *
     * @param validate if true validate the XML while parsing.
     * @return the parsed metadata.
     */
    @Transient
    public Element getXmlData(boolean validate) throws IOException, JDOMException {
        return Xml.loadString(getData(), validate);
    }

    /**
     * Get the object representing metadata about the metadata (metadata creation date, etc...)
     *
     * @return the {@link MetadataDataInfo} for the metadata entity.
     */
    @Embedded
    public MetadataDataInfo getDataInfo() {
        return _dataInfo;
    }

    /**
     * Set the {@link MetadataDataInfo}, the object representing metadata about the metadata
     * (metadata creation date, etc...)
     *
     * @param dataInfo the new data info object
     */
    public void setDataInfo(MetadataDataInfo dataInfo) {
        this._dataInfo = dataInfo;
    }

    /**
     * Get the object containing the source information about the metadata entity.
     *
     * @return the object containing the source information about the metadata entity.
     */
    @Embedded
    public MetadataSourceInfo getSourceInfo() {
        return _sourceInfo;
    }

    /**
     * Set the object containing the source information about the metadata entity.
     *
     * @param sourceInfo the object containing the source information about the metadata entity.
     */
    public void setSourceInfo(MetadataSourceInfo sourceInfo) {
        this._sourceInfo = sourceInfo;
    }

    /**
     * Get the object containing information about how and from where the metadata was harvested
     * (and whether it was harvested.)
     *
     * @return the harvest info object
     */
    @Embedded
    public MetadataHarvestInfo getHarvestInfo() {
        return _harvestInfo;
    }

    // /**
    // * Get the read-only set of operations that are assocated with
    // * this metadata. This is essentially a view onto operations allowed
    // * and isn't automatically updated when operationsAllowed is updated
    // */
    // @ManyToMany(fetch = FetchType.LAZY)
    // @JoinTable(name = "operationallowed", joinColumns = @JoinColumn(name = "operationid"), inverseJoinColumns = @JoinColumn(name =
    // "metadataid"))
    // @Nonnull
    // public Set<Operation> getOperations() {
    // return Collections.unmodifiableSet(operations);
    // }
    //
    // /**
    // * Get the read-only collection of groups that are assocated with
    // * this metadata. This is essentially a view onto operations allowed
    // * and isn't automatically updated when operationsAllowed is updated
    // */
    // @ManyToMany(fetch = FetchType.LAZY)
    // @JoinTable(name = "operationallowed", joinColumns = @JoinColumn(name = "groupid"), inverseJoinColumns = @JoinColumn(name =
    // "metadataid"))
    // @Nonnull
    // public Set<Group> getGroups() {
    // return Collections.unmodifiableSet(groups);
    // }
    // /**
    // * Get the read-only collection of groups that are assocated with
    // * this metadata. This is essentially a view onto operations allowed
    // * and isn't automatically updated when operationsAllowed is updated
    // */
    // @ManyToMany(fetch = FetchType.LAZY)
    // @JoinTable(name = "operationallowed", joinColumns = @JoinColumn(name = "groupid"), inverseJoinColumns = @JoinColumn(name =
    // "metadataid"))
    // @Nonnull
    // public Set<Group> getGroups() {
    // return Collections.unmodifiableSet(groups);
    // }

    /**
     * Set the object containing information about how and from where the metadata was harvested
     * (and whether it was harvested.)
     *
     * @param harvestInfo the harvest info object
     */
    public void setHarvestInfo(MetadataHarvestInfo harvestInfo) {
        this._harvestInfo = harvestInfo;
    }

    /**
     * Get the set of metadata categories this metadata is part of.  This is lazily loaded and all
     * operations are cascaded
     *
     * @return the metadata categories
     */
    @ManyToMany(cascade = {CascadeType.DETACH, CascadeType.REFRESH},
        fetch = FetchType.EAGER)
    @JoinTable(name = METADATA_CATEG_JOIN_TABLE_NAME,
        joinColumns = @JoinColumn(name = "metadataId"),
        inverseJoinColumns = @JoinColumn(name =
            METADATA_CATEG_JOIN_TABLE_CATEGORY_ID))
    @Nonnull
    public Set<MetadataCategory> getCategories() {
        return _metadataCategories;
    }

    /**
     * Set the metadata category
     */
    protected void setCategories(@Nonnull Set<MetadataCategory> categories) {
        this._metadataCategories = categories;
    }
<<<<<<< HEAD

    public static Metadata createFromSolrIndexDocument(SolrDocument doc) {
        Metadata metadata = new Metadata();
        // TODO: SOLR-MIGRATION Use constant for fields
        metadata.setId(Integer.valueOf(doc.getFieldValue("id").toString()));
        metadata.setUuid(doc.getFieldValue("_uuid").toString());

        final MetadataDataInfo dataInfo = metadata.getDataInfo();
        dataInfo.setSchemaId(doc.getFieldValue("_schema").toString());
        String metadataType = doc.getFieldValue("_isTemplate").toString();
        if (metadataType != null) {
            dataInfo.setType(MetadataType.lookup(metadataType));
        }
        dataInfo.setCreateDate(new ISODate(doc.getFieldValue("_createDate").toString()));
        dataInfo.setChangeDate(new ISODate(doc.getFieldValue("_changeDate").toString()));
        dataInfo.setRoot(doc.getFieldValue("_root").toString());
        final String displayOrder = doc.getFieldValue("_displayOrder").toString();
        if (displayOrder != null) {
            dataInfo.setDisplayOrder(Integer.valueOf(displayOrder));
        }

        String tmpIsHarvest = doc.getFieldValue("_isHarvested").toString();
        if (tmpIsHarvest != null) {
            metadata.getHarvestInfo().setHarvested(doc.getFieldValue("_isHarvested").equals("y"));

        }
        final MetadataSourceInfo sourceInfo = metadata.getSourceInfo();
        sourceInfo.setSourceId(doc.getFieldValue("_source").toString());
        final String owner = doc.getFieldValue("_owner").toString();
        if (owner != null) {
            sourceInfo.setOwner(Integer.valueOf(owner));
        }

        final String groupOwner = doc.getFieldValue("_groupOwner").toString();
        if (groupOwner != null) {
            sourceInfo.setGroupOwner(Integer.valueOf(groupOwner));
        }
        return metadata;
    }
=======
>>>>>>> 8f8044c8
}<|MERGE_RESOLUTION|>--- conflicted
+++ resolved
@@ -24,12 +24,8 @@
 package org.fao.geonet.domain;
 
 import com.vividsolutions.jts.util.Assert;
-<<<<<<< HEAD
+
 import org.apache.solr.common.SolrDocument;
-=======
-
-import org.apache.lucene.document.Document;
->>>>>>> 8f8044c8
 import org.fao.geonet.entitylistener.MetadataEntityListenerManager;
 import org.fao.geonet.utils.Xml;
 import org.hibernate.annotations.Type;
@@ -109,38 +105,39 @@
         return result.toString();
     }
 
-    public static Metadata createFromLuceneIndexDocument(Document doc) {
+    public static Metadata createFromSolrIndexDocument(SolrDocument doc) {
         Metadata metadata = new Metadata();
-        metadata.setId(Integer.valueOf(doc.get("_id")));
-        metadata.setUuid(doc.get("_uuid"));
+        // TODO: SOLR-MIGRATION Use constant for fields
+        metadata.setId(Integer.valueOf(doc.getFieldValue("id").toString()));
+        metadata.setUuid(doc.getFieldValue("_uuid").toString());
 
         final MetadataDataInfo dataInfo = metadata.getDataInfo();
-        dataInfo.setSchemaId(doc.get("_schema"));
-        String metadataType = doc.get("_isTemplate");
+        dataInfo.setSchemaId(doc.getFieldValue("_schema").toString());
+        String metadataType = doc.getFieldValue("_isTemplate").toString();
         if (metadataType != null) {
             dataInfo.setType(MetadataType.lookup(metadataType));
         }
-        dataInfo.setCreateDate(new ISODate(doc.get("_createDate")));
-        dataInfo.setChangeDate(new ISODate(doc.get("_changeDate")));
-        dataInfo.setRoot(doc.get("_root"));
-        final String displayOrder = doc.get("_displayOrder");
+        dataInfo.setCreateDate(new ISODate(doc.getFieldValue("_createDate").toString()));
+        dataInfo.setChangeDate(new ISODate(doc.getFieldValue("_changeDate").toString()));
+        dataInfo.setRoot(doc.getFieldValue("_root").toString());
+        final String displayOrder = doc.getFieldValue("_displayOrder").toString();
         if (displayOrder != null) {
             dataInfo.setDisplayOrder(Integer.valueOf(displayOrder));
         }
 
-        String tmpIsHarvest = doc.get("_isHarvested");
+        String tmpIsHarvest = doc.getFieldValue("_isHarvested").toString();
         if (tmpIsHarvest != null) {
-            metadata.getHarvestInfo().setHarvested(doc.get("_isHarvested").equals("y"));
+            metadata.getHarvestInfo().setHarvested(doc.getFieldValue("_isHarvested").equals("y"));
 
         }
         final MetadataSourceInfo sourceInfo = metadata.getSourceInfo();
-        sourceInfo.setSourceId(doc.get("_source"));
-        final String owner = doc.get("_owner");
+        sourceInfo.setSourceId(doc.getFieldValue("_source").toString());
+        final String owner = doc.getFieldValue("_owner").toString();
         if (owner != null) {
             sourceInfo.setOwner(Integer.valueOf(owner));
         }
 
-        final String groupOwner = doc.get("_groupOwner");
+        final String groupOwner = doc.getFieldValue("_groupOwner").toString();
         if (groupOwner != null) {
             sourceInfo.setGroupOwner(Integer.valueOf(groupOwner));
         }
@@ -395,46 +392,4 @@
     protected void setCategories(@Nonnull Set<MetadataCategory> categories) {
         this._metadataCategories = categories;
     }
-<<<<<<< HEAD
-
-    public static Metadata createFromSolrIndexDocument(SolrDocument doc) {
-        Metadata metadata = new Metadata();
-        // TODO: SOLR-MIGRATION Use constant for fields
-        metadata.setId(Integer.valueOf(doc.getFieldValue("id").toString()));
-        metadata.setUuid(doc.getFieldValue("_uuid").toString());
-
-        final MetadataDataInfo dataInfo = metadata.getDataInfo();
-        dataInfo.setSchemaId(doc.getFieldValue("_schema").toString());
-        String metadataType = doc.getFieldValue("_isTemplate").toString();
-        if (metadataType != null) {
-            dataInfo.setType(MetadataType.lookup(metadataType));
-        }
-        dataInfo.setCreateDate(new ISODate(doc.getFieldValue("_createDate").toString()));
-        dataInfo.setChangeDate(new ISODate(doc.getFieldValue("_changeDate").toString()));
-        dataInfo.setRoot(doc.getFieldValue("_root").toString());
-        final String displayOrder = doc.getFieldValue("_displayOrder").toString();
-        if (displayOrder != null) {
-            dataInfo.setDisplayOrder(Integer.valueOf(displayOrder));
-        }
-
-        String tmpIsHarvest = doc.getFieldValue("_isHarvested").toString();
-        if (tmpIsHarvest != null) {
-            metadata.getHarvestInfo().setHarvested(doc.getFieldValue("_isHarvested").equals("y"));
-
-        }
-        final MetadataSourceInfo sourceInfo = metadata.getSourceInfo();
-        sourceInfo.setSourceId(doc.getFieldValue("_source").toString());
-        final String owner = doc.getFieldValue("_owner").toString();
-        if (owner != null) {
-            sourceInfo.setOwner(Integer.valueOf(owner));
-        }
-
-        final String groupOwner = doc.getFieldValue("_groupOwner").toString();
-        if (groupOwner != null) {
-            sourceInfo.setGroupOwner(Integer.valueOf(groupOwner));
-        }
-        return metadata;
-    }
-=======
->>>>>>> 8f8044c8
 }