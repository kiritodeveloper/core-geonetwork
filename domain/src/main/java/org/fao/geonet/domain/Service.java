--- conflicted
+++ resolved
@@ -15,11 +15,8 @@
 @Entity
 @Access(AccessType.PROPERTY)
 @Table(name = "Services")
-<<<<<<< HEAD
 @EntityListeners(ServiceEntityListenerManager.class)
-=======
 @SequenceGenerator(name=Service.ID_SEQ_NAME, initialValue=100, allocationSize=1)
->>>>>>> 2afe0f80
 public class Service extends GeonetEntity {
     static final String ID_SEQ_NAME = "service_id_seq";
     private int _id;
