package org.fao.geonet.domain;

import org.jdom.Element;

import javax.annotation.Nonnull;
import javax.persistence.Column;
import javax.persistence.Embeddable;
import javax.persistence.Transient;
import java.io.Serializable;
import java.util.Arrays;
import java.util.HashSet;
import java.util.Set;

/**
 * Encapsulates security information about the user. This is a JPA Embeddable object that is embedded into a {@link User} Entity
 *
 * @author Jesse
 */
@Embeddable
public class UserSecurity extends GeonetEntity implements Serializable {
    private char[] _password;
    private Set<UserSecurityNotification> _securityNotifications = new HashSet<UserSecurityNotification>();
    private String _authType;
    private String _nodeId;

    /**
     * Get the hashed password. This is a required property.
     *
     * @return the hashed password
     */
    @Column(nullable = false, length = 120)
    @Nonnull
<<<<<<< HEAD
    public char[] getPassword() {
        return _password.clone();
=======
    char[] getPassword() {
        return _password == null ? new char[0] : _password.clone();
>>>>>>> 2afe0f80
    }

    /**
     * Set the hashed password. This is a required property.
     *
     * @param password the hashed password.
     * @return this UserSecurity object
     */
    public
    @Nonnull
    UserSecurity setPassword(@Nonnull char[] password) {
        this._password = password.clone();
        return this;
    }

    /**
     * Set the hashed password. This is a required property.
     *
     * @param password the hashed password.
     * @return this UserSecurity object
     */
    public UserSecurity setPassword(String password) {
        setPassword(password.toCharArray());
        return this;
    }

    /**
     * Get the security notifications. This property used to store arbitrary security related notifications.
     *
     * @return
     */
    @Column(name = "security", length = 128)
    protected String getSecurityNotificationsString() {
        StringBuilder builder = new StringBuilder();
        for (UserSecurityNotification not : _securityNotifications) {
            if (builder.length() > 0) {
                builder.append(',');
            }
            builder.append(not.toString());
        }
        return builder.toString();
    }

    protected UserSecurity setSecurityNotificationsString(final String securityNotifications) {
        _securityNotifications.clear();
        if (securityNotifications != null) {
            String[] parts = securityNotifications.split(",");

            for (String string : parts) {
                if (!string.trim().isEmpty()) {
                    _securityNotifications.add(UserSecurityNotification.find(string));
                }
            }
        }
        return this;
    }

    /**
     * Get the mutable set if security notifications.
     *
     * @return the mutable set if security notifications.
     */
    @Transient
    public Set<UserSecurityNotification> getSecurityNotifications() {
        return _securityNotifications;
    }

    @Column(name = "authtype", length = 32)
    public String getAuthType() {
        return _authType;
    }

    public UserSecurity setAuthType(String authType) {
        this._authType = authType;
        return this;
    }

    /**
     * Merge all data from other security into this security.
     *
     * @param otherSecurity other user to merge data from.
     * @param mergeNullData if true then also set null values from other security. If false then only merge non-null data
     */
    public void mergeSecurity(UserSecurity otherSecurity, boolean mergeNullData) {
        if (mergeNullData || otherSecurity.getPassword() != null) {
            setPassword(otherSecurity.getPassword());
        }
        if (mergeNullData || otherSecurity.getSecurityNotifications() != null) {
            setSecurityNotificationsString(otherSecurity.getSecurityNotificationsString());
        }
        if (mergeNullData || otherSecurity.getAuthType() != null) {
            setAuthType(otherSecurity.getAuthType());
        }

    }

    @Override
    public boolean equals(Object o) {
        if (this == o) return true;
        if (o == null || getClass() != o.getClass()) return false;

        UserSecurity that = (UserSecurity) o;

        if (_authType != null ? !_authType.equals(that._authType) : that._authType != null) return false;
        if (_nodeId != null ? !_nodeId.equals(that._nodeId) : that._nodeId != null) return false;
        if (!Arrays.equals(_password, that._password)) return false;
        if (!_securityNotifications.equals(that._securityNotifications)) return false;

        return true;
    }

    @Override
    public int hashCode() {
        int result = _password != null ? Arrays.hashCode(_password) : 0;
        result = 31 * result + _securityNotifications.hashCode();
        result = 31 * result + (_authType != null ? _authType.hashCode() : 0);
        result = 31 * result + (_nodeId != null ? _nodeId.hashCode() : 0);
        return result;
    }

    /**
     * Get the id of the node this user was loaded from.
     *
     * @return the id of the node this user was loaded from.
     */
    public String getNodeId() {
        return _nodeId;
    }

    /**
     * Set id of the node this user was loaded from.
     *
     * @param associatedNode id of the node this user was loaded from.
     */
    public void setNodeId(final String associatedNode) {
        this._nodeId = associatedNode;
    }

    @Override
    public Element asXml() {
        final Element element = super.asXml();
        element.removeChild("password");
        return element;
    }
}<|MERGE_RESOLUTION|>--- conflicted
+++ resolved
@@ -30,13 +30,8 @@
      */
     @Column(nullable = false, length = 120)
     @Nonnull
-<<<<<<< HEAD
     public char[] getPassword() {
-        return _password.clone();
-=======
-    char[] getPassword() {
         return _password == null ? new char[0] : _password.clone();
->>>>>>> 2afe0f80
     }
 
     /**
