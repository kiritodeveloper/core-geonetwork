/*
 * Copyright (C) 2001-2016 Food and Agriculture Organization of the
 * United Nations (FAO-UN), United Nations World Food Programme (WFP)
 * and United Nations Environment Programme (UNEP)
 *
 * This program is free software; you can redistribute it and/or modify
 * it under the terms of the GNU General Public License as published by
 * the Free Software Foundation; either version 2 of the License, or (at
 * your option) any later version.
 *
 * This program is distributed in the hope that it will be useful, but
 * WITHOUT ANY WARRANTY; without even the implied warranty of
 * MERCHANTABILITY or FITNESS FOR A PARTICULAR PURPOSE. See the GNU
 * General Public License for more details.
 *
 * You should have received a copy of the GNU General Public License
 * along with this program; if not, write to the Free Software
 * Foundation, Inc., 51 Franklin St, Fifth Floor, Boston, MA 02110-1301, USA
 *
 * Contact: Jeroen Ticheler - FAO - Viale delle Terme di Caracalla 2,
 * Rome - Italy. email: geonetwork@osgeo.org
 */

package org.fao.geonet.domain;

import org.jdom.Element;
import org.jdom.Namespace;
import org.springframework.context.ApplicationContext;

import javax.persistence.*;

import java.util.IdentityHashMap;
import java.util.List;

/**
<<<<<<< HEAD
 * An entity representing a schematron criteria. This is for the extended validation framework
 * ({@link Schematron}).
=======
 * An entity representing a schematron criteria. This is for the extended
 * validation framework ({@link Schematron}).
>>>>>>> 68ac67a9
 *
 * @author delawen
 */
@Entity
@Table(name = "SchematronCriteria")
@Cacheable
@Access(AccessType.PROPERTY)
@SequenceGenerator(name = SchematronCriteria.ID_SEQ_NAME, initialValue = 100, allocationSize = 1)
public class SchematronCriteria extends GeonetEntity {
    static final String ID_SEQ_NAME = "schematron_criteria_id_seq";
    static final String EL_UI_TYPE = "uitype";
    static final String EL_UI_VALUE = "uivalue";

    private int id;
    private SchematronCriteriaType type;
    private String value;
    private String uiType;
    private String uiValue;
    private SchematronCriteriaGroup group;

    /**
     * Get the unique id for the schematron criteria object
     */
    @Id
    @GeneratedValue(strategy = GenerationType.SEQUENCE, generator = ID_SEQ_NAME)
    public int getId() {
        return id;
    }

    /**
     * Set the unique id for the schematron criteria object
     */
    public SchematronCriteria setId(int id) {
        this.id = id;
        return this;
    }

    @Override
    public String toString() {
        return "SchematronCriteria [id=" + id + ", type=" + type
<<<<<<< HEAD
            + ", value=" + value + "]";
=======
                + ", value=" + value + "]";
>>>>>>> 68ac67a9
    }

    /**
     * @return the type
     */
    @Column(nullable = false, name = "type")
    @Enumerated(EnumType.STRING)
    public SchematronCriteriaType getType() {
        return type;
    }
<<<<<<< HEAD
=======

    /**
     * @param type the type to set
     */
    public void setType(SchematronCriteriaType type) {
        this.type = type;
    }

    /**
     * @return the value
     */
    @Column(nullable = false, name = "value")
    public String getValue() {
        return value;
    }

    /**
     * @param value the value to set
     */
    public void setValue(String value) {
        this.value = value;
    }
>>>>>>> 68ac67a9

    /**
     * @param type the type to set
     */
    public void setType(SchematronCriteriaType type) {
        this.type = type;
    }

    /**
     * @return the value
     */
    @Column(nullable = false, name = "value")
    public String getValue() {
        return value;
    }

    /**
     * @param value the value to set
     */
    public void setValue(String value) {
        this.value = value;
    }

    /**
     * Get the <em>UI Type</em>.  The type of the criteria as reported in the UI.  This tends to be
     * more descriptive and useful for a user.
     *
     * @return the <em>UI Type</em>.  The type of the criteria as reported in the UI.  This tends to
     * be more descriptive and useful for a user.
     */
    public String getUiType() {
        return uiType;
    }

    /**
<<<<<<< HEAD
     * Set the <em>UI Type</em>.  The type of the criteria as reported in the UI.  This tends to be
     * more descriptive and useful for a user.
     *
     * @param uiType the <em>UI Type</em>.  The type of the criteria as reported in the UI.  This
     *               tends to be more descriptive and useful for a user.
=======
     * Set the <em>UI Type</em>.  The type of the criteria as reported in the UI.  This tends to be more descriptive and useful for a
     * user.
     *
     * @param uiType the <em>UI Type</em>.  The type of the criteria as reported in the UI.  This tends to be more descriptive and useful for a
     *               user.
>>>>>>> 68ac67a9
     */
    public void setUiType(String uiType) {
        this.uiType = uiType;
    }

    /**
     * @return
     */
    public String getUiValue() {
        return uiValue;
    }

    public void setUiValue(String uiValue) {
        this.uiValue = uiValue;
    }

    /**
     * Get the group this schematron criteria is part of.
     *
     * @return the containing group
     */
    @ManyToOne(optional = false, fetch = FetchType.EAGER)
    @PrimaryKeyJoinColumns(value = {
        @PrimaryKeyJoinColumn(referencedColumnName = "name"),
        @PrimaryKeyJoinColumn(referencedColumnName = "schematronId")
    })
    public SchematronCriteriaGroup getGroup() {
        return group;
    }

    /**
     * Set the group for this criteria.
     *
     * @param group the group to contain this criteria
     */
    public void setGroup(SchematronCriteriaGroup group) {
        this.group = group;
    }

    public boolean accepts(ApplicationContext applicationContext, int metadataId, Element metadata, List<Namespace> metadataNamespaces) {
        return getType().accepts(applicationContext, getValue(), metadataId, metadata, metadataNamespaces);
    }

    @Override
    protected Element asXml(IdentityHashMap<Object, Void> alreadyEncoded) {
        final Element element = super.asXml(alreadyEncoded);
        String valueElText = element.getChildText("value");
        if (valueElText.length() == 0) {
            element.getChild("value").setText("''");
        }
        if (element.getChild(EL_UI_TYPE) == null) {
            element.addContent(new Element(EL_UI_TYPE).setText(getType().toString()));
        }
        if (element.getChild(EL_UI_VALUE) == null) {
            element.addContent(new Element(EL_UI_VALUE).setText(getValue()));
        }
        return element;
    }

    /**
     * Create a copy of the c
<<<<<<< HEAD
=======
     *
     * @return
>>>>>>> 68ac67a9
     */
    public SchematronCriteria copy() {
        SchematronCriteria copy = new SchematronCriteria();
        copy.setType(getType());
        copy.setUiType(getUiType());
        copy.setValue(getValue());
        copy.setUiValue(getUiValue());
        copy.setGroup(getGroup());
        return copy;
    }

    @Override
    public boolean equals(Object o) {
        if (this == o) return true;
        if (o == null || getClass() != o.getClass()) return false;

        SchematronCriteria that = (SchematronCriteria) o;

        if (id != that.id) return false;
        if (type != that.type) return false;
        if (uiType != null ? !uiType.equals(that.uiType) : that.uiType != null) return false;
        if (uiValue != null ? !uiValue.equals(that.uiValue) : that.uiValue != null) return false;
        if (value != null ? !value.equals(that.value) : that.value != null) return false;

        return true;
    }

    @Override
    public int hashCode() {
        int result = id;
        result = 31 * result + (type != null ? type.hashCode() : 0);
        result = 31 * result + (value != null ? value.hashCode() : 0);
        result = 31 * result + (uiType != null ? uiType.hashCode() : 0);
        result = 31 * result + (uiValue != null ? uiValue.hashCode() : 0);
        return result;
    }
}<|MERGE_RESOLUTION|>--- conflicted
+++ resolved
@@ -33,13 +33,8 @@
 import java.util.List;
 
 /**
-<<<<<<< HEAD
  * An entity representing a schematron criteria. This is for the extended validation framework
  * ({@link Schematron}).
-=======
- * An entity representing a schematron criteria. This is for the extended
- * validation framework ({@link Schematron}).
->>>>>>> 68ac67a9
  *
  * @author delawen
  */
@@ -80,11 +75,7 @@
     @Override
     public String toString() {
         return "SchematronCriteria [id=" + id + ", type=" + type
-<<<<<<< HEAD
             + ", value=" + value + "]";
-=======
-                + ", value=" + value + "]";
->>>>>>> 68ac67a9
     }
 
     /**
@@ -95,8 +86,6 @@
     public SchematronCriteriaType getType() {
         return type;
     }
-<<<<<<< HEAD
-=======
 
     /**
      * @param type the type to set
@@ -119,29 +108,6 @@
     public void setValue(String value) {
         this.value = value;
     }
->>>>>>> 68ac67a9
-
-    /**
-     * @param type the type to set
-     */
-    public void setType(SchematronCriteriaType type) {
-        this.type = type;
-    }
-
-    /**
-     * @return the value
-     */
-    @Column(nullable = false, name = "value")
-    public String getValue() {
-        return value;
-    }
-
-    /**
-     * @param value the value to set
-     */
-    public void setValue(String value) {
-        this.value = value;
-    }
 
     /**
      * Get the <em>UI Type</em>.  The type of the criteria as reported in the UI.  This tends to be
@@ -155,25 +121,18 @@
     }
 
     /**
-<<<<<<< HEAD
      * Set the <em>UI Type</em>.  The type of the criteria as reported in the UI.  This tends to be
      * more descriptive and useful for a user.
      *
      * @param uiType the <em>UI Type</em>.  The type of the criteria as reported in the UI.  This
      *               tends to be more descriptive and useful for a user.
-=======
-     * Set the <em>UI Type</em>.  The type of the criteria as reported in the UI.  This tends to be more descriptive and useful for a
-     * user.
-     *
-     * @param uiType the <em>UI Type</em>.  The type of the criteria as reported in the UI.  This tends to be more descriptive and useful for a
-     *               user.
->>>>>>> 68ac67a9
      */
     public void setUiType(String uiType) {
         this.uiType = uiType;
     }
 
     /**
+     *
      * @return
      */
     public String getUiValue() {
@@ -229,11 +188,8 @@
 
     /**
      * Create a copy of the c
-<<<<<<< HEAD
-=======
      *
      * @return
->>>>>>> 68ac67a9
      */
     public SchematronCriteria copy() {
         SchematronCriteria copy = new SchematronCriteria();
