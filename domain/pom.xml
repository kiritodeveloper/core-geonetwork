--- conflicted
+++ resolved
@@ -121,11 +121,7 @@
             <plugin>
                 <groupId>org.codehaus.mojo</groupId>
                 <artifactId>build-helper-maven-plugin</artifactId>
-<<<<<<< HEAD
-                <version>1.7</version>
-=======
                 <version>1.9</version>
->>>>>>> a687db98
                 <executions>
                     <execution>
                         <id>add-source</id>
