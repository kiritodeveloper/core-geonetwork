<?xml version="1.0" encoding="UTF-8"?>
<!--
  ~ Copyright (C) 2001-2016 Food and Agriculture Organization of the
  ~ United Nations (FAO-UN), United Nations World Food Programme (WFP)
  ~ and United Nations Environment Programme (UNEP)
  ~
  ~ This program is free software; you can redistribute it and/or modify
  ~ it under the terms of the GNU General Public License as published by
  ~ the Free Software Foundation; either version 2 of the License, or (at
  ~ your option) any later version.
  ~
  ~ This program is distributed in the hope that it will be useful, but
  ~ WITHOUT ANY WARRANTY; without even the implied warranty of
  ~ MERCHANTABILITY or FITNESS FOR A PARTICULAR PURPOSE. See the GNU
  ~ General Public License for more details.
  ~
  ~ You should have received a copy of the GNU General Public License
  ~ along with this program; if not, write to the Free Software
  ~ Foundation, Inc., 51 Franklin St, Fifth Floor, Boston, MA 02110-1301, USA
  ~
  ~ Contact: Jeroen Ticheler - FAO - Viale delle Terme di Caracalla 2,
  ~ Rome - Italy. email: geonetwork@osgeo.org
  -->

<project xmlns:xsi="http://www.w3.org/2001/XMLSchema-instance"
         xmlns="http://maven.apache.org/POM/4.0.0"
         xsi:schemaLocation="http://maven.apache.org/POM/4.0.0 http://maven.apache.org/xsd/maven-4.0.0.xsd">
  <parent>
    <artifactId>geonetwork</artifactId>
    <groupId>org.geonetwork-opensource</groupId>
    <version>3.1.0-SNAPSHOT</version>
  </parent>
  <modelVersion>4.0.0</modelVersion>

  <artifactId>domain</artifactId>
  <name>GeoNetwork domain</name>

<<<<<<< HEAD
    <dependencies>
        <dependency>
            <groupId>${project.groupId}</groupId>
            <artifactId>common</artifactId>
            <version>${project.version}</version>
        </dependency>
        <dependency>
            <groupId>com.vividsolutions</groupId>
            <artifactId>jts</artifactId>
        </dependency>
        <dependency>
            <groupId>com.google.guava</groupId>
            <artifactId>guava</artifactId>
        </dependency>
        <dependency>
            <groupId>joda-time</groupId>
            <artifactId>joda-time</artifactId>
        </dependency>

        <!-- Persistence dependencies -->
        <dependency>
            <groupId>org.hibernate</groupId>
            <artifactId>hibernate-jpamodelgen</artifactId>
            <version>1.2.0.Final</version>
        </dependency>
        <dependency>
            <groupId>org.hibernate</groupId>
            <artifactId>hibernate-entitymanager</artifactId>
        </dependency>
        <dependency>
            <groupId>org.hibernate</groupId>
            <artifactId>hibernate-ehcache</artifactId>
        </dependency>
        <dependency>
            <groupId>org.springframework</groupId>
            <artifactId>spring-context</artifactId>
        </dependency>
        <dependency>
            <groupId>org.springframework</groupId>
            <artifactId>spring-aspects</artifactId>
        </dependency>
        <dependency>
            <groupId>org.springframework</groupId>
            <artifactId>spring-orm</artifactId>
        </dependency>
        <dependency>
            <groupId>org.springframework</groupId>
            <artifactId>spring-tx</artifactId>
        </dependency>
        <dependency>
            <groupId>org.springframework.data</groupId>
            <artifactId>spring-data-jpa</artifactId>
        </dependency>
        <dependency>
            <groupId>org.springframework</groupId>
            <artifactId>spring-test</artifactId>
            <scope>test</scope>
        </dependency>
        <dependency>
            <groupId>org.springframework.security</groupId>
            <artifactId>spring-security-core</artifactId>
        </dependency>
        <dependency>
            <groupId>org.springframework.security</groupId>
            <artifactId>spring-security-ldap</artifactId>
        </dependency>
        <dependency>
          <groupId>com.fasterxml.jackson.core</groupId>
          <artifactId>jackson-annotations</artifactId>
        </dependency>
        <dependency>
            <groupId>com.h2database</groupId>
            <artifactId>h2</artifactId>
            <scope>test</scope>
        </dependency>
      <dependency>
        <groupId>org.apache.solr</groupId>
        <artifactId>solr-solrj</artifactId>
        <version>5.5.0</version>
      </dependency>
    </dependencies>
=======
  <dependencies>
    <dependency>
      <groupId>${project.groupId}</groupId>
      <artifactId>common</artifactId>
      <version>${project.version}</version>
    </dependency>
    <dependency>
      <groupId>org.apache.lucene</groupId>
      <artifactId>lucene-core</artifactId>
    </dependency>
    <dependency>
      <groupId>com.vividsolutions</groupId>
      <artifactId>jts</artifactId>
    </dependency>
    <dependency>
      <groupId>com.google.guava</groupId>
      <artifactId>guava</artifactId>
    </dependency>
    <dependency>
      <groupId>joda-time</groupId>
      <artifactId>joda-time</artifactId>
    </dependency>

    <!-- Persistence dependencies -->
    <dependency>
      <groupId>org.hibernate</groupId>
      <artifactId>hibernate-jpamodelgen</artifactId>
      <version>1.2.0.Final</version>
    </dependency>
    <dependency>
      <groupId>org.hibernate</groupId>
      <artifactId>hibernate-entitymanager</artifactId>
    </dependency>
    <dependency>
      <groupId>org.hibernate</groupId>
      <artifactId>hibernate-ehcache</artifactId>
    </dependency>
    <dependency>
      <groupId>org.springframework</groupId>
      <artifactId>spring-context</artifactId>
    </dependency>
    <dependency>
      <groupId>org.springframework</groupId>
      <artifactId>spring-aspects</artifactId>
    </dependency>
    <dependency>
      <groupId>org.springframework</groupId>
      <artifactId>spring-orm</artifactId>
    </dependency>
    <dependency>
      <groupId>org.springframework</groupId>
      <artifactId>spring-tx</artifactId>
    </dependency>
    <dependency>
      <groupId>org.springframework.data</groupId>
      <artifactId>spring-data-jpa</artifactId>
    </dependency>
    <dependency>
      <groupId>org.springframework</groupId>
      <artifactId>spring-test</artifactId>
      <scope>test</scope>
    </dependency>
    <dependency>
      <groupId>org.springframework.security</groupId>
      <artifactId>spring-security-core</artifactId>
    </dependency>
    <dependency>
      <groupId>org.springframework.security</groupId>
      <artifactId>spring-security-ldap</artifactId>
    </dependency>
    <dependency>
      <groupId>com.fasterxml.jackson.core</groupId>
      <artifactId>jackson-annotations</artifactId>
    </dependency>
    <dependency>
      <groupId>com.h2database</groupId>
      <artifactId>h2</artifactId>
      <scope>test</scope>
    </dependency>
  </dependencies>
>>>>>>> 8f8044c8

  <build>
    <plugins>
      <plugin>
        <artifactId>maven-jar-plugin</artifactId>
        <version>2.5</version>
        <executions>
          <execution>
            <id>test-jar</id>
            <goals>
              <goal>test-jar</goal>
            </goals>
          </execution>
        </executions>
      </plugin>
      <!-- These plugins are responsible for generating the hibernate metamodel -->
      <plugin>
        <groupId>org.bsc.maven</groupId>
        <artifactId>maven-processor-plugin</artifactId>
        <executions>
          <execution>
            <id>process</id>
            <goals>
              <goal>process</goal>
            </goals>
            <phase>generate-sources</phase>
            <configuration>
              <outputDirectory>target/metamodel</outputDirectory>
              <processors>
                <processor>org.hibernate.jpamodelgen.JPAMetaModelEntityProcessor</processor>
              </processors>
            </configuration>
          </execution>
        </executions>
      </plugin>
      <plugin>
        <groupId>org.codehaus.mojo</groupId>
        <artifactId>build-helper-maven-plugin</artifactId>
        <version>1.9</version>
        <executions>
          <execution>
            <id>add-source</id>
            <phase>generate-sources</phase>
            <goals>
              <goal>add-source</goal>
            </goals>
            <configuration>
              <sources>
                <source>target/metamodel</source>
              </sources>
            </configuration>
          </execution>
        </executions>
      </plugin>
    </plugins>
  </build>
  <profiles>
    <profile>
      <id>run-static-analysis</id>
      <activation>
        <property>
          <name>!skipTests</name>
        </property>
      </activation>
      <build>
        <plugins>
          <plugin>
            <groupId>org.codehaus.mojo</groupId>
            <artifactId>findbugs-maven-plugin</artifactId>
          </plugin>
        </plugins>
      </build>
    </profile>
  </profiles>
  <properties>
    <rootProjectDir>${basedir}/..</rootProjectDir>
  </properties>
</project><|MERGE_RESOLUTION|>--- conflicted
+++ resolved
@@ -35,98 +35,11 @@
   <artifactId>domain</artifactId>
   <name>GeoNetwork domain</name>
 
-<<<<<<< HEAD
-    <dependencies>
-        <dependency>
-            <groupId>${project.groupId}</groupId>
-            <artifactId>common</artifactId>
-            <version>${project.version}</version>
-        </dependency>
-        <dependency>
-            <groupId>com.vividsolutions</groupId>
-            <artifactId>jts</artifactId>
-        </dependency>
-        <dependency>
-            <groupId>com.google.guava</groupId>
-            <artifactId>guava</artifactId>
-        </dependency>
-        <dependency>
-            <groupId>joda-time</groupId>
-            <artifactId>joda-time</artifactId>
-        </dependency>
-
-        <!-- Persistence dependencies -->
-        <dependency>
-            <groupId>org.hibernate</groupId>
-            <artifactId>hibernate-jpamodelgen</artifactId>
-            <version>1.2.0.Final</version>
-        </dependency>
-        <dependency>
-            <groupId>org.hibernate</groupId>
-            <artifactId>hibernate-entitymanager</artifactId>
-        </dependency>
-        <dependency>
-            <groupId>org.hibernate</groupId>
-            <artifactId>hibernate-ehcache</artifactId>
-        </dependency>
-        <dependency>
-            <groupId>org.springframework</groupId>
-            <artifactId>spring-context</artifactId>
-        </dependency>
-        <dependency>
-            <groupId>org.springframework</groupId>
-            <artifactId>spring-aspects</artifactId>
-        </dependency>
-        <dependency>
-            <groupId>org.springframework</groupId>
-            <artifactId>spring-orm</artifactId>
-        </dependency>
-        <dependency>
-            <groupId>org.springframework</groupId>
-            <artifactId>spring-tx</artifactId>
-        </dependency>
-        <dependency>
-            <groupId>org.springframework.data</groupId>
-            <artifactId>spring-data-jpa</artifactId>
-        </dependency>
-        <dependency>
-            <groupId>org.springframework</groupId>
-            <artifactId>spring-test</artifactId>
-            <scope>test</scope>
-        </dependency>
-        <dependency>
-            <groupId>org.springframework.security</groupId>
-            <artifactId>spring-security-core</artifactId>
-        </dependency>
-        <dependency>
-            <groupId>org.springframework.security</groupId>
-            <artifactId>spring-security-ldap</artifactId>
-        </dependency>
-        <dependency>
-          <groupId>com.fasterxml.jackson.core</groupId>
-          <artifactId>jackson-annotations</artifactId>
-        </dependency>
-        <dependency>
-            <groupId>com.h2database</groupId>
-            <artifactId>h2</artifactId>
-            <scope>test</scope>
-        </dependency>
-      <dependency>
-        <groupId>org.apache.solr</groupId>
-        <artifactId>solr-solrj</artifactId>
-        <version>5.5.0</version>
-      </dependency>
-    </dependencies>
-=======
   <dependencies>
     <dependency>
       <groupId>${project.groupId}</groupId>
       <artifactId>common</artifactId>
       <version>${project.version}</version>
-    </dependency>
-    <dependency>
-      <groupId>org.apache.lucene</groupId>
-      <artifactId>lucene-core</artifactId>
     </dependency>
     <dependency>
       <groupId>com.vividsolutions</groupId>
@@ -197,8 +110,11 @@
       <artifactId>h2</artifactId>
       <scope>test</scope>
     </dependency>
+    <dependency>
+      <groupId>org.apache.solr</groupId>
+      <artifactId>solr-solrj</artifactId>
+    </dependency>
   </dependencies>
->>>>>>> 8f8044c8
 
   <build>
     <plugins>
