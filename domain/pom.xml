<?xml version="1.0" encoding="UTF-8"?>
<!--
  ~ Copyright (C) 2001-2016 Food and Agriculture Organization of the
  ~ United Nations (FAO-UN), United Nations World Food Programme (WFP)
  ~ and United Nations Environment Programme (UNEP)
  ~
  ~ This program is free software; you can redistribute it and/or modify
  ~ it under the terms of the GNU General Public License as published by
  ~ the Free Software Foundation; either version 2 of the License, or (at
  ~ your option) any later version.
  ~
  ~ This program is distributed in the hope that it will be useful, but
  ~ WITHOUT ANY WARRANTY; without even the implied warranty of
  ~ MERCHANTABILITY or FITNESS FOR A PARTICULAR PURPOSE. See the GNU
  ~ General Public License for more details.
  ~
  ~ You should have received a copy of the GNU General Public License
  ~ along with this program; if not, write to the Free Software
  ~ Foundation, Inc., 51 Franklin St, Fifth Floor, Boston, MA 02110-1301, USA
  ~
  ~ Contact: Jeroen Ticheler - FAO - Viale delle Terme di Caracalla 2,
  ~ Rome - Italy. email: geonetwork@osgeo.org
  -->

<project xmlns:xsi="http://www.w3.org/2001/XMLSchema-instance"
         xmlns="http://maven.apache.org/POM/4.0.0"
         xsi:schemaLocation="http://maven.apache.org/POM/4.0.0 http://maven.apache.org/xsd/maven-4.0.0.xsd">
  <parent>
    <artifactId>geonetwork</artifactId>
    <groupId>org.geonetwork-opensource</groupId>
    <version>3.1.0-SNAPSHOT</version>
  </parent>
  <modelVersion>4.0.0</modelVersion>

  <artifactId>domain</artifactId>
  <name>GeoNetwork domain</name>

  <dependencies>
    <dependency>
      <groupId>${project.groupId}</groupId>
      <artifactId>common</artifactId>
      <version>${project.version}</version>
    </dependency>
    <dependency>
      <groupId>org.apache.lucene</groupId>
      <artifactId>lucene-core</artifactId>
    </dependency>
    <dependency>
      <groupId>com.vividsolutions</groupId>
      <artifactId>jts</artifactId>
    </dependency>
    <dependency>
      <groupId>com.google.guava</groupId>
      <artifactId>guava</artifactId>
    </dependency>
    <dependency>
      <groupId>joda-time</groupId>
      <artifactId>joda-time</artifactId>
    </dependency>

<<<<<<< HEAD
        <!-- Persistence dependencies -->
        <dependency>
            <groupId>org.hibernate</groupId>
            <artifactId>hibernate-jpamodelgen</artifactId>
            <version>1.2.0.Final</version>
        </dependency>
        <dependency>
            <groupId>org.hibernate</groupId>
            <artifactId>hibernate-entitymanager</artifactId>
        </dependency>
        <dependency>
            <groupId>org.hibernate</groupId>
            <artifactId>hibernate-ehcache</artifactId>
        </dependency>
        <dependency>
            <groupId>org.springframework</groupId>
            <artifactId>spring-context</artifactId>
        </dependency>
        <dependency>
            <groupId>org.springframework</groupId>
            <artifactId>spring-aspects</artifactId>
        </dependency>
        <dependency>
            <groupId>org.springframework</groupId>
            <artifactId>spring-orm</artifactId>
        </dependency>
        <dependency>
            <groupId>org.springframework</groupId>
            <artifactId>spring-tx</artifactId>
        </dependency>
        <dependency>
            <groupId>org.springframework.data</groupId>
            <artifactId>spring-data-jpa</artifactId>
        </dependency>
        <dependency>
            <groupId>org.springframework</groupId>
            <artifactId>spring-test</artifactId>
            <scope>test</scope>
        </dependency>
        <dependency>
            <groupId>org.springframework.security</groupId>
            <artifactId>spring-security-core</artifactId>
        </dependency>
        <dependency>
            <groupId>org.springframework.security</groupId>
            <artifactId>spring-security-ldap</artifactId>
        </dependency>
        <dependency>
            <groupId>com.h2database</groupId>
            <artifactId>h2</artifactId>
            <scope>test</scope>
        </dependency>
      <dependency>
        <groupId>com.fasterxml.jackson.core</groupId>
        <artifactId>jackson-databind</artifactId>
      </dependency>
      <dependency>
        <groupId>com.fasterxml.jackson.core</groupId>
        <artifactId>jackson-core</artifactId>
      </dependency>
      <dependency>
        <groupId>com.fasterxml.jackson.core</groupId>
        <artifactId>jackson-annotations</artifactId>
      </dependency>
    </dependencies>
=======
    <!-- Persistence dependencies -->
    <dependency>
      <groupId>org.hibernate</groupId>
      <artifactId>hibernate-jpamodelgen</artifactId>
      <version>1.2.0.Final</version>
    </dependency>
    <dependency>
      <groupId>org.hibernate</groupId>
      <artifactId>hibernate-entitymanager</artifactId>
    </dependency>
    <dependency>
      <groupId>org.hibernate</groupId>
      <artifactId>hibernate-ehcache</artifactId>
    </dependency>
    <dependency>
      <groupId>org.springframework</groupId>
      <artifactId>spring-context</artifactId>
    </dependency>
    <dependency>
      <groupId>org.springframework</groupId>
      <artifactId>spring-aspects</artifactId>
    </dependency>
    <dependency>
      <groupId>org.springframework</groupId>
      <artifactId>spring-orm</artifactId>
    </dependency>
    <dependency>
      <groupId>org.springframework</groupId>
      <artifactId>spring-tx</artifactId>
    </dependency>
    <dependency>
      <groupId>org.springframework.data</groupId>
      <artifactId>spring-data-jpa</artifactId>
    </dependency>
    <dependency>
      <groupId>org.springframework</groupId>
      <artifactId>spring-test</artifactId>
      <scope>test</scope>
    </dependency>
    <dependency>
      <groupId>org.springframework.security</groupId>
      <artifactId>spring-security-core</artifactId>
    </dependency>
    <dependency>
      <groupId>org.springframework.security</groupId>
      <artifactId>spring-security-ldap</artifactId>
    </dependency>
    <dependency>
      <groupId>com.fasterxml.jackson.core</groupId>
      <artifactId>jackson-annotations</artifactId>
    </dependency>
    <dependency>
      <groupId>com.h2database</groupId>
      <artifactId>h2</artifactId>
      <scope>test</scope>
    </dependency>
  </dependencies>
>>>>>>> 8f8044c8

  <build>
    <plugins>
      <plugin>
        <artifactId>maven-jar-plugin</artifactId>
        <version>2.5</version>
        <executions>
          <execution>
            <id>test-jar</id>
            <goals>
              <goal>test-jar</goal>
            </goals>
          </execution>
        </executions>
      </plugin>
      <!-- These plugins are responsible for generating the hibernate metamodel -->
      <plugin>
        <groupId>org.bsc.maven</groupId>
        <artifactId>maven-processor-plugin</artifactId>
        <executions>
          <execution>
            <id>process</id>
            <goals>
              <goal>process</goal>
            </goals>
            <phase>generate-sources</phase>
            <configuration>
              <outputDirectory>target/metamodel</outputDirectory>
              <processors>
                <processor>org.hibernate.jpamodelgen.JPAMetaModelEntityProcessor</processor>
              </processors>
            </configuration>
          </execution>
        </executions>
      </plugin>
      <plugin>
        <groupId>org.codehaus.mojo</groupId>
        <artifactId>build-helper-maven-plugin</artifactId>
        <version>1.9</version>
        <executions>
          <execution>
            <id>add-source</id>
            <phase>generate-sources</phase>
            <goals>
              <goal>add-source</goal>
            </goals>
            <configuration>
              <sources>
                <source>target/metamodel</source>
              </sources>
            </configuration>
          </execution>
        </executions>
      </plugin>
    </plugins>
  </build>
  <profiles>
    <profile>
      <id>run-static-analysis</id>
      <activation>
        <property>
          <name>!skipTests</name>
        </property>
      </activation>
      <build>
        <plugins>
          <plugin>
            <groupId>org.codehaus.mojo</groupId>
            <artifactId>findbugs-maven-plugin</artifactId>
          </plugin>
        </plugins>
      </build>
    </profile>
  </profiles>
  <properties>
    <rootProjectDir>${basedir}/..</rootProjectDir>
  </properties>
</project><|MERGE_RESOLUTION|>--- conflicted
+++ resolved
@@ -57,75 +57,6 @@
       <groupId>joda-time</groupId>
       <artifactId>joda-time</artifactId>
     </dependency>
-
-<<<<<<< HEAD
-        <!-- Persistence dependencies -->
-        <dependency>
-            <groupId>org.hibernate</groupId>
-            <artifactId>hibernate-jpamodelgen</artifactId>
-            <version>1.2.0.Final</version>
-        </dependency>
-        <dependency>
-            <groupId>org.hibernate</groupId>
-            <artifactId>hibernate-entitymanager</artifactId>
-        </dependency>
-        <dependency>
-            <groupId>org.hibernate</groupId>
-            <artifactId>hibernate-ehcache</artifactId>
-        </dependency>
-        <dependency>
-            <groupId>org.springframework</groupId>
-            <artifactId>spring-context</artifactId>
-        </dependency>
-        <dependency>
-            <groupId>org.springframework</groupId>
-            <artifactId>spring-aspects</artifactId>
-        </dependency>
-        <dependency>
-            <groupId>org.springframework</groupId>
-            <artifactId>spring-orm</artifactId>
-        </dependency>
-        <dependency>
-            <groupId>org.springframework</groupId>
-            <artifactId>spring-tx</artifactId>
-        </dependency>
-        <dependency>
-            <groupId>org.springframework.data</groupId>
-            <artifactId>spring-data-jpa</artifactId>
-        </dependency>
-        <dependency>
-            <groupId>org.springframework</groupId>
-            <artifactId>spring-test</artifactId>
-            <scope>test</scope>
-        </dependency>
-        <dependency>
-            <groupId>org.springframework.security</groupId>
-            <artifactId>spring-security-core</artifactId>
-        </dependency>
-        <dependency>
-            <groupId>org.springframework.security</groupId>
-            <artifactId>spring-security-ldap</artifactId>
-        </dependency>
-        <dependency>
-            <groupId>com.h2database</groupId>
-            <artifactId>h2</artifactId>
-            <scope>test</scope>
-        </dependency>
-      <dependency>
-        <groupId>com.fasterxml.jackson.core</groupId>
-        <artifactId>jackson-databind</artifactId>
-      </dependency>
-      <dependency>
-        <groupId>com.fasterxml.jackson.core</groupId>
-        <artifactId>jackson-core</artifactId>
-      </dependency>
-      <dependency>
-        <groupId>com.fasterxml.jackson.core</groupId>
-        <artifactId>jackson-annotations</artifactId>
-      </dependency>
-    </dependencies>
-=======
-    <!-- Persistence dependencies -->
     <dependency>
       <groupId>org.hibernate</groupId>
       <artifactId>hibernate-jpamodelgen</artifactId>
@@ -177,12 +108,19 @@
       <artifactId>jackson-annotations</artifactId>
     </dependency>
     <dependency>
+      <groupId>com.fasterxml.jackson.core</groupId>
+      <artifactId>jackson-core</artifactId>
+    </dependency>
+    <dependency>
+      <groupId>com.fasterxml.jackson.core</groupId>
+      <artifactId>jackson-databind</artifactId>
+    </dependency>
+    <dependency>
       <groupId>com.h2database</groupId>
       <artifactId>h2</artifactId>
       <scope>test</scope>
     </dependency>
   </dependencies>
->>>>>>> 8f8044c8
 
   <build>
     <plugins>
