--- conflicted
+++ resolved
@@ -17,12 +17,7 @@
 $Env:MAVEN_OPTS=""
 
 cmd /c "cd $JEEVES_DIR && mvn install $args"
-cmd /c "cd $scriptPath\..\domain && mvn install $args"
-cmd /c "cd $scriptPath\..\core && mvn install $args"
-<<<<<<< HEAD
-=======
 cmd /c "cd $scriptPath\..\csw-server && mvn install $args"
->>>>>>> 7bf85145
 cmd /c "cd $scriptPath\..\healthmonitor && mvn install $args"
 cmd /c "cd $scriptPath\..\harvesters && mvn install $args"
 cmd /c "cd $scriptPath\..\services && mvn install $args"
