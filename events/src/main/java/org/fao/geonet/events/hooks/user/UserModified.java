--- conflicted
+++ resolved
@@ -61,17 +61,9 @@
      */
     @Override
     public void handleEvent(PersistentEventType type, User entity) {
-<<<<<<< HEAD
-        if (entity.getId() == 0
-            && (type == PersistentEventType.PrePersist || type == PersistentEventType.PreUpdate)) {
-            this.eventPublisher.publishEvent(new UserCreated(entity));
-        } else if ((type == PersistentEventType.PostPersist || type == PersistentEventType.PostUpdate)
-            && entity.getId() != 0) {
-=======
         if (type == PersistentEventType.PrePersist) {
             this.eventPublisher.publishEvent(new UserCreated(entity));
         } else if (type == PersistentEventType.PreUpdate) {
->>>>>>> 01e8f76c
             this.eventPublisher.publishEvent(new UserUpdated(entity));
         } else if (type == PersistentEventType.PreRemove) {
             this.eventPublisher.publishEvent(new UserDeleted(entity));
